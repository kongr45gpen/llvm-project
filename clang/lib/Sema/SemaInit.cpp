//===--- SemaInit.cpp - Semantic Analysis for Initializers ----------------===//
//
// Part of the LLVM Project, under the Apache License v2.0 with LLVM Exceptions.
// See https://llvm.org/LICENSE.txt for license information.
// SPDX-License-Identifier: Apache-2.0 WITH LLVM-exception
//
//===----------------------------------------------------------------------===//
//
// This file implements semantic analysis for initializers.
//
//===----------------------------------------------------------------------===//

#include "clang/AST/ASTContext.h"
#include "clang/AST/DeclObjC.h"
#include "clang/AST/ExprCXX.h"
#include "clang/AST/ExprObjC.h"
#include "clang/AST/ExprOpenMP.h"
#include "clang/AST/TypeLoc.h"
#include "clang/Basic/CharInfo.h"
#include "clang/Basic/SourceManager.h"
#include "clang/Basic/TargetInfo.h"
#include "clang/Sema/Designator.h"
#include "clang/Sema/EnterExpressionEvaluationContext.h"
#include "clang/Sema/Initialization.h"
#include "clang/Sema/Lookup.h"
#include "clang/Sema/SemaInternal.h"
#include "llvm/ADT/APInt.h"
#include "llvm/ADT/FoldingSet.h"
#include "llvm/ADT/PointerIntPair.h"
#include "llvm/ADT/SmallString.h"
#include "llvm/ADT/SmallVector.h"
#include "llvm/ADT/StringExtras.h"
#include "llvm/Support/ErrorHandling.h"
#include "llvm/Support/raw_ostream.h"

using namespace clang;

//===----------------------------------------------------------------------===//
// Sema Initialization Checking
//===----------------------------------------------------------------------===//

/// Check whether T is compatible with a wide character type (wchar_t,
/// char16_t or char32_t).
static bool IsWideCharCompatible(QualType T, ASTContext &Context) {
  if (Context.typesAreCompatible(Context.getWideCharType(), T))
    return true;
  if (Context.getLangOpts().CPlusPlus || Context.getLangOpts().C11) {
    return Context.typesAreCompatible(Context.Char16Ty, T) ||
           Context.typesAreCompatible(Context.Char32Ty, T);
  }
  return false;
}

enum StringInitFailureKind {
  SIF_None,
  SIF_NarrowStringIntoWideChar,
  SIF_WideStringIntoChar,
  SIF_IncompatWideStringIntoWideChar,
  SIF_UTF8StringIntoPlainChar,
  SIF_PlainStringIntoUTF8Char,
  SIF_Other
};

/// Check whether the array of type AT can be initialized by the Init
/// expression by means of string initialization. Returns SIF_None if so,
/// otherwise returns a StringInitFailureKind that describes why the
/// initialization would not work.
static StringInitFailureKind IsStringInit(Expr *Init, const ArrayType *AT,
                                          ASTContext &Context) {
  if (!isa<ConstantArrayType>(AT) && !isa<IncompleteArrayType>(AT))
    return SIF_Other;

  // See if this is a string literal or @encode.
  Init = Init->IgnoreParens();

  // Handle @encode, which is a narrow string.
  if (isa<ObjCEncodeExpr>(Init) && AT->getElementType()->isCharType())
    return SIF_None;

  // Handle string-returning unary metaobject expressions.
  if (UnaryMetaobjectOpExpr *UMOE = dyn_cast<UnaryMetaobjectOpExpr>(Init))
    if (UMOE->hasStrResult())
      return SIF_None;

  // Otherwise we can only handle string literals.
  StringLiteral *SL = dyn_cast<StringLiteral>(Init);
  if (!SL)
    return SIF_Other;

  const QualType ElemTy =
      Context.getCanonicalType(AT->getElementType()).getUnqualifiedType();

  auto IsCharOrUnsignedChar = [](const QualType &T) {
    const BuiltinType *BT = dyn_cast<BuiltinType>(T.getTypePtr());
    return BT && BT->isCharType() && BT->getKind() != BuiltinType::SChar;
  };

  switch (SL->getKind()) {
  case StringLiteral::UTF8:
    // char8_t array can be initialized with a UTF-8 string.
    // - C++20 [dcl.init.string] (DR)
    //   Additionally, an array of char or unsigned char may be initialized
    //   by a UTF-8 string literal.
    if (ElemTy->isChar8Type() ||
        (Context.getLangOpts().Char8 &&
         IsCharOrUnsignedChar(ElemTy.getCanonicalType())))
      return SIF_None;
    [[fallthrough]];
  case StringLiteral::Ordinary:
    // char array can be initialized with a narrow string.
    // Only allow char x[] = "foo";  not char x[] = L"foo";
    if (ElemTy->isCharType())
      return (SL->getKind() == StringLiteral::UTF8 &&
              Context.getLangOpts().Char8)
                 ? SIF_UTF8StringIntoPlainChar
                 : SIF_None;
    if (ElemTy->isChar8Type())
      return SIF_PlainStringIntoUTF8Char;
    if (IsWideCharCompatible(ElemTy, Context))
      return SIF_NarrowStringIntoWideChar;
    return SIF_Other;
  // C99 6.7.8p15 (with correction from DR343), or C11 6.7.9p15:
  // "An array with element type compatible with a qualified or unqualified
  // version of wchar_t, char16_t, or char32_t may be initialized by a wide
  // string literal with the corresponding encoding prefix (L, u, or U,
  // respectively), optionally enclosed in braces.
  case StringLiteral::UTF16:
    if (Context.typesAreCompatible(Context.Char16Ty, ElemTy))
      return SIF_None;
    if (ElemTy->isCharType() || ElemTy->isChar8Type())
      return SIF_WideStringIntoChar;
    if (IsWideCharCompatible(ElemTy, Context))
      return SIF_IncompatWideStringIntoWideChar;
    return SIF_Other;
  case StringLiteral::UTF32:
    if (Context.typesAreCompatible(Context.Char32Ty, ElemTy))
      return SIF_None;
    if (ElemTy->isCharType() || ElemTy->isChar8Type())
      return SIF_WideStringIntoChar;
    if (IsWideCharCompatible(ElemTy, Context))
      return SIF_IncompatWideStringIntoWideChar;
    return SIF_Other;
  case StringLiteral::Wide:
    if (Context.typesAreCompatible(Context.getWideCharType(), ElemTy))
      return SIF_None;
    if (ElemTy->isCharType() || ElemTy->isChar8Type())
      return SIF_WideStringIntoChar;
    if (IsWideCharCompatible(ElemTy, Context))
      return SIF_IncompatWideStringIntoWideChar;
    return SIF_Other;
  case StringLiteral::Unevaluated:
    assert(false && "Unevaluated string literal in initialization");
    break;
  }

  llvm_unreachable("missed a StringLiteral kind?");
}

static StringInitFailureKind IsStringInit(Expr *init, QualType declType,
                                          ASTContext &Context) {
  const ArrayType *arrayType = Context.getAsArrayType(declType);
  if (!arrayType)
    return SIF_Other;
  return IsStringInit(init, arrayType, Context);
}

bool Sema::IsStringInit(Expr *Init, const ArrayType *AT) {
  return ::IsStringInit(Init, AT, Context) == SIF_None;
}

/// Update the type of a string literal, including any surrounding parentheses,
/// to match the type of the object which it is initializing.
static void updateStringLiteralType(Expr *E, QualType Ty) {
  while (true) {
    E->setType(Ty);
    E->setValueKind(VK_PRValue);
    if (isa<StringLiteral>(E) || isa<ObjCEncodeExpr>(E)) {
      break;
    } else if (UnaryMetaobjectOpExpr *UMOE = dyn_cast<UnaryMetaobjectOpExpr>(E)) {
      assert(UMOE->hasStrResult());
      break;
    } else if (ParenExpr *PE = dyn_cast<ParenExpr>(E)) {
      E = PE->getSubExpr();
    } else if (UnaryOperator *UO = dyn_cast<UnaryOperator>(E)) {
      assert(UO->getOpcode() == UO_Extension);
      E = UO->getSubExpr();
    } else if (GenericSelectionExpr *GSE = dyn_cast<GenericSelectionExpr>(E)) {
      E = GSE->getResultExpr();
    } else if (ChooseExpr *CE = dyn_cast<ChooseExpr>(E)) {
      E = CE->getChosenSubExpr();
    } else if (PredefinedExpr *PE = dyn_cast<PredefinedExpr>(E)) {
      E = PE->getFunctionName();
    } else {
      llvm_unreachable("unexpected expr in string literal init");
    }
  }
}

/// Fix a compound literal initializing an array so it's correctly marked
/// as an rvalue.
static void updateGNUCompoundLiteralRValue(Expr *E) {
  while (true) {
    E->setValueKind(VK_PRValue);
    if (isa<CompoundLiteralExpr>(E)) {
      break;
    } else if (ParenExpr *PE = dyn_cast<ParenExpr>(E)) {
      E = PE->getSubExpr();
    } else if (UnaryOperator *UO = dyn_cast<UnaryOperator>(E)) {
      assert(UO->getOpcode() == UO_Extension);
      E = UO->getSubExpr();
    } else if (GenericSelectionExpr *GSE = dyn_cast<GenericSelectionExpr>(E)) {
      E = GSE->getResultExpr();
    } else if (ChooseExpr *CE = dyn_cast<ChooseExpr>(E)) {
      E = CE->getChosenSubExpr();
    } else {
      llvm_unreachable("unexpected expr in array compound literal init");
    }
  }
}

static void CheckStringInit(Expr *Str, QualType &DeclT, const ArrayType *AT,
                            Sema &S) {
  // Get the length of the string as parsed.
  auto *ConstantArrayTy =
      cast<ConstantArrayType>(Str->getType()->getAsArrayTypeUnsafe());
  uint64_t StrLength = ConstantArrayTy->getSize().getZExtValue();

  if (const IncompleteArrayType *IAT = dyn_cast<IncompleteArrayType>(AT)) {
    // C99 6.7.8p14. We have an array of character type with unknown size
    // being initialized to a string literal.
    llvm::APInt ConstVal(32, StrLength);
    // Return a new array type (C99 6.7.8p22).
    DeclT = S.Context.getConstantArrayType(IAT->getElementType(),
                                           ConstVal, nullptr,
                                           ArrayType::Normal, 0);
    updateStringLiteralType(Str, DeclT);
    return;
  }

  const ConstantArrayType *CAT = cast<ConstantArrayType>(AT);

  // We have an array of character type with known size.  However,
  // the size may be smaller or larger than the string we are initializing.
  // FIXME: Avoid truncation for 64-bit length strings.
  if (S.getLangOpts().CPlusPlus) {
    if (StringLiteral *SL = dyn_cast<StringLiteral>(Str->IgnoreParens())) {
      // For Pascal strings it's OK to strip off the terminating null character,
      // so the example below is valid:
      //
      // unsigned char a[2] = "\pa";
      if (SL->isPascal())
        StrLength--;
    }

    // [dcl.init.string]p2
    if (StrLength > CAT->getSize().getZExtValue())
      S.Diag(Str->getBeginLoc(),
             diag::err_initializer_string_for_char_array_too_long)
          << CAT->getSize().getZExtValue() << StrLength
          << Str->getSourceRange();
  } else {
    // C99 6.7.8p14.
    if (StrLength-1 > CAT->getSize().getZExtValue())
      S.Diag(Str->getBeginLoc(),
             diag::ext_initializer_string_for_char_array_too_long)
          << Str->getSourceRange();
  }

  // Set the type to the actual size that we are initializing.  If we have
  // something like:
  //   char x[1] = "foo";
  // then this will set the string literal's type to char[1].
  updateStringLiteralType(Str, DeclT);
}

//===----------------------------------------------------------------------===//
// Semantic checking for initializer lists.
//===----------------------------------------------------------------------===//

namespace {

/// Semantic checking for initializer lists.
///
/// The InitListChecker class contains a set of routines that each
/// handle the initialization of a certain kind of entity, e.g.,
/// arrays, vectors, struct/union types, scalars, etc. The
/// InitListChecker itself performs a recursive walk of the subobject
/// structure of the type to be initialized, while stepping through
/// the initializer list one element at a time. The IList and Index
/// parameters to each of the Check* routines contain the active
/// (syntactic) initializer list and the index into that initializer
/// list that represents the current initializer. Each routine is
/// responsible for moving that Index forward as it consumes elements.
///
/// Each Check* routine also has a StructuredList/StructuredIndex
/// arguments, which contains the current "structured" (semantic)
/// initializer list and the index into that initializer list where we
/// are copying initializers as we map them over to the semantic
/// list. Once we have completed our recursive walk of the subobject
/// structure, we will have constructed a full semantic initializer
/// list.
///
/// C99 designators cause changes in the initializer list traversal,
/// because they make the initialization "jump" into a specific
/// subobject and then continue the initialization from that
/// point. CheckDesignatedInitializer() recursively steps into the
/// designated subobject and manages backing out the recursion to
/// initialize the subobjects after the one designated.
///
/// If an initializer list contains any designators, we build a placeholder
/// structured list even in 'verify only' mode, so that we can track which
/// elements need 'empty' initializtion.
class InitListChecker {
  Sema &SemaRef;
  bool hadError = false;
  bool VerifyOnly; // No diagnostics.
  bool TreatUnavailableAsInvalid; // Used only in VerifyOnly mode.
  bool InOverloadResolution;
  InitListExpr *FullyStructuredList = nullptr;
  NoInitExpr *DummyExpr = nullptr;
  SmallVectorImpl<QualType> *AggrDeductionCandidateParamTypes = nullptr;

  NoInitExpr *getDummyInit() {
    if (!DummyExpr)
      DummyExpr = new (SemaRef.Context) NoInitExpr(SemaRef.Context.VoidTy);
    return DummyExpr;
  }

  void CheckImplicitInitList(const InitializedEntity &Entity,
                             InitListExpr *ParentIList, QualType T,
                             unsigned &Index, InitListExpr *StructuredList,
                             unsigned &StructuredIndex);
  void CheckExplicitInitList(const InitializedEntity &Entity,
                             InitListExpr *IList, QualType &T,
                             InitListExpr *StructuredList,
                             bool TopLevelObject = false);
  void CheckListElementTypes(const InitializedEntity &Entity,
                             InitListExpr *IList, QualType &DeclType,
                             bool SubobjectIsDesignatorContext,
                             unsigned &Index,
                             InitListExpr *StructuredList,
                             unsigned &StructuredIndex,
                             bool TopLevelObject = false);
  void CheckSubElementType(const InitializedEntity &Entity,
                           InitListExpr *IList, QualType ElemType,
                           unsigned &Index,
                           InitListExpr *StructuredList,
                           unsigned &StructuredIndex,
                           bool DirectlyDesignated = false);
  void CheckComplexType(const InitializedEntity &Entity,
                        InitListExpr *IList, QualType DeclType,
                        unsigned &Index,
                        InitListExpr *StructuredList,
                        unsigned &StructuredIndex);
  void CheckScalarType(const InitializedEntity &Entity,
                       InitListExpr *IList, QualType DeclType,
                       unsigned &Index,
                       InitListExpr *StructuredList,
                       unsigned &StructuredIndex);
  void CheckReferenceType(const InitializedEntity &Entity,
                          InitListExpr *IList, QualType DeclType,
                          unsigned &Index,
                          InitListExpr *StructuredList,
                          unsigned &StructuredIndex);
  void CheckVectorType(const InitializedEntity &Entity,
                       InitListExpr *IList, QualType DeclType, unsigned &Index,
                       InitListExpr *StructuredList,
                       unsigned &StructuredIndex);
  void CheckStructUnionTypes(const InitializedEntity &Entity,
                             InitListExpr *IList, QualType DeclType,
                             CXXRecordDecl::base_class_const_range Bases,
                             RecordDecl::field_iterator Field,
                             bool SubobjectIsDesignatorContext, unsigned &Index,
                             InitListExpr *StructuredList,
                             unsigned &StructuredIndex,
                             bool TopLevelObject = false);
  void CheckArrayType(const InitializedEntity &Entity,
                      InitListExpr *IList, QualType &DeclType,
                      llvm::APSInt elementIndex,
                      bool SubobjectIsDesignatorContext, unsigned &Index,
                      InitListExpr *StructuredList,
                      unsigned &StructuredIndex);
  bool CheckDesignatedInitializer(const InitializedEntity &Entity,
                                  InitListExpr *IList, DesignatedInitExpr *DIE,
                                  unsigned DesigIdx,
                                  QualType &CurrentObjectType,
                                  RecordDecl::field_iterator *NextField,
                                  llvm::APSInt *NextElementIndex,
                                  unsigned &Index,
                                  InitListExpr *StructuredList,
                                  unsigned &StructuredIndex,
                                  bool FinishSubobjectInit,
                                  bool TopLevelObject);
  InitListExpr *getStructuredSubobjectInit(InitListExpr *IList, unsigned Index,
                                           QualType CurrentObjectType,
                                           InitListExpr *StructuredList,
                                           unsigned StructuredIndex,
                                           SourceRange InitRange,
                                           bool IsFullyOverwritten = false);
  void UpdateStructuredListElement(InitListExpr *StructuredList,
                                   unsigned &StructuredIndex,
                                   Expr *expr);
  InitListExpr *createInitListExpr(QualType CurrentObjectType,
                                   SourceRange InitRange,
                                   unsigned ExpectedNumInits);
  int numArrayElements(QualType DeclType);
  int numStructUnionElements(QualType DeclType);
  static RecordDecl *getRecordDecl(QualType DeclType);

  ExprResult PerformEmptyInit(SourceLocation Loc,
                              const InitializedEntity &Entity);

  /// Diagnose that OldInit (or part thereof) has been overridden by NewInit.
  void diagnoseInitOverride(Expr *OldInit, SourceRange NewInitRange,
                            bool UnionOverride = false,
                            bool FullyOverwritten = true) {
    // Overriding an initializer via a designator is valid with C99 designated
    // initializers, but ill-formed with C++20 designated initializers.
    unsigned DiagID =
        SemaRef.getLangOpts().CPlusPlus
            ? (UnionOverride ? diag::ext_initializer_union_overrides
                             : diag::ext_initializer_overrides)
            : diag::warn_initializer_overrides;

    if (InOverloadResolution && SemaRef.getLangOpts().CPlusPlus) {
      // In overload resolution, we have to strictly enforce the rules, and so
      // don't allow any overriding of prior initializers. This matters for a
      // case such as:
      //
      //   union U { int a, b; };
      //   struct S { int a, b; };
      //   void f(U), f(S);
      //
      // Here, f({.a = 1, .b = 2}) is required to call the struct overload. For
      // consistency, we disallow all overriding of prior initializers in
      // overload resolution, not only overriding of union members.
      hadError = true;
    } else if (OldInit->getType().isDestructedType() && !FullyOverwritten) {
      // If we'll be keeping around the old initializer but overwriting part of
      // the object it initialized, and that object is not trivially
      // destructible, this can leak. Don't allow that, not even as an
      // extension.
      //
      // FIXME: It might be reasonable to allow this in cases where the part of
      // the initializer that we're overriding has trivial destruction.
      DiagID = diag::err_initializer_overrides_destructed;
    } else if (!OldInit->getSourceRange().isValid()) {
      // We need to check on source range validity because the previous
      // initializer does not have to be an explicit initializer. e.g.,
      //
      // struct P { int a, b; };
      // struct PP { struct P p } l = { { .a = 2 }, .p.b = 3 };
      //
      // There is an overwrite taking place because the first braced initializer
      // list "{ .a = 2 }" already provides value for .p.b (which is zero).
      //
      // Such overwrites are harmless, so we don't diagnose them. (Note that in
      // C++, this cannot be reached unless we've already seen and diagnosed a
      // different conformance issue, such as a mixture of designated and
      // non-designated initializers or a multi-level designator.)
      return;
    }

    if (!VerifyOnly) {
      SemaRef.Diag(NewInitRange.getBegin(), DiagID)
          << NewInitRange << FullyOverwritten << OldInit->getType();
      SemaRef.Diag(OldInit->getBeginLoc(), diag::note_previous_initializer)
          << (OldInit->HasSideEffects(SemaRef.Context) && FullyOverwritten)
          << OldInit->getSourceRange();
    }
  }

  // Explanation on the "FillWithNoInit" mode:
  //
  // Assume we have the following definitions (Case#1):
  // struct P { char x[6][6]; } xp = { .x[1] = "bar" };
  // struct PP { struct P lp; } l = { .lp = xp, .lp.x[1][2] = 'f' };
  //
  // l.lp.x[1][0..1] should not be filled with implicit initializers because the
  // "base" initializer "xp" will provide values for them; l.lp.x[1] will be "baf".
  //
  // But if we have (Case#2):
  // struct PP l = { .lp = xp, .lp.x[1] = { [2] = 'f' } };
  //
  // l.lp.x[1][0..1] are implicitly initialized and do not use values from the
  // "base" initializer; l.lp.x[1] will be "\0\0f\0\0\0".
  //
  // To distinguish Case#1 from Case#2, and also to avoid leaving many "holes"
  // in the InitListExpr, the "holes" in Case#1 are filled not with empty
  // initializers but with special "NoInitExpr" place holders, which tells the
  // CodeGen not to generate any initializers for these parts.
  void FillInEmptyInitForBase(unsigned Init, const CXXBaseSpecifier &Base,
                              const InitializedEntity &ParentEntity,
                              InitListExpr *ILE, bool &RequiresSecondPass,
                              bool FillWithNoInit);
  void FillInEmptyInitForField(unsigned Init, FieldDecl *Field,
                               const InitializedEntity &ParentEntity,
                               InitListExpr *ILE, bool &RequiresSecondPass,
                               bool FillWithNoInit = false);
  void FillInEmptyInitializations(const InitializedEntity &Entity,
                                  InitListExpr *ILE, bool &RequiresSecondPass,
                                  InitListExpr *OuterILE, unsigned OuterIndex,
                                  bool FillWithNoInit = false);
  bool CheckFlexibleArrayInit(const InitializedEntity &Entity,
                              Expr *InitExpr, FieldDecl *Field,
                              bool TopLevelObject);
  void CheckEmptyInitializable(const InitializedEntity &Entity,
                               SourceLocation Loc);

public:
  InitListChecker(
      Sema &S, const InitializedEntity &Entity, InitListExpr *IL, QualType &T,
      bool VerifyOnly, bool TreatUnavailableAsInvalid,
      bool InOverloadResolution = false,
      SmallVectorImpl<QualType> *AggrDeductionCandidateParamTypes = nullptr);
  InitListChecker(Sema &S, const InitializedEntity &Entity, InitListExpr *IL,
                  QualType &T,
                  SmallVectorImpl<QualType> &AggrDeductionCandidateParamTypes)
      : InitListChecker(S, Entity, IL, T, /*VerifyOnly=*/true,
                        /*TreatUnavailableAsInvalid=*/false,
                        /*InOverloadResolution=*/false,
                        &AggrDeductionCandidateParamTypes){};

  bool HadError() { return hadError; }

  // Retrieves the fully-structured initializer list used for
  // semantic analysis and code generation.
  InitListExpr *getFullyStructuredList() const { return FullyStructuredList; }
};

} // end anonymous namespace

ExprResult InitListChecker::PerformEmptyInit(SourceLocation Loc,
                                             const InitializedEntity &Entity) {
  InitializationKind Kind = InitializationKind::CreateValue(Loc, Loc, Loc,
                                                            true);
  MultiExprArg SubInit;
  Expr *InitExpr;
  InitListExpr DummyInitList(SemaRef.Context, Loc, std::nullopt, Loc);

  // C++ [dcl.init.aggr]p7:
  //   If there are fewer initializer-clauses in the list than there are
  //   members in the aggregate, then each member not explicitly initialized
  //   ...
  bool EmptyInitList = SemaRef.getLangOpts().CPlusPlus11 &&
      Entity.getType()->getBaseElementTypeUnsafe()->isRecordType();
  if (EmptyInitList) {
    // C++1y / DR1070:
    //   shall be initialized [...] from an empty initializer list.
    //
    // We apply the resolution of this DR to C++11 but not C++98, since C++98
    // does not have useful semantics for initialization from an init list.
    // We treat this as copy-initialization, because aggregate initialization
    // always performs copy-initialization on its elements.
    //
    // Only do this if we're initializing a class type, to avoid filling in
    // the initializer list where possible.
    InitExpr = VerifyOnly
                   ? &DummyInitList
                   : new (SemaRef.Context)
                         InitListExpr(SemaRef.Context, Loc, std::nullopt, Loc);
    InitExpr->setType(SemaRef.Context.VoidTy);
    SubInit = InitExpr;
    Kind = InitializationKind::CreateCopy(Loc, Loc);
  } else {
    // C++03:
    //   shall be value-initialized.
  }

  InitializationSequence InitSeq(SemaRef, Entity, Kind, SubInit);
  // libstdc++4.6 marks the vector default constructor as explicit in
  // _GLIBCXX_DEBUG mode, so recover using the C++03 logic in that case.
  // stlport does so too. Look for std::__debug for libstdc++, and for
  // std:: for stlport.  This is effectively a compiler-side implementation of
  // LWG2193.
  if (!InitSeq && EmptyInitList && InitSeq.getFailureKind() ==
          InitializationSequence::FK_ExplicitConstructor) {
    OverloadCandidateSet::iterator Best;
    OverloadingResult O =
        InitSeq.getFailedCandidateSet()
            .BestViableFunction(SemaRef, Kind.getLocation(), Best);
    (void)O;
    assert(O == OR_Success && "Inconsistent overload resolution");
    CXXConstructorDecl *CtorDecl = cast<CXXConstructorDecl>(Best->Function);
    CXXRecordDecl *R = CtorDecl->getParent();

    if (CtorDecl->getMinRequiredArguments() == 0 &&
        CtorDecl->isExplicit() && R->getDeclName() &&
        SemaRef.SourceMgr.isInSystemHeader(CtorDecl->getLocation())) {
      bool IsInStd = false;
      for (NamespaceDecl *ND = dyn_cast<NamespaceDecl>(R->getDeclContext());
           ND && !IsInStd; ND = dyn_cast<NamespaceDecl>(ND->getParent())) {
        if (SemaRef.getStdNamespace()->InEnclosingNamespaceSetOf(ND))
          IsInStd = true;
      }

      if (IsInStd && llvm::StringSwitch<bool>(R->getName())
              .Cases("basic_string", "deque", "forward_list", true)
              .Cases("list", "map", "multimap", "multiset", true)
              .Cases("priority_queue", "queue", "set", "stack", true)
              .Cases("unordered_map", "unordered_set", "vector", true)
              .Default(false)) {
        InitSeq.InitializeFrom(
            SemaRef, Entity,
            InitializationKind::CreateValue(Loc, Loc, Loc, true),
            MultiExprArg(), /*TopLevelOfInitList=*/false,
            TreatUnavailableAsInvalid);
        // Emit a warning for this.  System header warnings aren't shown
        // by default, but people working on system headers should see it.
        if (!VerifyOnly) {
          SemaRef.Diag(CtorDecl->getLocation(),
                       diag::warn_invalid_initializer_from_system_header);
          if (Entity.getKind() == InitializedEntity::EK_Member)
            SemaRef.Diag(Entity.getDecl()->getLocation(),
                         diag::note_used_in_initialization_here);
          else if (Entity.getKind() == InitializedEntity::EK_ArrayElement)
            SemaRef.Diag(Loc, diag::note_used_in_initialization_here);
        }
      }
    }
  }
  if (!InitSeq) {
    if (!VerifyOnly) {
      InitSeq.Diagnose(SemaRef, Entity, Kind, SubInit);
      if (Entity.getKind() == InitializedEntity::EK_Member)
        SemaRef.Diag(Entity.getDecl()->getLocation(),
                     diag::note_in_omitted_aggregate_initializer)
          << /*field*/1 << Entity.getDecl();
      else if (Entity.getKind() == InitializedEntity::EK_ArrayElement) {
        bool IsTrailingArrayNewMember =
            Entity.getParent() &&
            Entity.getParent()->isVariableLengthArrayNew();
        SemaRef.Diag(Loc, diag::note_in_omitted_aggregate_initializer)
          << (IsTrailingArrayNewMember ? 2 : /*array element*/0)
          << Entity.getElementIndex();
      }
    }
    hadError = true;
    return ExprError();
  }

  return VerifyOnly ? ExprResult()
                    : InitSeq.Perform(SemaRef, Entity, Kind, SubInit);
}

void InitListChecker::CheckEmptyInitializable(const InitializedEntity &Entity,
                                              SourceLocation Loc) {
  // If we're building a fully-structured list, we'll check this at the end
  // once we know which elements are actually initialized. Otherwise, we know
  // that there are no designators so we can just check now.
  if (FullyStructuredList)
    return;
  PerformEmptyInit(Loc, Entity);
}

void InitListChecker::FillInEmptyInitForBase(
    unsigned Init, const CXXBaseSpecifier &Base,
    const InitializedEntity &ParentEntity, InitListExpr *ILE,
    bool &RequiresSecondPass, bool FillWithNoInit) {
  InitializedEntity BaseEntity = InitializedEntity::InitializeBase(
      SemaRef.Context, &Base, false, &ParentEntity);

  if (Init >= ILE->getNumInits() || !ILE->getInit(Init)) {
    ExprResult BaseInit = FillWithNoInit
                              ? new (SemaRef.Context) NoInitExpr(Base.getType())
                              : PerformEmptyInit(ILE->getEndLoc(), BaseEntity);
    if (BaseInit.isInvalid()) {
      hadError = true;
      return;
    }

    if (!VerifyOnly) {
      assert(Init < ILE->getNumInits() && "should have been expanded");
      ILE->setInit(Init, BaseInit.getAs<Expr>());
    }
  } else if (InitListExpr *InnerILE =
                 dyn_cast<InitListExpr>(ILE->getInit(Init))) {
    FillInEmptyInitializations(BaseEntity, InnerILE, RequiresSecondPass,
                               ILE, Init, FillWithNoInit);
  } else if (DesignatedInitUpdateExpr *InnerDIUE =
               dyn_cast<DesignatedInitUpdateExpr>(ILE->getInit(Init))) {
    FillInEmptyInitializations(BaseEntity, InnerDIUE->getUpdater(),
                               RequiresSecondPass, ILE, Init,
                               /*FillWithNoInit =*/true);
  }
}

void InitListChecker::FillInEmptyInitForField(unsigned Init, FieldDecl *Field,
                                        const InitializedEntity &ParentEntity,
                                              InitListExpr *ILE,
                                              bool &RequiresSecondPass,
                                              bool FillWithNoInit) {
  SourceLocation Loc = ILE->getEndLoc();
  unsigned NumInits = ILE->getNumInits();
  InitializedEntity MemberEntity
    = InitializedEntity::InitializeMember(Field, &ParentEntity);

  if (Init >= NumInits || !ILE->getInit(Init)) {
    if (const RecordType *RType = ILE->getType()->getAs<RecordType>())
      if (!RType->getDecl()->isUnion())
        assert((Init < NumInits || VerifyOnly) &&
               "This ILE should have been expanded");

    if (FillWithNoInit) {
      assert(!VerifyOnly && "should not fill with no-init in verify-only mode");
      Expr *Filler = new (SemaRef.Context) NoInitExpr(Field->getType());
      if (Init < NumInits)
        ILE->setInit(Init, Filler);
      else
        ILE->updateInit(SemaRef.Context, Init, Filler);
      return;
    }
    // C++1y [dcl.init.aggr]p7:
    //   If there are fewer initializer-clauses in the list than there are
    //   members in the aggregate, then each member not explicitly initialized
    //   shall be initialized from its brace-or-equal-initializer [...]
    if (Field->hasInClassInitializer()) {
      if (VerifyOnly)
        return;

      ExprResult DIE = SemaRef.BuildCXXDefaultInitExpr(Loc, Field);
      if (DIE.isInvalid()) {
        hadError = true;
        return;
      }
      SemaRef.checkInitializerLifetime(MemberEntity, DIE.get());
      if (Init < NumInits)
        ILE->setInit(Init, DIE.get());
      else {
        ILE->updateInit(SemaRef.Context, Init, DIE.get());
        RequiresSecondPass = true;
      }
      return;
    }

    if (Field->getType()->isReferenceType()) {
      if (!VerifyOnly) {
        // C++ [dcl.init.aggr]p9:
        //   If an incomplete or empty initializer-list leaves a
        //   member of reference type uninitialized, the program is
        //   ill-formed.
        SemaRef.Diag(Loc, diag::err_init_reference_member_uninitialized)
            << Field->getType()
            << (ILE->isSyntacticForm() ? ILE : ILE->getSyntacticForm())
                   ->getSourceRange();
        SemaRef.Diag(Field->getLocation(), diag::note_uninit_reference_member);
      }
      hadError = true;
      return;
    }

    ExprResult MemberInit = PerformEmptyInit(Loc, MemberEntity);
    if (MemberInit.isInvalid()) {
      hadError = true;
      return;
    }

    if (hadError || VerifyOnly) {
      // Do nothing
    } else if (Init < NumInits) {
      ILE->setInit(Init, MemberInit.getAs<Expr>());
    } else if (!isa<ImplicitValueInitExpr>(MemberInit.get())) {
      // Empty initialization requires a constructor call, so
      // extend the initializer list to include the constructor
      // call and make a note that we'll need to take another pass
      // through the initializer list.
      ILE->updateInit(SemaRef.Context, Init, MemberInit.getAs<Expr>());
      RequiresSecondPass = true;
    }
  } else if (InitListExpr *InnerILE
               = dyn_cast<InitListExpr>(ILE->getInit(Init))) {
    FillInEmptyInitializations(MemberEntity, InnerILE,
                               RequiresSecondPass, ILE, Init, FillWithNoInit);
  } else if (DesignatedInitUpdateExpr *InnerDIUE =
                 dyn_cast<DesignatedInitUpdateExpr>(ILE->getInit(Init))) {
    FillInEmptyInitializations(MemberEntity, InnerDIUE->getUpdater(),
                               RequiresSecondPass, ILE, Init,
                               /*FillWithNoInit =*/true);
  }
}

/// Recursively replaces NULL values within the given initializer list
/// with expressions that perform value-initialization of the
/// appropriate type, and finish off the InitListExpr formation.
void
InitListChecker::FillInEmptyInitializations(const InitializedEntity &Entity,
                                            InitListExpr *ILE,
                                            bool &RequiresSecondPass,
                                            InitListExpr *OuterILE,
                                            unsigned OuterIndex,
                                            bool FillWithNoInit) {
  assert((ILE->getType() != SemaRef.Context.VoidTy) &&
         "Should not have void type");

  // We don't need to do any checks when just filling NoInitExprs; that can't
  // fail.
  if (FillWithNoInit && VerifyOnly)
    return;

  // If this is a nested initializer list, we might have changed its contents
  // (and therefore some of its properties, such as instantiation-dependence)
  // while filling it in. Inform the outer initializer list so that its state
  // can be updated to match.
  // FIXME: We should fully build the inner initializers before constructing
  // the outer InitListExpr instead of mutating AST nodes after they have
  // been used as subexpressions of other nodes.
  struct UpdateOuterILEWithUpdatedInit {
    InitListExpr *Outer;
    unsigned OuterIndex;
    ~UpdateOuterILEWithUpdatedInit() {
      if (Outer)
        Outer->setInit(OuterIndex, Outer->getInit(OuterIndex));
    }
  } UpdateOuterRAII = {OuterILE, OuterIndex};

  // A transparent ILE is not performing aggregate initialization and should
  // not be filled in.
  if (ILE->isTransparent())
    return;

  if (const RecordType *RType = ILE->getType()->getAs<RecordType>()) {
    const RecordDecl *RDecl = RType->getDecl();
    if (RDecl->isUnion() && ILE->getInitializedFieldInUnion())
      FillInEmptyInitForField(0, ILE->getInitializedFieldInUnion(),
                              Entity, ILE, RequiresSecondPass, FillWithNoInit);
    else if (RDecl->isUnion() && isa<CXXRecordDecl>(RDecl) &&
             cast<CXXRecordDecl>(RDecl)->hasInClassInitializer()) {
      for (auto *Field : RDecl->fields()) {
        if (Field->hasInClassInitializer()) {
          FillInEmptyInitForField(0, Field, Entity, ILE, RequiresSecondPass,
                                  FillWithNoInit);
          break;
        }
      }
    } else {
      // The fields beyond ILE->getNumInits() are default initialized, so in
      // order to leave them uninitialized, the ILE is expanded and the extra
      // fields are then filled with NoInitExpr.
      unsigned NumElems = numStructUnionElements(ILE->getType());
      if (!RDecl->isUnion() && RDecl->hasFlexibleArrayMember())
        ++NumElems;
      if (!VerifyOnly && ILE->getNumInits() < NumElems)
        ILE->resizeInits(SemaRef.Context, NumElems);

      unsigned Init = 0;

      if (auto *CXXRD = dyn_cast<CXXRecordDecl>(RDecl)) {
        for (auto &Base : CXXRD->bases()) {
          if (hadError)
            return;

          FillInEmptyInitForBase(Init, Base, Entity, ILE, RequiresSecondPass,
                                 FillWithNoInit);
          ++Init;
        }
      }

      for (auto *Field : RDecl->fields()) {
        if (Field->isUnnamedBitfield())
          continue;

        if (hadError)
          return;

        FillInEmptyInitForField(Init, Field, Entity, ILE, RequiresSecondPass,
                                FillWithNoInit);
        if (hadError)
          return;

        ++Init;

        // Only look at the first initialization of a union.
        if (RDecl->isUnion())
          break;
      }
    }

    return;
  }

  QualType ElementType;

  InitializedEntity ElementEntity = Entity;
  unsigned NumInits = ILE->getNumInits();
  unsigned NumElements = NumInits;
  if (const ArrayType *AType = SemaRef.Context.getAsArrayType(ILE->getType())) {
    ElementType = AType->getElementType();
    if (const auto *CAType = dyn_cast<ConstantArrayType>(AType))
      NumElements = CAType->getSize().getZExtValue();
    // For an array new with an unknown bound, ask for one additional element
    // in order to populate the array filler.
    if (Entity.isVariableLengthArrayNew())
      ++NumElements;
    ElementEntity = InitializedEntity::InitializeElement(SemaRef.Context,
                                                         0, Entity);
  } else if (const VectorType *VType = ILE->getType()->getAs<VectorType>()) {
    ElementType = VType->getElementType();
    NumElements = VType->getNumElements();
    ElementEntity = InitializedEntity::InitializeElement(SemaRef.Context,
                                                         0, Entity);
  } else
    ElementType = ILE->getType();

  bool SkipEmptyInitChecks = false;
  for (unsigned Init = 0; Init != NumElements; ++Init) {
    if (hadError)
      return;

    if (ElementEntity.getKind() == InitializedEntity::EK_ArrayElement ||
        ElementEntity.getKind() == InitializedEntity::EK_VectorElement)
      ElementEntity.setElementIndex(Init);

    if (Init >= NumInits && (ILE->hasArrayFiller() || SkipEmptyInitChecks))
      return;

    Expr *InitExpr = (Init < NumInits ? ILE->getInit(Init) : nullptr);
    if (!InitExpr && Init < NumInits && ILE->hasArrayFiller())
      ILE->setInit(Init, ILE->getArrayFiller());
    else if (!InitExpr && !ILE->hasArrayFiller()) {
      // In VerifyOnly mode, there's no point performing empty initialization
      // more than once.
      if (SkipEmptyInitChecks)
        continue;

      Expr *Filler = nullptr;

      if (FillWithNoInit)
        Filler = new (SemaRef.Context) NoInitExpr(ElementType);
      else {
        ExprResult ElementInit =
            PerformEmptyInit(ILE->getEndLoc(), ElementEntity);
        if (ElementInit.isInvalid()) {
          hadError = true;
          return;
        }

        Filler = ElementInit.getAs<Expr>();
      }

      if (hadError) {
        // Do nothing
      } else if (VerifyOnly) {
        SkipEmptyInitChecks = true;
      } else if (Init < NumInits) {
        // For arrays, just set the expression used for value-initialization
        // of the "holes" in the array.
        if (ElementEntity.getKind() == InitializedEntity::EK_ArrayElement)
          ILE->setArrayFiller(Filler);
        else
          ILE->setInit(Init, Filler);
      } else {
        // For arrays, just set the expression used for value-initialization
        // of the rest of elements and exit.
        if (ElementEntity.getKind() == InitializedEntity::EK_ArrayElement) {
          ILE->setArrayFiller(Filler);
          return;
        }

        if (!isa<ImplicitValueInitExpr>(Filler) && !isa<NoInitExpr>(Filler)) {
          // Empty initialization requires a constructor call, so
          // extend the initializer list to include the constructor
          // call and make a note that we'll need to take another pass
          // through the initializer list.
          ILE->updateInit(SemaRef.Context, Init, Filler);
          RequiresSecondPass = true;
        }
      }
    } else if (InitListExpr *InnerILE
                 = dyn_cast_or_null<InitListExpr>(InitExpr)) {
      FillInEmptyInitializations(ElementEntity, InnerILE, RequiresSecondPass,
                                 ILE, Init, FillWithNoInit);
    } else if (DesignatedInitUpdateExpr *InnerDIUE =
                   dyn_cast_or_null<DesignatedInitUpdateExpr>(InitExpr)) {
      FillInEmptyInitializations(ElementEntity, InnerDIUE->getUpdater(),
                                 RequiresSecondPass, ILE, Init,
                                 /*FillWithNoInit =*/true);
    }
  }
}

static bool hasAnyDesignatedInits(const InitListExpr *IL) {
  for (const Stmt *Init : *IL)
    if (isa_and_nonnull<DesignatedInitExpr>(Init))
      return true;
  return false;
}

InitListChecker::InitListChecker(
    Sema &S, const InitializedEntity &Entity, InitListExpr *IL, QualType &T,
    bool VerifyOnly, bool TreatUnavailableAsInvalid, bool InOverloadResolution,
    SmallVectorImpl<QualType> *AggrDeductionCandidateParamTypes)
    : SemaRef(S), VerifyOnly(VerifyOnly),
      TreatUnavailableAsInvalid(TreatUnavailableAsInvalid),
      InOverloadResolution(InOverloadResolution),
      AggrDeductionCandidateParamTypes(AggrDeductionCandidateParamTypes) {
  if (!VerifyOnly || hasAnyDesignatedInits(IL)) {
    FullyStructuredList =
        createInitListExpr(T, IL->getSourceRange(), IL->getNumInits());

    // FIXME: Check that IL isn't already the semantic form of some other
    // InitListExpr. If it is, we'd create a broken AST.
    if (!VerifyOnly)
      FullyStructuredList->setSyntacticForm(IL);
  }

  CheckExplicitInitList(Entity, IL, T, FullyStructuredList,
                        /*TopLevelObject=*/true);

  if (!hadError && !AggrDeductionCandidateParamTypes && FullyStructuredList) {
    bool RequiresSecondPass = false;
    FillInEmptyInitializations(Entity, FullyStructuredList, RequiresSecondPass,
                               /*OuterILE=*/nullptr, /*OuterIndex=*/0);
    if (RequiresSecondPass && !hadError)
      FillInEmptyInitializations(Entity, FullyStructuredList,
                                 RequiresSecondPass, nullptr, 0);
  }
  if (hadError && FullyStructuredList)
    FullyStructuredList->markError();
}

int InitListChecker::numArrayElements(QualType DeclType) {
  // FIXME: use a proper constant
  int maxElements = 0x7FFFFFFF;
  if (const ConstantArrayType *CAT =
        SemaRef.Context.getAsConstantArrayType(DeclType)) {
    maxElements = static_cast<int>(CAT->getSize().getZExtValue());
  }
  return maxElements;
}

int InitListChecker::numStructUnionElements(QualType DeclType) {
  RecordDecl *structDecl = DeclType->castAs<RecordType>()->getDecl();
  int InitializableMembers = 0;
  if (auto *CXXRD = dyn_cast<CXXRecordDecl>(structDecl))
    InitializableMembers += CXXRD->getNumBases();
  for (const auto *Field : structDecl->fields())
    if (!Field->isUnnamedBitfield())
      ++InitializableMembers;

  if (structDecl->isUnion())
    return std::min(InitializableMembers, 1);
  return InitializableMembers - structDecl->hasFlexibleArrayMember();
}

RecordDecl *InitListChecker::getRecordDecl(QualType DeclType) {
  if (const auto *RT = DeclType->getAs<RecordType>())
    return RT->getDecl();
  if (const auto *Inject = DeclType->getAs<InjectedClassNameType>())
    return Inject->getDecl();
  return nullptr;
}

/// Determine whether Entity is an entity for which it is idiomatic to elide
/// the braces in aggregate initialization.
static bool isIdiomaticBraceElisionEntity(const InitializedEntity &Entity) {
  // Recursive initialization of the one and only field within an aggregate
  // class is considered idiomatic. This case arises in particular for
  // initialization of std::array, where the C++ standard suggests the idiom of
  //
  //   std::array<T, N> arr = {1, 2, 3};
  //
  // (where std::array is an aggregate struct containing a single array field.

  if (!Entity.getParent())
    return false;

  // Allows elide brace initialization for aggregates with empty base.
  if (Entity.getKind() == InitializedEntity::EK_Base) {
    auto *ParentRD =
        Entity.getParent()->getType()->castAs<RecordType>()->getDecl();
    CXXRecordDecl *CXXRD = cast<CXXRecordDecl>(ParentRD);
    return CXXRD->getNumBases() == 1 && CXXRD->field_empty();
  }

  // Allow brace elision if the only subobject is a field.
  if (Entity.getKind() == InitializedEntity::EK_Member) {
    auto *ParentRD =
        Entity.getParent()->getType()->castAs<RecordType>()->getDecl();
    if (CXXRecordDecl *CXXRD = dyn_cast<CXXRecordDecl>(ParentRD)) {
      if (CXXRD->getNumBases()) {
        return false;
      }
    }
    auto FieldIt = ParentRD->field_begin();
    assert(FieldIt != ParentRD->field_end() &&
           "no fields but have initializer for member?");
    return ++FieldIt == ParentRD->field_end();
  }

  return false;
}

/// Check whether the range of the initializer \p ParentIList from element
/// \p Index onwards can be used to initialize an object of type \p T. Update
/// \p Index to indicate how many elements of the list were consumed.
///
/// This also fills in \p StructuredList, from element \p StructuredIndex
/// onwards, with the fully-braced, desugared form of the initialization.
void InitListChecker::CheckImplicitInitList(const InitializedEntity &Entity,
                                            InitListExpr *ParentIList,
                                            QualType T, unsigned &Index,
                                            InitListExpr *StructuredList,
                                            unsigned &StructuredIndex) {
  int maxElements = 0;

  if (T->isArrayType())
    maxElements = numArrayElements(T);
  else if (T->isRecordType())
    maxElements = numStructUnionElements(T);
  else if (T->isVectorType())
    maxElements = T->castAs<VectorType>()->getNumElements();
  else
    llvm_unreachable("CheckImplicitInitList(): Illegal type");

  if (maxElements == 0) {
    if (!VerifyOnly)
      SemaRef.Diag(ParentIList->getInit(Index)->getBeginLoc(),
                   diag::err_implicit_empty_initializer);
    ++Index;
    hadError = true;
    return;
  }

  // Build a structured initializer list corresponding to this subobject.
  InitListExpr *StructuredSubobjectInitList = getStructuredSubobjectInit(
      ParentIList, Index, T, StructuredList, StructuredIndex,
      SourceRange(ParentIList->getInit(Index)->getBeginLoc(),
                  ParentIList->getSourceRange().getEnd()));
  unsigned StructuredSubobjectInitIndex = 0;

  // Check the element types and build the structural subobject.
  unsigned StartIndex = Index;
  CheckListElementTypes(Entity, ParentIList, T,
                        /*SubobjectIsDesignatorContext=*/false, Index,
                        StructuredSubobjectInitList,
                        StructuredSubobjectInitIndex);

  if (StructuredSubobjectInitList) {
    StructuredSubobjectInitList->setType(T);

    unsigned EndIndex = (Index == StartIndex? StartIndex : Index - 1);
    // Update the structured sub-object initializer so that it's ending
    // range corresponds with the end of the last initializer it used.
    if (EndIndex < ParentIList->getNumInits() &&
        ParentIList->getInit(EndIndex)) {
      SourceLocation EndLoc
        = ParentIList->getInit(EndIndex)->getSourceRange().getEnd();
      StructuredSubobjectInitList->setRBraceLoc(EndLoc);
    }

    // Complain about missing braces.
    if (!VerifyOnly && (T->isArrayType() || T->isRecordType()) &&
        !ParentIList->isIdiomaticZeroInitializer(SemaRef.getLangOpts()) &&
        !isIdiomaticBraceElisionEntity(Entity)) {
      SemaRef.Diag(StructuredSubobjectInitList->getBeginLoc(),
                   diag::warn_missing_braces)
          << StructuredSubobjectInitList->getSourceRange()
          << FixItHint::CreateInsertion(
                 StructuredSubobjectInitList->getBeginLoc(), "{")
          << FixItHint::CreateInsertion(
                 SemaRef.getLocForEndOfToken(
                     StructuredSubobjectInitList->getEndLoc()),
                 "}");
    }

    // Warn if this type won't be an aggregate in future versions of C++.
    auto *CXXRD = T->getAsCXXRecordDecl();
    if (!VerifyOnly && CXXRD && CXXRD->hasUserDeclaredConstructor()) {
      SemaRef.Diag(StructuredSubobjectInitList->getBeginLoc(),
                   diag::warn_cxx20_compat_aggregate_init_with_ctors)
          << StructuredSubobjectInitList->getSourceRange() << T;
    }
  }
}

/// Warn that \p Entity was of scalar type and was initialized by a
/// single-element braced initializer list.
static void warnBracedScalarInit(Sema &S, const InitializedEntity &Entity,
                                 SourceRange Braces) {
  // Don't warn during template instantiation. If the initialization was
  // non-dependent, we warned during the initial parse; otherwise, the
  // type might not be scalar in some uses of the template.
  if (S.inTemplateInstantiation())
    return;

  unsigned DiagID = 0;

  switch (Entity.getKind()) {
  case InitializedEntity::EK_VectorElement:
  case InitializedEntity::EK_ComplexElement:
  case InitializedEntity::EK_ArrayElement:
  case InitializedEntity::EK_Parameter:
  case InitializedEntity::EK_Parameter_CF_Audited:
  case InitializedEntity::EK_TemplateParameter:
  case InitializedEntity::EK_Result:
  case InitializedEntity::EK_ParenAggInitMember:
    // Extra braces here are suspicious.
    DiagID = diag::warn_braces_around_init;
    break;

  case InitializedEntity::EK_Member:
    // Warn on aggregate initialization but not on ctor init list or
    // default member initializer.
    if (Entity.getParent())
      DiagID = diag::warn_braces_around_init;
    break;

  case InitializedEntity::EK_Variable:
  case InitializedEntity::EK_LambdaCapture:
    // No warning, might be direct-list-initialization.
    // FIXME: Should we warn for copy-list-initialization in these cases?
    break;

  case InitializedEntity::EK_New:
  case InitializedEntity::EK_Temporary:
  case InitializedEntity::EK_CompoundLiteralInit:
    // No warning, braces are part of the syntax of the underlying construct.
    break;

  case InitializedEntity::EK_RelatedResult:
    // No warning, we already warned when initializing the result.
    break;

  case InitializedEntity::EK_Exception:
  case InitializedEntity::EK_Base:
  case InitializedEntity::EK_Delegating:
  case InitializedEntity::EK_BlockElement:
  case InitializedEntity::EK_LambdaToBlockConversionBlockElement:
  case InitializedEntity::EK_Binding:
  case InitializedEntity::EK_StmtExprResult:
    llvm_unreachable("unexpected braced scalar init");
  }

  if (DiagID) {
    S.Diag(Braces.getBegin(), DiagID)
        << Entity.getType()->isSizelessBuiltinType() << Braces
        << FixItHint::CreateRemoval(Braces.getBegin())
        << FixItHint::CreateRemoval(Braces.getEnd());
  }
}

/// Check whether the initializer \p IList (that was written with explicit
/// braces) can be used to initialize an object of type \p T.
///
/// This also fills in \p StructuredList with the fully-braced, desugared
/// form of the initialization.
void InitListChecker::CheckExplicitInitList(const InitializedEntity &Entity,
                                            InitListExpr *IList, QualType &T,
                                            InitListExpr *StructuredList,
                                            bool TopLevelObject) {
  unsigned Index = 0, StructuredIndex = 0;
  CheckListElementTypes(Entity, IList, T, /*SubobjectIsDesignatorContext=*/true,
                        Index, StructuredList, StructuredIndex, TopLevelObject);
  if (StructuredList) {
    QualType ExprTy = T;
    if (!ExprTy->isArrayType())
      ExprTy = ExprTy.getNonLValueExprType(SemaRef.Context);
    if (!VerifyOnly)
      IList->setType(ExprTy);
    StructuredList->setType(ExprTy);
  }
  if (hadError)
    return;

  // Don't complain for incomplete types, since we'll get an error elsewhere.
  if (Index < IList->getNumInits() && !T->isIncompleteType()) {
    // We have leftover initializers
    bool ExtraInitsIsError = SemaRef.getLangOpts().CPlusPlus ||
          (SemaRef.getLangOpts().OpenCL && T->isVectorType());
    hadError = ExtraInitsIsError;
    if (VerifyOnly) {
      return;
    } else if (StructuredIndex == 1 &&
               IsStringInit(StructuredList->getInit(0), T, SemaRef.Context) ==
                   SIF_None) {
      unsigned DK =
          ExtraInitsIsError
              ? diag::err_excess_initializers_in_char_array_initializer
              : diag::ext_excess_initializers_in_char_array_initializer;
      SemaRef.Diag(IList->getInit(Index)->getBeginLoc(), DK)
          << IList->getInit(Index)->getSourceRange();
    } else if (T->isSizelessBuiltinType()) {
      unsigned DK = ExtraInitsIsError
                        ? diag::err_excess_initializers_for_sizeless_type
                        : diag::ext_excess_initializers_for_sizeless_type;
      SemaRef.Diag(IList->getInit(Index)->getBeginLoc(), DK)
          << T << IList->getInit(Index)->getSourceRange();
    } else {
      int initKind = T->isArrayType() ? 0 :
                     T->isVectorType() ? 1 :
                     T->isScalarType() ? 2 :
                     T->isUnionType() ? 3 :
                     4;

      unsigned DK = ExtraInitsIsError ? diag::err_excess_initializers
                                      : diag::ext_excess_initializers;
      SemaRef.Diag(IList->getInit(Index)->getBeginLoc(), DK)
          << initKind << IList->getInit(Index)->getSourceRange();
    }
  }

  if (!VerifyOnly) {
    if (T->isScalarType() && IList->getNumInits() == 1 &&
        !isa<InitListExpr>(IList->getInit(0)))
      warnBracedScalarInit(SemaRef, Entity, IList->getSourceRange());

    // Warn if this is a class type that won't be an aggregate in future
    // versions of C++.
    auto *CXXRD = T->getAsCXXRecordDecl();
    if (CXXRD && CXXRD->hasUserDeclaredConstructor()) {
      // Don't warn if there's an equivalent default constructor that would be
      // used instead.
      bool HasEquivCtor = false;
      if (IList->getNumInits() == 0) {
        auto *CD = SemaRef.LookupDefaultConstructor(CXXRD);
        HasEquivCtor = CD && !CD->isDeleted();
      }

      if (!HasEquivCtor) {
        SemaRef.Diag(IList->getBeginLoc(),
                     diag::warn_cxx20_compat_aggregate_init_with_ctors)
            << IList->getSourceRange() << T;
      }
    }
  }
}

void InitListChecker::CheckListElementTypes(const InitializedEntity &Entity,
                                            InitListExpr *IList,
                                            QualType &DeclType,
                                            bool SubobjectIsDesignatorContext,
                                            unsigned &Index,
                                            InitListExpr *StructuredList,
                                            unsigned &StructuredIndex,
                                            bool TopLevelObject) {
  if (DeclType->isAnyComplexType() && SubobjectIsDesignatorContext) {
    // Explicitly braced initializer for complex type can be real+imaginary
    // parts.
    CheckComplexType(Entity, IList, DeclType, Index,
                     StructuredList, StructuredIndex);
  } else if (DeclType->isScalarType()) {
    CheckScalarType(Entity, IList, DeclType, Index,
                    StructuredList, StructuredIndex);
  } else if (DeclType->isVectorType()) {
    CheckVectorType(Entity, IList, DeclType, Index,
                    StructuredList, StructuredIndex);
  } else if (const RecordDecl *RD = getRecordDecl(DeclType)) {
    auto Bases =
        CXXRecordDecl::base_class_const_range(CXXRecordDecl::base_class_const_iterator(),
                                        CXXRecordDecl::base_class_const_iterator());
    if (DeclType->isRecordType()) {
      assert(DeclType->isAggregateType() &&
             "non-aggregate records should be handed in CheckSubElementType");
      if (auto *CXXRD = dyn_cast<CXXRecordDecl>(RD))
        Bases = CXXRD->bases();
    } else {
      Bases = cast<CXXRecordDecl>(RD)->bases();
    }
    CheckStructUnionTypes(Entity, IList, DeclType, Bases, RD->field_begin(),
                          SubobjectIsDesignatorContext, Index, StructuredList,
                          StructuredIndex, TopLevelObject);
  } else if (DeclType->isArrayType()) {
    llvm::APSInt Zero(
                    SemaRef.Context.getTypeSize(SemaRef.Context.getSizeType()),
                    false);
    CheckArrayType(Entity, IList, DeclType, Zero,
                   SubobjectIsDesignatorContext, Index,
                   StructuredList, StructuredIndex);
  } else if (DeclType->isVoidType() || DeclType->isFunctionType()) {
    // This type is invalid, issue a diagnostic.
    ++Index;
    if (!VerifyOnly)
      SemaRef.Diag(IList->getBeginLoc(), diag::err_illegal_initializer_type)
          << DeclType;
    hadError = true;
  } else if (DeclType->isReferenceType()) {
    CheckReferenceType(Entity, IList, DeclType, Index,
                       StructuredList, StructuredIndex);
  } else if (DeclType->isObjCObjectType()) {
    if (!VerifyOnly)
      SemaRef.Diag(IList->getBeginLoc(), diag::err_init_objc_class) << DeclType;
    hadError = true;
  } else if (DeclType->isOCLIntelSubgroupAVCType() ||
             DeclType->isSizelessBuiltinType()) {
    // Checks for scalar type are sufficient for these types too.
    CheckScalarType(Entity, IList, DeclType, Index, StructuredList,
                    StructuredIndex);
  } else if (DeclType->isDependentType()) {
    // C++ [over.match.class.deduct]p1.5:
    //   brace elision is not considered for any aggregate element that has a
    //   dependent non-array type or an array type with a value-dependent bound
    ++Index;
    assert(AggrDeductionCandidateParamTypes);
    AggrDeductionCandidateParamTypes->push_back(DeclType);
  } else {
    if (!VerifyOnly)
      SemaRef.Diag(IList->getBeginLoc(), diag::err_illegal_initializer_type)
          << DeclType;
    hadError = true;
  }
}

void InitListChecker::CheckSubElementType(const InitializedEntity &Entity,
                                          InitListExpr *IList,
                                          QualType ElemType,
                                          unsigned &Index,
                                          InitListExpr *StructuredList,
                                          unsigned &StructuredIndex,
                                          bool DirectlyDesignated) {
  Expr *expr = IList->getInit(Index);

  if (ElemType->isReferenceType())
    return CheckReferenceType(Entity, IList, ElemType, Index,
                              StructuredList, StructuredIndex);

  if (InitListExpr *SubInitList = dyn_cast<InitListExpr>(expr)) {
    if (SubInitList->getNumInits() == 1 &&
        IsStringInit(SubInitList->getInit(0), ElemType, SemaRef.Context) ==
        SIF_None) {
      // FIXME: It would be more faithful and no less correct to include an
      // InitListExpr in the semantic form of the initializer list in this case.
      expr = SubInitList->getInit(0);
    }
    // Nested aggregate initialization and C++ initialization are handled later.
  } else if (isa<ImplicitValueInitExpr>(expr)) {
    // This happens during template instantiation when we see an InitListExpr
    // that we've already checked once.
    assert(SemaRef.Context.hasSameType(expr->getType(), ElemType) &&
           "found implicit initialization for the wrong type");
    UpdateStructuredListElement(StructuredList, StructuredIndex, expr);
    ++Index;
    return;
  }

  if (SemaRef.getLangOpts().CPlusPlus || isa<InitListExpr>(expr)) {
    // C++ [dcl.init.aggr]p2:
    //   Each member is copy-initialized from the corresponding
    //   initializer-clause.

    // FIXME: Better EqualLoc?
    InitializationKind Kind =
        InitializationKind::CreateCopy(expr->getBeginLoc(), SourceLocation());

    // Vector elements can be initialized from other vectors in which case
    // we need initialization entity with a type of a vector (and not a vector
    // element!) initializing multiple vector elements.
    auto TmpEntity =
        (ElemType->isExtVectorType() && !Entity.getType()->isExtVectorType())
            ? InitializedEntity::InitializeTemporary(ElemType)
            : Entity;

    if (TmpEntity.getType()->isDependentType()) {
      // C++ [over.match.class.deduct]p1.5:
      //   brace elision is not considered for any aggregate element that has a
      //   dependent non-array type or an array type with a value-dependent
      //   bound
      assert(AggrDeductionCandidateParamTypes);
      if (!isa_and_nonnull<ConstantArrayType>(
              SemaRef.Context.getAsArrayType(ElemType))) {
        ++Index;
        AggrDeductionCandidateParamTypes->push_back(ElemType);
        return;
      }
    } else {
      InitializationSequence Seq(SemaRef, TmpEntity, Kind, expr,
                                 /*TopLevelOfInitList*/ true);
      // C++14 [dcl.init.aggr]p13:
      //   If the assignment-expression can initialize a member, the member is
      //   initialized. Otherwise [...] brace elision is assumed
      //
      // Brace elision is never performed if the element is not an
      // assignment-expression.
      if (Seq || isa<InitListExpr>(expr)) {
        if (!VerifyOnly) {
          ExprResult Result = Seq.Perform(SemaRef, TmpEntity, Kind, expr);
          if (Result.isInvalid())
            hadError = true;

          UpdateStructuredListElement(StructuredList, StructuredIndex,
                                      Result.getAs<Expr>());
        } else if (!Seq) {
          hadError = true;
        } else if (StructuredList) {
          UpdateStructuredListElement(StructuredList, StructuredIndex,
                                      getDummyInit());
        }
        ++Index;
        if (AggrDeductionCandidateParamTypes)
          AggrDeductionCandidateParamTypes->push_back(ElemType);
        return;
      }
    }

    // Fall through for subaggregate initialization
  } else if (ElemType->isScalarType() || ElemType->isAtomicType()) {
    // FIXME: Need to handle atomic aggregate types with implicit init lists.
    return CheckScalarType(Entity, IList, ElemType, Index,
                           StructuredList, StructuredIndex);
  } else if (const ArrayType *arrayType =
                 SemaRef.Context.getAsArrayType(ElemType)) {
    // arrayType can be incomplete if we're initializing a flexible
    // array member.  There's nothing we can do with the completed
    // type here, though.

    if (IsStringInit(expr, arrayType, SemaRef.Context) == SIF_None) {
      // FIXME: Should we do this checking in verify-only mode?
      if (!VerifyOnly)
        CheckStringInit(expr, ElemType, arrayType, SemaRef);
      if (StructuredList)
        UpdateStructuredListElement(StructuredList, StructuredIndex, expr);
      ++Index;
      return;
    }

    // Fall through for subaggregate initialization.

  } else {
    assert((ElemType->isRecordType() || ElemType->isVectorType() ||
            ElemType->isOpenCLSpecificType()) && "Unexpected type");

    // C99 6.7.8p13:
    //
    //   The initializer for a structure or union object that has
    //   automatic storage duration shall be either an initializer
    //   list as described below, or a single expression that has
    //   compatible structure or union type. In the latter case, the
    //   initial value of the object, including unnamed members, is
    //   that of the expression.
    ExprResult ExprRes = expr;
    if (SemaRef.CheckSingleAssignmentConstraints(
            ElemType, ExprRes, !VerifyOnly) != Sema::Incompatible) {
      if (ExprRes.isInvalid())
        hadError = true;
      else {
        ExprRes = SemaRef.DefaultFunctionArrayLvalueConversion(ExprRes.get());
        if (ExprRes.isInvalid())
          hadError = true;
      }
      UpdateStructuredListElement(StructuredList, StructuredIndex,
                                  ExprRes.getAs<Expr>());
      ++Index;
      return;
    }
    ExprRes.get();
    // Fall through for subaggregate initialization
  }

  // C++ [dcl.init.aggr]p12:
  //
  //   [...] Otherwise, if the member is itself a non-empty
  //   subaggregate, brace elision is assumed and the initializer is
  //   considered for the initialization of the first member of
  //   the subaggregate.
  // OpenCL vector initializer is handled elsewhere.
  if ((!SemaRef.getLangOpts().OpenCL && ElemType->isVectorType()) ||
      ElemType->isAggregateType()) {
    CheckImplicitInitList(Entity, IList, ElemType, Index, StructuredList,
                          StructuredIndex);
    ++StructuredIndex;

    // In C++20, brace elision is not permitted for a designated initializer.
    if (DirectlyDesignated && SemaRef.getLangOpts().CPlusPlus && !hadError) {
      if (InOverloadResolution)
        hadError = true;
      if (!VerifyOnly) {
        SemaRef.Diag(expr->getBeginLoc(),
                     diag::ext_designated_init_brace_elision)
            << expr->getSourceRange()
            << FixItHint::CreateInsertion(expr->getBeginLoc(), "{")
            << FixItHint::CreateInsertion(
                   SemaRef.getLocForEndOfToken(expr->getEndLoc()), "}");
      }
    }
  } else {
    if (!VerifyOnly) {
      // We cannot initialize this element, so let PerformCopyInitialization
      // produce the appropriate diagnostic. We already checked that this
      // initialization will fail.
      ExprResult Copy =
          SemaRef.PerformCopyInitialization(Entity, SourceLocation(), expr,
                                            /*TopLevelOfInitList=*/true);
      (void)Copy;
      assert(Copy.isInvalid() &&
             "expected non-aggregate initialization to fail");
    }
    hadError = true;
    ++Index;
    ++StructuredIndex;
  }
}

void InitListChecker::CheckComplexType(const InitializedEntity &Entity,
                                       InitListExpr *IList, QualType DeclType,
                                       unsigned &Index,
                                       InitListExpr *StructuredList,
                                       unsigned &StructuredIndex) {
  assert(Index == 0 && "Index in explicit init list must be zero");

  // As an extension, clang supports complex initializers, which initialize
  // a complex number component-wise.  When an explicit initializer list for
  // a complex number contains two initializers, this extension kicks in:
  // it expects the initializer list to contain two elements convertible to
  // the element type of the complex type. The first element initializes
  // the real part, and the second element intitializes the imaginary part.

  if (IList->getNumInits() < 2)
    return CheckScalarType(Entity, IList, DeclType, Index, StructuredList,
                           StructuredIndex);

  // This is an extension in C.  (The builtin _Complex type does not exist
  // in the C++ standard.)
  if (!SemaRef.getLangOpts().CPlusPlus && !VerifyOnly)
    SemaRef.Diag(IList->getBeginLoc(), diag::ext_complex_component_init)
        << IList->getSourceRange();

  // Initialize the complex number.
  QualType elementType = DeclType->castAs<ComplexType>()->getElementType();
  InitializedEntity ElementEntity =
    InitializedEntity::InitializeElement(SemaRef.Context, 0, Entity);

  for (unsigned i = 0; i < 2; ++i) {
    ElementEntity.setElementIndex(Index);
    CheckSubElementType(ElementEntity, IList, elementType, Index,
                        StructuredList, StructuredIndex);
  }
}

void InitListChecker::CheckScalarType(const InitializedEntity &Entity,
                                      InitListExpr *IList, QualType DeclType,
                                      unsigned &Index,
                                      InitListExpr *StructuredList,
                                      unsigned &StructuredIndex) {
  if (Index >= IList->getNumInits()) {
    if (!VerifyOnly) {
      if (SemaRef.getLangOpts().CPlusPlus) {
        if (DeclType->isSizelessBuiltinType())
          SemaRef.Diag(IList->getBeginLoc(),
                       SemaRef.getLangOpts().CPlusPlus11
                           ? diag::warn_cxx98_compat_empty_sizeless_initializer
                           : diag::err_empty_sizeless_initializer)
              << DeclType << IList->getSourceRange();
        else
          SemaRef.Diag(IList->getBeginLoc(),
                       SemaRef.getLangOpts().CPlusPlus11
                           ? diag::warn_cxx98_compat_empty_scalar_initializer
                           : diag::err_empty_scalar_initializer)
              << IList->getSourceRange();
      }
    }
    hadError =
        SemaRef.getLangOpts().CPlusPlus && !SemaRef.getLangOpts().CPlusPlus11;
    ++Index;
    ++StructuredIndex;
    return;
  }

  Expr *expr = IList->getInit(Index);
  if (InitListExpr *SubIList = dyn_cast<InitListExpr>(expr)) {
    // FIXME: This is invalid, and accepting it causes overload resolution
    // to pick the wrong overload in some corner cases.
    if (!VerifyOnly)
      SemaRef.Diag(SubIList->getBeginLoc(), diag::ext_many_braces_around_init)
          << DeclType->isSizelessBuiltinType() << SubIList->getSourceRange();

    CheckScalarType(Entity, SubIList, DeclType, Index, StructuredList,
                    StructuredIndex);
    return;
  } else if (isa<DesignatedInitExpr>(expr)) {
    if (!VerifyOnly)
      SemaRef.Diag(expr->getBeginLoc(),
                   diag::err_designator_for_scalar_or_sizeless_init)
          << DeclType->isSizelessBuiltinType() << DeclType
          << expr->getSourceRange();
    hadError = true;
    ++Index;
    ++StructuredIndex;
    return;
  }

  ExprResult Result;
  if (VerifyOnly) {
    if (SemaRef.CanPerformCopyInitialization(Entity, expr))
      Result = getDummyInit();
    else
      Result = ExprError();
  } else {
    Result =
        SemaRef.PerformCopyInitialization(Entity, expr->getBeginLoc(), expr,
                                          /*TopLevelOfInitList=*/true);
  }

  Expr *ResultExpr = nullptr;

  if (Result.isInvalid())
    hadError = true; // types weren't compatible.
  else {
    ResultExpr = Result.getAs<Expr>();

    if (ResultExpr != expr && !VerifyOnly) {
      // The type was promoted, update initializer list.
      // FIXME: Why are we updating the syntactic init list?
      IList->setInit(Index, ResultExpr);
    }
  }
  UpdateStructuredListElement(StructuredList, StructuredIndex, ResultExpr);
  ++Index;
  if (AggrDeductionCandidateParamTypes)
    AggrDeductionCandidateParamTypes->push_back(DeclType);
}

void InitListChecker::CheckReferenceType(const InitializedEntity &Entity,
                                         InitListExpr *IList, QualType DeclType,
                                         unsigned &Index,
                                         InitListExpr *StructuredList,
                                         unsigned &StructuredIndex) {
  if (Index >= IList->getNumInits()) {
    // FIXME: It would be wonderful if we could point at the actual member. In
    // general, it would be useful to pass location information down the stack,
    // so that we know the location (or decl) of the "current object" being
    // initialized.
    if (!VerifyOnly)
      SemaRef.Diag(IList->getBeginLoc(),
                   diag::err_init_reference_member_uninitialized)
          << DeclType << IList->getSourceRange();
    hadError = true;
    ++Index;
    ++StructuredIndex;
    return;
  }

  Expr *expr = IList->getInit(Index);
  if (isa<InitListExpr>(expr) && !SemaRef.getLangOpts().CPlusPlus11) {
    if (!VerifyOnly)
      SemaRef.Diag(IList->getBeginLoc(), diag::err_init_non_aggr_init_list)
          << DeclType << IList->getSourceRange();
    hadError = true;
    ++Index;
    ++StructuredIndex;
    return;
  }

  ExprResult Result;
  if (VerifyOnly) {
    if (SemaRef.CanPerformCopyInitialization(Entity,expr))
      Result = getDummyInit();
    else
      Result = ExprError();
  } else {
    Result =
        SemaRef.PerformCopyInitialization(Entity, expr->getBeginLoc(), expr,
                                          /*TopLevelOfInitList=*/true);
  }

  if (Result.isInvalid())
    hadError = true;

  expr = Result.getAs<Expr>();
  // FIXME: Why are we updating the syntactic init list?
  if (!VerifyOnly && expr)
    IList->setInit(Index, expr);

  UpdateStructuredListElement(StructuredList, StructuredIndex, expr);
  ++Index;
  if (AggrDeductionCandidateParamTypes)
    AggrDeductionCandidateParamTypes->push_back(DeclType);
}

void InitListChecker::CheckVectorType(const InitializedEntity &Entity,
                                      InitListExpr *IList, QualType DeclType,
                                      unsigned &Index,
                                      InitListExpr *StructuredList,
                                      unsigned &StructuredIndex) {
  const VectorType *VT = DeclType->castAs<VectorType>();
  unsigned maxElements = VT->getNumElements();
  unsigned numEltsInit = 0;
  QualType elementType = VT->getElementType();

  if (Index >= IList->getNumInits()) {
    // Make sure the element type can be value-initialized.
    CheckEmptyInitializable(
        InitializedEntity::InitializeElement(SemaRef.Context, 0, Entity),
        IList->getEndLoc());
    return;
  }

  if (!SemaRef.getLangOpts().OpenCL && !SemaRef.getLangOpts().HLSL ) {
    // If the initializing element is a vector, try to copy-initialize
    // instead of breaking it apart (which is doomed to failure anyway).
    Expr *Init = IList->getInit(Index);
    if (!isa<InitListExpr>(Init) && Init->getType()->isVectorType()) {
      ExprResult Result;
      if (VerifyOnly) {
        if (SemaRef.CanPerformCopyInitialization(Entity, Init))
          Result = getDummyInit();
        else
          Result = ExprError();
      } else {
        Result =
            SemaRef.PerformCopyInitialization(Entity, Init->getBeginLoc(), Init,
                                              /*TopLevelOfInitList=*/true);
      }

      Expr *ResultExpr = nullptr;
      if (Result.isInvalid())
        hadError = true; // types weren't compatible.
      else {
        ResultExpr = Result.getAs<Expr>();

        if (ResultExpr != Init && !VerifyOnly) {
          // The type was promoted, update initializer list.
          // FIXME: Why are we updating the syntactic init list?
          IList->setInit(Index, ResultExpr);
        }
      }
      UpdateStructuredListElement(StructuredList, StructuredIndex, ResultExpr);
      ++Index;
      if (AggrDeductionCandidateParamTypes)
        AggrDeductionCandidateParamTypes->push_back(elementType);
      return;
    }

    InitializedEntity ElementEntity =
      InitializedEntity::InitializeElement(SemaRef.Context, 0, Entity);

    for (unsigned i = 0; i < maxElements; ++i, ++numEltsInit) {
      // Don't attempt to go past the end of the init list
      if (Index >= IList->getNumInits()) {
        CheckEmptyInitializable(ElementEntity, IList->getEndLoc());
        break;
      }

      ElementEntity.setElementIndex(Index);
      CheckSubElementType(ElementEntity, IList, elementType, Index,
                          StructuredList, StructuredIndex);
    }

    if (VerifyOnly)
      return;

    bool isBigEndian = SemaRef.Context.getTargetInfo().isBigEndian();
    const VectorType *T = Entity.getType()->castAs<VectorType>();
    if (isBigEndian && (T->getVectorKind() == VectorType::NeonVector ||
                        T->getVectorKind() == VectorType::NeonPolyVector)) {
      // The ability to use vector initializer lists is a GNU vector extension
      // and is unrelated to the NEON intrinsics in arm_neon.h. On little
      // endian machines it works fine, however on big endian machines it
      // exhibits surprising behaviour:
      //
      //   uint32x2_t x = {42, 64};
      //   return vget_lane_u32(x, 0); // Will return 64.
      //
      // Because of this, explicitly call out that it is non-portable.
      //
      SemaRef.Diag(IList->getBeginLoc(),
                   diag::warn_neon_vector_initializer_non_portable);

      const char *typeCode;
      unsigned typeSize = SemaRef.Context.getTypeSize(elementType);

      if (elementType->isFloatingType())
        typeCode = "f";
      else if (elementType->isSignedIntegerType())
        typeCode = "s";
      else if (elementType->isUnsignedIntegerType())
        typeCode = "u";
      else
        llvm_unreachable("Invalid element type!");

      SemaRef.Diag(IList->getBeginLoc(),
                   SemaRef.Context.getTypeSize(VT) > 64
                       ? diag::note_neon_vector_initializer_non_portable_q
                       : diag::note_neon_vector_initializer_non_portable)
          << typeCode << typeSize;
    }

    return;
  }

  InitializedEntity ElementEntity =
    InitializedEntity::InitializeElement(SemaRef.Context, 0, Entity);

  // OpenCL and HLSL initializers allow vectors to be constructed from vectors.
  for (unsigned i = 0; i < maxElements; ++i) {
    // Don't attempt to go past the end of the init list
    if (Index >= IList->getNumInits())
      break;

    ElementEntity.setElementIndex(Index);

    QualType IType = IList->getInit(Index)->getType();
    if (!IType->isVectorType()) {
      CheckSubElementType(ElementEntity, IList, elementType, Index,
                          StructuredList, StructuredIndex);
      ++numEltsInit;
    } else {
      QualType VecType;
      const VectorType *IVT = IType->castAs<VectorType>();
      unsigned numIElts = IVT->getNumElements();

      if (IType->isExtVectorType())
        VecType = SemaRef.Context.getExtVectorType(elementType, numIElts);
      else
        VecType = SemaRef.Context.getVectorType(elementType, numIElts,
                                                IVT->getVectorKind());
      CheckSubElementType(ElementEntity, IList, VecType, Index,
                          StructuredList, StructuredIndex);
      numEltsInit += numIElts;
    }
  }

  // OpenCL and HLSL require all elements to be initialized.
  if (numEltsInit != maxElements) {
    if (!VerifyOnly)
      SemaRef.Diag(IList->getBeginLoc(),
                   diag::err_vector_incorrect_num_initializers)
          << (numEltsInit < maxElements) << maxElements << numEltsInit;
    hadError = true;
  }
}

/// Check if the type of a class element has an accessible destructor, and marks
/// it referenced. Returns true if we shouldn't form a reference to the
/// destructor.
///
/// Aggregate initialization requires a class element's destructor be
/// accessible per 11.6.1 [dcl.init.aggr]:
///
/// The destructor for each element of class type is potentially invoked
/// (15.4 [class.dtor]) from the context where the aggregate initialization
/// occurs.
static bool checkDestructorReference(QualType ElementType, SourceLocation Loc,
                                     Sema &SemaRef) {
  auto *CXXRD = ElementType->getAsCXXRecordDecl();
  if (!CXXRD)
    return false;

  CXXDestructorDecl *Destructor = SemaRef.LookupDestructor(CXXRD);
  SemaRef.CheckDestructorAccess(Loc, Destructor,
                                SemaRef.PDiag(diag::err_access_dtor_temp)
                                << ElementType);
  SemaRef.MarkFunctionReferenced(Loc, Destructor);
  return SemaRef.DiagnoseUseOfDecl(Destructor, Loc);
}

void InitListChecker::CheckArrayType(const InitializedEntity &Entity,
                                     InitListExpr *IList, QualType &DeclType,
                                     llvm::APSInt elementIndex,
                                     bool SubobjectIsDesignatorContext,
                                     unsigned &Index,
                                     InitListExpr *StructuredList,
                                     unsigned &StructuredIndex) {
  const ArrayType *arrayType = SemaRef.Context.getAsArrayType(DeclType);

  if (!VerifyOnly) {
    if (checkDestructorReference(arrayType->getElementType(),
                                 IList->getEndLoc(), SemaRef)) {
      hadError = true;
      return;
    }
  }

  // Check for the special-case of initializing an array with a string.
  if (Index < IList->getNumInits()) {
    if (IsStringInit(IList->getInit(Index), arrayType, SemaRef.Context) ==
        SIF_None) {
      // We place the string literal directly into the resulting
      // initializer list. This is the only place where the structure
      // of the structured initializer list doesn't match exactly,
      // because doing so would involve allocating one character
      // constant for each string.
      // FIXME: Should we do these checks in verify-only mode too?
      if (!VerifyOnly)
        CheckStringInit(IList->getInit(Index), DeclType, arrayType, SemaRef);
      if (StructuredList) {
        UpdateStructuredListElement(StructuredList, StructuredIndex,
                                    IList->getInit(Index));
        StructuredList->resizeInits(SemaRef.Context, StructuredIndex);
      }
      ++Index;
      if (AggrDeductionCandidateParamTypes)
        AggrDeductionCandidateParamTypes->push_back(DeclType);
      return;
    }
  }
  if (const VariableArrayType *VAT = dyn_cast<VariableArrayType>(arrayType)) {
    // Check for VLAs; in standard C it would be possible to check this
    // earlier, but I don't know where clang accepts VLAs (gcc accepts
    // them in all sorts of strange places).
    bool HasErr = IList->getNumInits() != 0 || SemaRef.getLangOpts().CPlusPlus;
    if (!VerifyOnly) {
      // C2x 6.7.9p4: An entity of variable length array type shall not be
      // initialized except by an empty initializer.
      //
      // The C extension warnings are issued from ParseBraceInitializer() and
      // do not need to be issued here. However, we continue to issue an error
      // in the case there are initializers or we are compiling C++. We allow
      // use of VLAs in C++, but it's not clear we want to allow {} to zero
      // init a VLA in C++ in all cases (such as with non-trivial constructors).
      // FIXME: should we allow this construct in C++ when it makes sense to do
      // so?
      if (HasErr)
        SemaRef.Diag(VAT->getSizeExpr()->getBeginLoc(),
                     diag::err_variable_object_no_init)
            << VAT->getSizeExpr()->getSourceRange();
    }
    hadError = HasErr;
    ++Index;
    ++StructuredIndex;
    return;
  }

  // We might know the maximum number of elements in advance.
  llvm::APSInt maxElements(elementIndex.getBitWidth(),
                           elementIndex.isUnsigned());
  bool maxElementsKnown = false;
  if (const ConstantArrayType *CAT = dyn_cast<ConstantArrayType>(arrayType)) {
    maxElements = CAT->getSize();
    elementIndex = elementIndex.extOrTrunc(maxElements.getBitWidth());
    elementIndex.setIsUnsigned(maxElements.isUnsigned());
    maxElementsKnown = true;
  }

  QualType elementType = arrayType->getElementType();
  while (Index < IList->getNumInits()) {
    Expr *Init = IList->getInit(Index);
    if (DesignatedInitExpr *DIE = dyn_cast<DesignatedInitExpr>(Init)) {
      // If we're not the subobject that matches up with the '{' for
      // the designator, we shouldn't be handling the
      // designator. Return immediately.
      if (!SubobjectIsDesignatorContext)
        return;

      // Handle this designated initializer. elementIndex will be
      // updated to be the next array element we'll initialize.
      if (CheckDesignatedInitializer(Entity, IList, DIE, 0,
                                     DeclType, nullptr, &elementIndex, Index,
                                     StructuredList, StructuredIndex, true,
                                     false)) {
        hadError = true;
        continue;
      }

      if (elementIndex.getBitWidth() > maxElements.getBitWidth())
        maxElements = maxElements.extend(elementIndex.getBitWidth());
      else if (elementIndex.getBitWidth() < maxElements.getBitWidth())
        elementIndex = elementIndex.extend(maxElements.getBitWidth());
      elementIndex.setIsUnsigned(maxElements.isUnsigned());

      // If the array is of incomplete type, keep track of the number of
      // elements in the initializer.
      if (!maxElementsKnown && elementIndex > maxElements)
        maxElements = elementIndex;

      continue;
    }

    // If we know the maximum number of elements, and we've already
    // hit it, stop consuming elements in the initializer list.
    if (maxElementsKnown && elementIndex == maxElements)
      break;

    InitializedEntity ElementEntity =
      InitializedEntity::InitializeElement(SemaRef.Context, StructuredIndex,
                                           Entity);
    // Check this element.
    CheckSubElementType(ElementEntity, IList, elementType, Index,
                        StructuredList, StructuredIndex);
    ++elementIndex;

    // If the array is of incomplete type, keep track of the number of
    // elements in the initializer.
    if (!maxElementsKnown && elementIndex > maxElements)
      maxElements = elementIndex;
  }
  if (!hadError && DeclType->isIncompleteArrayType() && !VerifyOnly) {
    // If this is an incomplete array type, the actual type needs to
    // be calculated here.
    llvm::APSInt Zero(maxElements.getBitWidth(), maxElements.isUnsigned());
    if (maxElements == Zero && !Entity.isVariableLengthArrayNew()) {
      // Sizing an array implicitly to zero is not allowed by ISO C,
      // but is supported by GNU.
      SemaRef.Diag(IList->getBeginLoc(), diag::ext_typecheck_zero_array_size);
    }

    DeclType = SemaRef.Context.getConstantArrayType(
        elementType, maxElements, nullptr, ArrayType::Normal, 0);
  }
  if (!hadError) {
    // If there are any members of the array that get value-initialized, check
    // that is possible. That happens if we know the bound and don't have
    // enough elements, or if we're performing an array new with an unknown
    // bound.
    if ((maxElementsKnown && elementIndex < maxElements) ||
        Entity.isVariableLengthArrayNew())
      CheckEmptyInitializable(
          InitializedEntity::InitializeElement(SemaRef.Context, 0, Entity),
          IList->getEndLoc());
  }
}

bool InitListChecker::CheckFlexibleArrayInit(const InitializedEntity &Entity,
                                             Expr *InitExpr,
                                             FieldDecl *Field,
                                             bool TopLevelObject) {
  // Handle GNU flexible array initializers.
  unsigned FlexArrayDiag;
  if (isa<InitListExpr>(InitExpr) &&
      cast<InitListExpr>(InitExpr)->getNumInits() == 0) {
    // Empty flexible array init always allowed as an extension
    FlexArrayDiag = diag::ext_flexible_array_init;
  } else if (!TopLevelObject) {
    // Disallow flexible array init on non-top-level object
    FlexArrayDiag = diag::err_flexible_array_init;
  } else if (Entity.getKind() != InitializedEntity::EK_Variable) {
    // Disallow flexible array init on anything which is not a variable.
    FlexArrayDiag = diag::err_flexible_array_init;
  } else if (cast<VarDecl>(Entity.getDecl())->hasLocalStorage()) {
    // Disallow flexible array init on local variables.
    FlexArrayDiag = diag::err_flexible_array_init;
  } else {
    // Allow other cases.
    FlexArrayDiag = diag::ext_flexible_array_init;
  }

  if (!VerifyOnly) {
    SemaRef.Diag(InitExpr->getBeginLoc(), FlexArrayDiag)
        << InitExpr->getBeginLoc();
    SemaRef.Diag(Field->getLocation(), diag::note_flexible_array_member)
      << Field;
  }

  return FlexArrayDiag != diag::ext_flexible_array_init;
}

void InitListChecker::CheckStructUnionTypes(
    const InitializedEntity &Entity, InitListExpr *IList, QualType DeclType,
    CXXRecordDecl::base_class_const_range Bases, RecordDecl::field_iterator Field,
    bool SubobjectIsDesignatorContext, unsigned &Index,
    InitListExpr *StructuredList, unsigned &StructuredIndex,
    bool TopLevelObject) {
  const RecordDecl *RD = getRecordDecl(DeclType);

  // If the record is invalid, some of it's members are invalid. To avoid
  // confusion, we forgo checking the initializer for the entire record.
  if (RD->isInvalidDecl()) {
    // Assume it was supposed to consume a single initializer.
    ++Index;
    hadError = true;
    return;
  }

  if (RD->isUnion() && IList->getNumInits() == 0) {
    if (!VerifyOnly)
      for (FieldDecl *FD : RD->fields()) {
        QualType ET = SemaRef.Context.getBaseElementType(FD->getType());
        if (checkDestructorReference(ET, IList->getEndLoc(), SemaRef)) {
          hadError = true;
          return;
        }
      }

    // If there's a default initializer, use it.
    if (isa<CXXRecordDecl>(RD) &&
        cast<CXXRecordDecl>(RD)->hasInClassInitializer()) {
      if (!StructuredList)
        return;
      for (RecordDecl::field_iterator FieldEnd = RD->field_end();
           Field != FieldEnd; ++Field) {
        if (Field->hasInClassInitializer()) {
          StructuredList->setInitializedFieldInUnion(*Field);
          // FIXME: Actually build a CXXDefaultInitExpr?
          return;
        }
      }
    }

    // Value-initialize the first member of the union that isn't an unnamed
    // bitfield.
    for (RecordDecl::field_iterator FieldEnd = RD->field_end();
         Field != FieldEnd; ++Field) {
      if (!Field->isUnnamedBitfield()) {
        CheckEmptyInitializable(
            InitializedEntity::InitializeMember(*Field, &Entity),
            IList->getEndLoc());
        if (StructuredList)
          StructuredList->setInitializedFieldInUnion(*Field);
        break;
      }
    }
    return;
  }

  bool InitializedSomething = false;

  // If we have any base classes, they are initialized prior to the fields.
  for (auto I = Bases.begin(), E = Bases.end(); I != E; ++I) {
    auto &Base = *I;
    Expr *Init = Index < IList->getNumInits() ? IList->getInit(Index) : nullptr;

    // Designated inits always initialize fields, so if we see one, all
    // remaining base classes have no explicit initializer.
    if (Init && isa<DesignatedInitExpr>(Init))
      Init = nullptr;

    // C++ [over.match.class.deduct]p1.6:
    //   each non-trailing aggregate element that is a pack expansion is assumed
    //   to correspond to no elements of the initializer list, and (1.7) a
    //   trailing aggregate element that is a pack expansion is assumed to
    //   correspond to all remaining elements of the initializer list (if any).

    // C++ [over.match.class.deduct]p1.9:
    //   ... except that additional parameter packs of the form P_j... are
    //   inserted into the parameter list in their original aggregate element
    //   position corresponding to each non-trailing aggregate element of
    //   type P_j that was skipped because it was a parameter pack, and the
    //   trailing sequence of parameters corresponding to a trailing
    //   aggregate element that is a pack expansion (if any) is replaced
    //   by a single parameter of the form T_n....
    if (AggrDeductionCandidateParamTypes && Base.isPackExpansion()) {
      AggrDeductionCandidateParamTypes->push_back(
          SemaRef.Context.getPackExpansionType(Base.getType(), std::nullopt));

      // Trailing pack expansion
      if (I + 1 == E && RD->field_empty()) {
        if (Index < IList->getNumInits())
          Index = IList->getNumInits();
        return;
      }

      continue;
    }

    SourceLocation InitLoc = Init ? Init->getBeginLoc() : IList->getEndLoc();
    InitializedEntity BaseEntity = InitializedEntity::InitializeBase(
        SemaRef.Context, &Base, false, &Entity);
    if (Init) {
      CheckSubElementType(BaseEntity, IList, Base.getType(), Index,
                          StructuredList, StructuredIndex);
      InitializedSomething = true;
    } else {
      CheckEmptyInitializable(BaseEntity, InitLoc);
    }

    if (!VerifyOnly)
      if (checkDestructorReference(Base.getType(), InitLoc, SemaRef)) {
        hadError = true;
        return;
      }
  }

  // If structDecl is a forward declaration, this loop won't do
  // anything except look at designated initializers; That's okay,
  // because an error should get printed out elsewhere. It might be
  // worthwhile to skip over the rest of the initializer, though.
  RecordDecl::field_iterator FieldEnd = RD->field_end();
  size_t NumRecordDecls = llvm::count_if(RD->decls(), [&](const Decl *D) {
    return isa<FieldDecl>(D) || isa<RecordDecl>(D);
  });
  bool CheckForMissingFields =
    !IList->isIdiomaticZeroInitializer(SemaRef.getLangOpts());
  bool HasDesignatedInit = false;

  while (Index < IList->getNumInits()) {
    Expr *Init = IList->getInit(Index);
    SourceLocation InitLoc = Init->getBeginLoc();

    if (DesignatedInitExpr *DIE = dyn_cast<DesignatedInitExpr>(Init)) {
      // If we're not the subobject that matches up with the '{' for
      // the designator, we shouldn't be handling the
      // designator. Return immediately.
      if (!SubobjectIsDesignatorContext)
        return;

      HasDesignatedInit = true;

      // Handle this designated initializer. Field will be updated to
      // the next field that we'll be initializing.
      if (CheckDesignatedInitializer(Entity, IList, DIE, 0,
                                     DeclType, &Field, nullptr, Index,
                                     StructuredList, StructuredIndex,
                                     true, TopLevelObject))
        hadError = true;
      else if (!VerifyOnly) {
        // Find the field named by the designated initializer.
        RecordDecl::field_iterator F = RD->field_begin();
        while (std::next(F) != Field)
          ++F;
        QualType ET = SemaRef.Context.getBaseElementType(F->getType());
        if (checkDestructorReference(ET, InitLoc, SemaRef)) {
          hadError = true;
          return;
        }
      }

      InitializedSomething = true;

      // Disable check for missing fields when designators are used.
      // This matches gcc behaviour.
      CheckForMissingFields = false;
      continue;
    }

    // Check if this is an initializer of forms:
    //
    //   struct foo f = {};
    //   struct foo g = {0};
    //
    // These are okay for randomized structures. [C99 6.7.8p19]
    //
    // Also, if there is only one element in the structure, we allow something
    // like this, because it's really not randomized in the tranditional sense.
    //
    //   struct foo h = {bar};
    auto IsZeroInitializer = [&](const Expr *I) {
      if (IList->getNumInits() == 1) {
        if (NumRecordDecls == 1)
          return true;
        if (const auto *IL = dyn_cast<IntegerLiteral>(I))
          return IL->getValue().isZero();
      }
      return false;
    };

    // Don't allow non-designated initializers on randomized structures.
    if (RD->isRandomized() && !IsZeroInitializer(Init)) {
      if (!VerifyOnly)
        SemaRef.Diag(InitLoc, diag::err_non_designated_init_used);
      hadError = true;
      break;
    }

    if (Field == FieldEnd) {
      // We've run out of fields. We're done.
      break;
    }

    // We've already initialized a member of a union. We're done.
    if (InitializedSomething && RD->isUnion())
      break;

    // If we've hit the flexible array member at the end, we're done.
    if (Field->getType()->isIncompleteArrayType())
      break;

    if (Field->isUnnamedBitfield()) {
      // Don't initialize unnamed bitfields, e.g. "int : 20;"
      ++Field;
      continue;
    }

    // Make sure we can use this declaration.
    bool InvalidUse;
    if (VerifyOnly)
      InvalidUse = !SemaRef.CanUseDecl(*Field, TreatUnavailableAsInvalid);
    else
      InvalidUse = SemaRef.DiagnoseUseOfDecl(
          *Field, IList->getInit(Index)->getBeginLoc());
    if (InvalidUse) {
      ++Index;
      ++Field;
      hadError = true;
      continue;
    }

    if (!VerifyOnly) {
      QualType ET = SemaRef.Context.getBaseElementType(Field->getType());
      if (checkDestructorReference(ET, InitLoc, SemaRef)) {
        hadError = true;
        return;
      }
    }

    InitializedEntity MemberEntity =
      InitializedEntity::InitializeMember(*Field, &Entity);
    CheckSubElementType(MemberEntity, IList, Field->getType(), Index,
                        StructuredList, StructuredIndex);
    InitializedSomething = true;

    if (RD->isUnion() && StructuredList) {
      // Initialize the first field within the union.
      StructuredList->setInitializedFieldInUnion(*Field);
    }

    ++Field;
  }

  // Emit warnings for missing struct field initializers.
  if (!VerifyOnly && InitializedSomething && CheckForMissingFields &&
      Field != FieldEnd && !Field->getType()->isIncompleteArrayType() &&
      !RD->isUnion()) {
    // It is possible we have one or more unnamed bitfields remaining.
    // Find first (if any) named field and emit warning.
    for (RecordDecl::field_iterator it = Field, end = RD->field_end();
         it != end; ++it) {
      if (!it->isUnnamedBitfield() && !it->hasInClassInitializer()) {
        SemaRef.Diag(IList->getSourceRange().getEnd(),
                     diag::warn_missing_field_initializers) << *it;
        break;
      }
    }
  }

  // Check that any remaining fields can be value-initialized if we're not
  // building a structured list. (If we are, we'll check this later.)
  if (!StructuredList && Field != FieldEnd && !RD->isUnion() &&
      !Field->getType()->isIncompleteArrayType()) {
    for (; Field != FieldEnd && !hadError; ++Field) {
      if (!Field->isUnnamedBitfield() && !Field->hasInClassInitializer())
        CheckEmptyInitializable(
            InitializedEntity::InitializeMember(*Field, &Entity),
            IList->getEndLoc());
    }
  }

  // Check that the types of the remaining fields have accessible destructors.
  if (!VerifyOnly) {
    // If the initializer expression has a designated initializer, check the
    // elements for which a designated initializer is not provided too.
    RecordDecl::field_iterator I = HasDesignatedInit ? RD->field_begin()
                                                     : Field;
    for (RecordDecl::field_iterator E = RD->field_end(); I != E; ++I) {
      QualType ET = SemaRef.Context.getBaseElementType(I->getType());
      if (checkDestructorReference(ET, IList->getEndLoc(), SemaRef)) {
        hadError = true;
        return;
      }
    }
  }

  if (Field == FieldEnd || !Field->getType()->isIncompleteArrayType() ||
      Index >= IList->getNumInits())
    return;

  if (CheckFlexibleArrayInit(Entity, IList->getInit(Index), *Field,
                             TopLevelObject)) {
    hadError = true;
    ++Index;
    return;
  }

  InitializedEntity MemberEntity =
    InitializedEntity::InitializeMember(*Field, &Entity);

  if (isa<InitListExpr>(IList->getInit(Index)) ||
      AggrDeductionCandidateParamTypes)
    CheckSubElementType(MemberEntity, IList, Field->getType(), Index,
                        StructuredList, StructuredIndex);
  else
    CheckImplicitInitList(MemberEntity, IList, Field->getType(), Index,
                          StructuredList, StructuredIndex);
}

/// Expand a field designator that refers to a member of an
/// anonymous struct or union into a series of field designators that
/// refers to the field within the appropriate subobject.
///
static void ExpandAnonymousFieldDesignator(Sema &SemaRef,
                                           DesignatedInitExpr *DIE,
                                           unsigned DesigIdx,
                                           IndirectFieldDecl *IndirectField) {
  typedef DesignatedInitExpr::Designator Designator;

  // Build the replacement designators.
  SmallVector<Designator, 4> Replacements;
  for (IndirectFieldDecl::chain_iterator PI = IndirectField->chain_begin(),
       PE = IndirectField->chain_end(); PI != PE; ++PI) {
    if (PI + 1 == PE)
      Replacements.push_back(Designator::CreateFieldDesignator(
          (IdentifierInfo *)nullptr, DIE->getDesignator(DesigIdx)->getDotLoc(),
          DIE->getDesignator(DesigIdx)->getFieldLoc()));
    else
      Replacements.push_back(Designator::CreateFieldDesignator(
          (IdentifierInfo *)nullptr, SourceLocation(), SourceLocation()));
    assert(isa<FieldDecl>(*PI));
    Replacements.back().setFieldDecl(cast<FieldDecl>(*PI));
  }

  // Expand the current designator into the set of replacement
  // designators, so we have a full subobject path down to where the
  // member of the anonymous struct/union is actually stored.
  DIE->ExpandDesignator(SemaRef.Context, DesigIdx, &Replacements[0],
                        &Replacements[0] + Replacements.size());
}

static DesignatedInitExpr *CloneDesignatedInitExpr(Sema &SemaRef,
                                                   DesignatedInitExpr *DIE) {
  unsigned NumIndexExprs = DIE->getNumSubExprs() - 1;
  SmallVector<Expr*, 4> IndexExprs(NumIndexExprs);
  for (unsigned I = 0; I < NumIndexExprs; ++I)
    IndexExprs[I] = DIE->getSubExpr(I + 1);
  return DesignatedInitExpr::Create(SemaRef.Context, DIE->designators(),
                                    IndexExprs,
                                    DIE->getEqualOrColonLoc(),
                                    DIE->usesGNUSyntax(), DIE->getInit());
}

namespace {

// Callback to only accept typo corrections that are for field members of
// the given struct or union.
class FieldInitializerValidatorCCC final : public CorrectionCandidateCallback {
 public:
  explicit FieldInitializerValidatorCCC(const RecordDecl *RD)
      : Record(RD) {}

  bool ValidateCandidate(const TypoCorrection &candidate) override {
    FieldDecl *FD = candidate.getCorrectionDeclAs<FieldDecl>();
    return FD && FD->getDeclContext()->getRedeclContext()->Equals(Record);
  }

  std::unique_ptr<CorrectionCandidateCallback> clone() override {
    return std::make_unique<FieldInitializerValidatorCCC>(*this);
  }

 private:
  const RecordDecl *Record;
};

} // end anonymous namespace

/// Check the well-formedness of a C99 designated initializer.
///
/// Determines whether the designated initializer @p DIE, which
/// resides at the given @p Index within the initializer list @p
/// IList, is well-formed for a current object of type @p DeclType
/// (C99 6.7.8). The actual subobject that this designator refers to
/// within the current subobject is returned in either
/// @p NextField or @p NextElementIndex (whichever is appropriate).
///
/// @param IList  The initializer list in which this designated
/// initializer occurs.
///
/// @param DIE The designated initializer expression.
///
/// @param DesigIdx  The index of the current designator.
///
/// @param CurrentObjectType The type of the "current object" (C99 6.7.8p17),
/// into which the designation in @p DIE should refer.
///
/// @param NextField  If non-NULL and the first designator in @p DIE is
/// a field, this will be set to the field declaration corresponding
/// to the field named by the designator. On input, this is expected to be
/// the next field that would be initialized in the absence of designation,
/// if the complete object being initialized is a struct.
///
/// @param NextElementIndex  If non-NULL and the first designator in @p
/// DIE is an array designator or GNU array-range designator, this
/// will be set to the last index initialized by this designator.
///
/// @param Index  Index into @p IList where the designated initializer
/// @p DIE occurs.
///
/// @param StructuredList  The initializer list expression that
/// describes all of the subobject initializers in the order they'll
/// actually be initialized.
///
/// @returns true if there was an error, false otherwise.
bool
InitListChecker::CheckDesignatedInitializer(const InitializedEntity &Entity,
                                            InitListExpr *IList,
                                            DesignatedInitExpr *DIE,
                                            unsigned DesigIdx,
                                            QualType &CurrentObjectType,
                                          RecordDecl::field_iterator *NextField,
                                            llvm::APSInt *NextElementIndex,
                                            unsigned &Index,
                                            InitListExpr *StructuredList,
                                            unsigned &StructuredIndex,
                                            bool FinishSubobjectInit,
                                            bool TopLevelObject) {
  if (DesigIdx == DIE->size()) {
    // C++20 designated initialization can result in direct-list-initialization
    // of the designated subobject. This is the only way that we can end up
    // performing direct initialization as part of aggregate initialization, so
    // it needs special handling.
    if (DIE->isDirectInit()) {
      Expr *Init = DIE->getInit();
      assert(isa<InitListExpr>(Init) &&
             "designator result in direct non-list initialization?");
      InitializationKind Kind = InitializationKind::CreateDirectList(
          DIE->getBeginLoc(), Init->getBeginLoc(), Init->getEndLoc());
      InitializationSequence Seq(SemaRef, Entity, Kind, Init,
                                 /*TopLevelOfInitList*/ true);
      if (StructuredList) {
        ExprResult Result = VerifyOnly
                                ? getDummyInit()
                                : Seq.Perform(SemaRef, Entity, Kind, Init);
        UpdateStructuredListElement(StructuredList, StructuredIndex,
                                    Result.get());
      }
      ++Index;
      if (AggrDeductionCandidateParamTypes)
        AggrDeductionCandidateParamTypes->push_back(CurrentObjectType);
      return !Seq;
    }

    // Check the actual initialization for the designated object type.
    bool prevHadError = hadError;

    // Temporarily remove the designator expression from the
    // initializer list that the child calls see, so that we don't try
    // to re-process the designator.
    unsigned OldIndex = Index;
    IList->setInit(OldIndex, DIE->getInit());

    CheckSubElementType(Entity, IList, CurrentObjectType, Index, StructuredList,
                        StructuredIndex, /*DirectlyDesignated=*/true);

    // Restore the designated initializer expression in the syntactic
    // form of the initializer list.
    if (IList->getInit(OldIndex) != DIE->getInit())
      DIE->setInit(IList->getInit(OldIndex));
    IList->setInit(OldIndex, DIE);

    return hadError && !prevHadError;
  }

  DesignatedInitExpr::Designator *D = DIE->getDesignator(DesigIdx);
  bool IsFirstDesignator = (DesigIdx == 0);
  if (IsFirstDesignator ? FullyStructuredList : StructuredList) {
    // Determine the structural initializer list that corresponds to the
    // current subobject.
    if (IsFirstDesignator)
      StructuredList = FullyStructuredList;
    else {
      Expr *ExistingInit = StructuredIndex < StructuredList->getNumInits() ?
          StructuredList->getInit(StructuredIndex) : nullptr;
      if (!ExistingInit && StructuredList->hasArrayFiller())
        ExistingInit = StructuredList->getArrayFiller();

      if (!ExistingInit)
        StructuredList = getStructuredSubobjectInit(
            IList, Index, CurrentObjectType, StructuredList, StructuredIndex,
            SourceRange(D->getBeginLoc(), DIE->getEndLoc()));
      else if (InitListExpr *Result = dyn_cast<InitListExpr>(ExistingInit))
        StructuredList = Result;
      else {
        // We are creating an initializer list that initializes the
        // subobjects of the current object, but there was already an
        // initialization that completely initialized the current
        // subobject, e.g., by a compound literal:
        //
        // struct X { int a, b; };
        // struct X xs[] = { [0] = (struct X) { 1, 2 }, [0].b = 3 };
        //
        // Here, xs[0].a == 1 and xs[0].b == 3, since the second,
        // designated initializer re-initializes only its current object
        // subobject [0].b.
        diagnoseInitOverride(ExistingInit,
                             SourceRange(D->getBeginLoc(), DIE->getEndLoc()),
                             /*UnionOverride=*/false,
                             /*FullyOverwritten=*/false);

        if (!VerifyOnly) {
          if (DesignatedInitUpdateExpr *E =
                  dyn_cast<DesignatedInitUpdateExpr>(ExistingInit))
            StructuredList = E->getUpdater();
          else {
            DesignatedInitUpdateExpr *DIUE = new (SemaRef.Context)
                DesignatedInitUpdateExpr(SemaRef.Context, D->getBeginLoc(),
                                         ExistingInit, DIE->getEndLoc());
            StructuredList->updateInit(SemaRef.Context, StructuredIndex, DIUE);
            StructuredList = DIUE->getUpdater();
          }
        } else {
          // We don't need to track the structured representation of a
          // designated init update of an already-fully-initialized object in
          // verify-only mode. The only reason we would need the structure is
          // to determine where the uninitialized "holes" are, and in this
          // case, we know there aren't any and we can't introduce any.
          StructuredList = nullptr;
        }
      }
    }
  }

  if (D->isFieldDesignator()) {
    // C99 6.7.8p7:
    //
    //   If a designator has the form
    //
    //      . identifier
    //
    //   then the current object (defined below) shall have
    //   structure or union type and the identifier shall be the
    //   name of a member of that type.
    RecordDecl *RD = getRecordDecl(CurrentObjectType);
    if (!RD) {
      SourceLocation Loc = D->getDotLoc();
      if (Loc.isInvalid())
        Loc = D->getFieldLoc();
      if (!VerifyOnly)
        SemaRef.Diag(Loc, diag::err_field_designator_non_aggr)
          << SemaRef.getLangOpts().CPlusPlus << CurrentObjectType;
      ++Index;
      return true;
    }

    FieldDecl *KnownField = D->getFieldDecl();
    if (!KnownField) {
      const IdentifierInfo *FieldName = D->getFieldName();
      DeclContext::lookup_result Lookup = RD->lookup(FieldName);
      for (NamedDecl *ND : Lookup) {
        if (auto *FD = dyn_cast<FieldDecl>(ND)) {
          KnownField = FD;
          break;
        }
        if (auto *IFD = dyn_cast<IndirectFieldDecl>(ND)) {
          // In verify mode, don't modify the original.
          if (VerifyOnly)
            DIE = CloneDesignatedInitExpr(SemaRef, DIE);
          ExpandAnonymousFieldDesignator(SemaRef, DIE, DesigIdx, IFD);
          D = DIE->getDesignator(DesigIdx);
          KnownField = cast<FieldDecl>(*IFD->chain_begin());
          break;
        }
      }
      if (!KnownField) {
        if (VerifyOnly) {
          ++Index;
          return true;  // No typo correction when just trying this out.
        }

        // Name lookup found something, but it wasn't a field.
        if (!Lookup.empty()) {
          SemaRef.Diag(D->getFieldLoc(), diag::err_field_designator_nonfield)
            << FieldName;
          SemaRef.Diag(Lookup.front()->getLocation(),
                       diag::note_field_designator_found);
          ++Index;
          return true;
        }

        // Name lookup didn't find anything.
        // Determine whether this was a typo for another field name.
        FieldInitializerValidatorCCC CCC(RD);
        if (TypoCorrection Corrected = SemaRef.CorrectTypo(
                DeclarationNameInfo(FieldName, D->getFieldLoc()),
                Sema::LookupMemberName, /*Scope=*/nullptr, /*SS=*/nullptr, CCC,
                Sema::CTK_ErrorRecovery, RD)) {
          SemaRef.diagnoseTypo(
              Corrected,
              SemaRef.PDiag(diag::err_field_designator_unknown_suggest)
                << FieldName << CurrentObjectType);
          KnownField = Corrected.getCorrectionDeclAs<FieldDecl>();
          hadError = true;
        } else {
          // Typo correction didn't find anything.
          SourceLocation Loc = D->getFieldLoc();

          // The loc can be invalid with a "null" designator (i.e. an anonymous
          // union/struct). Do our best to approximate the location.
          if (Loc.isInvalid())
            Loc = IList->getBeginLoc();

          SemaRef.Diag(Loc, diag::err_field_designator_unknown)
            << FieldName << CurrentObjectType << DIE->getSourceRange();
          ++Index;
          return true;
        }
      }
    }

    unsigned NumBases = 0;
    if (auto *CXXRD = dyn_cast<CXXRecordDecl>(RD))
      NumBases = CXXRD->getNumBases();

    unsigned FieldIndex = NumBases;

    for (auto *FI : RD->fields()) {
      if (FI->isUnnamedBitfield())
        continue;
      if (declaresSameEntity(KnownField, FI)) {
        KnownField = FI;
        break;
      }
      ++FieldIndex;
    }

    RecordDecl::field_iterator Field =
        RecordDecl::field_iterator(DeclContext::decl_iterator(KnownField));

    // All of the fields of a union are located at the same place in
    // the initializer list.
    if (RD->isUnion()) {
      FieldIndex = 0;
      if (StructuredList) {
        FieldDecl *CurrentField = StructuredList->getInitializedFieldInUnion();
        if (CurrentField && !declaresSameEntity(CurrentField, *Field)) {
          assert(StructuredList->getNumInits() == 1
                 && "A union should never have more than one initializer!");

          Expr *ExistingInit = StructuredList->getInit(0);
          if (ExistingInit) {
            // We're about to throw away an initializer, emit warning.
            diagnoseInitOverride(
                ExistingInit, SourceRange(D->getBeginLoc(), DIE->getEndLoc()),
                /*UnionOverride=*/true,
                /*FullyOverwritten=*/SemaRef.getLangOpts().CPlusPlus ? false
                                                                     : true);
          }

          // remove existing initializer
          StructuredList->resizeInits(SemaRef.Context, 0);
          StructuredList->setInitializedFieldInUnion(nullptr);
        }

        StructuredList->setInitializedFieldInUnion(*Field);
      }
    }

    // Make sure we can use this declaration.
    bool InvalidUse;
    if (VerifyOnly)
      InvalidUse = !SemaRef.CanUseDecl(*Field, TreatUnavailableAsInvalid);
    else
      InvalidUse = SemaRef.DiagnoseUseOfDecl(*Field, D->getFieldLoc());
    if (InvalidUse) {
      ++Index;
      return true;
    }

    // C++20 [dcl.init.list]p3:
    //   The ordered identifiers in the designators of the designated-
    //   initializer-list shall form a subsequence of the ordered identifiers
    //   in the direct non-static data members of T.
    //
    // Note that this is not a condition on forming the aggregate
    // initialization, only on actually performing initialization,
    // so it is not checked in VerifyOnly mode.
    //
    // FIXME: This is the only reordering diagnostic we produce, and it only
    // catches cases where we have a top-level field designator that jumps
    // backwards. This is the only such case that is reachable in an
    // otherwise-valid C++20 program, so is the only case that's required for
    // conformance, but for consistency, we should diagnose all the other
    // cases where a designator takes us backwards too.
    if (IsFirstDesignator && !VerifyOnly && SemaRef.getLangOpts().CPlusPlus &&
        NextField &&
        (*NextField == RD->field_end() ||
         (*NextField)->getFieldIndex() > Field->getFieldIndex() + 1)) {
      // Find the field that we just initialized.
      FieldDecl *PrevField = nullptr;
      for (auto FI = RD->field_begin(); FI != RD->field_end(); ++FI) {
        if (FI->isUnnamedBitfield())
          continue;
        if (*NextField != RD->field_end() &&
            declaresSameEntity(*FI, **NextField))
          break;
        PrevField = *FI;
      }

      if (PrevField &&
          PrevField->getFieldIndex() > KnownField->getFieldIndex()) {
        SemaRef.Diag(DIE->getBeginLoc(), diag::ext_designated_init_reordered)
            << KnownField << PrevField << DIE->getSourceRange();

        unsigned OldIndex = StructuredIndex - 1;
        if (StructuredList && OldIndex <= StructuredList->getNumInits()) {
          if (Expr *PrevInit = StructuredList->getInit(OldIndex)) {
            SemaRef.Diag(PrevInit->getBeginLoc(),
                         diag::note_previous_field_init)
                << PrevField << PrevInit->getSourceRange();
          }
        }
      }
    }


    // Update the designator with the field declaration.
    if (!VerifyOnly)
      D->setFieldDecl(*Field);

    // Make sure that our non-designated initializer list has space
    // for a subobject corresponding to this field.
    if (StructuredList && FieldIndex >= StructuredList->getNumInits())
      StructuredList->resizeInits(SemaRef.Context, FieldIndex + 1);

    // This designator names a flexible array member.
    if (Field->getType()->isIncompleteArrayType()) {
      bool Invalid = false;
      if ((DesigIdx + 1) != DIE->size()) {
        // We can't designate an object within the flexible array
        // member (because GCC doesn't allow it).
        if (!VerifyOnly) {
          DesignatedInitExpr::Designator *NextD
            = DIE->getDesignator(DesigIdx + 1);
          SemaRef.Diag(NextD->getBeginLoc(),
                       diag::err_designator_into_flexible_array_member)
              << SourceRange(NextD->getBeginLoc(), DIE->getEndLoc());
          SemaRef.Diag(Field->getLocation(), diag::note_flexible_array_member)
            << *Field;
        }
        Invalid = true;
      }

      if (!hadError && !isa<InitListExpr>(DIE->getInit()) &&
          !isa<StringLiteral>(DIE->getInit())) {
        // The initializer is not an initializer list.
        if (!VerifyOnly) {
          SemaRef.Diag(DIE->getInit()->getBeginLoc(),
                       diag::err_flexible_array_init_needs_braces)
              << DIE->getInit()->getSourceRange();
          SemaRef.Diag(Field->getLocation(), diag::note_flexible_array_member)
            << *Field;
        }
        Invalid = true;
      }

      // Check GNU flexible array initializer.
      if (!Invalid && CheckFlexibleArrayInit(Entity, DIE->getInit(), *Field,
                                             TopLevelObject))
        Invalid = true;

      if (Invalid) {
        ++Index;
        return true;
      }

      // Initialize the array.
      bool prevHadError = hadError;
      unsigned newStructuredIndex = FieldIndex;
      unsigned OldIndex = Index;
      IList->setInit(Index, DIE->getInit());

      InitializedEntity MemberEntity =
        InitializedEntity::InitializeMember(*Field, &Entity);
      CheckSubElementType(MemberEntity, IList, Field->getType(), Index,
                          StructuredList, newStructuredIndex);

      IList->setInit(OldIndex, DIE);
      if (hadError && !prevHadError) {
        ++Field;
        ++FieldIndex;
        if (NextField)
          *NextField = Field;
        StructuredIndex = FieldIndex;
        return true;
      }
    } else {
      // Recurse to check later designated subobjects.
      QualType FieldType = Field->getType();
      unsigned newStructuredIndex = FieldIndex;

      InitializedEntity MemberEntity =
        InitializedEntity::InitializeMember(*Field, &Entity);
      if (CheckDesignatedInitializer(MemberEntity, IList, DIE, DesigIdx + 1,
                                     FieldType, nullptr, nullptr, Index,
                                     StructuredList, newStructuredIndex,
                                     FinishSubobjectInit, false))
        return true;
    }

    // Find the position of the next field to be initialized in this
    // subobject.
    ++Field;
    ++FieldIndex;

    // If this the first designator, our caller will continue checking
    // the rest of this struct/class/union subobject.
    if (IsFirstDesignator) {
      if (Field != RD->field_end() && Field->isUnnamedBitfield())
        ++Field;

      if (NextField)
        *NextField = Field;

      StructuredIndex = FieldIndex;
      return false;
    }

    if (!FinishSubobjectInit)
      return false;

    // We've already initialized something in the union; we're done.
    if (RD->isUnion())
      return hadError;

    // Check the remaining fields within this class/struct/union subobject.
    bool prevHadError = hadError;

    auto NoBases =
        CXXRecordDecl::base_class_range(CXXRecordDecl::base_class_iterator(),
                                        CXXRecordDecl::base_class_iterator());
    CheckStructUnionTypes(Entity, IList, CurrentObjectType, NoBases, Field,
                          false, Index, StructuredList, FieldIndex);
    return hadError && !prevHadError;
  }

  // C99 6.7.8p6:
  //
  //   If a designator has the form
  //
  //      [ constant-expression ]
  //
  //   then the current object (defined below) shall have array
  //   type and the expression shall be an integer constant
  //   expression. If the array is of unknown size, any
  //   nonnegative value is valid.
  //
  // Additionally, cope with the GNU extension that permits
  // designators of the form
  //
  //      [ constant-expression ... constant-expression ]
  const ArrayType *AT = SemaRef.Context.getAsArrayType(CurrentObjectType);
  if (!AT) {
    if (!VerifyOnly)
      SemaRef.Diag(D->getLBracketLoc(), diag::err_array_designator_non_array)
        << CurrentObjectType;
    ++Index;
    return true;
  }

  Expr *IndexExpr = nullptr;
  llvm::APSInt DesignatedStartIndex, DesignatedEndIndex;
  if (D->isArrayDesignator()) {
    IndexExpr = DIE->getArrayIndex(*D);
    DesignatedStartIndex = IndexExpr->EvaluateKnownConstInt(SemaRef.Context);
    DesignatedEndIndex = DesignatedStartIndex;
  } else {
    assert(D->isArrayRangeDesignator() && "Need array-range designator");

    DesignatedStartIndex =
      DIE->getArrayRangeStart(*D)->EvaluateKnownConstInt(SemaRef.Context);
    DesignatedEndIndex =
      DIE->getArrayRangeEnd(*D)->EvaluateKnownConstInt(SemaRef.Context);
    IndexExpr = DIE->getArrayRangeEnd(*D);

    // Codegen can't handle evaluating array range designators that have side
    // effects, because we replicate the AST value for each initialized element.
    // As such, set the sawArrayRangeDesignator() bit if we initialize multiple
    // elements with something that has a side effect, so codegen can emit an
    // "error unsupported" error instead of miscompiling the app.
    if (DesignatedStartIndex.getZExtValue()!=DesignatedEndIndex.getZExtValue()&&
        DIE->getInit()->HasSideEffects(SemaRef.Context) && !VerifyOnly)
      FullyStructuredList->sawArrayRangeDesignator();
  }

  if (isa<ConstantArrayType>(AT)) {
    llvm::APSInt MaxElements(cast<ConstantArrayType>(AT)->getSize(), false);
    DesignatedStartIndex
      = DesignatedStartIndex.extOrTrunc(MaxElements.getBitWidth());
    DesignatedStartIndex.setIsUnsigned(MaxElements.isUnsigned());
    DesignatedEndIndex
      = DesignatedEndIndex.extOrTrunc(MaxElements.getBitWidth());
    DesignatedEndIndex.setIsUnsigned(MaxElements.isUnsigned());
    if (DesignatedEndIndex >= MaxElements) {
      if (!VerifyOnly)
        SemaRef.Diag(IndexExpr->getBeginLoc(),
                     diag::err_array_designator_too_large)
            << toString(DesignatedEndIndex, 10) << toString(MaxElements, 10)
            << IndexExpr->getSourceRange();
      ++Index;
      return true;
    }
  } else {
    unsigned DesignatedIndexBitWidth =
      ConstantArrayType::getMaxSizeBits(SemaRef.Context);
    DesignatedStartIndex =
      DesignatedStartIndex.extOrTrunc(DesignatedIndexBitWidth);
    DesignatedEndIndex =
      DesignatedEndIndex.extOrTrunc(DesignatedIndexBitWidth);
    DesignatedStartIndex.setIsUnsigned(true);
    DesignatedEndIndex.setIsUnsigned(true);
  }

  bool IsStringLiteralInitUpdate =
      StructuredList && StructuredList->isStringLiteralInit();
  if (IsStringLiteralInitUpdate && VerifyOnly) {
    // We're just verifying an update to a string literal init. We don't need
    // to split the string up into individual characters to do that.
    StructuredList = nullptr;
  } else if (IsStringLiteralInitUpdate) {
    // We're modifying a string literal init; we have to decompose the string
    // so we can modify the individual characters.
    ASTContext &Context = SemaRef.Context;
    Expr *SubExpr = StructuredList->getInit(0)->IgnoreParenImpCasts();

    // Compute the character type
    QualType CharTy = AT->getElementType();

    // Compute the type of the integer literals.
    QualType PromotedCharTy = CharTy;
    if (Context.isPromotableIntegerType(CharTy))
      PromotedCharTy = Context.getPromotedIntegerType(CharTy);
    unsigned PromotedCharTyWidth = Context.getTypeSize(PromotedCharTy);

    if (StringLiteral *SL = dyn_cast<StringLiteral>(SubExpr)) {
      // Get the length of the string.
      uint64_t StrLen = SL->getLength();
      if (cast<ConstantArrayType>(AT)->getSize().ult(StrLen))
        StrLen = cast<ConstantArrayType>(AT)->getSize().getZExtValue();
      StructuredList->resizeInits(Context, StrLen);

      // Build a literal for each character in the string, and put them into
      // the init list.
      for (unsigned i = 0, e = StrLen; i != e; ++i) {
        llvm::APInt CodeUnit(PromotedCharTyWidth, SL->getCodeUnit(i));
        Expr *Init = new (Context) IntegerLiteral(
            Context, CodeUnit, PromotedCharTy, SubExpr->getExprLoc());
        if (CharTy != PromotedCharTy)
          Init = ImplicitCastExpr::Create(Context, CharTy, CK_IntegralCast,
                                          Init, nullptr, VK_PRValue,
                                          FPOptionsOverride());
        StructuredList->updateInit(Context, i, Init);
      }
    } else {
      ObjCEncodeExpr *E = cast<ObjCEncodeExpr>(SubExpr);
      std::string Str;
      Context.getObjCEncodingForType(E->getEncodedType(), Str);

      // Get the length of the string.
      uint64_t StrLen = Str.size();
      if (cast<ConstantArrayType>(AT)->getSize().ult(StrLen))
        StrLen = cast<ConstantArrayType>(AT)->getSize().getZExtValue();
      StructuredList->resizeInits(Context, StrLen);

      // Build a literal for each character in the string, and put them into
      // the init list.
      for (unsigned i = 0, e = StrLen; i != e; ++i) {
        llvm::APInt CodeUnit(PromotedCharTyWidth, Str[i]);
        Expr *Init = new (Context) IntegerLiteral(
            Context, CodeUnit, PromotedCharTy, SubExpr->getExprLoc());
        if (CharTy != PromotedCharTy)
          Init = ImplicitCastExpr::Create(Context, CharTy, CK_IntegralCast,
                                          Init, nullptr, VK_PRValue,
                                          FPOptionsOverride());
        StructuredList->updateInit(Context, i, Init);
      }
    }
  }

  // Make sure that our non-designated initializer list has space
  // for a subobject corresponding to this array element.
  if (StructuredList &&
      DesignatedEndIndex.getZExtValue() >= StructuredList->getNumInits())
    StructuredList->resizeInits(SemaRef.Context,
                                DesignatedEndIndex.getZExtValue() + 1);

  // Repeatedly perform subobject initializations in the range
  // [DesignatedStartIndex, DesignatedEndIndex].

  // Move to the next designator
  unsigned ElementIndex = DesignatedStartIndex.getZExtValue();
  unsigned OldIndex = Index;

  InitializedEntity ElementEntity =
    InitializedEntity::InitializeElement(SemaRef.Context, 0, Entity);

  while (DesignatedStartIndex <= DesignatedEndIndex) {
    // Recurse to check later designated subobjects.
    QualType ElementType = AT->getElementType();
    Index = OldIndex;

    ElementEntity.setElementIndex(ElementIndex);
    if (CheckDesignatedInitializer(
            ElementEntity, IList, DIE, DesigIdx + 1, ElementType, nullptr,
            nullptr, Index, StructuredList, ElementIndex,
            FinishSubobjectInit && (DesignatedStartIndex == DesignatedEndIndex),
            false))
      return true;

    // Move to the next index in the array that we'll be initializing.
    ++DesignatedStartIndex;
    ElementIndex = DesignatedStartIndex.getZExtValue();
  }

  // If this the first designator, our caller will continue checking
  // the rest of this array subobject.
  if (IsFirstDesignator) {
    if (NextElementIndex)
      *NextElementIndex = DesignatedStartIndex;
    StructuredIndex = ElementIndex;
    return false;
  }

  if (!FinishSubobjectInit)
    return false;

  // Check the remaining elements within this array subobject.
  bool prevHadError = hadError;
  CheckArrayType(Entity, IList, CurrentObjectType, DesignatedStartIndex,
                 /*SubobjectIsDesignatorContext=*/false, Index,
                 StructuredList, ElementIndex);
  return hadError && !prevHadError;
}

// Get the structured initializer list for a subobject of type
// @p CurrentObjectType.
InitListExpr *
InitListChecker::getStructuredSubobjectInit(InitListExpr *IList, unsigned Index,
                                            QualType CurrentObjectType,
                                            InitListExpr *StructuredList,
                                            unsigned StructuredIndex,
                                            SourceRange InitRange,
                                            bool IsFullyOverwritten) {
  if (!StructuredList)
    return nullptr;

  Expr *ExistingInit = nullptr;
  if (StructuredIndex < StructuredList->getNumInits())
    ExistingInit = StructuredList->getInit(StructuredIndex);

  if (InitListExpr *Result = dyn_cast_or_null<InitListExpr>(ExistingInit))
    // There might have already been initializers for subobjects of the current
    // object, but a subsequent initializer list will overwrite the entirety
    // of the current object. (See DR 253 and C99 6.7.8p21). e.g.,
    //
    // struct P { char x[6]; };
    // struct P l = { .x[2] = 'x', .x = { [0] = 'f' } };
    //
    // The first designated initializer is ignored, and l.x is just "f".
    if (!IsFullyOverwritten)
      return Result;

  if (ExistingInit) {
    // We are creating an initializer list that initializes the
    // subobjects of the current object, but there was already an
    // initialization that completely initialized the current
    // subobject:
    //
    // struct X { int a, b; };
    // struct X xs[] = { [0] = { 1, 2 }, [0].b = 3 };
    //
    // Here, xs[0].a == 1 and xs[0].b == 3, since the second,
    // designated initializer overwrites the [0].b initializer
    // from the prior initialization.
    //
    // When the existing initializer is an expression rather than an
    // initializer list, we cannot decompose and update it in this way.
    // For example:
    //
    // struct X xs[] = { [0] = (struct X) { 1, 2 }, [0].b = 3 };
    //
    // This case is handled by CheckDesignatedInitializer.
    diagnoseInitOverride(ExistingInit, InitRange);
  }

  unsigned ExpectedNumInits = 0;
  if (Index < IList->getNumInits()) {
    if (auto *Init = dyn_cast_or_null<InitListExpr>(IList->getInit(Index)))
      ExpectedNumInits = Init->getNumInits();
    else
      ExpectedNumInits = IList->getNumInits() - Index;
  }

  InitListExpr *Result =
      createInitListExpr(CurrentObjectType, InitRange, ExpectedNumInits);

  // Link this new initializer list into the structured initializer
  // lists.
  StructuredList->updateInit(SemaRef.Context, StructuredIndex, Result);
  return Result;
}

InitListExpr *
InitListChecker::createInitListExpr(QualType CurrentObjectType,
                                    SourceRange InitRange,
                                    unsigned ExpectedNumInits) {
  InitListExpr *Result = new (SemaRef.Context) InitListExpr(
      SemaRef.Context, InitRange.getBegin(), std::nullopt, InitRange.getEnd());

  QualType ResultType = CurrentObjectType;
  if (!ResultType->isArrayType())
    ResultType = ResultType.getNonLValueExprType(SemaRef.Context);
  Result->setType(ResultType);

  // Pre-allocate storage for the structured initializer list.
  unsigned NumElements = 0;

  if (const ArrayType *AType
      = SemaRef.Context.getAsArrayType(CurrentObjectType)) {
    if (const ConstantArrayType *CAType = dyn_cast<ConstantArrayType>(AType)) {
      NumElements = CAType->getSize().getZExtValue();
      // Simple heuristic so that we don't allocate a very large
      // initializer with many empty entries at the end.
      if (NumElements > ExpectedNumInits)
        NumElements = 0;
    }
  } else if (const VectorType *VType = CurrentObjectType->getAs<VectorType>()) {
    NumElements = VType->getNumElements();
  } else if (CurrentObjectType->isRecordType()) {
    NumElements = numStructUnionElements(CurrentObjectType);
  } else if (CurrentObjectType->isDependentType()) {
    NumElements = 1;
  }

  Result->reserveInits(SemaRef.Context, NumElements);

  return Result;
}

/// Update the initializer at index @p StructuredIndex within the
/// structured initializer list to the value @p expr.
void InitListChecker::UpdateStructuredListElement(InitListExpr *StructuredList,
                                                  unsigned &StructuredIndex,
                                                  Expr *expr) {
  // No structured initializer list to update
  if (!StructuredList)
    return;

  if (Expr *PrevInit = StructuredList->updateInit(SemaRef.Context,
                                                  StructuredIndex, expr)) {
    // This initializer overwrites a previous initializer.
    // No need to diagnose when `expr` is nullptr because a more relevant
    // diagnostic has already been issued and this diagnostic is potentially
    // noise.
    if (expr)
      diagnoseInitOverride(PrevInit, expr->getSourceRange());
  }

  ++StructuredIndex;
}

/// Determine whether we can perform aggregate initialization for the purposes
/// of overload resolution.
bool Sema::CanPerformAggregateInitializationForOverloadResolution(
    const InitializedEntity &Entity, InitListExpr *From) {
  QualType Type = Entity.getType();
  InitListChecker Check(*this, Entity, From, Type, /*VerifyOnly=*/true,
                        /*TreatUnavailableAsInvalid=*/false,
                        /*InOverloadResolution=*/true);
  return !Check.HadError();
}

/// Check that the given Index expression is a valid array designator
/// value. This is essentially just a wrapper around
/// VerifyIntegerConstantExpression that also checks for negative values
/// and produces a reasonable diagnostic if there is a
/// failure. Returns the index expression, possibly with an implicit cast
/// added, on success.  If everything went okay, Value will receive the
/// value of the constant expression.
static ExprResult
CheckArrayDesignatorExpr(Sema &S, Expr *Index, llvm::APSInt &Value) {
  SourceLocation Loc = Index->getBeginLoc();

  // Make sure this is an integer constant expression.
  ExprResult Result =
      S.VerifyIntegerConstantExpression(Index, &Value, Sema::AllowFold);
  if (Result.isInvalid())
    return Result;

  if (Value.isSigned() && Value.isNegative())
    return S.Diag(Loc, diag::err_array_designator_negative)
           << toString(Value, 10) << Index->getSourceRange();

  Value.setIsUnsigned(true);
  return Result;
}

ExprResult Sema::ActOnDesignatedInitializer(Designation &Desig,
                                            SourceLocation EqualOrColonLoc,
                                            bool GNUSyntax,
                                            ExprResult Init) {
  typedef DesignatedInitExpr::Designator ASTDesignator;

  bool Invalid = false;
  SmallVector<ASTDesignator, 32> Designators;
  SmallVector<Expr *, 32> InitExpressions;

  // Build designators and check array designator expressions.
  for (unsigned Idx = 0; Idx < Desig.getNumDesignators(); ++Idx) {
    const Designator &D = Desig.getDesignator(Idx);

    if (D.isFieldDesignator()) {
      Designators.push_back(ASTDesignator::CreateFieldDesignator(
          D.getFieldDecl(), D.getDotLoc(), D.getFieldLoc()));
    } else if (D.isArrayDesignator()) {
      Expr *Index = static_cast<Expr *>(D.getArrayIndex());
      llvm::APSInt IndexValue;
      if (!Index->isTypeDependent() && !Index->isValueDependent())
        Index = CheckArrayDesignatorExpr(*this, Index, IndexValue).get();
      if (!Index)
        Invalid = true;
      else {
        Designators.push_back(ASTDesignator::CreateArrayDesignator(
            InitExpressions.size(), D.getLBracketLoc(), D.getRBracketLoc()));
        InitExpressions.push_back(Index);
      }
    } else if (D.isArrayRangeDesignator()) {
      Expr *StartIndex = static_cast<Expr *>(D.getArrayRangeStart());
      Expr *EndIndex = static_cast<Expr *>(D.getArrayRangeEnd());
      llvm::APSInt StartValue;
      llvm::APSInt EndValue;
      bool StartDependent = StartIndex->isTypeDependent() ||
                            StartIndex->isValueDependent();
      bool EndDependent = EndIndex->isTypeDependent() ||
                          EndIndex->isValueDependent();
      if (!StartDependent)
        StartIndex =
            CheckArrayDesignatorExpr(*this, StartIndex, StartValue).get();
      if (!EndDependent)
        EndIndex = CheckArrayDesignatorExpr(*this, EndIndex, EndValue).get();

      if (!StartIndex || !EndIndex)
        Invalid = true;
      else {
        // Make sure we're comparing values with the same bit width.
        if (StartDependent || EndDependent) {
          // Nothing to compute.
        } else if (StartValue.getBitWidth() > EndValue.getBitWidth())
          EndValue = EndValue.extend(StartValue.getBitWidth());
        else if (StartValue.getBitWidth() < EndValue.getBitWidth())
          StartValue = StartValue.extend(EndValue.getBitWidth());

        if (!StartDependent && !EndDependent && EndValue < StartValue) {
          Diag(D.getEllipsisLoc(), diag::err_array_designator_empty_range)
            << toString(StartValue, 10) << toString(EndValue, 10)
            << StartIndex->getSourceRange() << EndIndex->getSourceRange();
          Invalid = true;
        } else {
          Designators.push_back(ASTDesignator::CreateArrayRangeDesignator(
              InitExpressions.size(), D.getLBracketLoc(), D.getEllipsisLoc(),
              D.getRBracketLoc()));
          InitExpressions.push_back(StartIndex);
          InitExpressions.push_back(EndIndex);
        }
      }
    }
  }

  if (Invalid || Init.isInvalid())
    return ExprError();

  return DesignatedInitExpr::Create(Context, Designators, InitExpressions,
                                    EqualOrColonLoc, GNUSyntax,
                                    Init.getAs<Expr>());
}

//===----------------------------------------------------------------------===//
// Initialization entity
//===----------------------------------------------------------------------===//

InitializedEntity::InitializedEntity(ASTContext &Context, unsigned Index,
                                     const InitializedEntity &Parent)
  : Parent(&Parent), Index(Index)
{
  if (const ArrayType *AT = Context.getAsArrayType(Parent.getType())) {
    Kind = EK_ArrayElement;
    Type = AT->getElementType();
  } else if (const VectorType *VT = Parent.getType()->getAs<VectorType>()) {
    Kind = EK_VectorElement;
    Type = VT->getElementType();
  } else {
    const ComplexType *CT = Parent.getType()->getAs<ComplexType>();
    assert(CT && "Unexpected type");
    Kind = EK_ComplexElement;
    Type = CT->getElementType();
  }
}

InitializedEntity
InitializedEntity::InitializeBase(ASTContext &Context,
                                  const CXXBaseSpecifier *Base,
                                  bool IsInheritedVirtualBase,
                                  const InitializedEntity *Parent) {
  InitializedEntity Result;
  Result.Kind = EK_Base;
  Result.Parent = Parent;
  Result.Base = {Base, IsInheritedVirtualBase};
  Result.Type = Base->getType();
  return Result;
}

DeclarationName InitializedEntity::getName() const {
  switch (getKind()) {
  case EK_Parameter:
  case EK_Parameter_CF_Audited: {
    ParmVarDecl *D = Parameter.getPointer();
    return (D ? D->getDeclName() : DeclarationName());
  }

  case EK_Variable:
  case EK_Member:
  case EK_ParenAggInitMember:
  case EK_Binding:
  case EK_TemplateParameter:
    return Variable.VariableOrMember->getDeclName();

  case EK_LambdaCapture:
    return DeclarationName(Capture.VarID);

  case EK_Result:
  case EK_StmtExprResult:
  case EK_Exception:
  case EK_New:
  case EK_Temporary:
  case EK_Base:
  case EK_Delegating:
  case EK_ArrayElement:
  case EK_VectorElement:
  case EK_ComplexElement:
  case EK_BlockElement:
  case EK_LambdaToBlockConversionBlockElement:
  case EK_CompoundLiteralInit:
  case EK_RelatedResult:
    return DeclarationName();
  }

  llvm_unreachable("Invalid EntityKind!");
}

ValueDecl *InitializedEntity::getDecl() const {
  switch (getKind()) {
  case EK_Variable:
  case EK_Member:
  case EK_ParenAggInitMember:
  case EK_Binding:
  case EK_TemplateParameter:
    return Variable.VariableOrMember;

  case EK_Parameter:
  case EK_Parameter_CF_Audited:
    return Parameter.getPointer();

  case EK_Result:
  case EK_StmtExprResult:
  case EK_Exception:
  case EK_New:
  case EK_Temporary:
  case EK_Base:
  case EK_Delegating:
  case EK_ArrayElement:
  case EK_VectorElement:
  case EK_ComplexElement:
  case EK_BlockElement:
  case EK_LambdaToBlockConversionBlockElement:
  case EK_LambdaCapture:
  case EK_CompoundLiteralInit:
  case EK_RelatedResult:
    return nullptr;
  }

  llvm_unreachable("Invalid EntityKind!");
}

bool InitializedEntity::allowsNRVO() const {
  switch (getKind()) {
  case EK_Result:
  case EK_Exception:
    return LocAndNRVO.NRVO;

  case EK_StmtExprResult:
  case EK_Variable:
  case EK_Parameter:
  case EK_Parameter_CF_Audited:
  case EK_TemplateParameter:
  case EK_Member:
  case EK_ParenAggInitMember:
  case EK_Binding:
  case EK_New:
  case EK_Temporary:
  case EK_CompoundLiteralInit:
  case EK_Base:
  case EK_Delegating:
  case EK_ArrayElement:
  case EK_VectorElement:
  case EK_ComplexElement:
  case EK_BlockElement:
  case EK_LambdaToBlockConversionBlockElement:
  case EK_LambdaCapture:
  case EK_RelatedResult:
    break;
  }

  return false;
}

unsigned InitializedEntity::dumpImpl(raw_ostream &OS) const {
  assert(getParent() != this);
  unsigned Depth = getParent() ? getParent()->dumpImpl(OS) : 0;
  for (unsigned I = 0; I != Depth; ++I)
    OS << "`-";

  switch (getKind()) {
  case EK_Variable: OS << "Variable"; break;
  case EK_Parameter: OS << "Parameter"; break;
  case EK_Parameter_CF_Audited: OS << "CF audited function Parameter";
    break;
  case EK_TemplateParameter: OS << "TemplateParameter"; break;
  case EK_Result: OS << "Result"; break;
  case EK_StmtExprResult: OS << "StmtExprResult"; break;
  case EK_Exception: OS << "Exception"; break;
  case EK_Member:
  case EK_ParenAggInitMember:
    OS << "Member";
    break;
  case EK_Binding: OS << "Binding"; break;
  case EK_New: OS << "New"; break;
  case EK_Temporary: OS << "Temporary"; break;
  case EK_CompoundLiteralInit: OS << "CompoundLiteral";break;
  case EK_RelatedResult: OS << "RelatedResult"; break;
  case EK_Base: OS << "Base"; break;
  case EK_Delegating: OS << "Delegating"; break;
  case EK_ArrayElement: OS << "ArrayElement " << Index; break;
  case EK_VectorElement: OS << "VectorElement " << Index; break;
  case EK_ComplexElement: OS << "ComplexElement " << Index; break;
  case EK_BlockElement: OS << "Block"; break;
  case EK_LambdaToBlockConversionBlockElement:
    OS << "Block (lambda)";
    break;
  case EK_LambdaCapture:
    OS << "LambdaCapture ";
    OS << DeclarationName(Capture.VarID);
    break;
  }

  if (auto *D = getDecl()) {
    OS << " ";
    D->printQualifiedName(OS);
  }

  OS << " '" << getType() << "'\n";

  return Depth + 1;
}

LLVM_DUMP_METHOD void InitializedEntity::dump() const {
  dumpImpl(llvm::errs());
}

//===----------------------------------------------------------------------===//
// Initialization sequence
//===----------------------------------------------------------------------===//

void InitializationSequence::Step::Destroy() {
  switch (Kind) {
  case SK_ResolveAddressOfOverloadedFunction:
  case SK_CastDerivedToBasePRValue:
  case SK_CastDerivedToBaseXValue:
  case SK_CastDerivedToBaseLValue:
  case SK_BindReference:
  case SK_BindReferenceToTemporary:
  case SK_FinalCopy:
  case SK_ExtraneousCopyToTemporary:
  case SK_UserConversion:
  case SK_QualificationConversionPRValue:
  case SK_QualificationConversionXValue:
  case SK_QualificationConversionLValue:
  case SK_FunctionReferenceConversion:
  case SK_AtomicConversion:
  case SK_ListInitialization:
  case SK_UnwrapInitList:
  case SK_RewrapInitList:
  case SK_ConstructorInitialization:
  case SK_ConstructorInitializationFromList:
  case SK_ZeroInitialization:
  case SK_CAssignment:
  case SK_StringInit:
  case SK_ObjCObjectConversion:
  case SK_ArrayLoopIndex:
  case SK_ArrayLoopInit:
  case SK_ArrayInit:
  case SK_GNUArrayInit:
  case SK_ParenthesizedArrayInit:
  case SK_PassByIndirectCopyRestore:
  case SK_PassByIndirectRestore:
  case SK_ProduceObjCObject:
  case SK_StdInitializerList:
  case SK_StdInitializerListConstructorCall:
  case SK_OCLSamplerInit:
  case SK_OCLZeroOpaqueType:
  case SK_ParenthesizedListInit:
    break;

  case SK_ConversionSequence:
  case SK_ConversionSequenceNoNarrowing:
    delete ICS;
  }
}

bool InitializationSequence::isDirectReferenceBinding() const {
  // There can be some lvalue adjustments after the SK_BindReference step.
  for (const Step &S : llvm::reverse(Steps)) {
    if (S.Kind == SK_BindReference)
      return true;
    if (S.Kind == SK_BindReferenceToTemporary)
      return false;
  }
  return false;
}

bool InitializationSequence::isAmbiguous() const {
  if (!Failed())
    return false;

  switch (getFailureKind()) {
  case FK_TooManyInitsForReference:
  case FK_ParenthesizedListInitForReference:
  case FK_ArrayNeedsInitList:
  case FK_ArrayNeedsInitListOrStringLiteral:
  case FK_ArrayNeedsInitListOrWideStringLiteral:
  case FK_NarrowStringIntoWideCharArray:
  case FK_WideStringIntoCharArray:
  case FK_IncompatWideStringIntoWideChar:
  case FK_PlainStringIntoUTF8Char:
  case FK_UTF8StringIntoPlainChar:
  case FK_AddressOfOverloadFailed: // FIXME: Could do better
  case FK_NonConstLValueReferenceBindingToTemporary:
  case FK_NonConstLValueReferenceBindingToBitfield:
  case FK_NonConstLValueReferenceBindingToVectorElement:
  case FK_NonConstLValueReferenceBindingToMatrixElement:
  case FK_NonConstLValueReferenceBindingToUnrelated:
  case FK_RValueReferenceBindingToLValue:
  case FK_ReferenceAddrspaceMismatchTemporary:
  case FK_ReferenceInitDropsQualifiers:
  case FK_ReferenceInitFailed:
  case FK_ConversionFailed:
  case FK_ConversionFromPropertyFailed:
  case FK_TooManyInitsForScalar:
  case FK_ParenthesizedListInitForScalar:
  case FK_ReferenceBindingToInitList:
  case FK_InitListBadDestinationType:
  case FK_DefaultInitOfConst:
  case FK_Incomplete:
  case FK_ArrayTypeMismatch:
  case FK_NonConstantArrayInit:
  case FK_ListInitializationFailed:
  case FK_VariableLengthArrayHasInitializer:
  case FK_PlaceholderType:
  case FK_ExplicitConstructor:
  case FK_AddressOfUnaddressableFunction:
  case FK_ParenthesizedListInitFailed:
  case FK_DesignatedInitForNonAggregate:
    return false;

  case FK_ReferenceInitOverloadFailed:
  case FK_UserConversionOverloadFailed:
  case FK_ConstructorOverloadFailed:
  case FK_ListConstructorOverloadFailed:
    return FailedOverloadResult == OR_Ambiguous;
  }

  llvm_unreachable("Invalid EntityKind!");
}

bool InitializationSequence::isConstructorInitialization() const {
  return !Steps.empty() && Steps.back().Kind == SK_ConstructorInitialization;
}

void
InitializationSequence
::AddAddressOverloadResolutionStep(FunctionDecl *Function,
                                   DeclAccessPair Found,
                                   bool HadMultipleCandidates) {
  Step S;
  S.Kind = SK_ResolveAddressOfOverloadedFunction;
  S.Type = Function->getType();
  S.Function.HadMultipleCandidates = HadMultipleCandidates;
  S.Function.Function = Function;
  S.Function.FoundDecl = Found;
  Steps.push_back(S);
}

void InitializationSequence::AddDerivedToBaseCastStep(QualType BaseType,
                                                      ExprValueKind VK) {
  Step S;
  switch (VK) {
  case VK_PRValue:
    S.Kind = SK_CastDerivedToBasePRValue;
    break;
  case VK_XValue: S.Kind = SK_CastDerivedToBaseXValue; break;
  case VK_LValue: S.Kind = SK_CastDerivedToBaseLValue; break;
  }
  S.Type = BaseType;
  Steps.push_back(S);
}

void InitializationSequence::AddReferenceBindingStep(QualType T,
                                                     bool BindingTemporary) {
  Step S;
  S.Kind = BindingTemporary? SK_BindReferenceToTemporary : SK_BindReference;
  S.Type = T;
  Steps.push_back(S);
}

void InitializationSequence::AddFinalCopy(QualType T) {
  Step S;
  S.Kind = SK_FinalCopy;
  S.Type = T;
  Steps.push_back(S);
}

void InitializationSequence::AddExtraneousCopyToTemporary(QualType T) {
  Step S;
  S.Kind = SK_ExtraneousCopyToTemporary;
  S.Type = T;
  Steps.push_back(S);
}

void
InitializationSequence::AddUserConversionStep(FunctionDecl *Function,
                                              DeclAccessPair FoundDecl,
                                              QualType T,
                                              bool HadMultipleCandidates) {
  Step S;
  S.Kind = SK_UserConversion;
  S.Type = T;
  S.Function.HadMultipleCandidates = HadMultipleCandidates;
  S.Function.Function = Function;
  S.Function.FoundDecl = FoundDecl;
  Steps.push_back(S);
}

void InitializationSequence::AddQualificationConversionStep(QualType Ty,
                                                            ExprValueKind VK) {
  Step S;
  S.Kind = SK_QualificationConversionPRValue; // work around a gcc warning
  switch (VK) {
  case VK_PRValue:
    S.Kind = SK_QualificationConversionPRValue;
    break;
  case VK_XValue:
    S.Kind = SK_QualificationConversionXValue;
    break;
  case VK_LValue:
    S.Kind = SK_QualificationConversionLValue;
    break;
  }
  S.Type = Ty;
  Steps.push_back(S);
}

void InitializationSequence::AddFunctionReferenceConversionStep(QualType Ty) {
  Step S;
  S.Kind = SK_FunctionReferenceConversion;
  S.Type = Ty;
  Steps.push_back(S);
}

void InitializationSequence::AddAtomicConversionStep(QualType Ty) {
  Step S;
  S.Kind = SK_AtomicConversion;
  S.Type = Ty;
  Steps.push_back(S);
}

void InitializationSequence::AddConversionSequenceStep(
    const ImplicitConversionSequence &ICS, QualType T,
    bool TopLevelOfInitList) {
  Step S;
  S.Kind = TopLevelOfInitList ? SK_ConversionSequenceNoNarrowing
                              : SK_ConversionSequence;
  S.Type = T;
  S.ICS = new ImplicitConversionSequence(ICS);
  Steps.push_back(S);
}

void InitializationSequence::AddListInitializationStep(QualType T) {
  Step S;
  S.Kind = SK_ListInitialization;
  S.Type = T;
  Steps.push_back(S);
}

void InitializationSequence::AddConstructorInitializationStep(
    DeclAccessPair FoundDecl, CXXConstructorDecl *Constructor, QualType T,
    bool HadMultipleCandidates, bool FromInitList, bool AsInitList) {
  Step S;
  S.Kind = FromInitList ? AsInitList ? SK_StdInitializerListConstructorCall
                                     : SK_ConstructorInitializationFromList
                        : SK_ConstructorInitialization;
  S.Type = T;
  S.Function.HadMultipleCandidates = HadMultipleCandidates;
  S.Function.Function = Constructor;
  S.Function.FoundDecl = FoundDecl;
  Steps.push_back(S);
}

void InitializationSequence::AddZeroInitializationStep(QualType T) {
  Step S;
  S.Kind = SK_ZeroInitialization;
  S.Type = T;
  Steps.push_back(S);
}

void InitializationSequence::AddCAssignmentStep(QualType T) {
  Step S;
  S.Kind = SK_CAssignment;
  S.Type = T;
  Steps.push_back(S);
}

void InitializationSequence::AddStringInitStep(QualType T) {
  Step S;
  S.Kind = SK_StringInit;
  S.Type = T;
  Steps.push_back(S);
}

void InitializationSequence::AddObjCObjectConversionStep(QualType T) {
  Step S;
  S.Kind = SK_ObjCObjectConversion;
  S.Type = T;
  Steps.push_back(S);
}

void InitializationSequence::AddArrayInitStep(QualType T, bool IsGNUExtension) {
  Step S;
  S.Kind = IsGNUExtension ? SK_GNUArrayInit : SK_ArrayInit;
  S.Type = T;
  Steps.push_back(S);
}

void InitializationSequence::AddArrayInitLoopStep(QualType T, QualType EltT) {
  Step S;
  S.Kind = SK_ArrayLoopIndex;
  S.Type = EltT;
  Steps.insert(Steps.begin(), S);

  S.Kind = SK_ArrayLoopInit;
  S.Type = T;
  Steps.push_back(S);
}

void InitializationSequence::AddParenthesizedArrayInitStep(QualType T) {
  Step S;
  S.Kind = SK_ParenthesizedArrayInit;
  S.Type = T;
  Steps.push_back(S);
}

void InitializationSequence::AddPassByIndirectCopyRestoreStep(QualType type,
                                                              bool shouldCopy) {
  Step s;
  s.Kind = (shouldCopy ? SK_PassByIndirectCopyRestore
                       : SK_PassByIndirectRestore);
  s.Type = type;
  Steps.push_back(s);
}

void InitializationSequence::AddProduceObjCObjectStep(QualType T) {
  Step S;
  S.Kind = SK_ProduceObjCObject;
  S.Type = T;
  Steps.push_back(S);
}

void InitializationSequence::AddStdInitializerListConstructionStep(QualType T) {
  Step S;
  S.Kind = SK_StdInitializerList;
  S.Type = T;
  Steps.push_back(S);
}

void InitializationSequence::AddOCLSamplerInitStep(QualType T) {
  Step S;
  S.Kind = SK_OCLSamplerInit;
  S.Type = T;
  Steps.push_back(S);
}

void InitializationSequence::AddOCLZeroOpaqueTypeStep(QualType T) {
  Step S;
  S.Kind = SK_OCLZeroOpaqueType;
  S.Type = T;
  Steps.push_back(S);
}

void InitializationSequence::AddParenthesizedListInitStep(QualType T) {
  Step S;
  S.Kind = SK_ParenthesizedListInit;
  S.Type = T;
  Steps.push_back(S);
}

void InitializationSequence::RewrapReferenceInitList(QualType T,
                                                     InitListExpr *Syntactic) {
  assert(Syntactic->getNumInits() == 1 &&
         "Can only rewrap trivial init lists.");
  Step S;
  S.Kind = SK_UnwrapInitList;
  S.Type = Syntactic->getInit(0)->getType();
  Steps.insert(Steps.begin(), S);

  S.Kind = SK_RewrapInitList;
  S.Type = T;
  S.WrappingSyntacticList = Syntactic;
  Steps.push_back(S);
}

void InitializationSequence::SetOverloadFailure(FailureKind Failure,
                                                OverloadingResult Result) {
  setSequenceKind(FailedSequence);
  this->Failure = Failure;
  this->FailedOverloadResult = Result;
}

//===----------------------------------------------------------------------===//
// Attempt initialization
//===----------------------------------------------------------------------===//

/// Tries to add a zero initializer. Returns true if that worked.
static bool
maybeRecoverWithZeroInitialization(Sema &S, InitializationSequence &Sequence,
                                   const InitializedEntity &Entity) {
  if (Entity.getKind() != InitializedEntity::EK_Variable)
    return false;

  VarDecl *VD = cast<VarDecl>(Entity.getDecl());
  if (VD->getInit() || VD->getEndLoc().isMacroID())
    return false;

  QualType VariableTy = VD->getType().getCanonicalType();
  SourceLocation Loc = S.getLocForEndOfToken(VD->getEndLoc());
  std::string Init = S.getFixItZeroInitializerForType(VariableTy, Loc);
  if (!Init.empty()) {
    Sequence.AddZeroInitializationStep(Entity.getType());
    Sequence.SetZeroInitializationFixit(Init, Loc);
    return true;
  }
  return false;
}

static void MaybeProduceObjCObject(Sema &S,
                                   InitializationSequence &Sequence,
                                   const InitializedEntity &Entity) {
  if (!S.getLangOpts().ObjCAutoRefCount) return;

  /// When initializing a parameter, produce the value if it's marked
  /// __attribute__((ns_consumed)).
  if (Entity.isParameterKind()) {
    if (!Entity.isParameterConsumed())
      return;

    assert(Entity.getType()->isObjCRetainableType() &&
           "consuming an object of unretainable type?");
    Sequence.AddProduceObjCObjectStep(Entity.getType());

  /// When initializing a return value, if the return type is a
  /// retainable type, then returns need to immediately retain the
  /// object.  If an autorelease is required, it will be done at the
  /// last instant.
  } else if (Entity.getKind() == InitializedEntity::EK_Result ||
             Entity.getKind() == InitializedEntity::EK_StmtExprResult) {
    if (!Entity.getType()->isObjCRetainableType())
      return;

    Sequence.AddProduceObjCObjectStep(Entity.getType());
  }
}

static void TryListInitialization(Sema &S,
                                  const InitializedEntity &Entity,
                                  const InitializationKind &Kind,
                                  InitListExpr *InitList,
                                  InitializationSequence &Sequence,
                                  bool TreatUnavailableAsInvalid);

/// When initializing from init list via constructor, handle
/// initialization of an object of type std::initializer_list<T>.
///
/// \return true if we have handled initialization of an object of type
/// std::initializer_list<T>, false otherwise.
static bool TryInitializerListConstruction(Sema &S,
                                           InitListExpr *List,
                                           QualType DestType,
                                           InitializationSequence &Sequence,
                                           bool TreatUnavailableAsInvalid) {
  QualType E;
  if (!S.isStdInitializerList(DestType, &E))
    return false;

  if (!S.isCompleteType(List->getExprLoc(), E)) {
    Sequence.setIncompleteTypeFailure(E);
    return true;
  }

  // Try initializing a temporary array from the init list.
  QualType ArrayType = S.Context.getConstantArrayType(
      E.withConst(),
      llvm::APInt(S.Context.getTypeSize(S.Context.getSizeType()),
                  List->getNumInits()),
      nullptr, clang::ArrayType::Normal, 0);
  InitializedEntity HiddenArray =
      InitializedEntity::InitializeTemporary(ArrayType);
  InitializationKind Kind = InitializationKind::CreateDirectList(
      List->getExprLoc(), List->getBeginLoc(), List->getEndLoc());
  TryListInitialization(S, HiddenArray, Kind, List, Sequence,
                        TreatUnavailableAsInvalid);
  if (Sequence)
    Sequence.AddStdInitializerListConstructionStep(DestType);
  return true;
}

/// Determine if the constructor has the signature of a copy or move
/// constructor for the type T of the class in which it was found. That is,
/// determine if its first parameter is of type T or reference to (possibly
/// cv-qualified) T.
static bool hasCopyOrMoveCtorParam(ASTContext &Ctx,
                                   const ConstructorInfo &Info) {
  if (Info.Constructor->getNumParams() == 0)
    return false;

  QualType ParmT =
      Info.Constructor->getParamDecl(0)->getType().getNonReferenceType();
  QualType ClassT =
      Ctx.getRecordType(cast<CXXRecordDecl>(Info.FoundDecl->getDeclContext()));

  return Ctx.hasSameUnqualifiedType(ParmT, ClassT);
}

static OverloadingResult
ResolveConstructorOverload(Sema &S, SourceLocation DeclLoc,
                           MultiExprArg Args,
                           OverloadCandidateSet &CandidateSet,
                           QualType DestType,
                           DeclContext::lookup_result Ctors,
                           OverloadCandidateSet::iterator &Best,
                           bool CopyInitializing, bool AllowExplicit,
                           bool OnlyListConstructors, bool IsListInit,
                           bool SecondStepOfCopyInit = false) {
  CandidateSet.clear(OverloadCandidateSet::CSK_InitByConstructor);
  CandidateSet.setDestAS(DestType.getQualifiers().getAddressSpace());

  for (NamedDecl *D : Ctors) {
    auto Info = getConstructorInfo(D);
    if (!Info.Constructor || Info.Constructor->isInvalidDecl())
      continue;

    if (OnlyListConstructors && !S.isInitListConstructor(Info.Constructor))
      continue;

    // C++11 [over.best.ics]p4:
    //   ... and the constructor or user-defined conversion function is a
    //   candidate by
    //   - 13.3.1.3, when the argument is the temporary in the second step
    //     of a class copy-initialization, or
    //   - 13.3.1.4, 13.3.1.5, or 13.3.1.6 (in all cases), [not handled here]
    //   - the second phase of 13.3.1.7 when the initializer list has exactly
    //     one element that is itself an initializer list, and the target is
    //     the first parameter of a constructor of class X, and the conversion
    //     is to X or reference to (possibly cv-qualified X),
    //   user-defined conversion sequences are not considered.
    bool SuppressUserConversions =
        SecondStepOfCopyInit ||
        (IsListInit && Args.size() == 1 && isa<InitListExpr>(Args[0]) &&
         hasCopyOrMoveCtorParam(S.Context, Info));

    if (Info.ConstructorTmpl)
      S.AddTemplateOverloadCandidate(
          Info.ConstructorTmpl, Info.FoundDecl,
          /*ExplicitArgs*/ nullptr, Args, CandidateSet, SuppressUserConversions,
          /*PartialOverloading=*/false, AllowExplicit);
    else {
      // C++ [over.match.copy]p1:
      //   - When initializing a temporary to be bound to the first parameter
      //     of a constructor [for type T] that takes a reference to possibly
      //     cv-qualified T as its first argument, called with a single
      //     argument in the context of direct-initialization, explicit
      //     conversion functions are also considered.
      // FIXME: What if a constructor template instantiates to such a signature?
      bool AllowExplicitConv = AllowExplicit && !CopyInitializing &&
                               Args.size() == 1 &&
                               hasCopyOrMoveCtorParam(S.Context, Info);
      S.AddOverloadCandidate(Info.Constructor, Info.FoundDecl, Args,
                             CandidateSet, SuppressUserConversions,
                             /*PartialOverloading=*/false, AllowExplicit,
                             AllowExplicitConv);
    }
  }

  // FIXME: Work around a bug in C++17 guaranteed copy elision.
  //
  // When initializing an object of class type T by constructor
  // ([over.match.ctor]) or by list-initialization ([over.match.list])
  // from a single expression of class type U, conversion functions of
  // U that convert to the non-reference type cv T are candidates.
  // Explicit conversion functions are only candidates during
  // direct-initialization.
  //
  // Note: SecondStepOfCopyInit is only ever true in this case when
  // evaluating whether to produce a C++98 compatibility warning.
  if (S.getLangOpts().CPlusPlus17 && Args.size() == 1 &&
      !SecondStepOfCopyInit) {
    Expr *Initializer = Args[0];
    auto *SourceRD = Initializer->getType()->getAsCXXRecordDecl();
    if (SourceRD && S.isCompleteType(DeclLoc, Initializer->getType())) {
      const auto &Conversions = SourceRD->getVisibleConversionFunctions();
      for (auto I = Conversions.begin(), E = Conversions.end(); I != E; ++I) {
        NamedDecl *D = *I;
        CXXRecordDecl *ActingDC = cast<CXXRecordDecl>(D->getDeclContext());
        D = D->getUnderlyingDecl();

        FunctionTemplateDecl *ConvTemplate = dyn_cast<FunctionTemplateDecl>(D);
        CXXConversionDecl *Conv;
        if (ConvTemplate)
          Conv = cast<CXXConversionDecl>(ConvTemplate->getTemplatedDecl());
        else
          Conv = cast<CXXConversionDecl>(D);

        if (ConvTemplate)
          S.AddTemplateConversionCandidate(
              ConvTemplate, I.getPair(), ActingDC, Initializer, DestType,
              CandidateSet, AllowExplicit, AllowExplicit,
              /*AllowResultConversion*/ false);
        else
          S.AddConversionCandidate(Conv, I.getPair(), ActingDC, Initializer,
                                   DestType, CandidateSet, AllowExplicit,
                                   AllowExplicit,
                                   /*AllowResultConversion*/ false);
      }
    }
  }

  // Perform overload resolution and return the result.
  return CandidateSet.BestViableFunction(S, DeclLoc, Best);
}

/// Attempt initialization by constructor (C++ [dcl.init]), which
/// enumerates the constructors of the initialized entity and performs overload
/// resolution to select the best.
/// \param DestType       The destination class type.
/// \param DestArrayType  The destination type, which is either DestType or
///                       a (possibly multidimensional) array of DestType.
/// \param IsListInit     Is this list-initialization?
/// \param IsInitListCopy Is this non-list-initialization resulting from a
///                       list-initialization from {x} where x is the same
///                       type as the entity?
static void TryConstructorInitialization(Sema &S,
                                         const InitializedEntity &Entity,
                                         const InitializationKind &Kind,
                                         MultiExprArg Args, QualType DestType,
                                         QualType DestArrayType,
                                         InitializationSequence &Sequence,
                                         bool IsListInit = false,
                                         bool IsInitListCopy = false) {
  assert(((!IsListInit && !IsInitListCopy) ||
          (Args.size() == 1 && isa<InitListExpr>(Args[0]))) &&
         "IsListInit/IsInitListCopy must come with a single initializer list "
         "argument.");
  InitListExpr *ILE =
      (IsListInit || IsInitListCopy) ? cast<InitListExpr>(Args[0]) : nullptr;
  MultiExprArg UnwrappedArgs =
      ILE ? MultiExprArg(ILE->getInits(), ILE->getNumInits()) : Args;

  // The type we're constructing needs to be complete.
  if (!S.isCompleteType(Kind.getLocation(), DestType)) {
    Sequence.setIncompleteTypeFailure(DestType);
    return;
  }

  // C++17 [dcl.init]p17:
  //     - If the initializer expression is a prvalue and the cv-unqualified
  //       version of the source type is the same class as the class of the
  //       destination, the initializer expression is used to initialize the
  //       destination object.
  // Per DR (no number yet), this does not apply when initializing a base
  // class or delegating to another constructor from a mem-initializer.
  // ObjC++: Lambda captured by the block in the lambda to block conversion
  // should avoid copy elision.
  if (S.getLangOpts().CPlusPlus17 &&
      Entity.getKind() != InitializedEntity::EK_Base &&
      Entity.getKind() != InitializedEntity::EK_Delegating &&
      Entity.getKind() !=
          InitializedEntity::EK_LambdaToBlockConversionBlockElement &&
      UnwrappedArgs.size() == 1 && UnwrappedArgs[0]->isPRValue() &&
      S.Context.hasSameUnqualifiedType(UnwrappedArgs[0]->getType(), DestType)) {
    // Convert qualifications if necessary.
    Sequence.AddQualificationConversionStep(DestType, VK_PRValue);
    if (ILE)
      Sequence.RewrapReferenceInitList(DestType, ILE);
    return;
  }

  const RecordType *DestRecordType = DestType->getAs<RecordType>();
  assert(DestRecordType && "Constructor initialization requires record type");
  CXXRecordDecl *DestRecordDecl
    = cast<CXXRecordDecl>(DestRecordType->getDecl());

  // Build the candidate set directly in the initialization sequence
  // structure, so that it will persist if we fail.
  OverloadCandidateSet &CandidateSet = Sequence.getFailedCandidateSet();

  // Determine whether we are allowed to call explicit constructors or
  // explicit conversion operators.
  bool AllowExplicit = Kind.AllowExplicit() || IsListInit;
  bool CopyInitialization = Kind.getKind() == InitializationKind::IK_Copy;

  //   - Otherwise, if T is a class type, constructors are considered. The
  //     applicable constructors are enumerated, and the best one is chosen
  //     through overload resolution.
  DeclContext::lookup_result Ctors = S.LookupConstructors(DestRecordDecl);

  OverloadingResult Result = OR_No_Viable_Function;
  OverloadCandidateSet::iterator Best;
  bool AsInitializerList = false;

  // C++11 [over.match.list]p1, per DR1467:
  //   When objects of non-aggregate type T are list-initialized, such that
  //   8.5.4 [dcl.init.list] specifies that overload resolution is performed
  //   according to the rules in this section, overload resolution selects
  //   the constructor in two phases:
  //
  //   - Initially, the candidate functions are the initializer-list
  //     constructors of the class T and the argument list consists of the
  //     initializer list as a single argument.
  if (IsListInit) {
    AsInitializerList = true;

    // If the initializer list has no elements and T has a default constructor,
    // the first phase is omitted.
    if (!(UnwrappedArgs.empty() && S.LookupDefaultConstructor(DestRecordDecl)))
      Result = ResolveConstructorOverload(S, Kind.getLocation(), Args,
                                          CandidateSet, DestType, Ctors, Best,
                                          CopyInitialization, AllowExplicit,
                                          /*OnlyListConstructors=*/true,
                                          IsListInit);
  }

  // C++11 [over.match.list]p1:
  //   - If no viable initializer-list constructor is found, overload resolution
  //     is performed again, where the candidate functions are all the
  //     constructors of the class T and the argument list consists of the
  //     elements of the initializer list.
  if (Result == OR_No_Viable_Function) {
    AsInitializerList = false;
    Result = ResolveConstructorOverload(S, Kind.getLocation(), UnwrappedArgs,
                                        CandidateSet, DestType, Ctors, Best,
                                        CopyInitialization, AllowExplicit,
                                        /*OnlyListConstructors=*/false,
                                        IsListInit);
  }
  if (Result) {
    Sequence.SetOverloadFailure(
        IsListInit ? InitializationSequence::FK_ListConstructorOverloadFailed
                   : InitializationSequence::FK_ConstructorOverloadFailed,
        Result);

    if (Result != OR_Deleted)
      return;
  }

  bool HadMultipleCandidates = (CandidateSet.size() > 1);

  // In C++17, ResolveConstructorOverload can select a conversion function
  // instead of a constructor.
  if (auto *CD = dyn_cast<CXXConversionDecl>(Best->Function)) {
    // Add the user-defined conversion step that calls the conversion function.
    QualType ConvType = CD->getConversionType();
    assert(S.Context.hasSameUnqualifiedType(ConvType, DestType) &&
           "should not have selected this conversion function");
    Sequence.AddUserConversionStep(CD, Best->FoundDecl, ConvType,
                                   HadMultipleCandidates);
    if (!S.Context.hasSameType(ConvType, DestType))
      Sequence.AddQualificationConversionStep(DestType, VK_PRValue);
    if (IsListInit)
      Sequence.RewrapReferenceInitList(Entity.getType(), ILE);
    return;
  }

  CXXConstructorDecl *CtorDecl = cast<CXXConstructorDecl>(Best->Function);
  if (Result != OR_Deleted) {
    // C++11 [dcl.init]p6:
    //   If a program calls for the default initialization of an object
    //   of a const-qualified type T, T shall be a class type with a
    //   user-provided default constructor.
    // C++ core issue 253 proposal:
    //   If the implicit default constructor initializes all subobjects, no
    //   initializer should be required.
    // The 253 proposal is for example needed to process libstdc++ headers
    // in 5.x.
    if (Kind.getKind() == InitializationKind::IK_Default &&
        Entity.getType().isConstQualified()) {
      if (!CtorDecl->getParent()->allowConstDefaultInit()) {
        if (!maybeRecoverWithZeroInitialization(S, Sequence, Entity))
          Sequence.SetFailed(InitializationSequence::FK_DefaultInitOfConst);
        return;
      }
    }

    // C++11 [over.match.list]p1:
    //   In copy-list-initialization, if an explicit constructor is chosen, the
    //   initializer is ill-formed.
    if (IsListInit && !Kind.AllowExplicit() && CtorDecl->isExplicit()) {
      Sequence.SetFailed(InitializationSequence::FK_ExplicitConstructor);
      return;
    }
  }

  // [class.copy.elision]p3:
  // In some copy-initialization contexts, a two-stage overload resolution
  // is performed.
  // If the first overload resolution selects a deleted function, we also
  // need the initialization sequence to decide whether to perform the second
  // overload resolution.
  // For deleted functions in other contexts, there is no need to get the
  // initialization sequence.
  if (Result == OR_Deleted && Kind.getKind() != InitializationKind::IK_Copy)
    return;

  // Add the constructor initialization step. Any cv-qualification conversion is
  // subsumed by the initialization.
  Sequence.AddConstructorInitializationStep(
      Best->FoundDecl, CtorDecl, DestArrayType, HadMultipleCandidates,
      IsListInit | IsInitListCopy, AsInitializerList);
}

static bool
ResolveOverloadedFunctionForReferenceBinding(Sema &S,
                                             Expr *Initializer,
                                             QualType &SourceType,
                                             QualType &UnqualifiedSourceType,
                                             QualType UnqualifiedTargetType,
                                             InitializationSequence &Sequence) {
  if (S.Context.getCanonicalType(UnqualifiedSourceType) ==
        S.Context.OverloadTy) {
    DeclAccessPair Found;
    bool HadMultipleCandidates = false;
    if (FunctionDecl *Fn
        = S.ResolveAddressOfOverloadedFunction(Initializer,
                                               UnqualifiedTargetType,
                                               false, Found,
                                               &HadMultipleCandidates)) {
      Sequence.AddAddressOverloadResolutionStep(Fn, Found,
                                                HadMultipleCandidates);
      SourceType = Fn->getType();
      UnqualifiedSourceType = SourceType.getUnqualifiedType();
    } else if (!UnqualifiedTargetType->isRecordType()) {
      Sequence.SetFailed(InitializationSequence::FK_AddressOfOverloadFailed);
      return true;
    }
  }
  return false;
}

static void TryReferenceInitializationCore(Sema &S,
                                           const InitializedEntity &Entity,
                                           const InitializationKind &Kind,
                                           Expr *Initializer,
                                           QualType cv1T1, QualType T1,
                                           Qualifiers T1Quals,
                                           QualType cv2T2, QualType T2,
                                           Qualifiers T2Quals,
                                           InitializationSequence &Sequence);

static void TryValueInitialization(Sema &S,
                                   const InitializedEntity &Entity,
                                   const InitializationKind &Kind,
                                   InitializationSequence &Sequence,
                                   InitListExpr *InitList = nullptr);

/// Attempt list initialization of a reference.
static void TryReferenceListInitialization(Sema &S,
                                           const InitializedEntity &Entity,
                                           const InitializationKind &Kind,
                                           InitListExpr *InitList,
                                           InitializationSequence &Sequence,
                                           bool TreatUnavailableAsInvalid) {
  // First, catch C++03 where this isn't possible.
  if (!S.getLangOpts().CPlusPlus11) {
    Sequence.SetFailed(InitializationSequence::FK_ReferenceBindingToInitList);
    return;
  }
  // Can't reference initialize a compound literal.
  if (Entity.getKind() == InitializedEntity::EK_CompoundLiteralInit) {
    Sequence.SetFailed(InitializationSequence::FK_ReferenceBindingToInitList);
    return;
  }

  QualType DestType = Entity.getType();
  QualType cv1T1 = DestType->castAs<ReferenceType>()->getPointeeType();
  Qualifiers T1Quals;
  QualType T1 = S.Context.getUnqualifiedArrayType(cv1T1, T1Quals);

  // Reference initialization via an initializer list works thus:
  // If the initializer list consists of a single element that is
  // reference-related to the referenced type, bind directly to that element
  // (possibly creating temporaries).
  // Otherwise, initialize a temporary with the initializer list and
  // bind to that.
  if (InitList->getNumInits() == 1) {
    Expr *Initializer = InitList->getInit(0);
    QualType cv2T2 = S.getCompletedType(Initializer);
    Qualifiers T2Quals;
    QualType T2 = S.Context.getUnqualifiedArrayType(cv2T2, T2Quals);

    // If this fails, creating a temporary wouldn't work either.
    if (ResolveOverloadedFunctionForReferenceBinding(S, Initializer, cv2T2, T2,
                                                     T1, Sequence))
      return;

    SourceLocation DeclLoc = Initializer->getBeginLoc();
    Sema::ReferenceCompareResult RefRelationship
      = S.CompareReferenceRelationship(DeclLoc, cv1T1, cv2T2);
    if (RefRelationship >= Sema::Ref_Related) {
      // Try to bind the reference here.
      TryReferenceInitializationCore(S, Entity, Kind, Initializer, cv1T1, T1,
                                     T1Quals, cv2T2, T2, T2Quals, Sequence);
      if (Sequence)
        Sequence.RewrapReferenceInitList(cv1T1, InitList);
      return;
    }

    // Update the initializer if we've resolved an overloaded function.
    if (Sequence.step_begin() != Sequence.step_end())
      Sequence.RewrapReferenceInitList(cv1T1, InitList);
  }
  // Perform address space compatibility check.
  QualType cv1T1IgnoreAS = cv1T1;
  if (T1Quals.hasAddressSpace()) {
    Qualifiers T2Quals;
    (void)S.Context.getUnqualifiedArrayType(InitList->getType(), T2Quals);
    if (!T1Quals.isAddressSpaceSupersetOf(T2Quals)) {
      Sequence.SetFailed(
          InitializationSequence::FK_ReferenceInitDropsQualifiers);
      return;
    }
    // Ignore address space of reference type at this point and perform address
    // space conversion after the reference binding step.
    cv1T1IgnoreAS =
        S.Context.getQualifiedType(T1, T1Quals.withoutAddressSpace());
  }
  // Not reference-related. Create a temporary and bind to that.
  InitializedEntity TempEntity =
      InitializedEntity::InitializeTemporary(cv1T1IgnoreAS);

  TryListInitialization(S, TempEntity, Kind, InitList, Sequence,
                        TreatUnavailableAsInvalid);
  if (Sequence) {
    if (DestType->isRValueReferenceType() ||
        (T1Quals.hasConst() && !T1Quals.hasVolatile())) {
      Sequence.AddReferenceBindingStep(cv1T1IgnoreAS,
                                       /*BindingTemporary=*/true);
      if (T1Quals.hasAddressSpace())
        Sequence.AddQualificationConversionStep(
            cv1T1, DestType->isRValueReferenceType() ? VK_XValue : VK_LValue);
    } else
      Sequence.SetFailed(
          InitializationSequence::FK_NonConstLValueReferenceBindingToTemporary);
  }
}

/// Attempt list initialization (C++0x [dcl.init.list])
static void TryListInitialization(Sema &S,
                                  const InitializedEntity &Entity,
                                  const InitializationKind &Kind,
                                  InitListExpr *InitList,
                                  InitializationSequence &Sequence,
                                  bool TreatUnavailableAsInvalid) {
  QualType DestType = Entity.getType();

  // C++ doesn't allow scalar initialization with more than one argument.
  // But C99 complex numbers are scalars and it makes sense there.
  if (S.getLangOpts().CPlusPlus && DestType->isScalarType() &&
      !DestType->isAnyComplexType() && InitList->getNumInits() > 1) {
    Sequence.SetFailed(InitializationSequence::FK_TooManyInitsForScalar);
    return;
  }
  if (DestType->isReferenceType()) {
    TryReferenceListInitialization(S, Entity, Kind, InitList, Sequence,
                                   TreatUnavailableAsInvalid);
    return;
  }

  if (DestType->isRecordType() &&
      !S.isCompleteType(InitList->getBeginLoc(), DestType)) {
    Sequence.setIncompleteTypeFailure(DestType);
    return;
  }

  // C++20 [dcl.init.list]p3:
  // - If the braced-init-list contains a designated-initializer-list, T shall
  //   be an aggregate class. [...] Aggregate initialization is performed.
  //
  // We allow arrays here too in order to support array designators.
  //
  // FIXME: This check should precede the handling of reference initialization.
  // We follow other compilers in allowing things like 'Aggr &&a = {.x = 1};'
  // as a tentative DR resolution.
  bool IsDesignatedInit = InitList->hasDesignatedInit();
  if (!DestType->isAggregateType() && IsDesignatedInit) {
    Sequence.SetFailed(
        InitializationSequence::FK_DesignatedInitForNonAggregate);
    return;
  }

  // C++11 [dcl.init.list]p3, per DR1467:
  // - If T is a class type and the initializer list has a single element of
  //   type cv U, where U is T or a class derived from T, the object is
  //   initialized from that element (by copy-initialization for
  //   copy-list-initialization, or by direct-initialization for
  //   direct-list-initialization).
  // - Otherwise, if T is a character array and the initializer list has a
  //   single element that is an appropriately-typed string literal
  //   (8.5.2 [dcl.init.string]), initialization is performed as described
  //   in that section.
  // - Otherwise, if T is an aggregate, [...] (continue below).
  if (S.getLangOpts().CPlusPlus11 && InitList->getNumInits() == 1 &&
      !IsDesignatedInit) {
    if (DestType->isRecordType()) {
      QualType InitType = InitList->getInit(0)->getType();
      if (S.Context.hasSameUnqualifiedType(InitType, DestType) ||
          S.IsDerivedFrom(InitList->getBeginLoc(), InitType, DestType)) {
        Expr *InitListAsExpr = InitList;
        TryConstructorInitialization(S, Entity, Kind, InitListAsExpr, DestType,
                                     DestType, Sequence,
                                     /*InitListSyntax*/false,
                                     /*IsInitListCopy*/true);
        return;
      }
    }
    if (const ArrayType *DestAT = S.Context.getAsArrayType(DestType)) {
      Expr *SubInit[1] = {InitList->getInit(0)};
      if (!isa<VariableArrayType>(DestAT) &&
          IsStringInit(SubInit[0], DestAT, S.Context) == SIF_None) {
        InitializationKind SubKind =
            Kind.getKind() == InitializationKind::IK_DirectList
                ? InitializationKind::CreateDirect(Kind.getLocation(),
                                                   InitList->getLBraceLoc(),
                                                   InitList->getRBraceLoc())
                : Kind;
        Sequence.InitializeFrom(S, Entity, SubKind, SubInit,
                                /*TopLevelOfInitList*/ true,
                                TreatUnavailableAsInvalid);

        // TryStringLiteralInitialization() (in InitializeFrom()) will fail if
        // the element is not an appropriately-typed string literal, in which
        // case we should proceed as in C++11 (below).
        if (Sequence) {
          Sequence.RewrapReferenceInitList(Entity.getType(), InitList);
          return;
        }
      }
    }
  }

  // C++11 [dcl.init.list]p3:
  //   - If T is an aggregate, aggregate initialization is performed.
  if ((DestType->isRecordType() && !DestType->isAggregateType()) ||
      (S.getLangOpts().CPlusPlus11 &&
       S.isStdInitializerList(DestType, nullptr) && !IsDesignatedInit)) {
    if (S.getLangOpts().CPlusPlus11) {
      //   - Otherwise, if the initializer list has no elements and T is a
      //     class type with a default constructor, the object is
      //     value-initialized.
      if (InitList->getNumInits() == 0) {
        CXXRecordDecl *RD = DestType->getAsCXXRecordDecl();
        if (S.LookupDefaultConstructor(RD)) {
          TryValueInitialization(S, Entity, Kind, Sequence, InitList);
          return;
        }
      }

      //   - Otherwise, if T is a specialization of std::initializer_list<E>,
      //     an initializer_list object constructed [...]
      if (TryInitializerListConstruction(S, InitList, DestType, Sequence,
                                         TreatUnavailableAsInvalid))
        return;

      //   - Otherwise, if T is a class type, constructors are considered.
      Expr *InitListAsExpr = InitList;
      TryConstructorInitialization(S, Entity, Kind, InitListAsExpr, DestType,
                                   DestType, Sequence, /*InitListSyntax*/true);
    } else
      Sequence.SetFailed(InitializationSequence::FK_InitListBadDestinationType);
    return;
  }

  if (S.getLangOpts().CPlusPlus && !DestType->isAggregateType() &&
      InitList->getNumInits() == 1) {
    Expr *E = InitList->getInit(0);

    //   - Otherwise, if T is an enumeration with a fixed underlying type,
    //     the initializer-list has a single element v, and the initialization
    //     is direct-list-initialization, the object is initialized with the
    //     value T(v); if a narrowing conversion is required to convert v to
    //     the underlying type of T, the program is ill-formed.
    auto *ET = DestType->getAs<EnumType>();
    if (S.getLangOpts().CPlusPlus17 &&
        Kind.getKind() == InitializationKind::IK_DirectList &&
        ET && ET->getDecl()->isFixed() &&
        !S.Context.hasSameUnqualifiedType(E->getType(), DestType) &&
        (E->getType()->isIntegralOrUnscopedEnumerationType() ||
         E->getType()->isFloatingType())) {
      // There are two ways that T(v) can work when T is an enumeration type.
      // If there is either an implicit conversion sequence from v to T or
      // a conversion function that can convert from v to T, then we use that.
      // Otherwise, if v is of integral, unscoped enumeration, or floating-point
      // type, it is converted to the enumeration type via its underlying type.
      // There is no overlap possible between these two cases (except when the
      // source value is already of the destination type), and the first
      // case is handled by the general case for single-element lists below.
      ImplicitConversionSequence ICS;
      ICS.setStandard();
      ICS.Standard.setAsIdentityConversion();
      if (!E->isPRValue())
        ICS.Standard.First = ICK_Lvalue_To_Rvalue;
      // If E is of a floating-point type, then the conversion is ill-formed
      // due to narrowing, but go through the motions in order to produce the
      // right diagnostic.
      ICS.Standard.Second = E->getType()->isFloatingType()
                                ? ICK_Floating_Integral
                                : ICK_Integral_Conversion;
      ICS.Standard.setFromType(E->getType());
      ICS.Standard.setToType(0, E->getType());
      ICS.Standard.setToType(1, DestType);
      ICS.Standard.setToType(2, DestType);
      Sequence.AddConversionSequenceStep(ICS, ICS.Standard.getToType(2),
                                         /*TopLevelOfInitList*/true);
      Sequence.RewrapReferenceInitList(Entity.getType(), InitList);
      return;
    }

    //   - Otherwise, if the initializer list has a single element of type E
    //     [...references are handled above...], the object or reference is
    //     initialized from that element (by copy-initialization for
    //     copy-list-initialization, or by direct-initialization for
    //     direct-list-initialization); if a narrowing conversion is required
    //     to convert the element to T, the program is ill-formed.
    //
    // Per core-24034, this is direct-initialization if we were performing
    // direct-list-initialization and copy-initialization otherwise.
    // We can't use InitListChecker for this, because it always performs
    // copy-initialization. This only matters if we might use an 'explicit'
    // conversion operator, or for the special case conversion of nullptr_t to
    // bool, so we only need to handle those cases.
    //
    // FIXME: Why not do this in all cases?
    Expr *Init = InitList->getInit(0);
    if (Init->getType()->isRecordType() ||
        (Init->getType()->isNullPtrType() && DestType->isBooleanType())) {
      InitializationKind SubKind =
          Kind.getKind() == InitializationKind::IK_DirectList
              ? InitializationKind::CreateDirect(Kind.getLocation(),
                                                 InitList->getLBraceLoc(),
                                                 InitList->getRBraceLoc())
              : Kind;
      Expr *SubInit[1] = { Init };
      Sequence.InitializeFrom(S, Entity, SubKind, SubInit,
                              /*TopLevelOfInitList*/true,
                              TreatUnavailableAsInvalid);
      if (Sequence)
        Sequence.RewrapReferenceInitList(Entity.getType(), InitList);
      return;
    }
  }

  InitListChecker CheckInitList(S, Entity, InitList,
          DestType, /*VerifyOnly=*/true, TreatUnavailableAsInvalid);
  if (CheckInitList.HadError()) {
    Sequence.SetFailed(InitializationSequence::FK_ListInitializationFailed);
    return;
  }

  // Add the list initialization step with the built init list.
  Sequence.AddListInitializationStep(DestType);
}

/// Try a reference initialization that involves calling a conversion
/// function.
static OverloadingResult TryRefInitWithConversionFunction(
    Sema &S, const InitializedEntity &Entity, const InitializationKind &Kind,
    Expr *Initializer, bool AllowRValues, bool IsLValueRef,
    InitializationSequence &Sequence) {
  QualType DestType = Entity.getType();
  QualType cv1T1 = DestType->castAs<ReferenceType>()->getPointeeType();
  QualType T1 = cv1T1.getUnqualifiedType();
  QualType cv2T2 = Initializer->getType();
  QualType T2 = cv2T2.getUnqualifiedType();

  assert(!S.CompareReferenceRelationship(Initializer->getBeginLoc(), T1, T2) &&
         "Must have incompatible references when binding via conversion");

  // Build the candidate set directly in the initialization sequence
  // structure, so that it will persist if we fail.
  OverloadCandidateSet &CandidateSet = Sequence.getFailedCandidateSet();
  CandidateSet.clear(OverloadCandidateSet::CSK_InitByUserDefinedConversion);

  // Determine whether we are allowed to call explicit conversion operators.
  // Note that none of [over.match.copy], [over.match.conv], nor
  // [over.match.ref] permit an explicit constructor to be chosen when
  // initializing a reference, not even for direct-initialization.
  bool AllowExplicitCtors = false;
  bool AllowExplicitConvs = Kind.allowExplicitConversionFunctionsInRefBinding();

  const RecordType *T1RecordType = nullptr;
  if (AllowRValues && (T1RecordType = T1->getAs<RecordType>()) &&
      S.isCompleteType(Kind.getLocation(), T1)) {
    // The type we're converting to is a class type. Enumerate its constructors
    // to see if there is a suitable conversion.
    CXXRecordDecl *T1RecordDecl = cast<CXXRecordDecl>(T1RecordType->getDecl());

    for (NamedDecl *D : S.LookupConstructors(T1RecordDecl)) {
      auto Info = getConstructorInfo(D);
      if (!Info.Constructor)
        continue;

      if (!Info.Constructor->isInvalidDecl() &&
          Info.Constructor->isConvertingConstructor(/*AllowExplicit*/true)) {
        if (Info.ConstructorTmpl)
          S.AddTemplateOverloadCandidate(
              Info.ConstructorTmpl, Info.FoundDecl,
              /*ExplicitArgs*/ nullptr, Initializer, CandidateSet,
              /*SuppressUserConversions=*/true,
              /*PartialOverloading*/ false, AllowExplicitCtors);
        else
          S.AddOverloadCandidate(
              Info.Constructor, Info.FoundDecl, Initializer, CandidateSet,
              /*SuppressUserConversions=*/true,
              /*PartialOverloading*/ false, AllowExplicitCtors);
      }
    }
  }
  if (T1RecordType && T1RecordType->getDecl()->isInvalidDecl())
    return OR_No_Viable_Function;

  const RecordType *T2RecordType = nullptr;
  if ((T2RecordType = T2->getAs<RecordType>()) &&
      S.isCompleteType(Kind.getLocation(), T2)) {
    // The type we're converting from is a class type, enumerate its conversion
    // functions.
    CXXRecordDecl *T2RecordDecl = cast<CXXRecordDecl>(T2RecordType->getDecl());

    const auto &Conversions = T2RecordDecl->getVisibleConversionFunctions();
    for (auto I = Conversions.begin(), E = Conversions.end(); I != E; ++I) {
      NamedDecl *D = *I;
      CXXRecordDecl *ActingDC = cast<CXXRecordDecl>(D->getDeclContext());
      if (isa<UsingShadowDecl>(D))
        D = cast<UsingShadowDecl>(D)->getTargetDecl();

      FunctionTemplateDecl *ConvTemplate = dyn_cast<FunctionTemplateDecl>(D);
      CXXConversionDecl *Conv;
      if (ConvTemplate)
        Conv = cast<CXXConversionDecl>(ConvTemplate->getTemplatedDecl());
      else
        Conv = cast<CXXConversionDecl>(D);

      // If the conversion function doesn't return a reference type,
      // it can't be considered for this conversion unless we're allowed to
      // consider rvalues.
      // FIXME: Do we need to make sure that we only consider conversion
      // candidates with reference-compatible results? That might be needed to
      // break recursion.
      if ((AllowRValues ||
           Conv->getConversionType()->isLValueReferenceType())) {
        if (ConvTemplate)
          S.AddTemplateConversionCandidate(
              ConvTemplate, I.getPair(), ActingDC, Initializer, DestType,
              CandidateSet,
              /*AllowObjCConversionOnExplicit=*/false, AllowExplicitConvs);
        else
          S.AddConversionCandidate(
              Conv, I.getPair(), ActingDC, Initializer, DestType, CandidateSet,
              /*AllowObjCConversionOnExplicit=*/false, AllowExplicitConvs);
      }
    }
  }
  if (T2RecordType && T2RecordType->getDecl()->isInvalidDecl())
    return OR_No_Viable_Function;

  SourceLocation DeclLoc = Initializer->getBeginLoc();

  // Perform overload resolution. If it fails, return the failed result.
  OverloadCandidateSet::iterator Best;
  if (OverloadingResult Result
        = CandidateSet.BestViableFunction(S, DeclLoc, Best))
    return Result;

  FunctionDecl *Function = Best->Function;
  // This is the overload that will be used for this initialization step if we
  // use this initialization. Mark it as referenced.
  Function->setReferenced();

  // Compute the returned type and value kind of the conversion.
  QualType cv3T3;
  if (isa<CXXConversionDecl>(Function))
    cv3T3 = Function->getReturnType();
  else
    cv3T3 = T1;

  ExprValueKind VK = VK_PRValue;
  if (cv3T3->isLValueReferenceType())
    VK = VK_LValue;
  else if (const auto *RRef = cv3T3->getAs<RValueReferenceType>())
    VK = RRef->getPointeeType()->isFunctionType() ? VK_LValue : VK_XValue;
  cv3T3 = cv3T3.getNonLValueExprType(S.Context);

  // Add the user-defined conversion step.
  bool HadMultipleCandidates = (CandidateSet.size() > 1);
  Sequence.AddUserConversionStep(Function, Best->FoundDecl, cv3T3,
                                 HadMultipleCandidates);

  // Determine whether we'll need to perform derived-to-base adjustments or
  // other conversions.
  Sema::ReferenceConversions RefConv;
  Sema::ReferenceCompareResult NewRefRelationship =
      S.CompareReferenceRelationship(DeclLoc, T1, cv3T3, &RefConv);

  // Add the final conversion sequence, if necessary.
  if (NewRefRelationship == Sema::Ref_Incompatible) {
    assert(!isa<CXXConstructorDecl>(Function) &&
           "should not have conversion after constructor");

    ImplicitConversionSequence ICS;
    ICS.setStandard();
    ICS.Standard = Best->FinalConversion;
    Sequence.AddConversionSequenceStep(ICS, ICS.Standard.getToType(2));

    // Every implicit conversion results in a prvalue, except for a glvalue
    // derived-to-base conversion, which we handle below.
    cv3T3 = ICS.Standard.getToType(2);
    VK = VK_PRValue;
  }

  //   If the converted initializer is a prvalue, its type T4 is adjusted to
  //   type "cv1 T4" and the temporary materialization conversion is applied.
  //
  // We adjust the cv-qualifications to match the reference regardless of
  // whether we have a prvalue so that the AST records the change. In this
  // case, T4 is "cv3 T3".
  QualType cv1T4 = S.Context.getQualifiedType(cv3T3, cv1T1.getQualifiers());
  if (cv1T4.getQualifiers() != cv3T3.getQualifiers())
    Sequence.AddQualificationConversionStep(cv1T4, VK);
  Sequence.AddReferenceBindingStep(cv1T4, VK == VK_PRValue);
  VK = IsLValueRef ? VK_LValue : VK_XValue;

  if (RefConv & Sema::ReferenceConversions::DerivedToBase)
    Sequence.AddDerivedToBaseCastStep(cv1T1, VK);
  else if (RefConv & Sema::ReferenceConversions::ObjC)
    Sequence.AddObjCObjectConversionStep(cv1T1);
  else if (RefConv & Sema::ReferenceConversions::Function)
    Sequence.AddFunctionReferenceConversionStep(cv1T1);
  else if (RefConv & Sema::ReferenceConversions::Qualification) {
    if (!S.Context.hasSameType(cv1T4, cv1T1))
      Sequence.AddQualificationConversionStep(cv1T1, VK);
  }

  return OR_Success;
}

static void CheckCXX98CompatAccessibleCopy(Sema &S,
                                           const InitializedEntity &Entity,
                                           Expr *CurInitExpr);

/// Attempt reference initialization (C++0x [dcl.init.ref])
static void TryReferenceInitialization(Sema &S,
                                       const InitializedEntity &Entity,
                                       const InitializationKind &Kind,
                                       Expr *Initializer,
                                       InitializationSequence &Sequence) {
  QualType DestType = Entity.getType();
  QualType cv1T1 = DestType->castAs<ReferenceType>()->getPointeeType();
  Qualifiers T1Quals;
  QualType T1 = S.Context.getUnqualifiedArrayType(cv1T1, T1Quals);
  QualType cv2T2 = S.getCompletedType(Initializer);
  Qualifiers T2Quals;
  QualType T2 = S.Context.getUnqualifiedArrayType(cv2T2, T2Quals);

  // If the initializer is the address of an overloaded function, try
  // to resolve the overloaded function. If all goes well, T2 is the
  // type of the resulting function.
  if (ResolveOverloadedFunctionForReferenceBinding(S, Initializer, cv2T2, T2,
                                                   T1, Sequence))
    return;

  // Delegate everything else to a subfunction.
  TryReferenceInitializationCore(S, Entity, Kind, Initializer, cv1T1, T1,
                                 T1Quals, cv2T2, T2, T2Quals, Sequence);
}

/// Determine whether an expression is a non-referenceable glvalue (one to
/// which a reference can never bind). Attempting to bind a reference to
/// such a glvalue will always create a temporary.
static bool isNonReferenceableGLValue(Expr *E) {
  return E->refersToBitField() || E->refersToVectorElement() ||
         E->refersToMatrixElement();
}

/// Reference initialization without resolving overloaded functions.
///
/// We also can get here in C if we call a builtin which is declared as
/// a function with a parameter of reference type (such as __builtin_va_end()).
static void TryReferenceInitializationCore(Sema &S,
                                           const InitializedEntity &Entity,
                                           const InitializationKind &Kind,
                                           Expr *Initializer,
                                           QualType cv1T1, QualType T1,
                                           Qualifiers T1Quals,
                                           QualType cv2T2, QualType T2,
                                           Qualifiers T2Quals,
                                           InitializationSequence &Sequence) {
  QualType DestType = Entity.getType();
  SourceLocation DeclLoc = Initializer->getBeginLoc();

  // Compute some basic properties of the types and the initializer.
  bool isLValueRef = DestType->isLValueReferenceType();
  bool isRValueRef = !isLValueRef;
  Expr::Classification InitCategory = Initializer->Classify(S.Context);

  Sema::ReferenceConversions RefConv;
  Sema::ReferenceCompareResult RefRelationship =
      S.CompareReferenceRelationship(DeclLoc, cv1T1, cv2T2, &RefConv);

  // C++0x [dcl.init.ref]p5:
  //   A reference to type "cv1 T1" is initialized by an expression of type
  //   "cv2 T2" as follows:
  //
  //     - If the reference is an lvalue reference and the initializer
  //       expression
  // Note the analogous bullet points for rvalue refs to functions. Because
  // there are no function rvalues in C++, rvalue refs to functions are treated
  // like lvalue refs.
  OverloadingResult ConvOvlResult = OR_Success;
  bool T1Function = T1->isFunctionType();
  if (isLValueRef || T1Function) {
    if (InitCategory.isLValue() && !isNonReferenceableGLValue(Initializer) &&
        (RefRelationship == Sema::Ref_Compatible ||
         (Kind.isCStyleOrFunctionalCast() &&
          RefRelationship == Sema::Ref_Related))) {
      //   - is an lvalue (but is not a bit-field), and "cv1 T1" is
      //     reference-compatible with "cv2 T2," or
      if (RefConv & (Sema::ReferenceConversions::DerivedToBase |
                     Sema::ReferenceConversions::ObjC)) {
        // If we're converting the pointee, add any qualifiers first;
        // these qualifiers must all be top-level, so just convert to "cv1 T2".
        if (RefConv & (Sema::ReferenceConversions::Qualification))
          Sequence.AddQualificationConversionStep(
              S.Context.getQualifiedType(T2, T1Quals),
              Initializer->getValueKind());
        if (RefConv & Sema::ReferenceConversions::DerivedToBase)
          Sequence.AddDerivedToBaseCastStep(cv1T1, VK_LValue);
        else
          Sequence.AddObjCObjectConversionStep(cv1T1);
      } else if (RefConv & Sema::ReferenceConversions::Qualification) {
        // Perform a (possibly multi-level) qualification conversion.
        Sequence.AddQualificationConversionStep(cv1T1,
                                                Initializer->getValueKind());
      } else if (RefConv & Sema::ReferenceConversions::Function) {
        Sequence.AddFunctionReferenceConversionStep(cv1T1);
      }

      // We only create a temporary here when binding a reference to a
      // bit-field or vector element. Those cases are't supposed to be
      // handled by this bullet, but the outcome is the same either way.
      Sequence.AddReferenceBindingStep(cv1T1, false);
      return;
    }

    //     - has a class type (i.e., T2 is a class type), where T1 is not
    //       reference-related to T2, and can be implicitly converted to an
    //       lvalue of type "cv3 T3," where "cv1 T1" is reference-compatible
    //       with "cv3 T3" (this conversion is selected by enumerating the
    //       applicable conversion functions (13.3.1.6) and choosing the best
    //       one through overload resolution (13.3)),
    // If we have an rvalue ref to function type here, the rhs must be
    // an rvalue. DR1287 removed the "implicitly" here.
    if (RefRelationship == Sema::Ref_Incompatible && T2->isRecordType() &&
        (isLValueRef || InitCategory.isRValue())) {
      if (S.getLangOpts().CPlusPlus) {
        // Try conversion functions only for C++.
        ConvOvlResult = TryRefInitWithConversionFunction(
            S, Entity, Kind, Initializer, /*AllowRValues*/ isRValueRef,
            /*IsLValueRef*/ isLValueRef, Sequence);
        if (ConvOvlResult == OR_Success)
          return;
        if (ConvOvlResult != OR_No_Viable_Function)
          Sequence.SetOverloadFailure(
              InitializationSequence::FK_ReferenceInitOverloadFailed,
              ConvOvlResult);
      } else {
        ConvOvlResult = OR_No_Viable_Function;
      }
    }
  }

  //     - Otherwise, the reference shall be an lvalue reference to a
  //       non-volatile const type (i.e., cv1 shall be const), or the reference
  //       shall be an rvalue reference.
  //       For address spaces, we interpret this to mean that an addr space
  //       of a reference "cv1 T1" is a superset of addr space of "cv2 T2".
  if (isLValueRef && !(T1Quals.hasConst() && !T1Quals.hasVolatile() &&
                       T1Quals.isAddressSpaceSupersetOf(T2Quals))) {
    if (S.Context.getCanonicalType(T2) == S.Context.OverloadTy)
      Sequence.SetFailed(InitializationSequence::FK_AddressOfOverloadFailed);
    else if (ConvOvlResult && !Sequence.getFailedCandidateSet().empty())
      Sequence.SetOverloadFailure(
                        InitializationSequence::FK_ReferenceInitOverloadFailed,
                                  ConvOvlResult);
    else if (!InitCategory.isLValue())
      Sequence.SetFailed(
          T1Quals.isAddressSpaceSupersetOf(T2Quals)
              ? InitializationSequence::
                    FK_NonConstLValueReferenceBindingToTemporary
              : InitializationSequence::FK_ReferenceInitDropsQualifiers);
    else {
      InitializationSequence::FailureKind FK;
      switch (RefRelationship) {
      case Sema::Ref_Compatible:
        if (Initializer->refersToBitField())
          FK = InitializationSequence::
              FK_NonConstLValueReferenceBindingToBitfield;
        else if (Initializer->refersToVectorElement())
          FK = InitializationSequence::
              FK_NonConstLValueReferenceBindingToVectorElement;
        else if (Initializer->refersToMatrixElement())
          FK = InitializationSequence::
              FK_NonConstLValueReferenceBindingToMatrixElement;
        else
          llvm_unreachable("unexpected kind of compatible initializer");
        break;
      case Sema::Ref_Related:
        FK = InitializationSequence::FK_ReferenceInitDropsQualifiers;
        break;
      case Sema::Ref_Incompatible:
        FK = InitializationSequence::
            FK_NonConstLValueReferenceBindingToUnrelated;
        break;
      }
      Sequence.SetFailed(FK);
    }
    return;
  }

  //    - If the initializer expression
  //      - is an
  // [<=14] xvalue (but not a bit-field), class prvalue, array prvalue, or
  // [1z]   rvalue (but not a bit-field) or
  //        function lvalue and "cv1 T1" is reference-compatible with "cv2 T2"
  //
  // Note: functions are handled above and below rather than here...
  if (!T1Function &&
      (RefRelationship == Sema::Ref_Compatible ||
       (Kind.isCStyleOrFunctionalCast() &&
        RefRelationship == Sema::Ref_Related)) &&
      ((InitCategory.isXValue() && !isNonReferenceableGLValue(Initializer)) ||
       (InitCategory.isPRValue() &&
        (S.getLangOpts().CPlusPlus17 || T2->isRecordType() ||
         T2->isArrayType())))) {
    ExprValueKind ValueKind = InitCategory.isXValue() ? VK_XValue : VK_PRValue;
    if (InitCategory.isPRValue() && T2->isRecordType()) {
      // The corresponding bullet in C++03 [dcl.init.ref]p5 gives the
      // compiler the freedom to perform a copy here or bind to the
      // object, while C++0x requires that we bind directly to the
      // object. Hence, we always bind to the object without making an
      // extra copy. However, in C++03 requires that we check for the
      // presence of a suitable copy constructor:
      //
      //   The constructor that would be used to make the copy shall
      //   be callable whether or not the copy is actually done.
      if (!S.getLangOpts().CPlusPlus11 && !S.getLangOpts().MicrosoftExt)
        Sequence.AddExtraneousCopyToTemporary(cv2T2);
      else if (S.getLangOpts().CPlusPlus11)
        CheckCXX98CompatAccessibleCopy(S, Entity, Initializer);
    }

    // C++1z [dcl.init.ref]/5.2.1.2:
    //   If the converted initializer is a prvalue, its type T4 is adjusted
    //   to type "cv1 T4" and the temporary materialization conversion is
    //   applied.
    // Postpone address space conversions to after the temporary materialization
    // conversion to allow creating temporaries in the alloca address space.
    auto T1QualsIgnoreAS = T1Quals;
    auto T2QualsIgnoreAS = T2Quals;
    if (T1Quals.getAddressSpace() != T2Quals.getAddressSpace()) {
      T1QualsIgnoreAS.removeAddressSpace();
      T2QualsIgnoreAS.removeAddressSpace();
    }
    QualType cv1T4 = S.Context.getQualifiedType(cv2T2, T1QualsIgnoreAS);
    if (T1QualsIgnoreAS != T2QualsIgnoreAS)
      Sequence.AddQualificationConversionStep(cv1T4, ValueKind);
    Sequence.AddReferenceBindingStep(cv1T4, ValueKind == VK_PRValue);
    ValueKind = isLValueRef ? VK_LValue : VK_XValue;
    // Add addr space conversion if required.
    if (T1Quals.getAddressSpace() != T2Quals.getAddressSpace()) {
      auto T4Quals = cv1T4.getQualifiers();
      T4Quals.addAddressSpace(T1Quals.getAddressSpace());
      QualType cv1T4WithAS = S.Context.getQualifiedType(T2, T4Quals);
      Sequence.AddQualificationConversionStep(cv1T4WithAS, ValueKind);
      cv1T4 = cv1T4WithAS;
    }

    //   In any case, the reference is bound to the resulting glvalue (or to
    //   an appropriate base class subobject).
    if (RefConv & Sema::ReferenceConversions::DerivedToBase)
      Sequence.AddDerivedToBaseCastStep(cv1T1, ValueKind);
    else if (RefConv & Sema::ReferenceConversions::ObjC)
      Sequence.AddObjCObjectConversionStep(cv1T1);
    else if (RefConv & Sema::ReferenceConversions::Qualification) {
      if (!S.Context.hasSameType(cv1T4, cv1T1))
        Sequence.AddQualificationConversionStep(cv1T1, ValueKind);
    }
    return;
  }

  //       - has a class type (i.e., T2 is a class type), where T1 is not
  //         reference-related to T2, and can be implicitly converted to an
  //         xvalue, class prvalue, or function lvalue of type "cv3 T3",
  //         where "cv1 T1" is reference-compatible with "cv3 T3",
  //
  // DR1287 removes the "implicitly" here.
  if (T2->isRecordType()) {
    if (RefRelationship == Sema::Ref_Incompatible) {
      ConvOvlResult = TryRefInitWithConversionFunction(
          S, Entity, Kind, Initializer, /*AllowRValues*/ true,
          /*IsLValueRef*/ isLValueRef, Sequence);
      if (ConvOvlResult)
        Sequence.SetOverloadFailure(
            InitializationSequence::FK_ReferenceInitOverloadFailed,
            ConvOvlResult);

      return;
    }

    if (RefRelationship == Sema::Ref_Compatible &&
        isRValueRef && InitCategory.isLValue()) {
      Sequence.SetFailed(
        InitializationSequence::FK_RValueReferenceBindingToLValue);
      return;
    }

    Sequence.SetFailed(InitializationSequence::FK_ReferenceInitDropsQualifiers);
    return;
  }

  //      - Otherwise, a temporary of type "cv1 T1" is created and initialized
  //        from the initializer expression using the rules for a non-reference
  //        copy-initialization (8.5). The reference is then bound to the
  //        temporary. [...]

  // Ignore address space of reference type at this point and perform address
  // space conversion after the reference binding step.
  QualType cv1T1IgnoreAS =
      T1Quals.hasAddressSpace()
          ? S.Context.getQualifiedType(T1, T1Quals.withoutAddressSpace())
          : cv1T1;

  InitializedEntity TempEntity =
      InitializedEntity::InitializeTemporary(cv1T1IgnoreAS);

  // FIXME: Why do we use an implicit conversion here rather than trying
  // copy-initialization?
  ImplicitConversionSequence ICS
    = S.TryImplicitConversion(Initializer, TempEntity.getType(),
                              /*SuppressUserConversions=*/false,
                              Sema::AllowedExplicit::None,
                              /*FIXME:InOverloadResolution=*/false,
                              /*CStyle=*/Kind.isCStyleOrFunctionalCast(),
                              /*AllowObjCWritebackConversion=*/false);

  if (ICS.isBad()) {
    // FIXME: Use the conversion function set stored in ICS to turn
    // this into an overloading ambiguity diagnostic. However, we need
    // to keep that set as an OverloadCandidateSet rather than as some
    // other kind of set.
    if (ConvOvlResult && !Sequence.getFailedCandidateSet().empty())
      Sequence.SetOverloadFailure(
                        InitializationSequence::FK_ReferenceInitOverloadFailed,
                                  ConvOvlResult);
    else if (S.Context.getCanonicalType(T2) == S.Context.OverloadTy)
      Sequence.SetFailed(InitializationSequence::FK_AddressOfOverloadFailed);
    else
      Sequence.SetFailed(InitializationSequence::FK_ReferenceInitFailed);
    return;
  } else {
    Sequence.AddConversionSequenceStep(ICS, TempEntity.getType());
  }

  //        [...] If T1 is reference-related to T2, cv1 must be the
  //        same cv-qualification as, or greater cv-qualification
  //        than, cv2; otherwise, the program is ill-formed.
  unsigned T1CVRQuals = T1Quals.getCVRQualifiers();
  unsigned T2CVRQuals = T2Quals.getCVRQualifiers();
  if (RefRelationship == Sema::Ref_Related &&
      ((T1CVRQuals | T2CVRQuals) != T1CVRQuals ||
       !T1Quals.isAddressSpaceSupersetOf(T2Quals))) {
    Sequence.SetFailed(InitializationSequence::FK_ReferenceInitDropsQualifiers);
    return;
  }

  //   [...] If T1 is reference-related to T2 and the reference is an rvalue
  //   reference, the initializer expression shall not be an lvalue.
  if (RefRelationship >= Sema::Ref_Related && !isLValueRef &&
      InitCategory.isLValue()) {
    Sequence.SetFailed(
                    InitializationSequence::FK_RValueReferenceBindingToLValue);
    return;
  }

  Sequence.AddReferenceBindingStep(cv1T1IgnoreAS, /*BindingTemporary=*/true);

  if (T1Quals.hasAddressSpace()) {
    if (!Qualifiers::isAddressSpaceSupersetOf(T1Quals.getAddressSpace(),
                                              LangAS::Default)) {
      Sequence.SetFailed(
          InitializationSequence::FK_ReferenceAddrspaceMismatchTemporary);
      return;
    }
    Sequence.AddQualificationConversionStep(cv1T1, isLValueRef ? VK_LValue
                                                               : VK_XValue);
  }
}

/// Attempt character array initialization from a string literal
/// (C++ [dcl.init.string], C99 6.7.8).
static void TryStringLiteralInitialization(Sema &S,
                                           const InitializedEntity &Entity,
                                           const InitializationKind &Kind,
                                           Expr *Initializer,
                                       InitializationSequence &Sequence) {
  Sequence.AddStringInitStep(Entity.getType());
}

/// Attempt value initialization (C++ [dcl.init]p7).
static void TryValueInitialization(Sema &S,
                                   const InitializedEntity &Entity,
                                   const InitializationKind &Kind,
                                   InitializationSequence &Sequence,
                                   InitListExpr *InitList) {
  assert((!InitList || InitList->getNumInits() == 0) &&
         "Shouldn't use value-init for non-empty init lists");

  // C++98 [dcl.init]p5, C++11 [dcl.init]p7:
  //
  //   To value-initialize an object of type T means:
  QualType T = Entity.getType();

  //     -- if T is an array type, then each element is value-initialized;
  T = S.Context.getBaseElementType(T);

  if (const RecordType *RT = T->getAs<RecordType>()) {
    if (CXXRecordDecl *ClassDecl = dyn_cast<CXXRecordDecl>(RT->getDecl())) {
      bool NeedZeroInitialization = true;
      // C++98:
      // -- if T is a class type (clause 9) with a user-declared constructor
      //    (12.1), then the default constructor for T is called (and the
      //    initialization is ill-formed if T has no accessible default
      //    constructor);
      // C++11:
      // -- if T is a class type (clause 9) with either no default constructor
      //    (12.1 [class.ctor]) or a default constructor that is user-provided
      //    or deleted, then the object is default-initialized;
      //
      // Note that the C++11 rule is the same as the C++98 rule if there are no
      // defaulted or deleted constructors, so we just use it unconditionally.
      CXXConstructorDecl *CD = S.LookupDefaultConstructor(ClassDecl);
      if (!CD || !CD->getCanonicalDecl()->isDefaulted() || CD->isDeleted())
        NeedZeroInitialization = false;

      // -- if T is a (possibly cv-qualified) non-union class type without a
      //    user-provided or deleted default constructor, then the object is
      //    zero-initialized and, if T has a non-trivial default constructor,
      //    default-initialized;
      // The 'non-union' here was removed by DR1502. The 'non-trivial default
      // constructor' part was removed by DR1507.
      if (NeedZeroInitialization)
        Sequence.AddZeroInitializationStep(Entity.getType());

      // C++03:
      // -- if T is a non-union class type without a user-declared constructor,
      //    then every non-static data member and base class component of T is
      //    value-initialized;
      // [...] A program that calls for [...] value-initialization of an
      // entity of reference type is ill-formed.
      //
      // C++11 doesn't need this handling, because value-initialization does not
      // occur recursively there, and the implicit default constructor is
      // defined as deleted in the problematic cases.
      if (!S.getLangOpts().CPlusPlus11 &&
          ClassDecl->hasUninitializedReferenceMember()) {
        Sequence.SetFailed(InitializationSequence::FK_TooManyInitsForReference);
        return;
      }

      // If this is list-value-initialization, pass the empty init list on when
      // building the constructor call. This affects the semantics of a few
      // things (such as whether an explicit default constructor can be called).
      Expr *InitListAsExpr = InitList;
      MultiExprArg Args(&InitListAsExpr, InitList ? 1 : 0);
      bool InitListSyntax = InitList;

      // FIXME: Instead of creating a CXXConstructExpr of array type here,
      // wrap a class-typed CXXConstructExpr in an ArrayInitLoopExpr.
      return TryConstructorInitialization(
          S, Entity, Kind, Args, T, Entity.getType(), Sequence, InitListSyntax);
    }
  }

  Sequence.AddZeroInitializationStep(Entity.getType());
}

/// Attempt default initialization (C++ [dcl.init]p6).
static void TryDefaultInitialization(Sema &S,
                                     const InitializedEntity &Entity,
                                     const InitializationKind &Kind,
                                     InitializationSequence &Sequence) {
  assert(Kind.getKind() == InitializationKind::IK_Default);

  // C++ [dcl.init]p6:
  //   To default-initialize an object of type T means:
  //     - if T is an array type, each element is default-initialized;
  QualType DestType = S.Context.getBaseElementType(Entity.getType());

  //     - if T is a (possibly cv-qualified) class type (Clause 9), the default
  //       constructor for T is called (and the initialization is ill-formed if
  //       T has no accessible default constructor);
  if (DestType->isRecordType() && S.getLangOpts().CPlusPlus) {
    TryConstructorInitialization(S, Entity, Kind, std::nullopt, DestType,
                                 Entity.getType(), Sequence);
    return;
  }

  //     - otherwise, no initialization is performed.

  //   If a program calls for the default initialization of an object of
  //   a const-qualified type T, T shall be a class type with a user-provided
  //   default constructor.
  if (DestType.isConstQualified() && S.getLangOpts().CPlusPlus) {
    if (!maybeRecoverWithZeroInitialization(S, Sequence, Entity))
      Sequence.SetFailed(InitializationSequence::FK_DefaultInitOfConst);
    return;
  }

  // If the destination type has a lifetime property, zero-initialize it.
  if (DestType.getQualifiers().hasObjCLifetime()) {
    Sequence.AddZeroInitializationStep(Entity.getType());
    return;
  }
}

static void TryOrBuildParenListInitialization(
    Sema &S, const InitializedEntity &Entity, const InitializationKind &Kind,
    ArrayRef<Expr *> Args, InitializationSequence &Sequence, bool VerifyOnly,
    ExprResult *Result = nullptr) {
  unsigned EntityIndexToProcess = 0;
  SmallVector<Expr *, 4> InitExprs;
  QualType ResultType;
  Expr *ArrayFiller = nullptr;
  FieldDecl *InitializedFieldInUnion = nullptr;

  auto HandleInitializedEntity = [&](const InitializedEntity &SubEntity,
                                     const InitializationKind &SubKind,
                                     Expr *Arg, Expr **InitExpr = nullptr) {
    InitializationSequence IS = [&]() {
      if (Arg)
        return InitializationSequence(S, SubEntity, SubKind, Arg);
      return InitializationSequence(S, SubEntity, SubKind, std::nullopt);
    }();

    if (IS.Failed()) {
      if (!VerifyOnly) {
        if (Arg)
          IS.Diagnose(S, SubEntity, SubKind, Arg);
        else
          IS.Diagnose(S, SubEntity, SubKind, std::nullopt);
      } else {
        Sequence.SetFailed(
            InitializationSequence::FK_ParenthesizedListInitFailed);
      }

      return false;
    }
    if (!VerifyOnly) {
      ExprResult ER;
      if (Arg)
        ER = IS.Perform(S, SubEntity, SubKind, Arg);
      else
        ER = IS.Perform(S, SubEntity, SubKind, std::nullopt);
      if (InitExpr)
        *InitExpr = ER.get();
      else
        InitExprs.push_back(ER.get());
    }
    return true;
  };

  if (const ArrayType *AT =
          S.getASTContext().getAsArrayType(Entity.getType())) {
    SmallVector<InitializedEntity, 4> ElementEntities;
    uint64_t ArrayLength;
    // C++ [dcl.init]p16.5
    //   if the destination type is an array, the object is initialized as
    //   follows. Let x1, . . . , xk be the elements of the expression-list. If
    //   the destination type is an array of unknown bound, it is defined as
    //   having k elements.
    if (const ConstantArrayType *CAT =
            S.getASTContext().getAsConstantArrayType(Entity.getType())) {
      ArrayLength = CAT->getSize().getZExtValue();
      ResultType = Entity.getType();
    } else if (const VariableArrayType *VAT =
                   S.getASTContext().getAsVariableArrayType(Entity.getType())) {
      // Braced-initialization of variable array types is not allowed, even if
      // the size is greater than or equal to the number of args, so we don't
      // allow them to be initialized via parenthesized aggregate initialization
      // either.
      const Expr *SE = VAT->getSizeExpr();
      S.Diag(SE->getBeginLoc(), diag::err_variable_object_no_init)
          << SE->getSourceRange();
      return;
    } else {
      assert(isa<IncompleteArrayType>(Entity.getType()));
      ArrayLength = Args.size();
    }
    EntityIndexToProcess = ArrayLength;

    //   ...the ith array element is copy-initialized with xi for each
    //   1 <= i <= k
    for (Expr *E : Args) {
      InitializedEntity SubEntity = InitializedEntity::InitializeElement(
          S.getASTContext(), EntityIndexToProcess, Entity);
      InitializationKind SubKind = InitializationKind::CreateForInit(
          E->getExprLoc(), /*isDirectInit=*/false, E);
      if (!HandleInitializedEntity(SubEntity, SubKind, E))
        return;
    }
    //   ...and value-initialized for each k < i <= n;
    if (ArrayLength > Args.size()) {
      InitializedEntity SubEntity = InitializedEntity::InitializeElement(
          S.getASTContext(), Args.size(), Entity);
      InitializationKind SubKind = InitializationKind::CreateValue(
          Kind.getLocation(), Kind.getLocation(), Kind.getLocation(), true);
      if (!HandleInitializedEntity(SubEntity, SubKind, nullptr, &ArrayFiller))
        return;
    }

    if (ResultType.isNull()) {
      ResultType = S.Context.getConstantArrayType(
          AT->getElementType(), llvm::APInt(/*numBits=*/32, ArrayLength),
          /*SizeExpr=*/nullptr, ArrayType::Normal, 0);
    }
  } else if (auto *RT = Entity.getType()->getAs<RecordType>()) {
    bool IsUnion = RT->isUnionType();
    const CXXRecordDecl *RD = cast<CXXRecordDecl>(RT->getDecl());

    if (!IsUnion) {
      for (const CXXBaseSpecifier &Base : RD->bases()) {
        InitializedEntity SubEntity = InitializedEntity::InitializeBase(
            S.getASTContext(), &Base, false, &Entity);
        if (EntityIndexToProcess < Args.size()) {
          // C++ [dcl.init]p16.6.2.2.
          //   ...the object is initialized is follows. Let e1, ..., en be the
          //   elements of the aggregate([dcl.init.aggr]). Let x1, ..., xk be
          //   the elements of the expression-list...The element ei is
          //   copy-initialized with xi for 1 <= i <= k.
          Expr *E = Args[EntityIndexToProcess];
          InitializationKind SubKind = InitializationKind::CreateForInit(
              E->getExprLoc(), /*isDirectInit=*/false, E);
          if (!HandleInitializedEntity(SubEntity, SubKind, E))
            return;
        } else {
          // We've processed all of the args, but there are still base classes
          // that have to be initialized.
          // C++ [dcl.init]p17.6.2.2
          //   The remaining elements...otherwise are value initialzed
          InitializationKind SubKind = InitializationKind::CreateValue(
              Kind.getLocation(), Kind.getLocation(), Kind.getLocation(),
              /*IsImplicit=*/true);
          if (!HandleInitializedEntity(SubEntity, SubKind, nullptr))
            return;
        }
        EntityIndexToProcess++;
      }
    }

    for (FieldDecl *FD : RD->fields()) {
      // Unnamed bitfields should not be initialized at all, either with an arg
      // or by default.
      if (FD->isUnnamedBitfield())
        continue;

      InitializedEntity SubEntity =
          InitializedEntity::InitializeMemberFromParenAggInit(FD);

      if (EntityIndexToProcess < Args.size()) {
        //   ...The element ei is copy-initialized with xi for 1 <= i <= k.
        Expr *E = Args[EntityIndexToProcess];

        // Incomplete array types indicate flexible array members. Do not allow
        // paren list initializations of structs with these members, as GCC
        // doesn't either.
        if (FD->getType()->isIncompleteArrayType()) {
          if (!VerifyOnly) {
            S.Diag(E->getBeginLoc(), diag::err_flexible_array_init)
                << SourceRange(E->getBeginLoc(), E->getEndLoc());
            S.Diag(FD->getLocation(), diag::note_flexible_array_member) << FD;
          }
          Sequence.SetFailed(
              InitializationSequence::FK_ParenthesizedListInitFailed);
          return;
        }
<<<<<<< HEAD

        InitializationKind SubKind = InitializationKind::CreateForInit(
            E->getExprLoc(), /*isDirectInit=*/false, E);
        if (!HandleInitializedEntity(SubEntity, SubKind, E))
          return;

=======

        InitializationKind SubKind = InitializationKind::CreateForInit(
            E->getExprLoc(), /*isDirectInit=*/false, E);
        if (!HandleInitializedEntity(SubEntity, SubKind, E))
          return;

>>>>>>> 7f790f9a
        // Unions should have only one initializer expression, so we bail out
        // after processing the first field. If there are more initializers then
        // it will be caught when we later check whether EntityIndexToProcess is
        // less than Args.size();
        if (IsUnion) {
          InitializedFieldInUnion = FD;
          EntityIndexToProcess = 1;
          break;
        }
      } else {
        // We've processed all of the args, but there are still members that
        // have to be initialized.
        if (FD->hasInClassInitializer()) {
          if (!VerifyOnly) {
            // C++ [dcl.init]p16.6.2.2
            //   The remaining elements are initialized with their default
            //   member initializers, if any
<<<<<<< HEAD
            ExprResult DIE = S.BuildCXXDefaultInitExpr(FD->getLocation(), FD);
=======
            ExprResult DIE = S.BuildCXXDefaultInitExpr(
                Kind.getParenOrBraceRange().getEnd(), FD);
>>>>>>> 7f790f9a
            if (DIE.isInvalid())
              return;
            S.checkInitializerLifetime(SubEntity, DIE.get());
            InitExprs.push_back(DIE.get());
          }
        } else {
          // C++ [dcl.init]p17.6.2.2
          //   The remaining elements...otherwise are value initialzed
          if (FD->getType()->isReferenceType()) {
            Sequence.SetFailed(
                InitializationSequence::FK_ParenthesizedListInitFailed);
            if (!VerifyOnly) {
              SourceRange SR = Kind.getParenOrBraceRange();
              S.Diag(SR.getEnd(), diag::err_init_reference_member_uninitialized)
                  << FD->getType() << SR;
              S.Diag(FD->getLocation(), diag::note_uninit_reference_member);
            }
            return;
          }
          InitializationKind SubKind = InitializationKind::CreateValue(
              Kind.getLocation(), Kind.getLocation(), Kind.getLocation(), true);
          if (!HandleInitializedEntity(SubEntity, SubKind, nullptr))
            return;
        }
      }
      EntityIndexToProcess++;
    }
    ResultType = Entity.getType();
  }

  // Not all of the args have been processed, so there must've been more args
  // than were required to initialize the element.
  if (EntityIndexToProcess < Args.size()) {
    Sequence.SetFailed(InitializationSequence::FK_ParenthesizedListInitFailed);
    if (!VerifyOnly) {
      QualType T = Entity.getType();
      int InitKind = T->isArrayType() ? 0 : T->isUnionType() ? 3 : 4;
      SourceRange ExcessInitSR(Args[EntityIndexToProcess]->getBeginLoc(),
                               Args.back()->getEndLoc());
      S.Diag(Kind.getLocation(), diag::err_excess_initializers)
          << InitKind << ExcessInitSR;
    }
    return;
  }

  if (VerifyOnly) {
    Sequence.setSequenceKind(InitializationSequence::NormalSequence);
    Sequence.AddParenthesizedListInitStep(Entity.getType());
  } else if (Result) {
    SourceRange SR = Kind.getParenOrBraceRange();
    auto *CPLIE = CXXParenListInitExpr::Create(
        S.getASTContext(), InitExprs, ResultType, Args.size(),
        Kind.getLocation(), SR.getBegin(), SR.getEnd());
    if (ArrayFiller)
      CPLIE->setArrayFiller(ArrayFiller);
    if (InitializedFieldInUnion)
      CPLIE->setInitializedFieldInUnion(InitializedFieldInUnion);
    *Result = CPLIE;
    S.Diag(Kind.getLocation(),
           diag::warn_cxx17_compat_aggregate_init_paren_list)
        << Kind.getLocation() << SR << ResultType;
  }

  return;
}

/// Attempt a user-defined conversion between two types (C++ [dcl.init]),
/// which enumerates all conversion functions and performs overload resolution
/// to select the best.
static void TryUserDefinedConversion(Sema &S,
                                     QualType DestType,
                                     const InitializationKind &Kind,
                                     Expr *Initializer,
                                     InitializationSequence &Sequence,
                                     bool TopLevelOfInitList) {
  assert(!DestType->isReferenceType() && "References are handled elsewhere");
  QualType SourceType = Initializer->getType();
  assert((DestType->isRecordType() || SourceType->isRecordType()) &&
         "Must have a class type to perform a user-defined conversion");

  // Build the candidate set directly in the initialization sequence
  // structure, so that it will persist if we fail.
  OverloadCandidateSet &CandidateSet = Sequence.getFailedCandidateSet();
  CandidateSet.clear(OverloadCandidateSet::CSK_InitByUserDefinedConversion);
  CandidateSet.setDestAS(DestType.getQualifiers().getAddressSpace());

  // Determine whether we are allowed to call explicit constructors or
  // explicit conversion operators.
  bool AllowExplicit = Kind.AllowExplicit();

  if (const RecordType *DestRecordType = DestType->getAs<RecordType>()) {
    // The type we're converting to is a class type. Enumerate its constructors
    // to see if there is a suitable conversion.
    CXXRecordDecl *DestRecordDecl
      = cast<CXXRecordDecl>(DestRecordType->getDecl());

    // Try to complete the type we're converting to.
    if (S.isCompleteType(Kind.getLocation(), DestType)) {
      for (NamedDecl *D : S.LookupConstructors(DestRecordDecl)) {
        auto Info = getConstructorInfo(D);
        if (!Info.Constructor)
          continue;

        if (!Info.Constructor->isInvalidDecl() &&
            Info.Constructor->isConvertingConstructor(/*AllowExplicit*/true)) {
          if (Info.ConstructorTmpl)
            S.AddTemplateOverloadCandidate(
                Info.ConstructorTmpl, Info.FoundDecl,
                /*ExplicitArgs*/ nullptr, Initializer, CandidateSet,
                /*SuppressUserConversions=*/true,
                /*PartialOverloading*/ false, AllowExplicit);
          else
            S.AddOverloadCandidate(Info.Constructor, Info.FoundDecl,
                                   Initializer, CandidateSet,
                                   /*SuppressUserConversions=*/true,
                                   /*PartialOverloading*/ false, AllowExplicit);
        }
      }
    }
  }

  SourceLocation DeclLoc = Initializer->getBeginLoc();

  if (const RecordType *SourceRecordType = SourceType->getAs<RecordType>()) {
    // The type we're converting from is a class type, enumerate its conversion
    // functions.

    // We can only enumerate the conversion functions for a complete type; if
    // the type isn't complete, simply skip this step.
    if (S.isCompleteType(DeclLoc, SourceType)) {
      CXXRecordDecl *SourceRecordDecl
        = cast<CXXRecordDecl>(SourceRecordType->getDecl());

      const auto &Conversions =
          SourceRecordDecl->getVisibleConversionFunctions();
      for (auto I = Conversions.begin(), E = Conversions.end(); I != E; ++I) {
        NamedDecl *D = *I;
        CXXRecordDecl *ActingDC = cast<CXXRecordDecl>(D->getDeclContext());
        if (isa<UsingShadowDecl>(D))
          D = cast<UsingShadowDecl>(D)->getTargetDecl();

        FunctionTemplateDecl *ConvTemplate = dyn_cast<FunctionTemplateDecl>(D);
        CXXConversionDecl *Conv;
        if (ConvTemplate)
          Conv = cast<CXXConversionDecl>(ConvTemplate->getTemplatedDecl());
        else
          Conv = cast<CXXConversionDecl>(D);

        if (ConvTemplate)
          S.AddTemplateConversionCandidate(
              ConvTemplate, I.getPair(), ActingDC, Initializer, DestType,
              CandidateSet, AllowExplicit, AllowExplicit);
        else
          S.AddConversionCandidate(Conv, I.getPair(), ActingDC, Initializer,
                                   DestType, CandidateSet, AllowExplicit,
                                   AllowExplicit);
      }
    }
  }

  // Perform overload resolution. If it fails, return the failed result.
  OverloadCandidateSet::iterator Best;
  if (OverloadingResult Result
        = CandidateSet.BestViableFunction(S, DeclLoc, Best)) {
    Sequence.SetOverloadFailure(
        InitializationSequence::FK_UserConversionOverloadFailed, Result);

    // [class.copy.elision]p3:
    // In some copy-initialization contexts, a two-stage overload resolution
    // is performed.
    // If the first overload resolution selects a deleted function, we also
    // need the initialization sequence to decide whether to perform the second
    // overload resolution.
    if (!(Result == OR_Deleted &&
          Kind.getKind() == InitializationKind::IK_Copy))
      return;
  }

  FunctionDecl *Function = Best->Function;
  Function->setReferenced();
  bool HadMultipleCandidates = (CandidateSet.size() > 1);

  if (isa<CXXConstructorDecl>(Function)) {
    // Add the user-defined conversion step. Any cv-qualification conversion is
    // subsumed by the initialization. Per DR5, the created temporary is of the
    // cv-unqualified type of the destination.
    Sequence.AddUserConversionStep(Function, Best->FoundDecl,
                                   DestType.getUnqualifiedType(),
                                   HadMultipleCandidates);

    // C++14 and before:
    //   - if the function is a constructor, the call initializes a temporary
    //     of the cv-unqualified version of the destination type. The [...]
    //     temporary [...] is then used to direct-initialize, according to the
    //     rules above, the object that is the destination of the
    //     copy-initialization.
    // Note that this just performs a simple object copy from the temporary.
    //
    // C++17:
    //   - if the function is a constructor, the call is a prvalue of the
    //     cv-unqualified version of the destination type whose return object
    //     is initialized by the constructor. The call is used to
    //     direct-initialize, according to the rules above, the object that
    //     is the destination of the copy-initialization.
    // Therefore we need to do nothing further.
    //
    // FIXME: Mark this copy as extraneous.
    if (!S.getLangOpts().CPlusPlus17)
      Sequence.AddFinalCopy(DestType);
    else if (DestType.hasQualifiers())
      Sequence.AddQualificationConversionStep(DestType, VK_PRValue);
    return;
  }

  // Add the user-defined conversion step that calls the conversion function.
  QualType ConvType = Function->getCallResultType();
  Sequence.AddUserConversionStep(Function, Best->FoundDecl, ConvType,
                                 HadMultipleCandidates);

  if (ConvType->getAs<RecordType>()) {
    //   The call is used to direct-initialize [...] the object that is the
    //   destination of the copy-initialization.
    //
    // In C++17, this does not call a constructor if we enter /17.6.1:
    //   - If the initializer expression is a prvalue and the cv-unqualified
    //     version of the source type is the same as the class of the
    //     destination [... do not make an extra copy]
    //
    // FIXME: Mark this copy as extraneous.
    if (!S.getLangOpts().CPlusPlus17 ||
        Function->getReturnType()->isReferenceType() ||
        !S.Context.hasSameUnqualifiedType(ConvType, DestType))
      Sequence.AddFinalCopy(DestType);
    else if (!S.Context.hasSameType(ConvType, DestType))
      Sequence.AddQualificationConversionStep(DestType, VK_PRValue);
    return;
  }

  // If the conversion following the call to the conversion function
  // is interesting, add it as a separate step.
  if (Best->FinalConversion.First || Best->FinalConversion.Second ||
      Best->FinalConversion.Third) {
    ImplicitConversionSequence ICS;
    ICS.setStandard();
    ICS.Standard = Best->FinalConversion;
    Sequence.AddConversionSequenceStep(ICS, DestType, TopLevelOfInitList);
  }
}

/// An egregious hack for compatibility with libstdc++-4.2: in <tr1/hashtable>,
/// a function with a pointer return type contains a 'return false;' statement.
/// In C++11, 'false' is not a null pointer, so this breaks the build of any
/// code using that header.
///
/// Work around this by treating 'return false;' as zero-initializing the result
/// if it's used in a pointer-returning function in a system header.
static bool isLibstdcxxPointerReturnFalseHack(Sema &S,
                                              const InitializedEntity &Entity,
                                              const Expr *Init) {
  return S.getLangOpts().CPlusPlus11 &&
         Entity.getKind() == InitializedEntity::EK_Result &&
         Entity.getType()->isPointerType() &&
         isa<CXXBoolLiteralExpr>(Init) &&
         !cast<CXXBoolLiteralExpr>(Init)->getValue() &&
         S.getSourceManager().isInSystemHeader(Init->getExprLoc());
}

/// The non-zero enum values here are indexes into diagnostic alternatives.
enum InvalidICRKind { IIK_okay, IIK_nonlocal, IIK_nonscalar };

/// Determines whether this expression is an acceptable ICR source.
static InvalidICRKind isInvalidICRSource(ASTContext &C, Expr *e,
                                         bool isAddressOf, bool &isWeakAccess) {
  // Skip parens.
  e = e->IgnoreParens();

  // Skip address-of nodes.
  if (UnaryOperator *op = dyn_cast<UnaryOperator>(e)) {
    if (op->getOpcode() == UO_AddrOf)
      return isInvalidICRSource(C, op->getSubExpr(), /*addressof*/ true,
                                isWeakAccess);

  // Skip certain casts.
  } else if (CastExpr *ce = dyn_cast<CastExpr>(e)) {
    switch (ce->getCastKind()) {
    case CK_Dependent:
    case CK_BitCast:
    case CK_LValueBitCast:
    case CK_NoOp:
      return isInvalidICRSource(C, ce->getSubExpr(), isAddressOf, isWeakAccess);

    case CK_ArrayToPointerDecay:
      return IIK_nonscalar;

    case CK_NullToPointer:
      return IIK_okay;

    default:
      break;
    }

  // If we have a declaration reference, it had better be a local variable.
  } else if (isa<DeclRefExpr>(e)) {
    // set isWeakAccess to true, to mean that there will be an implicit
    // load which requires a cleanup.
    if (e->getType().getObjCLifetime() == Qualifiers::OCL_Weak)
      isWeakAccess = true;

    if (!isAddressOf) return IIK_nonlocal;

    VarDecl *var = dyn_cast<VarDecl>(cast<DeclRefExpr>(e)->getDecl());
    if (!var) return IIK_nonlocal;

    return (var->hasLocalStorage() ? IIK_okay : IIK_nonlocal);

  // If we have a conditional operator, check both sides.
  } else if (ConditionalOperator *cond = dyn_cast<ConditionalOperator>(e)) {
    if (InvalidICRKind iik = isInvalidICRSource(C, cond->getLHS(), isAddressOf,
                                                isWeakAccess))
      return iik;

    return isInvalidICRSource(C, cond->getRHS(), isAddressOf, isWeakAccess);

  // These are never scalar.
  } else if (isa<ArraySubscriptExpr>(e)) {
    return IIK_nonscalar;

  // Otherwise, it needs to be a null pointer constant.
  } else {
    return (e->isNullPointerConstant(C, Expr::NPC_ValueDependentIsNull)
            ? IIK_okay : IIK_nonlocal);
  }

  return IIK_nonlocal;
}

/// Check whether the given expression is a valid operand for an
/// indirect copy/restore.
static void checkIndirectCopyRestoreSource(Sema &S, Expr *src) {
  assert(src->isPRValue());
  bool isWeakAccess = false;
  InvalidICRKind iik = isInvalidICRSource(S.Context, src, false, isWeakAccess);
  // If isWeakAccess to true, there will be an implicit
  // load which requires a cleanup.
  if (S.getLangOpts().ObjCAutoRefCount && isWeakAccess)
    S.Cleanup.setExprNeedsCleanups(true);

  if (iik == IIK_okay) return;

  S.Diag(src->getExprLoc(), diag::err_arc_nonlocal_writeback)
    << ((unsigned) iik - 1)  // shift index into diagnostic explanations
    << src->getSourceRange();
}

/// Determine whether we have compatible array types for the
/// purposes of GNU by-copy array initialization.
static bool hasCompatibleArrayTypes(ASTContext &Context, const ArrayType *Dest,
                                    const ArrayType *Source) {
  // If the source and destination array types are equivalent, we're
  // done.
  if (Context.hasSameType(QualType(Dest, 0), QualType(Source, 0)))
    return true;

  // Make sure that the element types are the same.
  if (!Context.hasSameType(Dest->getElementType(), Source->getElementType()))
    return false;

  // The only mismatch we allow is when the destination is an
  // incomplete array type and the source is a constant array type.
  return Source->isConstantArrayType() && Dest->isIncompleteArrayType();
}

static bool tryObjCWritebackConversion(Sema &S,
                                       InitializationSequence &Sequence,
                                       const InitializedEntity &Entity,
                                       Expr *Initializer) {
  bool ArrayDecay = false;
  QualType ArgType = Initializer->getType();
  QualType ArgPointee;
  if (const ArrayType *ArgArrayType = S.Context.getAsArrayType(ArgType)) {
    ArrayDecay = true;
    ArgPointee = ArgArrayType->getElementType();
    ArgType = S.Context.getPointerType(ArgPointee);
  }

  // Handle write-back conversion.
  QualType ConvertedArgType;
  if (!S.isObjCWritebackConversion(ArgType, Entity.getType(),
                                   ConvertedArgType))
    return false;

  // We should copy unless we're passing to an argument explicitly
  // marked 'out'.
  bool ShouldCopy = true;
  if (ParmVarDecl *param = cast_or_null<ParmVarDecl>(Entity.getDecl()))
    ShouldCopy = (param->getObjCDeclQualifier() != ParmVarDecl::OBJC_TQ_Out);

  // Do we need an lvalue conversion?
  if (ArrayDecay || Initializer->isGLValue()) {
    ImplicitConversionSequence ICS;
    ICS.setStandard();
    ICS.Standard.setAsIdentityConversion();

    QualType ResultType;
    if (ArrayDecay) {
      ICS.Standard.First = ICK_Array_To_Pointer;
      ResultType = S.Context.getPointerType(ArgPointee);
    } else {
      ICS.Standard.First = ICK_Lvalue_To_Rvalue;
      ResultType = Initializer->getType().getNonLValueExprType(S.Context);
    }

    Sequence.AddConversionSequenceStep(ICS, ResultType);
  }

  Sequence.AddPassByIndirectCopyRestoreStep(Entity.getType(), ShouldCopy);
  return true;
}

static bool TryOCLSamplerInitialization(Sema &S,
                                        InitializationSequence &Sequence,
                                        QualType DestType,
                                        Expr *Initializer) {
  if (!S.getLangOpts().OpenCL || !DestType->isSamplerT() ||
      (!Initializer->isIntegerConstantExpr(S.Context) &&
      !Initializer->getType()->isSamplerT()))
    return false;

  Sequence.AddOCLSamplerInitStep(DestType);
  return true;
}

static bool IsZeroInitializer(Expr *Initializer, Sema &S) {
  return Initializer->isIntegerConstantExpr(S.getASTContext()) &&
    (Initializer->EvaluateKnownConstInt(S.getASTContext()) == 0);
}

static bool TryOCLZeroOpaqueTypeInitialization(Sema &S,
                                               InitializationSequence &Sequence,
                                               QualType DestType,
                                               Expr *Initializer) {
  if (!S.getLangOpts().OpenCL)
    return false;

  //
  // OpenCL 1.2 spec, s6.12.10
  //
  // The event argument can also be used to associate the
  // async_work_group_copy with a previous async copy allowing
  // an event to be shared by multiple async copies; otherwise
  // event should be zero.
  //
  if (DestType->isEventT() || DestType->isQueueT()) {
    if (!IsZeroInitializer(Initializer, S))
      return false;

    Sequence.AddOCLZeroOpaqueTypeStep(DestType);
    return true;
  }

  // We should allow zero initialization for all types defined in the
  // cl_intel_device_side_avc_motion_estimation extension, except
  // intel_sub_group_avc_mce_payload_t and intel_sub_group_avc_mce_result_t.
  if (S.getOpenCLOptions().isAvailableOption(
          "cl_intel_device_side_avc_motion_estimation", S.getLangOpts()) &&
      DestType->isOCLIntelSubgroupAVCType()) {
    if (DestType->isOCLIntelSubgroupAVCMcePayloadType() ||
        DestType->isOCLIntelSubgroupAVCMceResultType())
      return false;
    if (!IsZeroInitializer(Initializer, S))
      return false;

    Sequence.AddOCLZeroOpaqueTypeStep(DestType);
    return true;
  }

  return false;
}

InitializationSequence::InitializationSequence(
    Sema &S, const InitializedEntity &Entity, const InitializationKind &Kind,
    MultiExprArg Args, bool TopLevelOfInitList, bool TreatUnavailableAsInvalid)
    : FailedOverloadResult(OR_Success),
      FailedCandidateSet(Kind.getLocation(), OverloadCandidateSet::CSK_Normal) {
  InitializeFrom(S, Entity, Kind, Args, TopLevelOfInitList,
                 TreatUnavailableAsInvalid);
}

/// Tries to get a FunctionDecl out of `E`. If it succeeds and we can take the
/// address of that function, this returns true. Otherwise, it returns false.
static bool isExprAnUnaddressableFunction(Sema &S, const Expr *E) {
  auto *DRE = dyn_cast<DeclRefExpr>(E);
  if (!DRE || !isa<FunctionDecl>(DRE->getDecl()))
    return false;

  return !S.checkAddressOfFunctionIsAvailable(
      cast<FunctionDecl>(DRE->getDecl()));
}

/// Determine whether we can perform an elementwise array copy for this kind
/// of entity.
static bool canPerformArrayCopy(const InitializedEntity &Entity) {
  switch (Entity.getKind()) {
  case InitializedEntity::EK_LambdaCapture:
    // C++ [expr.prim.lambda]p24:
    //   For array members, the array elements are direct-initialized in
    //   increasing subscript order.
    return true;

  case InitializedEntity::EK_Variable:
    // C++ [dcl.decomp]p1:
    //   [...] each element is copy-initialized or direct-initialized from the
    //   corresponding element of the assignment-expression [...]
    return isa<DecompositionDecl>(Entity.getDecl());

  case InitializedEntity::EK_Member:
    // C++ [class.copy.ctor]p14:
    //   - if the member is an array, each element is direct-initialized with
    //     the corresponding subobject of x
    return Entity.isImplicitMemberInitializer();

  case InitializedEntity::EK_ArrayElement:
    // All the above cases are intended to apply recursively, even though none
    // of them actually say that.
    if (auto *E = Entity.getParent())
      return canPerformArrayCopy(*E);
    break;

  default:
    break;
  }

  return false;
}

void InitializationSequence::InitializeFrom(Sema &S,
                                            const InitializedEntity &Entity,
                                            const InitializationKind &Kind,
                                            MultiExprArg Args,
                                            bool TopLevelOfInitList,
                                            bool TreatUnavailableAsInvalid) {
  ASTContext &Context = S.Context;

  // Eliminate non-overload placeholder types in the arguments.  We
  // need to do this before checking whether types are dependent
  // because lowering a pseudo-object expression might well give us
  // something of dependent type.
  for (unsigned I = 0, E = Args.size(); I != E; ++I)
    if (Args[I]->getType()->isNonOverloadPlaceholderType()) {
      // FIXME: should we be doing this here?
      ExprResult result = S.CheckPlaceholderExpr(Args[I]);
      if (result.isInvalid()) {
        SetFailed(FK_PlaceholderType);
        return;
      }
      Args[I] = result.get();
    }

  // C++0x [dcl.init]p16:
  //   The semantics of initializers are as follows. The destination type is
  //   the type of the object or reference being initialized and the source
  //   type is the type of the initializer expression. The source type is not
  //   defined when the initializer is a braced-init-list or when it is a
  //   parenthesized list of expressions.
  QualType DestType = Entity.getType();

  if (DestType->isDependentType() ||
      Expr::hasAnyTypeDependentArguments(Args)) {
    SequenceKind = DependentSequence;
    return;
  }

  // Almost everything is a normal sequence.
  setSequenceKind(NormalSequence);

  QualType SourceType;
  Expr *Initializer = nullptr;
  if (Args.size() == 1) {
    Initializer = Args[0];
    if (S.getLangOpts().ObjC) {
      if (S.CheckObjCBridgeRelatedConversions(Initializer->getBeginLoc(),
                                              DestType, Initializer->getType(),
                                              Initializer) ||
          S.CheckConversionToObjCLiteral(DestType, Initializer))
        Args[0] = Initializer;
    }
    if (!isa<InitListExpr>(Initializer))
      SourceType = Initializer->getType();
  }

  //     - If the initializer is a (non-parenthesized) braced-init-list, the
  //       object is list-initialized (8.5.4).
  if (Kind.getKind() != InitializationKind::IK_Direct) {
    if (InitListExpr *InitList = dyn_cast_or_null<InitListExpr>(Initializer)) {
      TryListInitialization(S, Entity, Kind, InitList, *this,
                            TreatUnavailableAsInvalid);
      return;
    }
  }

  //     - If the destination type is a reference type, see 8.5.3.
  if (DestType->isReferenceType()) {
    // C++0x [dcl.init.ref]p1:
    //   A variable declared to be a T& or T&&, that is, "reference to type T"
    //   (8.3.2), shall be initialized by an object, or function, of type T or
    //   by an object that can be converted into a T.
    // (Therefore, multiple arguments are not permitted.)
    if (Args.size() != 1)
      SetFailed(FK_TooManyInitsForReference);
    // C++17 [dcl.init.ref]p5:
    //   A reference [...] is initialized by an expression [...] as follows:
    // If the initializer is not an expression, presumably we should reject,
    // but the standard fails to actually say so.
    else if (isa<InitListExpr>(Args[0]))
      SetFailed(FK_ParenthesizedListInitForReference);
    else
      TryReferenceInitialization(S, Entity, Kind, Args[0], *this);
    return;
  }

  //     - If the initializer is (), the object is value-initialized.
  if (Kind.getKind() == InitializationKind::IK_Value ||
      (Kind.getKind() == InitializationKind::IK_Direct && Args.empty())) {
    TryValueInitialization(S, Entity, Kind, *this);
    return;
  }

  // Handle default initialization.
  if (Kind.getKind() == InitializationKind::IK_Default) {
    TryDefaultInitialization(S, Entity, Kind, *this);
    return;
  }

  //     - If the destination type is an array of characters, an array of
  //       char16_t, an array of char32_t, or an array of wchar_t, and the
  //       initializer is a string literal, see 8.5.2.
  //     - Otherwise, if the destination type is an array, the program is
  //       ill-formed.
  if (const ArrayType *DestAT = Context.getAsArrayType(DestType)) {
    if (Initializer && isa<VariableArrayType>(DestAT)) {
      SetFailed(FK_VariableLengthArrayHasInitializer);
      return;
    }

    if (Initializer) {
      switch (IsStringInit(Initializer, DestAT, Context)) {
      case SIF_None:
        TryStringLiteralInitialization(S, Entity, Kind, Initializer, *this);
        return;
      case SIF_NarrowStringIntoWideChar:
        SetFailed(FK_NarrowStringIntoWideCharArray);
        return;
      case SIF_WideStringIntoChar:
        SetFailed(FK_WideStringIntoCharArray);
        return;
      case SIF_IncompatWideStringIntoWideChar:
        SetFailed(FK_IncompatWideStringIntoWideChar);
        return;
      case SIF_PlainStringIntoUTF8Char:
        SetFailed(FK_PlainStringIntoUTF8Char);
        return;
      case SIF_UTF8StringIntoPlainChar:
        SetFailed(FK_UTF8StringIntoPlainChar);
        return;
      case SIF_Other:
        break;
      }
    }

    // Some kinds of initialization permit an array to be initialized from
    // another array of the same type, and perform elementwise initialization.
    if (Initializer && isa<ConstantArrayType>(DestAT) &&
        S.Context.hasSameUnqualifiedType(Initializer->getType(),
                                         Entity.getType()) &&
        canPerformArrayCopy(Entity)) {
      // If source is a prvalue, use it directly.
      if (Initializer->isPRValue()) {
        AddArrayInitStep(DestType, /*IsGNUExtension*/false);
        return;
      }

      // Emit element-at-a-time copy loop.
      InitializedEntity Element =
          InitializedEntity::InitializeElement(S.Context, 0, Entity);
      QualType InitEltT =
          Context.getAsArrayType(Initializer->getType())->getElementType();
      OpaqueValueExpr OVE(Initializer->getExprLoc(), InitEltT,
                          Initializer->getValueKind(),
                          Initializer->getObjectKind());
      Expr *OVEAsExpr = &OVE;
      InitializeFrom(S, Element, Kind, OVEAsExpr, TopLevelOfInitList,
                     TreatUnavailableAsInvalid);
      if (!Failed())
        AddArrayInitLoopStep(Entity.getType(), InitEltT);
      return;
    }

    // Note: as an GNU C extension, we allow initialization of an
    // array from a compound literal that creates an array of the same
    // type, so long as the initializer has no side effects.
    if (!S.getLangOpts().CPlusPlus && Initializer &&
        isa<CompoundLiteralExpr>(Initializer->IgnoreParens()) &&
        Initializer->getType()->isArrayType()) {
      const ArrayType *SourceAT
        = Context.getAsArrayType(Initializer->getType());
      if (!hasCompatibleArrayTypes(S.Context, DestAT, SourceAT))
        SetFailed(FK_ArrayTypeMismatch);
      else if (Initializer->HasSideEffects(S.Context))
        SetFailed(FK_NonConstantArrayInit);
      else {
        AddArrayInitStep(DestType, /*IsGNUExtension*/true);
      }
    }
    // Note: as a GNU C++ extension, we allow list-initialization of a
    // class member of array type from a parenthesized initializer list.
    else if (S.getLangOpts().CPlusPlus &&
             Entity.getKind() == InitializedEntity::EK_Member &&
             Initializer && isa<InitListExpr>(Initializer)) {
      TryListInitialization(S, Entity, Kind, cast<InitListExpr>(Initializer),
                            *this, TreatUnavailableAsInvalid);
      AddParenthesizedArrayInitStep(DestType);
    } else if (S.getLangOpts().CPlusPlus20 && !TopLevelOfInitList &&
               Kind.getKind() == InitializationKind::IK_Direct)
      TryOrBuildParenListInitialization(S, Entity, Kind, Args, *this,
                                        /*VerifyOnly=*/true);
    else if (DestAT->getElementType()->isCharType())
      SetFailed(FK_ArrayNeedsInitListOrStringLiteral);
    else if (IsWideCharCompatible(DestAT->getElementType(), Context))
      SetFailed(FK_ArrayNeedsInitListOrWideStringLiteral);
    else
      SetFailed(FK_ArrayNeedsInitList);

    return;
  }

  // Determine whether we should consider writeback conversions for
  // Objective-C ARC.
  bool allowObjCWritebackConversion = S.getLangOpts().ObjCAutoRefCount &&
         Entity.isParameterKind();

  if (TryOCLSamplerInitialization(S, *this, DestType, Initializer))
    return;

  // We're at the end of the line for C: it's either a write-back conversion
  // or it's a C assignment. There's no need to check anything else.
  if (!S.getLangOpts().CPlusPlus) {
    assert(Initializer && "Initializer must be non-null");
    // If allowed, check whether this is an Objective-C writeback conversion.
    if (allowObjCWritebackConversion &&
        tryObjCWritebackConversion(S, *this, Entity, Initializer)) {
      return;
    }

    if (TryOCLZeroOpaqueTypeInitialization(S, *this, DestType, Initializer))
      return;

    // Handle initialization in C
    AddCAssignmentStep(DestType);
    MaybeProduceObjCObject(S, *this, Entity);
    return;
  }

  assert(S.getLangOpts().CPlusPlus);

  //     - If the destination type is a (possibly cv-qualified) class type:
  if (DestType->isRecordType()) {
    //     - If the initialization is direct-initialization, or if it is
    //       copy-initialization where the cv-unqualified version of the
    //       source type is the same class as, or a derived class of, the
    //       class of the destination, constructors are considered. [...]
    if (Kind.getKind() == InitializationKind::IK_Direct ||
        (Kind.getKind() == InitializationKind::IK_Copy &&
         (Context.hasSameUnqualifiedType(SourceType, DestType) ||
          (Initializer && S.IsDerivedFrom(Initializer->getBeginLoc(),
                                          SourceType, DestType))))) {
      TryConstructorInitialization(S, Entity, Kind, Args, DestType, DestType,
                                   *this);

      // We fall back to the "no matching constructor" path if the
      // failed candidate set has functions other than the three default
      // constructors. For example, conversion function.
      if (const auto *RD =
              dyn_cast<CXXRecordDecl>(DestType->getAs<RecordType>()->getDecl());
          // In general, we should call isCompleteType for RD to check its
          // completeness, we don't call it here as it was already called in the
          // above TryConstructorInitialization.
          S.getLangOpts().CPlusPlus20 && RD && RD->hasDefinition() &&
          RD->isAggregate() && Failed() &&
          getFailureKind() == FK_ConstructorOverloadFailed) {
        // Do not attempt paren list initialization if overload resolution
        // resolves to a deleted function .
        //
        // We may reach this condition if we have a union wrapping a class with
        // a non-trivial copy or move constructor and we call one of those two
        // constructors. The union is an aggregate, but the matched constructor
        // is implicitly deleted, so we need to prevent aggregate initialization
        // (otherwise, it'll attempt aggregate initialization by initializing
        // the first element with a reference to the union).
        OverloadCandidateSet::iterator Best;
        OverloadingResult OR = getFailedCandidateSet().BestViableFunction(
            S, Kind.getLocation(), Best);
        if (OR != OverloadingResult::OR_Deleted) {
          // C++20 [dcl.init] 17.6.2.2:
          //   - Otherwise, if no constructor is viable, the destination type is
          //   an
          //      aggregate class, and the initializer is a parenthesized
          //      expression-list.
          TryOrBuildParenListInitialization(S, Entity, Kind, Args, *this,
                                            /*VerifyOnly=*/true);
        }
      }
    } else {
      //     - Otherwise (i.e., for the remaining copy-initialization cases),
      //       user-defined conversion sequences that can convert from the
      //       source type to the destination type or (when a conversion
      //       function is used) to a derived class thereof are enumerated as
      //       described in 13.3.1.4, and the best one is chosen through
      //       overload resolution (13.3).
      assert(Initializer && "Initializer must be non-null");
      TryUserDefinedConversion(S, DestType, Kind, Initializer, *this,
                               TopLevelOfInitList);
    }
    return;
  }

  assert(Args.size() >= 1 && "Zero-argument case handled above");

  // For HLSL ext vector types we allow list initialization behavior for C++
  // constructor syntax. This is accomplished by converting initialization
  // arguments an InitListExpr late.
  if (S.getLangOpts().HLSL && DestType->isExtVectorType() &&
      (SourceType.isNull() ||
       !Context.hasSameUnqualifiedType(SourceType, DestType))) {

    llvm::SmallVector<Expr *> InitArgs;
    for (auto *Arg : Args) {
      if (Arg->getType()->isExtVectorType()) {
        const auto *VTy = Arg->getType()->castAs<ExtVectorType>();
        unsigned Elm = VTy->getNumElements();
        for (unsigned Idx = 0; Idx < Elm; ++Idx) {
          InitArgs.emplace_back(new (Context) ArraySubscriptExpr(
              Arg,
              IntegerLiteral::Create(
                  Context, llvm::APInt(Context.getIntWidth(Context.IntTy), Idx),
                  Context.IntTy, SourceLocation()),
              VTy->getElementType(), Arg->getValueKind(), Arg->getObjectKind(),
              SourceLocation()));
        }
      } else
        InitArgs.emplace_back(Arg);
    }
    InitListExpr *ILE = new (Context) InitListExpr(
        S.getASTContext(), SourceLocation(), InitArgs, SourceLocation());
    Args[0] = ILE;
    AddListInitializationStep(DestType);
    return;
  }

  // The remaining cases all need a source type.
  if (Args.size() > 1) {
    SetFailed(FK_TooManyInitsForScalar);
    return;
  } else if (isa<InitListExpr>(Args[0])) {
    SetFailed(FK_ParenthesizedListInitForScalar);
    return;
  }

  //    - Otherwise, if the source type is a (possibly cv-qualified) class
  //      type, conversion functions are considered.
  if (!SourceType.isNull() && SourceType->isRecordType()) {
    assert(Initializer && "Initializer must be non-null");
    // For a conversion to _Atomic(T) from either T or a class type derived
    // from T, initialize the T object then convert to _Atomic type.
    bool NeedAtomicConversion = false;
    if (const AtomicType *Atomic = DestType->getAs<AtomicType>()) {
      if (Context.hasSameUnqualifiedType(SourceType, Atomic->getValueType()) ||
          S.IsDerivedFrom(Initializer->getBeginLoc(), SourceType,
                          Atomic->getValueType())) {
        DestType = Atomic->getValueType();
        NeedAtomicConversion = true;
      }
    }

    TryUserDefinedConversion(S, DestType, Kind, Initializer, *this,
                             TopLevelOfInitList);
    MaybeProduceObjCObject(S, *this, Entity);
    if (!Failed() && NeedAtomicConversion)
      AddAtomicConversionStep(Entity.getType());
    return;
  }

  //    - Otherwise, if the initialization is direct-initialization, the source
  //    type is std::nullptr_t, and the destination type is bool, the initial
  //    value of the object being initialized is false.
  if (!SourceType.isNull() && SourceType->isNullPtrType() &&
      DestType->isBooleanType() &&
      Kind.getKind() == InitializationKind::IK_Direct) {
    AddConversionSequenceStep(
        ImplicitConversionSequence::getNullptrToBool(SourceType, DestType,
                                                     Initializer->isGLValue()),
        DestType);
    return;
  }

  //    - Otherwise, the initial value of the object being initialized is the
  //      (possibly converted) value of the initializer expression. Standard
  //      conversions (Clause 4) will be used, if necessary, to convert the
  //      initializer expression to the cv-unqualified version of the
  //      destination type; no user-defined conversions are considered.

  ImplicitConversionSequence ICS
    = S.TryImplicitConversion(Initializer, DestType,
                              /*SuppressUserConversions*/true,
                              Sema::AllowedExplicit::None,
                              /*InOverloadResolution*/ false,
                              /*CStyle=*/Kind.isCStyleOrFunctionalCast(),
                              allowObjCWritebackConversion);

  if (ICS.isStandard() &&
      ICS.Standard.Second == ICK_Writeback_Conversion) {
    // Objective-C ARC writeback conversion.

    // We should copy unless we're passing to an argument explicitly
    // marked 'out'.
    bool ShouldCopy = true;
    if (ParmVarDecl *Param = cast_or_null<ParmVarDecl>(Entity.getDecl()))
      ShouldCopy = (Param->getObjCDeclQualifier() != ParmVarDecl::OBJC_TQ_Out);

    // If there was an lvalue adjustment, add it as a separate conversion.
    if (ICS.Standard.First == ICK_Array_To_Pointer ||
        ICS.Standard.First == ICK_Lvalue_To_Rvalue) {
      ImplicitConversionSequence LvalueICS;
      LvalueICS.setStandard();
      LvalueICS.Standard.setAsIdentityConversion();
      LvalueICS.Standard.setAllToTypes(ICS.Standard.getToType(0));
      LvalueICS.Standard.First = ICS.Standard.First;
      AddConversionSequenceStep(LvalueICS, ICS.Standard.getToType(0));
    }

    AddPassByIndirectCopyRestoreStep(DestType, ShouldCopy);
  } else if (ICS.isBad()) {
    DeclAccessPair dap;
    if (isLibstdcxxPointerReturnFalseHack(S, Entity, Initializer)) {
      AddZeroInitializationStep(Entity.getType());
    } else if (Initializer->getType() == Context.OverloadTy &&
               !S.ResolveAddressOfOverloadedFunction(Initializer, DestType,
                                                     false, dap))
      SetFailed(InitializationSequence::FK_AddressOfOverloadFailed);
    else if (Initializer->getType()->isFunctionType() &&
             isExprAnUnaddressableFunction(S, Initializer))
      SetFailed(InitializationSequence::FK_AddressOfUnaddressableFunction);
    else
      SetFailed(InitializationSequence::FK_ConversionFailed);
  } else {
    AddConversionSequenceStep(ICS, DestType, TopLevelOfInitList);

    MaybeProduceObjCObject(S, *this, Entity);
  }
}

InitializationSequence::~InitializationSequence() {
  for (auto &S : Steps)
    S.Destroy();
}

//===----------------------------------------------------------------------===//
// Perform initialization
//===----------------------------------------------------------------------===//
static Sema::AssignmentAction
getAssignmentAction(const InitializedEntity &Entity, bool Diagnose = false) {
  switch(Entity.getKind()) {
  case InitializedEntity::EK_Variable:
  case InitializedEntity::EK_New:
  case InitializedEntity::EK_Exception:
  case InitializedEntity::EK_Base:
  case InitializedEntity::EK_Delegating:
    return Sema::AA_Initializing;

  case InitializedEntity::EK_Parameter:
    if (Entity.getDecl() &&
        isa<ObjCMethodDecl>(Entity.getDecl()->getDeclContext()))
      return Sema::AA_Sending;

    return Sema::AA_Passing;

  case InitializedEntity::EK_Parameter_CF_Audited:
    if (Entity.getDecl() &&
      isa<ObjCMethodDecl>(Entity.getDecl()->getDeclContext()))
      return Sema::AA_Sending;

    return !Diagnose ? Sema::AA_Passing : Sema::AA_Passing_CFAudited;

  case InitializedEntity::EK_Result:
  case InitializedEntity::EK_StmtExprResult: // FIXME: Not quite right.
    return Sema::AA_Returning;

  case InitializedEntity::EK_Temporary:
  case InitializedEntity::EK_RelatedResult:
    // FIXME: Can we tell apart casting vs. converting?
    return Sema::AA_Casting;

  case InitializedEntity::EK_TemplateParameter:
    // This is really initialization, but refer to it as conversion for
    // consistency with CheckConvertedConstantExpression.
    return Sema::AA_Converting;

  case InitializedEntity::EK_Member:
  case InitializedEntity::EK_ParenAggInitMember:
  case InitializedEntity::EK_Binding:
  case InitializedEntity::EK_ArrayElement:
  case InitializedEntity::EK_VectorElement:
  case InitializedEntity::EK_ComplexElement:
  case InitializedEntity::EK_BlockElement:
  case InitializedEntity::EK_LambdaToBlockConversionBlockElement:
  case InitializedEntity::EK_LambdaCapture:
  case InitializedEntity::EK_CompoundLiteralInit:
    return Sema::AA_Initializing;
  }

  llvm_unreachable("Invalid EntityKind!");
}

/// Whether we should bind a created object as a temporary when
/// initializing the given entity.
static bool shouldBindAsTemporary(const InitializedEntity &Entity) {
  switch (Entity.getKind()) {
  case InitializedEntity::EK_ArrayElement:
  case InitializedEntity::EK_Member:
  case InitializedEntity::EK_ParenAggInitMember:
  case InitializedEntity::EK_Result:
  case InitializedEntity::EK_StmtExprResult:
  case InitializedEntity::EK_New:
  case InitializedEntity::EK_Variable:
  case InitializedEntity::EK_Base:
  case InitializedEntity::EK_Delegating:
  case InitializedEntity::EK_VectorElement:
  case InitializedEntity::EK_ComplexElement:
  case InitializedEntity::EK_Exception:
  case InitializedEntity::EK_BlockElement:
  case InitializedEntity::EK_LambdaToBlockConversionBlockElement:
  case InitializedEntity::EK_LambdaCapture:
  case InitializedEntity::EK_CompoundLiteralInit:
  case InitializedEntity::EK_TemplateParameter:
    return false;

  case InitializedEntity::EK_Parameter:
  case InitializedEntity::EK_Parameter_CF_Audited:
  case InitializedEntity::EK_Temporary:
  case InitializedEntity::EK_RelatedResult:
  case InitializedEntity::EK_Binding:
    return true;
  }

  llvm_unreachable("missed an InitializedEntity kind?");
}

/// Whether the given entity, when initialized with an object
/// created for that initialization, requires destruction.
static bool shouldDestroyEntity(const InitializedEntity &Entity) {
  switch (Entity.getKind()) {
    case InitializedEntity::EK_Result:
    case InitializedEntity::EK_StmtExprResult:
    case InitializedEntity::EK_New:
    case InitializedEntity::EK_Base:
    case InitializedEntity::EK_Delegating:
    case InitializedEntity::EK_VectorElement:
    case InitializedEntity::EK_ComplexElement:
    case InitializedEntity::EK_BlockElement:
    case InitializedEntity::EK_LambdaToBlockConversionBlockElement:
    case InitializedEntity::EK_LambdaCapture:
      return false;

    case InitializedEntity::EK_Member:
    case InitializedEntity::EK_ParenAggInitMember:
    case InitializedEntity::EK_Binding:
    case InitializedEntity::EK_Variable:
    case InitializedEntity::EK_Parameter:
    case InitializedEntity::EK_Parameter_CF_Audited:
    case InitializedEntity::EK_TemplateParameter:
    case InitializedEntity::EK_Temporary:
    case InitializedEntity::EK_ArrayElement:
    case InitializedEntity::EK_Exception:
    case InitializedEntity::EK_CompoundLiteralInit:
    case InitializedEntity::EK_RelatedResult:
      return true;
  }

  llvm_unreachable("missed an InitializedEntity kind?");
}

/// Get the location at which initialization diagnostics should appear.
static SourceLocation getInitializationLoc(const InitializedEntity &Entity,
                                           Expr *Initializer) {
  switch (Entity.getKind()) {
  case InitializedEntity::EK_Result:
  case InitializedEntity::EK_StmtExprResult:
    return Entity.getReturnLoc();

  case InitializedEntity::EK_Exception:
    return Entity.getThrowLoc();

  case InitializedEntity::EK_Variable:
  case InitializedEntity::EK_Binding:
    return Entity.getDecl()->getLocation();

  case InitializedEntity::EK_LambdaCapture:
    return Entity.getCaptureLoc();

  case InitializedEntity::EK_ArrayElement:
  case InitializedEntity::EK_Member:
  case InitializedEntity::EK_ParenAggInitMember:
  case InitializedEntity::EK_Parameter:
  case InitializedEntity::EK_Parameter_CF_Audited:
  case InitializedEntity::EK_TemplateParameter:
  case InitializedEntity::EK_Temporary:
  case InitializedEntity::EK_New:
  case InitializedEntity::EK_Base:
  case InitializedEntity::EK_Delegating:
  case InitializedEntity::EK_VectorElement:
  case InitializedEntity::EK_ComplexElement:
  case InitializedEntity::EK_BlockElement:
  case InitializedEntity::EK_LambdaToBlockConversionBlockElement:
  case InitializedEntity::EK_CompoundLiteralInit:
  case InitializedEntity::EK_RelatedResult:
    return Initializer->getBeginLoc();
  }
  llvm_unreachable("missed an InitializedEntity kind?");
}

/// Make a (potentially elidable) temporary copy of the object
/// provided by the given initializer by calling the appropriate copy
/// constructor.
///
/// \param S The Sema object used for type-checking.
///
/// \param T The type of the temporary object, which must either be
/// the type of the initializer expression or a superclass thereof.
///
/// \param Entity The entity being initialized.
///
/// \param CurInit The initializer expression.
///
/// \param IsExtraneousCopy Whether this is an "extraneous" copy that
/// is permitted in C++03 (but not C++0x) when binding a reference to
/// an rvalue.
///
/// \returns An expression that copies the initializer expression into
/// a temporary object, or an error expression if a copy could not be
/// created.
static ExprResult CopyObject(Sema &S,
                             QualType T,
                             const InitializedEntity &Entity,
                             ExprResult CurInit,
                             bool IsExtraneousCopy) {
  if (CurInit.isInvalid())
    return CurInit;
  // Determine which class type we're copying to.
  Expr *CurInitExpr = (Expr *)CurInit.get();
  CXXRecordDecl *Class = nullptr;
  if (const RecordType *Record = T->getAs<RecordType>())
    Class = cast<CXXRecordDecl>(Record->getDecl());
  if (!Class)
    return CurInit;

  SourceLocation Loc = getInitializationLoc(Entity, CurInit.get());

  // Make sure that the type we are copying is complete.
  if (S.RequireCompleteType(Loc, T, diag::err_temp_copy_incomplete))
    return CurInit;

  // Perform overload resolution using the class's constructors. Per
  // C++11 [dcl.init]p16, second bullet for class types, this initialization
  // is direct-initialization.
  OverloadCandidateSet CandidateSet(Loc, OverloadCandidateSet::CSK_Normal);
  DeclContext::lookup_result Ctors = S.LookupConstructors(Class);

  OverloadCandidateSet::iterator Best;
  switch (ResolveConstructorOverload(
      S, Loc, CurInitExpr, CandidateSet, T, Ctors, Best,
      /*CopyInitializing=*/false, /*AllowExplicit=*/true,
      /*OnlyListConstructors=*/false, /*IsListInit=*/false,
      /*SecondStepOfCopyInit=*/true)) {
  case OR_Success:
    break;

  case OR_No_Viable_Function:
    CandidateSet.NoteCandidates(
        PartialDiagnosticAt(
            Loc, S.PDiag(IsExtraneousCopy && !S.isSFINAEContext()
                             ? diag::ext_rvalue_to_reference_temp_copy_no_viable
                             : diag::err_temp_copy_no_viable)
                     << (int)Entity.getKind() << CurInitExpr->getType()
                     << CurInitExpr->getSourceRange()),
        S, OCD_AllCandidates, CurInitExpr);
    if (!IsExtraneousCopy || S.isSFINAEContext())
      return ExprError();
    return CurInit;

  case OR_Ambiguous:
    CandidateSet.NoteCandidates(
        PartialDiagnosticAt(Loc, S.PDiag(diag::err_temp_copy_ambiguous)
                                     << (int)Entity.getKind()
                                     << CurInitExpr->getType()
                                     << CurInitExpr->getSourceRange()),
        S, OCD_AmbiguousCandidates, CurInitExpr);
    return ExprError();

  case OR_Deleted:
    S.Diag(Loc, diag::err_temp_copy_deleted)
      << (int)Entity.getKind() << CurInitExpr->getType()
      << CurInitExpr->getSourceRange();
    S.NoteDeletedFunction(Best->Function);
    return ExprError();
  }

  bool HadMultipleCandidates = CandidateSet.size() > 1;

  CXXConstructorDecl *Constructor = cast<CXXConstructorDecl>(Best->Function);
  SmallVector<Expr*, 8> ConstructorArgs;
  CurInit.get(); // Ownership transferred into MultiExprArg, below.

  S.CheckConstructorAccess(Loc, Constructor, Best->FoundDecl, Entity,
                           IsExtraneousCopy);

  if (IsExtraneousCopy) {
    // If this is a totally extraneous copy for C++03 reference
    // binding purposes, just return the original initialization
    // expression. We don't generate an (elided) copy operation here
    // because doing so would require us to pass down a flag to avoid
    // infinite recursion, where each step adds another extraneous,
    // elidable copy.

    // Instantiate the default arguments of any extra parameters in
    // the selected copy constructor, as if we were going to create a
    // proper call to the copy constructor.
    for (unsigned I = 1, N = Constructor->getNumParams(); I != N; ++I) {
      ParmVarDecl *Parm = Constructor->getParamDecl(I);
      if (S.RequireCompleteType(Loc, Parm->getType(),
                                diag::err_call_incomplete_argument))
        break;

      // Build the default argument expression; we don't actually care
      // if this succeeds or not, because this routine will complain
      // if there was a problem.
      S.BuildCXXDefaultArgExpr(Loc, Constructor, Parm);
    }

    return CurInitExpr;
  }

  // Determine the arguments required to actually perform the
  // constructor call (we might have derived-to-base conversions, or
  // the copy constructor may have default arguments).
  if (S.CompleteConstructorCall(Constructor, T, CurInitExpr, Loc,
                                ConstructorArgs))
    return ExprError();

  // C++0x [class.copy]p32:
  //   When certain criteria are met, an implementation is allowed to
  //   omit the copy/move construction of a class object, even if the
  //   copy/move constructor and/or destructor for the object have
  //   side effects. [...]
  //     - when a temporary class object that has not been bound to a
  //       reference (12.2) would be copied/moved to a class object
  //       with the same cv-unqualified type, the copy/move operation
  //       can be omitted by constructing the temporary object
  //       directly into the target of the omitted copy/move
  //
  // Note that the other three bullets are handled elsewhere. Copy
  // elision for return statements and throw expressions are handled as part
  // of constructor initialization, while copy elision for exception handlers
  // is handled by the run-time.
  //
  // FIXME: If the function parameter is not the same type as the temporary, we
  // should still be able to elide the copy, but we don't have a way to
  // represent in the AST how much should be elided in this case.
  bool Elidable =
      CurInitExpr->isTemporaryObject(S.Context, Class) &&
      S.Context.hasSameUnqualifiedType(
          Best->Function->getParamDecl(0)->getType().getNonReferenceType(),
          CurInitExpr->getType());

  // Actually perform the constructor call.
  CurInit = S.BuildCXXConstructExpr(Loc, T, Best->FoundDecl, Constructor,
                                    Elidable,
                                    ConstructorArgs,
                                    HadMultipleCandidates,
                                    /*ListInit*/ false,
                                    /*StdInitListInit*/ false,
                                    /*ZeroInit*/ false,
                                    CXXConstructExpr::CK_Complete,
                                    SourceRange());

  // If we're supposed to bind temporaries, do so.
  if (!CurInit.isInvalid() && shouldBindAsTemporary(Entity))
    CurInit = S.MaybeBindToTemporary(CurInit.getAs<Expr>());
  return CurInit;
}

/// Check whether elidable copy construction for binding a reference to
/// a temporary would have succeeded if we were building in C++98 mode, for
/// -Wc++98-compat.
static void CheckCXX98CompatAccessibleCopy(Sema &S,
                                           const InitializedEntity &Entity,
                                           Expr *CurInitExpr) {
  assert(S.getLangOpts().CPlusPlus11);

  const RecordType *Record = CurInitExpr->getType()->getAs<RecordType>();
  if (!Record)
    return;

  SourceLocation Loc = getInitializationLoc(Entity, CurInitExpr);
  if (S.Diags.isIgnored(diag::warn_cxx98_compat_temp_copy, Loc))
    return;

  // Find constructors which would have been considered.
  OverloadCandidateSet CandidateSet(Loc, OverloadCandidateSet::CSK_Normal);
  DeclContext::lookup_result Ctors =
      S.LookupConstructors(cast<CXXRecordDecl>(Record->getDecl()));

  // Perform overload resolution.
  OverloadCandidateSet::iterator Best;
  OverloadingResult OR = ResolveConstructorOverload(
      S, Loc, CurInitExpr, CandidateSet, CurInitExpr->getType(), Ctors, Best,
      /*CopyInitializing=*/false, /*AllowExplicit=*/true,
      /*OnlyListConstructors=*/false, /*IsListInit=*/false,
      /*SecondStepOfCopyInit=*/true);

  PartialDiagnostic Diag = S.PDiag(diag::warn_cxx98_compat_temp_copy)
    << OR << (int)Entity.getKind() << CurInitExpr->getType()
    << CurInitExpr->getSourceRange();

  switch (OR) {
  case OR_Success:
    S.CheckConstructorAccess(Loc, cast<CXXConstructorDecl>(Best->Function),
                             Best->FoundDecl, Entity, Diag);
    // FIXME: Check default arguments as far as that's possible.
    break;

  case OR_No_Viable_Function:
    CandidateSet.NoteCandidates(PartialDiagnosticAt(Loc, Diag), S,
                                OCD_AllCandidates, CurInitExpr);
    break;

  case OR_Ambiguous:
    CandidateSet.NoteCandidates(PartialDiagnosticAt(Loc, Diag), S,
                                OCD_AmbiguousCandidates, CurInitExpr);
    break;

  case OR_Deleted:
    S.Diag(Loc, Diag);
    S.NoteDeletedFunction(Best->Function);
    break;
  }
}

void InitializationSequence::PrintInitLocationNote(Sema &S,
                                              const InitializedEntity &Entity) {
  if (Entity.isParamOrTemplateParamKind() && Entity.getDecl()) {
    if (Entity.getDecl()->getLocation().isInvalid())
      return;

    if (Entity.getDecl()->getDeclName())
      S.Diag(Entity.getDecl()->getLocation(), diag::note_parameter_named_here)
        << Entity.getDecl()->getDeclName();
    else
      S.Diag(Entity.getDecl()->getLocation(), diag::note_parameter_here);
  }
  else if (Entity.getKind() == InitializedEntity::EK_RelatedResult &&
           Entity.getMethodDecl())
    S.Diag(Entity.getMethodDecl()->getLocation(),
           diag::note_method_return_type_change)
      << Entity.getMethodDecl()->getDeclName();
}

/// Returns true if the parameters describe a constructor initialization of
/// an explicit temporary object, e.g. "Point(x, y)".
static bool isExplicitTemporary(const InitializedEntity &Entity,
                                const InitializationKind &Kind,
                                unsigned NumArgs) {
  switch (Entity.getKind()) {
  case InitializedEntity::EK_Temporary:
  case InitializedEntity::EK_CompoundLiteralInit:
  case InitializedEntity::EK_RelatedResult:
    break;
  default:
    return false;
  }

  switch (Kind.getKind()) {
  case InitializationKind::IK_DirectList:
    return true;
  // FIXME: Hack to work around cast weirdness.
  case InitializationKind::IK_Direct:
  case InitializationKind::IK_Value:
    return NumArgs != 1;
  default:
    return false;
  }
}

static ExprResult
PerformConstructorInitialization(Sema &S,
                                 const InitializedEntity &Entity,
                                 const InitializationKind &Kind,
                                 MultiExprArg Args,
                                 const InitializationSequence::Step& Step,
                                 bool &ConstructorInitRequiresZeroInit,
                                 bool IsListInitialization,
                                 bool IsStdInitListInitialization,
                                 SourceLocation LBraceLoc,
                                 SourceLocation RBraceLoc) {
  unsigned NumArgs = Args.size();
  CXXConstructorDecl *Constructor
    = cast<CXXConstructorDecl>(Step.Function.Function);
  bool HadMultipleCandidates = Step.Function.HadMultipleCandidates;

  // Build a call to the selected constructor.
  SmallVector<Expr*, 8> ConstructorArgs;
  SourceLocation Loc = (Kind.isCopyInit() && Kind.getEqualLoc().isValid())
                         ? Kind.getEqualLoc()
                         : Kind.getLocation();

  if (Kind.getKind() == InitializationKind::IK_Default) {
    // Force even a trivial, implicit default constructor to be
    // semantically checked. We do this explicitly because we don't build
    // the definition for completely trivial constructors.
    assert(Constructor->getParent() && "No parent class for constructor.");
    if (Constructor->isDefaulted() && Constructor->isDefaultConstructor() &&
        Constructor->isTrivial() && !Constructor->isUsed(false)) {
      S.runWithSufficientStackSpace(Loc, [&] {
        S.DefineImplicitDefaultConstructor(Loc, Constructor);
      });
    }
  }

  ExprResult CurInit((Expr *)nullptr);

  // C++ [over.match.copy]p1:
  //   - When initializing a temporary to be bound to the first parameter
  //     of a constructor that takes a reference to possibly cv-qualified
  //     T as its first argument, called with a single argument in the
  //     context of direct-initialization, explicit conversion functions
  //     are also considered.
  bool AllowExplicitConv =
      Kind.AllowExplicit() && !Kind.isCopyInit() && Args.size() == 1 &&
      hasCopyOrMoveCtorParam(S.Context,
                             getConstructorInfo(Step.Function.FoundDecl));

  // Determine the arguments required to actually perform the constructor
  // call.
  if (S.CompleteConstructorCall(Constructor, Step.Type, Args, Loc,
                                ConstructorArgs, AllowExplicitConv,
                                IsListInitialization))
    return ExprError();

  if (isExplicitTemporary(Entity, Kind, NumArgs)) {
    // An explicitly-constructed temporary, e.g., X(1, 2).
    if (S.DiagnoseUseOfDecl(Step.Function.FoundDecl, Loc))
      return ExprError();

    TypeSourceInfo *TSInfo = Entity.getTypeSourceInfo();
    if (!TSInfo)
      TSInfo = S.Context.getTrivialTypeSourceInfo(Entity.getType(), Loc);
    SourceRange ParenOrBraceRange =
        (Kind.getKind() == InitializationKind::IK_DirectList)
        ? SourceRange(LBraceLoc, RBraceLoc)
        : Kind.getParenOrBraceRange();

    CXXConstructorDecl *CalleeDecl = Constructor;
    if (auto *Shadow = dyn_cast<ConstructorUsingShadowDecl>(
            Step.Function.FoundDecl.getDecl())) {
      CalleeDecl = S.findInheritingConstructor(Loc, Constructor, Shadow);
    }
    S.MarkFunctionReferenced(Loc, CalleeDecl);

    CurInit = S.CheckForImmediateInvocation(
        CXXTemporaryObjectExpr::Create(
            S.Context, CalleeDecl,
            Entity.getType().getNonLValueExprType(S.Context), TSInfo,
            ConstructorArgs, ParenOrBraceRange, HadMultipleCandidates,
            IsListInitialization, IsStdInitListInitialization,
            ConstructorInitRequiresZeroInit),
        CalleeDecl);
  } else {
    CXXConstructExpr::ConstructionKind ConstructKind =
      CXXConstructExpr::CK_Complete;

    if (Entity.getKind() == InitializedEntity::EK_Base) {
      ConstructKind = Entity.getBaseSpecifier()->isVirtual() ?
        CXXConstructExpr::CK_VirtualBase :
        CXXConstructExpr::CK_NonVirtualBase;
    } else if (Entity.getKind() == InitializedEntity::EK_Delegating) {
      ConstructKind = CXXConstructExpr::CK_Delegating;
    }

    // Only get the parenthesis or brace range if it is a list initialization or
    // direct construction.
    SourceRange ParenOrBraceRange;
    if (IsListInitialization)
      ParenOrBraceRange = SourceRange(LBraceLoc, RBraceLoc);
    else if (Kind.getKind() == InitializationKind::IK_Direct)
      ParenOrBraceRange = Kind.getParenOrBraceRange();

    // If the entity allows NRVO, mark the construction as elidable
    // unconditionally.
    if (Entity.allowsNRVO())
      CurInit = S.BuildCXXConstructExpr(Loc, Step.Type,
                                        Step.Function.FoundDecl,
                                        Constructor, /*Elidable=*/true,
                                        ConstructorArgs,
                                        HadMultipleCandidates,
                                        IsListInitialization,
                                        IsStdInitListInitialization,
                                        ConstructorInitRequiresZeroInit,
                                        ConstructKind,
                                        ParenOrBraceRange);
    else
      CurInit = S.BuildCXXConstructExpr(Loc, Step.Type,
                                        Step.Function.FoundDecl,
                                        Constructor,
                                        ConstructorArgs,
                                        HadMultipleCandidates,
                                        IsListInitialization,
                                        IsStdInitListInitialization,
                                        ConstructorInitRequiresZeroInit,
                                        ConstructKind,
                                        ParenOrBraceRange);
  }
  if (CurInit.isInvalid())
    return ExprError();

  // Only check access if all of that succeeded.
  S.CheckConstructorAccess(Loc, Constructor, Step.Function.FoundDecl, Entity);
  if (S.DiagnoseUseOfDecl(Step.Function.FoundDecl, Loc))
    return ExprError();

  if (const ArrayType *AT = S.Context.getAsArrayType(Entity.getType()))
    if (checkDestructorReference(S.Context.getBaseElementType(AT), Loc, S))
      return ExprError();

  if (shouldBindAsTemporary(Entity))
    CurInit = S.MaybeBindToTemporary(CurInit.get());

  return CurInit;
}

namespace {
enum LifetimeKind {
  /// The lifetime of a temporary bound to this entity ends at the end of the
  /// full-expression, and that's (probably) fine.
  LK_FullExpression,

  /// The lifetime of a temporary bound to this entity is extended to the
  /// lifeitme of the entity itself.
  LK_Extended,

  /// The lifetime of a temporary bound to this entity probably ends too soon,
  /// because the entity is allocated in a new-expression.
  LK_New,

  /// The lifetime of a temporary bound to this entity ends too soon, because
  /// the entity is a return object.
  LK_Return,

  /// The lifetime of a temporary bound to this entity ends too soon, because
  /// the entity is the result of a statement expression.
  LK_StmtExprResult,

  /// This is a mem-initializer: if it would extend a temporary (other than via
  /// a default member initializer), the program is ill-formed.
  LK_MemInitializer,
};
using LifetimeResult =
    llvm::PointerIntPair<const InitializedEntity *, 3, LifetimeKind>;
}

/// Determine the declaration which an initialized entity ultimately refers to,
/// for the purpose of lifetime-extending a temporary bound to a reference in
/// the initialization of \p Entity.
static LifetimeResult getEntityLifetime(
    const InitializedEntity *Entity,
    const InitializedEntity *InitField = nullptr) {
  // C++11 [class.temporary]p5:
  switch (Entity->getKind()) {
  case InitializedEntity::EK_Variable:
    //   The temporary [...] persists for the lifetime of the reference
    return {Entity, LK_Extended};

  case InitializedEntity::EK_Member:
    // For subobjects, we look at the complete object.
    if (Entity->getParent())
      return getEntityLifetime(Entity->getParent(), Entity);

    //   except:
    // C++17 [class.base.init]p8:
    //   A temporary expression bound to a reference member in a
    //   mem-initializer is ill-formed.
    // C++17 [class.base.init]p11:
    //   A temporary expression bound to a reference member from a
    //   default member initializer is ill-formed.
    //
    // The context of p11 and its example suggest that it's only the use of a
    // default member initializer from a constructor that makes the program
    // ill-formed, not its mere existence, and that it can even be used by
    // aggregate initialization.
    return {Entity, Entity->isDefaultMemberInitializer() ? LK_Extended
                                                         : LK_MemInitializer};

  case InitializedEntity::EK_Binding:
    // Per [dcl.decomp]p3, the binding is treated as a variable of reference
    // type.
    return {Entity, LK_Extended};

  case InitializedEntity::EK_Parameter:
  case InitializedEntity::EK_Parameter_CF_Audited:
    //   -- A temporary bound to a reference parameter in a function call
    //      persists until the completion of the full-expression containing
    //      the call.
    return {nullptr, LK_FullExpression};

  case InitializedEntity::EK_TemplateParameter:
    // FIXME: This will always be ill-formed; should we eagerly diagnose it here?
    return {nullptr, LK_FullExpression};

  case InitializedEntity::EK_Result:
    //   -- The lifetime of a temporary bound to the returned value in a
    //      function return statement is not extended; the temporary is
    //      destroyed at the end of the full-expression in the return statement.
    return {nullptr, LK_Return};

  case InitializedEntity::EK_StmtExprResult:
    // FIXME: Should we lifetime-extend through the result of a statement
    // expression?
    return {nullptr, LK_StmtExprResult};

  case InitializedEntity::EK_New:
    //   -- A temporary bound to a reference in a new-initializer persists
    //      until the completion of the full-expression containing the
    //      new-initializer.
    return {nullptr, LK_New};

  case InitializedEntity::EK_Temporary:
  case InitializedEntity::EK_CompoundLiteralInit:
  case InitializedEntity::EK_RelatedResult:
    // We don't yet know the storage duration of the surrounding temporary.
    // Assume it's got full-expression duration for now, it will patch up our
    // storage duration if that's not correct.
    return {nullptr, LK_FullExpression};

  case InitializedEntity::EK_ArrayElement:
    // For subobjects, we look at the complete object.
    return getEntityLifetime(Entity->getParent(), InitField);

  case InitializedEntity::EK_Base:
    // For subobjects, we look at the complete object.
    if (Entity->getParent())
      return getEntityLifetime(Entity->getParent(), InitField);
    return {InitField, LK_MemInitializer};

  case InitializedEntity::EK_Delegating:
    // We can reach this case for aggregate initialization in a constructor:
    //   struct A { int &&r; };
    //   struct B : A { B() : A{0} {} };
    // In this case, use the outermost field decl as the context.
    return {InitField, LK_MemInitializer};

  case InitializedEntity::EK_BlockElement:
  case InitializedEntity::EK_LambdaToBlockConversionBlockElement:
  case InitializedEntity::EK_LambdaCapture:
  case InitializedEntity::EK_VectorElement:
  case InitializedEntity::EK_ComplexElement:
    return {nullptr, LK_FullExpression};

  case InitializedEntity::EK_Exception:
    // FIXME: Can we diagnose lifetime problems with exceptions?
    return {nullptr, LK_FullExpression};

  case InitializedEntity::EK_ParenAggInitMember:
    //   -- A temporary object bound to a reference element of an aggregate of
    //      class type initialized from a parenthesized expression-list
    //      [dcl.init, 9.3] persists until the completion of the full-expression
    //      containing the expression-list.
    return {nullptr, LK_FullExpression};
  }

  llvm_unreachable("unknown entity kind");
}

namespace {
enum ReferenceKind {
  /// Lifetime would be extended by a reference binding to a temporary.
  RK_ReferenceBinding,
  /// Lifetime would be extended by a std::initializer_list object binding to
  /// its backing array.
  RK_StdInitializerList,
};

/// A temporary or local variable. This will be one of:
///  * A MaterializeTemporaryExpr.
///  * A DeclRefExpr whose declaration is a local.
///  * An AddrLabelExpr.
///  * A BlockExpr for a block with captures.
using Local = Expr*;

/// Expressions we stepped over when looking for the local state. Any steps
/// that would inhibit lifetime extension or take us out of subexpressions of
/// the initializer are included.
struct IndirectLocalPathEntry {
  enum EntryKind {
    DefaultInit,
    AddressOf,
    VarInit,
    LValToRVal,
    LifetimeBoundCall,
    TemporaryCopy,
    LambdaCaptureInit,
    GslReferenceInit,
    GslPointerInit
  } Kind;
  Expr *E;
  union {
    const Decl *D = nullptr;
    const LambdaCapture *Capture;
  };
  IndirectLocalPathEntry() {}
  IndirectLocalPathEntry(EntryKind K, Expr *E) : Kind(K), E(E) {}
  IndirectLocalPathEntry(EntryKind K, Expr *E, const Decl *D)
      : Kind(K), E(E), D(D) {}
  IndirectLocalPathEntry(EntryKind K, Expr *E, const LambdaCapture *Capture)
      : Kind(K), E(E), Capture(Capture) {}
};

using IndirectLocalPath = llvm::SmallVectorImpl<IndirectLocalPathEntry>;

struct RevertToOldSizeRAII {
  IndirectLocalPath &Path;
  unsigned OldSize = Path.size();
  RevertToOldSizeRAII(IndirectLocalPath &Path) : Path(Path) {}
  ~RevertToOldSizeRAII() { Path.resize(OldSize); }
};

using LocalVisitor = llvm::function_ref<bool(IndirectLocalPath &Path, Local L,
                                             ReferenceKind RK)>;
}

static bool isVarOnPath(IndirectLocalPath &Path, VarDecl *VD) {
  for (auto E : Path)
    if (E.Kind == IndirectLocalPathEntry::VarInit && E.D == VD)
      return true;
  return false;
}

static bool pathContainsInit(IndirectLocalPath &Path) {
  return llvm::any_of(Path, [=](IndirectLocalPathEntry E) {
    return E.Kind == IndirectLocalPathEntry::DefaultInit ||
           E.Kind == IndirectLocalPathEntry::VarInit;
  });
}

static void visitLocalsRetainedByInitializer(IndirectLocalPath &Path,
                                             Expr *Init, LocalVisitor Visit,
                                             bool RevisitSubinits,
                                             bool EnableLifetimeWarnings);

static void visitLocalsRetainedByReferenceBinding(IndirectLocalPath &Path,
                                                  Expr *Init, ReferenceKind RK,
                                                  LocalVisitor Visit,
                                                  bool EnableLifetimeWarnings);

template <typename T> static bool isRecordWithAttr(QualType Type) {
  if (auto *RD = Type->getAsCXXRecordDecl())
    return RD->hasAttr<T>();
  return false;
}

// Decl::isInStdNamespace will return false for iterators in some STL
// implementations due to them being defined in a namespace outside of the std
// namespace.
static bool isInStlNamespace(const Decl *D) {
  const DeclContext *DC = D->getDeclContext();
  if (!DC)
    return false;
  if (const auto *ND = dyn_cast<NamespaceDecl>(DC))
    if (const IdentifierInfo *II = ND->getIdentifier()) {
      StringRef Name = II->getName();
      if (Name.size() >= 2 && Name.front() == '_' &&
          (Name[1] == '_' || isUppercase(Name[1])))
        return true;
    }

  return DC->isStdNamespace();
}

static bool shouldTrackImplicitObjectArg(const CXXMethodDecl *Callee) {
  if (auto *Conv = dyn_cast_or_null<CXXConversionDecl>(Callee))
    if (isRecordWithAttr<PointerAttr>(Conv->getConversionType()))
      return true;
  if (!isInStlNamespace(Callee->getParent()))
    return false;
  if (!isRecordWithAttr<PointerAttr>(Callee->getThisObjectType()) &&
      !isRecordWithAttr<OwnerAttr>(Callee->getThisObjectType()))
    return false;
  if (Callee->getReturnType()->isPointerType() ||
      isRecordWithAttr<PointerAttr>(Callee->getReturnType())) {
    if (!Callee->getIdentifier())
      return false;
    return llvm::StringSwitch<bool>(Callee->getName())
        .Cases("begin", "rbegin", "cbegin", "crbegin", true)
        .Cases("end", "rend", "cend", "crend", true)
        .Cases("c_str", "data", "get", true)
        // Map and set types.
        .Cases("find", "equal_range", "lower_bound", "upper_bound", true)
        .Default(false);
  } else if (Callee->getReturnType()->isReferenceType()) {
    if (!Callee->getIdentifier()) {
      auto OO = Callee->getOverloadedOperator();
      return OO == OverloadedOperatorKind::OO_Subscript ||
             OO == OverloadedOperatorKind::OO_Star;
    }
    return llvm::StringSwitch<bool>(Callee->getName())
        .Cases("front", "back", "at", "top", "value", true)
        .Default(false);
  }
  return false;
}

static bool shouldTrackFirstArgument(const FunctionDecl *FD) {
  if (!FD->getIdentifier() || FD->getNumParams() != 1)
    return false;
  const auto *RD = FD->getParamDecl(0)->getType()->getPointeeCXXRecordDecl();
  if (!FD->isInStdNamespace() || !RD || !RD->isInStdNamespace())
    return false;
  if (!isRecordWithAttr<PointerAttr>(QualType(RD->getTypeForDecl(), 0)) &&
      !isRecordWithAttr<OwnerAttr>(QualType(RD->getTypeForDecl(), 0)))
    return false;
  if (FD->getReturnType()->isPointerType() ||
      isRecordWithAttr<PointerAttr>(FD->getReturnType())) {
    return llvm::StringSwitch<bool>(FD->getName())
        .Cases("begin", "rbegin", "cbegin", "crbegin", true)
        .Cases("end", "rend", "cend", "crend", true)
        .Case("data", true)
        .Default(false);
  } else if (FD->getReturnType()->isReferenceType()) {
    return llvm::StringSwitch<bool>(FD->getName())
        .Cases("get", "any_cast", true)
        .Default(false);
  }
  return false;
}

static void handleGslAnnotatedTypes(IndirectLocalPath &Path, Expr *Call,
                                    LocalVisitor Visit) {
  auto VisitPointerArg = [&](const Decl *D, Expr *Arg, bool Value) {
    // We are not interested in the temporary base objects of gsl Pointers:
    //   Temp().ptr; // Here ptr might not dangle.
    if (isa<MemberExpr>(Arg->IgnoreImpCasts()))
      return;
    // Once we initialized a value with a reference, it can no longer dangle.
    if (!Value) {
      for (const IndirectLocalPathEntry &PE : llvm::reverse(Path)) {
        if (PE.Kind == IndirectLocalPathEntry::GslReferenceInit)
          continue;
        if (PE.Kind == IndirectLocalPathEntry::GslPointerInit)
          return;
        break;
      }
    }
    Path.push_back({Value ? IndirectLocalPathEntry::GslPointerInit
                          : IndirectLocalPathEntry::GslReferenceInit,
                    Arg, D});
    if (Arg->isGLValue())
      visitLocalsRetainedByReferenceBinding(Path, Arg, RK_ReferenceBinding,
                                            Visit,
                                            /*EnableLifetimeWarnings=*/true);
    else
      visitLocalsRetainedByInitializer(Path, Arg, Visit, true,
                                       /*EnableLifetimeWarnings=*/true);
    Path.pop_back();
  };

  if (auto *MCE = dyn_cast<CXXMemberCallExpr>(Call)) {
    const auto *MD = cast_or_null<CXXMethodDecl>(MCE->getDirectCallee());
    if (MD && shouldTrackImplicitObjectArg(MD))
      VisitPointerArg(MD, MCE->getImplicitObjectArgument(),
                      !MD->getReturnType()->isReferenceType());
    return;
  } else if (auto *OCE = dyn_cast<CXXOperatorCallExpr>(Call)) {
    FunctionDecl *Callee = OCE->getDirectCallee();
    if (Callee && Callee->isCXXInstanceMember() &&
        shouldTrackImplicitObjectArg(cast<CXXMethodDecl>(Callee)))
      VisitPointerArg(Callee, OCE->getArg(0),
                      !Callee->getReturnType()->isReferenceType());
    return;
  } else if (auto *CE = dyn_cast<CallExpr>(Call)) {
    FunctionDecl *Callee = CE->getDirectCallee();
    if (Callee && shouldTrackFirstArgument(Callee))
      VisitPointerArg(Callee, CE->getArg(0),
                      !Callee->getReturnType()->isReferenceType());
    return;
  }

  if (auto *CCE = dyn_cast<CXXConstructExpr>(Call)) {
    const auto *Ctor = CCE->getConstructor();
    const CXXRecordDecl *RD = Ctor->getParent();
    if (CCE->getNumArgs() > 0 && RD->hasAttr<PointerAttr>())
      VisitPointerArg(Ctor->getParamDecl(0), CCE->getArgs()[0], true);
  }
}

static bool implicitObjectParamIsLifetimeBound(const FunctionDecl *FD) {
  const TypeSourceInfo *TSI = FD->getTypeSourceInfo();
  if (!TSI)
    return false;
  // Don't declare this variable in the second operand of the for-statement;
  // GCC miscompiles that by ending its lifetime before evaluating the
  // third operand. See gcc.gnu.org/PR86769.
  AttributedTypeLoc ATL;
  for (TypeLoc TL = TSI->getTypeLoc();
       (ATL = TL.getAsAdjusted<AttributedTypeLoc>());
       TL = ATL.getModifiedLoc()) {
    if (ATL.getAttrAs<LifetimeBoundAttr>())
      return true;
  }

  // Assume that all assignment operators with a "normal" return type return
  // *this, that is, an lvalue reference that is the same type as the implicit
  // object parameter (or the LHS for a non-member operator$=).
  OverloadedOperatorKind OO = FD->getDeclName().getCXXOverloadedOperator();
  if (OO == OO_Equal || isCompoundAssignmentOperator(OO)) {
    QualType RetT = FD->getReturnType();
    if (RetT->isLValueReferenceType()) {
      ASTContext &Ctx = FD->getASTContext();
      QualType LHST;
      auto *MD = dyn_cast<CXXMethodDecl>(FD);
      if (MD && MD->isCXXInstanceMember())
        LHST = Ctx.getLValueReferenceType(MD->getThisObjectType());
      else
        LHST = MD->getParamDecl(0)->getType();
      if (Ctx.hasSameType(RetT, LHST))
        return true;
    }
  }

  return false;
}

static void visitLifetimeBoundArguments(IndirectLocalPath &Path, Expr *Call,
                                        LocalVisitor Visit) {
  const FunctionDecl *Callee;
  ArrayRef<Expr*> Args;

  if (auto *CE = dyn_cast<CallExpr>(Call)) {
    Callee = CE->getDirectCallee();
    Args = llvm::ArrayRef(CE->getArgs(), CE->getNumArgs());
  } else {
    auto *CCE = cast<CXXConstructExpr>(Call);
    Callee = CCE->getConstructor();
    Args = llvm::ArrayRef(CCE->getArgs(), CCE->getNumArgs());
  }
  if (!Callee)
    return;

  Expr *ObjectArg = nullptr;
  if (isa<CXXOperatorCallExpr>(Call) && Callee->isCXXInstanceMember()) {
    ObjectArg = Args[0];
    Args = Args.slice(1);
  } else if (auto *MCE = dyn_cast<CXXMemberCallExpr>(Call)) {
    ObjectArg = MCE->getImplicitObjectArgument();
  }

  auto VisitLifetimeBoundArg = [&](const Decl *D, Expr *Arg) {
    Path.push_back({IndirectLocalPathEntry::LifetimeBoundCall, Arg, D});
    if (Arg->isGLValue())
      visitLocalsRetainedByReferenceBinding(Path, Arg, RK_ReferenceBinding,
                                            Visit,
                                            /*EnableLifetimeWarnings=*/false);
    else
      visitLocalsRetainedByInitializer(Path, Arg, Visit, true,
                                       /*EnableLifetimeWarnings=*/false);
    Path.pop_back();
  };

  if (ObjectArg && implicitObjectParamIsLifetimeBound(Callee))
    VisitLifetimeBoundArg(Callee, ObjectArg);

  for (unsigned I = 0,
                N = std::min<unsigned>(Callee->getNumParams(), Args.size());
       I != N; ++I) {
    if (Callee->getParamDecl(I)->hasAttr<LifetimeBoundAttr>())
      VisitLifetimeBoundArg(Callee->getParamDecl(I), Args[I]);
  }
}

/// Visit the locals that would be reachable through a reference bound to the
/// glvalue expression \c Init.
static void visitLocalsRetainedByReferenceBinding(IndirectLocalPath &Path,
                                                  Expr *Init, ReferenceKind RK,
                                                  LocalVisitor Visit,
                                                  bool EnableLifetimeWarnings) {
  RevertToOldSizeRAII RAII(Path);

  // Walk past any constructs which we can lifetime-extend across.
  Expr *Old;
  do {
    Old = Init;

    if (auto *FE = dyn_cast<FullExpr>(Init))
      Init = FE->getSubExpr();

    if (InitListExpr *ILE = dyn_cast<InitListExpr>(Init)) {
      // If this is just redundant braces around an initializer, step over it.
      if (ILE->isTransparent())
        Init = ILE->getInit(0);
    }

    // Step over any subobject adjustments; we may have a materialized
    // temporary inside them.
    Init = const_cast<Expr *>(Init->skipRValueSubobjectAdjustments());

    // Per current approach for DR1376, look through casts to reference type
    // when performing lifetime extension.
    if (CastExpr *CE = dyn_cast<CastExpr>(Init))
      if (CE->getSubExpr()->isGLValue())
        Init = CE->getSubExpr();

    // Per the current approach for DR1299, look through array element access
    // on array glvalues when performing lifetime extension.
    if (auto *ASE = dyn_cast<ArraySubscriptExpr>(Init)) {
      Init = ASE->getBase();
      auto *ICE = dyn_cast<ImplicitCastExpr>(Init);
      if (ICE && ICE->getCastKind() == CK_ArrayToPointerDecay)
        Init = ICE->getSubExpr();
      else
        // We can't lifetime extend through this but we might still find some
        // retained temporaries.
        return visitLocalsRetainedByInitializer(Path, Init, Visit, true,
                                                EnableLifetimeWarnings);
    }

    // Step into CXXDefaultInitExprs so we can diagnose cases where a
    // constructor inherits one as an implicit mem-initializer.
    if (auto *DIE = dyn_cast<CXXDefaultInitExpr>(Init)) {
      Path.push_back(
          {IndirectLocalPathEntry::DefaultInit, DIE, DIE->getField()});
      Init = DIE->getExpr();
    }
  } while (Init != Old);

  if (auto *MTE = dyn_cast<MaterializeTemporaryExpr>(Init)) {
    if (Visit(Path, Local(MTE), RK))
      visitLocalsRetainedByInitializer(Path, MTE->getSubExpr(), Visit, true,
                                       EnableLifetimeWarnings);
  }

  if (isa<CallExpr>(Init)) {
    if (EnableLifetimeWarnings)
      handleGslAnnotatedTypes(Path, Init, Visit);
    return visitLifetimeBoundArguments(Path, Init, Visit);
  }

  switch (Init->getStmtClass()) {
  case Stmt::DeclRefExprClass: {
    // If we find the name of a local non-reference parameter, we could have a
    // lifetime problem.
    auto *DRE = cast<DeclRefExpr>(Init);
    auto *VD = dyn_cast<VarDecl>(DRE->getDecl());
    if (VD && VD->hasLocalStorage() &&
        !DRE->refersToEnclosingVariableOrCapture()) {
      if (!VD->getType()->isReferenceType()) {
        Visit(Path, Local(DRE), RK);
      } else if (isa<ParmVarDecl>(DRE->getDecl())) {
        // The lifetime of a reference parameter is unknown; assume it's OK
        // for now.
        break;
      } else if (VD->getInit() && !isVarOnPath(Path, VD)) {
        Path.push_back({IndirectLocalPathEntry::VarInit, DRE, VD});
        visitLocalsRetainedByReferenceBinding(Path, VD->getInit(),
                                              RK_ReferenceBinding, Visit,
                                              EnableLifetimeWarnings);
      }
    }
    break;
  }

  case Stmt::UnaryOperatorClass: {
    // The only unary operator that make sense to handle here
    // is Deref.  All others don't resolve to a "name."  This includes
    // handling all sorts of rvalues passed to a unary operator.
    const UnaryOperator *U = cast<UnaryOperator>(Init);
    if (U->getOpcode() == UO_Deref)
      visitLocalsRetainedByInitializer(Path, U->getSubExpr(), Visit, true,
                                       EnableLifetimeWarnings);
    break;
  }

  case Stmt::OMPArraySectionExprClass: {
    visitLocalsRetainedByInitializer(Path,
                                     cast<OMPArraySectionExpr>(Init)->getBase(),
                                     Visit, true, EnableLifetimeWarnings);
    break;
  }

  case Stmt::ConditionalOperatorClass:
  case Stmt::BinaryConditionalOperatorClass: {
    auto *C = cast<AbstractConditionalOperator>(Init);
    if (!C->getTrueExpr()->getType()->isVoidType())
      visitLocalsRetainedByReferenceBinding(Path, C->getTrueExpr(), RK, Visit,
                                            EnableLifetimeWarnings);
    if (!C->getFalseExpr()->getType()->isVoidType())
      visitLocalsRetainedByReferenceBinding(Path, C->getFalseExpr(), RK, Visit,
                                            EnableLifetimeWarnings);
    break;
  }

  // FIXME: Visit the left-hand side of an -> or ->*.

  default:
    break;
  }
}

/// Visit the locals that would be reachable through an object initialized by
/// the prvalue expression \c Init.
static void visitLocalsRetainedByInitializer(IndirectLocalPath &Path,
                                             Expr *Init, LocalVisitor Visit,
                                             bool RevisitSubinits,
                                             bool EnableLifetimeWarnings) {
  RevertToOldSizeRAII RAII(Path);

  Expr *Old;
  do {
    Old = Init;

    // Step into CXXDefaultInitExprs so we can diagnose cases where a
    // constructor inherits one as an implicit mem-initializer.
    if (auto *DIE = dyn_cast<CXXDefaultInitExpr>(Init)) {
      Path.push_back({IndirectLocalPathEntry::DefaultInit, DIE, DIE->getField()});
      Init = DIE->getExpr();
    }

    if (auto *FE = dyn_cast<FullExpr>(Init))
      Init = FE->getSubExpr();

    // Dig out the expression which constructs the extended temporary.
    Init = const_cast<Expr *>(Init->skipRValueSubobjectAdjustments());

    if (CXXBindTemporaryExpr *BTE = dyn_cast<CXXBindTemporaryExpr>(Init))
      Init = BTE->getSubExpr();

    Init = Init->IgnoreParens();

    // Step over value-preserving rvalue casts.
    if (auto *CE = dyn_cast<CastExpr>(Init)) {
      switch (CE->getCastKind()) {
      case CK_LValueToRValue:
        // If we can match the lvalue to a const object, we can look at its
        // initializer.
        Path.push_back({IndirectLocalPathEntry::LValToRVal, CE});
        return visitLocalsRetainedByReferenceBinding(
            Path, Init, RK_ReferenceBinding,
            [&](IndirectLocalPath &Path, Local L, ReferenceKind RK) -> bool {
          if (auto *DRE = dyn_cast<DeclRefExpr>(L)) {
            auto *VD = dyn_cast<VarDecl>(DRE->getDecl());
            if (VD && VD->getType().isConstQualified() && VD->getInit() &&
                !isVarOnPath(Path, VD)) {
              Path.push_back({IndirectLocalPathEntry::VarInit, DRE, VD});
              visitLocalsRetainedByInitializer(Path, VD->getInit(), Visit, true,
                                               EnableLifetimeWarnings);
            }
          } else if (auto *MTE = dyn_cast<MaterializeTemporaryExpr>(L)) {
            if (MTE->getType().isConstQualified())
              visitLocalsRetainedByInitializer(Path, MTE->getSubExpr(), Visit,
                                               true, EnableLifetimeWarnings);
          }
          return false;
        }, EnableLifetimeWarnings);

        // We assume that objects can be retained by pointers cast to integers,
        // but not if the integer is cast to floating-point type or to _Complex.
        // We assume that casts to 'bool' do not preserve enough information to
        // retain a local object.
      case CK_NoOp:
      case CK_BitCast:
      case CK_BaseToDerived:
      case CK_DerivedToBase:
      case CK_UncheckedDerivedToBase:
      case CK_Dynamic:
      case CK_ToUnion:
      case CK_UserDefinedConversion:
      case CK_ConstructorConversion:
      case CK_IntegralToPointer:
      case CK_PointerToIntegral:
      case CK_VectorSplat:
      case CK_IntegralCast:
      case CK_CPointerToObjCPointerCast:
      case CK_BlockPointerToObjCPointerCast:
      case CK_AnyPointerToBlockPointerCast:
      case CK_AddressSpaceConversion:
        break;

      case CK_ArrayToPointerDecay:
        // Model array-to-pointer decay as taking the address of the array
        // lvalue.
        Path.push_back({IndirectLocalPathEntry::AddressOf, CE});
        return visitLocalsRetainedByReferenceBinding(Path, CE->getSubExpr(),
                                                     RK_ReferenceBinding, Visit,
                                                     EnableLifetimeWarnings);

      default:
        return;
      }

      Init = CE->getSubExpr();
    }
  } while (Old != Init);

  // C++17 [dcl.init.list]p6:
  //   initializing an initializer_list object from the array extends the
  //   lifetime of the array exactly like binding a reference to a temporary.
  if (auto *ILE = dyn_cast<CXXStdInitializerListExpr>(Init))
    return visitLocalsRetainedByReferenceBinding(Path, ILE->getSubExpr(),
                                                 RK_StdInitializerList, Visit,
                                                 EnableLifetimeWarnings);

  if (InitListExpr *ILE = dyn_cast<InitListExpr>(Init)) {
    // We already visited the elements of this initializer list while
    // performing the initialization. Don't visit them again unless we've
    // changed the lifetime of the initialized entity.
    if (!RevisitSubinits)
      return;

    if (ILE->isTransparent())
      return visitLocalsRetainedByInitializer(Path, ILE->getInit(0), Visit,
                                              RevisitSubinits,
                                              EnableLifetimeWarnings);

    if (ILE->getType()->isArrayType()) {
      for (unsigned I = 0, N = ILE->getNumInits(); I != N; ++I)
        visitLocalsRetainedByInitializer(Path, ILE->getInit(I), Visit,
                                         RevisitSubinits,
                                         EnableLifetimeWarnings);
      return;
    }

    if (CXXRecordDecl *RD = ILE->getType()->getAsCXXRecordDecl()) {
      assert(RD->isAggregate() && "aggregate init on non-aggregate");

      // If we lifetime-extend a braced initializer which is initializing an
      // aggregate, and that aggregate contains reference members which are
      // bound to temporaries, those temporaries are also lifetime-extended.
      if (RD->isUnion() && ILE->getInitializedFieldInUnion() &&
          ILE->getInitializedFieldInUnion()->getType()->isReferenceType())
        visitLocalsRetainedByReferenceBinding(Path, ILE->getInit(0),
                                              RK_ReferenceBinding, Visit,
                                              EnableLifetimeWarnings);
      else {
        unsigned Index = 0;
        for (; Index < RD->getNumBases() && Index < ILE->getNumInits(); ++Index)
          visitLocalsRetainedByInitializer(Path, ILE->getInit(Index), Visit,
                                           RevisitSubinits,
                                           EnableLifetimeWarnings);
        for (const auto *I : RD->fields()) {
          if (Index >= ILE->getNumInits())
            break;
          if (I->isUnnamedBitfield())
            continue;
          Expr *SubInit = ILE->getInit(Index);
          if (I->getType()->isReferenceType())
            visitLocalsRetainedByReferenceBinding(Path, SubInit,
                                                  RK_ReferenceBinding, Visit,
                                                  EnableLifetimeWarnings);
          else
            // This might be either aggregate-initialization of a member or
            // initialization of a std::initializer_list object. Regardless,
            // we should recursively lifetime-extend that initializer.
            visitLocalsRetainedByInitializer(Path, SubInit, Visit,
                                             RevisitSubinits,
                                             EnableLifetimeWarnings);
          ++Index;
        }
      }
    }
    return;
  }

  // The lifetime of an init-capture is that of the closure object constructed
  // by a lambda-expression.
  if (auto *LE = dyn_cast<LambdaExpr>(Init)) {
    LambdaExpr::capture_iterator CapI = LE->capture_begin();
    for (Expr *E : LE->capture_inits()) {
      assert(CapI != LE->capture_end());
      const LambdaCapture &Cap = *CapI++;
      if (!E)
        continue;
      if (Cap.capturesVariable())
        Path.push_back({IndirectLocalPathEntry::LambdaCaptureInit, E, &Cap});
      if (E->isGLValue())
        visitLocalsRetainedByReferenceBinding(Path, E, RK_ReferenceBinding,
                                              Visit, EnableLifetimeWarnings);
      else
        visitLocalsRetainedByInitializer(Path, E, Visit, true,
                                         EnableLifetimeWarnings);
      if (Cap.capturesVariable())
        Path.pop_back();
    }
  }

  // Assume that a copy or move from a temporary references the same objects
  // that the temporary does.
  if (auto *CCE = dyn_cast<CXXConstructExpr>(Init)) {
    if (CCE->getConstructor()->isCopyOrMoveConstructor()) {
      if (auto *MTE = dyn_cast<MaterializeTemporaryExpr>(CCE->getArg(0))) {
        Expr *Arg = MTE->getSubExpr();
        Path.push_back({IndirectLocalPathEntry::TemporaryCopy, Arg,
                        CCE->getConstructor()});
        visitLocalsRetainedByInitializer(Path, Arg, Visit, true,
                                         /*EnableLifetimeWarnings*/false);
        Path.pop_back();
      }
    }
  }

  if (isa<CallExpr>(Init) || isa<CXXConstructExpr>(Init)) {
    if (EnableLifetimeWarnings)
      handleGslAnnotatedTypes(Path, Init, Visit);
    return visitLifetimeBoundArguments(Path, Init, Visit);
  }

  switch (Init->getStmtClass()) {
  case Stmt::UnaryOperatorClass: {
    auto *UO = cast<UnaryOperator>(Init);
    // If the initializer is the address of a local, we could have a lifetime
    // problem.
    if (UO->getOpcode() == UO_AddrOf) {
      // If this is &rvalue, then it's ill-formed and we have already diagnosed
      // it. Don't produce a redundant warning about the lifetime of the
      // temporary.
      if (isa<MaterializeTemporaryExpr>(UO->getSubExpr()))
        return;

      Path.push_back({IndirectLocalPathEntry::AddressOf, UO});
      visitLocalsRetainedByReferenceBinding(Path, UO->getSubExpr(),
                                            RK_ReferenceBinding, Visit,
                                            EnableLifetimeWarnings);
    }
    break;
  }

  case Stmt::BinaryOperatorClass: {
    // Handle pointer arithmetic.
    auto *BO = cast<BinaryOperator>(Init);
    BinaryOperatorKind BOK = BO->getOpcode();
    if (!BO->getType()->isPointerType() || (BOK != BO_Add && BOK != BO_Sub))
      break;

    if (BO->getLHS()->getType()->isPointerType())
      visitLocalsRetainedByInitializer(Path, BO->getLHS(), Visit, true,
                                       EnableLifetimeWarnings);
    else if (BO->getRHS()->getType()->isPointerType())
      visitLocalsRetainedByInitializer(Path, BO->getRHS(), Visit, true,
                                       EnableLifetimeWarnings);
    break;
  }

  case Stmt::ConditionalOperatorClass:
  case Stmt::BinaryConditionalOperatorClass: {
    auto *C = cast<AbstractConditionalOperator>(Init);
    // In C++, we can have a throw-expression operand, which has 'void' type
    // and isn't interesting from a lifetime perspective.
    if (!C->getTrueExpr()->getType()->isVoidType())
      visitLocalsRetainedByInitializer(Path, C->getTrueExpr(), Visit, true,
                                       EnableLifetimeWarnings);
    if (!C->getFalseExpr()->getType()->isVoidType())
      visitLocalsRetainedByInitializer(Path, C->getFalseExpr(), Visit, true,
                                       EnableLifetimeWarnings);
    break;
  }

  case Stmt::BlockExprClass:
    if (cast<BlockExpr>(Init)->getBlockDecl()->hasCaptures()) {
      // This is a local block, whose lifetime is that of the function.
      Visit(Path, Local(cast<BlockExpr>(Init)), RK_ReferenceBinding);
    }
    break;

  case Stmt::AddrLabelExprClass:
    // We want to warn if the address of a label would escape the function.
    Visit(Path, Local(cast<AddrLabelExpr>(Init)), RK_ReferenceBinding);
    break;

  default:
    break;
  }
}

/// Whether a path to an object supports lifetime extension.
enum PathLifetimeKind {
  /// Lifetime-extend along this path.
  Extend,
  /// We should lifetime-extend, but we don't because (due to technical
  /// limitations) we can't. This happens for default member initializers,
  /// which we don't clone for every use, so we don't have a unique
  /// MaterializeTemporaryExpr to update.
  ShouldExtend,
  /// Do not lifetime extend along this path.
  NoExtend
};

/// Determine whether this is an indirect path to a temporary that we are
/// supposed to lifetime-extend along.
static PathLifetimeKind
shouldLifetimeExtendThroughPath(const IndirectLocalPath &Path) {
  PathLifetimeKind Kind = PathLifetimeKind::Extend;
  for (auto Elem : Path) {
    if (Elem.Kind == IndirectLocalPathEntry::DefaultInit)
      Kind = PathLifetimeKind::ShouldExtend;
    else if (Elem.Kind != IndirectLocalPathEntry::LambdaCaptureInit)
      return PathLifetimeKind::NoExtend;
  }
  return Kind;
}

/// Find the range for the first interesting entry in the path at or after I.
static SourceRange nextPathEntryRange(const IndirectLocalPath &Path, unsigned I,
                                      Expr *E) {
  for (unsigned N = Path.size(); I != N; ++I) {
    switch (Path[I].Kind) {
    case IndirectLocalPathEntry::AddressOf:
    case IndirectLocalPathEntry::LValToRVal:
    case IndirectLocalPathEntry::LifetimeBoundCall:
    case IndirectLocalPathEntry::TemporaryCopy:
    case IndirectLocalPathEntry::GslReferenceInit:
    case IndirectLocalPathEntry::GslPointerInit:
      // These exist primarily to mark the path as not permitting or
      // supporting lifetime extension.
      break;

    case IndirectLocalPathEntry::VarInit:
      if (cast<VarDecl>(Path[I].D)->isImplicit())
        return SourceRange();
      [[fallthrough]];
    case IndirectLocalPathEntry::DefaultInit:
      return Path[I].E->getSourceRange();

    case IndirectLocalPathEntry::LambdaCaptureInit:
      if (!Path[I].Capture->capturesVariable())
        continue;
      return Path[I].E->getSourceRange();
    }
  }
  return E->getSourceRange();
}

static bool pathOnlyInitializesGslPointer(IndirectLocalPath &Path) {
  for (const auto &It : llvm::reverse(Path)) {
    if (It.Kind == IndirectLocalPathEntry::VarInit)
      continue;
    if (It.Kind == IndirectLocalPathEntry::AddressOf)
      continue;
    if (It.Kind == IndirectLocalPathEntry::LifetimeBoundCall)
      continue;
    return It.Kind == IndirectLocalPathEntry::GslPointerInit ||
           It.Kind == IndirectLocalPathEntry::GslReferenceInit;
  }
  return false;
}

void Sema::checkInitializerLifetime(const InitializedEntity &Entity,
                                    Expr *Init) {
  LifetimeResult LR = getEntityLifetime(&Entity);
  LifetimeKind LK = LR.getInt();
  const InitializedEntity *ExtendingEntity = LR.getPointer();

  // If this entity doesn't have an interesting lifetime, don't bother looking
  // for temporaries within its initializer.
  if (LK == LK_FullExpression)
    return;

  auto TemporaryVisitor = [&](IndirectLocalPath &Path, Local L,
                              ReferenceKind RK) -> bool {
    SourceRange DiagRange = nextPathEntryRange(Path, 0, L);
    SourceLocation DiagLoc = DiagRange.getBegin();

    auto *MTE = dyn_cast<MaterializeTemporaryExpr>(L);

    bool IsGslPtrInitWithGslTempOwner = false;
    bool IsLocalGslOwner = false;
    if (pathOnlyInitializesGslPointer(Path)) {
      if (isa<DeclRefExpr>(L)) {
        // We do not want to follow the references when returning a pointer originating
        // from a local owner to avoid the following false positive:
        //   int &p = *localUniquePtr;
        //   someContainer.add(std::move(localUniquePtr));
        //   return p;
        IsLocalGslOwner = isRecordWithAttr<OwnerAttr>(L->getType());
        if (pathContainsInit(Path) || !IsLocalGslOwner)
          return false;
      } else {
        IsGslPtrInitWithGslTempOwner = MTE && !MTE->getExtendingDecl() &&
                            isRecordWithAttr<OwnerAttr>(MTE->getType());
        // Skipping a chain of initializing gsl::Pointer annotated objects.
        // We are looking only for the final source to find out if it was
        // a local or temporary owner or the address of a local variable/param.
        if (!IsGslPtrInitWithGslTempOwner)
          return true;
      }
    }

    switch (LK) {
    case LK_FullExpression:
      llvm_unreachable("already handled this");

    case LK_Extended: {
      if (!MTE) {
        // The initialized entity has lifetime beyond the full-expression,
        // and the local entity does too, so don't warn.
        //
        // FIXME: We should consider warning if a static / thread storage
        // duration variable retains an automatic storage duration local.
        return false;
      }

      if (IsGslPtrInitWithGslTempOwner && DiagLoc.isValid()) {
        Diag(DiagLoc, diag::warn_dangling_lifetime_pointer) << DiagRange;
        return false;
      }

      switch (shouldLifetimeExtendThroughPath(Path)) {
      case PathLifetimeKind::Extend:
        // Update the storage duration of the materialized temporary.
        // FIXME: Rebuild the expression instead of mutating it.
        MTE->setExtendingDecl(ExtendingEntity->getDecl(),
                              ExtendingEntity->allocateManglingNumber());
        // Also visit the temporaries lifetime-extended by this initializer.
        return true;

      case PathLifetimeKind::ShouldExtend:
        // We're supposed to lifetime-extend the temporary along this path (per
        // the resolution of DR1815), but we don't support that yet.
        //
        // FIXME: Properly handle this situation. Perhaps the easiest approach
        // would be to clone the initializer expression on each use that would
        // lifetime extend its temporaries.
        Diag(DiagLoc, diag::warn_unsupported_lifetime_extension)
            << RK << DiagRange;
        break;

      case PathLifetimeKind::NoExtend:
        // If the path goes through the initialization of a variable or field,
        // it can't possibly reach a temporary created in this full-expression.
        // We will have already diagnosed any problems with the initializer.
        if (pathContainsInit(Path))
          return false;

        Diag(DiagLoc, diag::warn_dangling_variable)
            << RK << !Entity.getParent()
            << ExtendingEntity->getDecl()->isImplicit()
            << ExtendingEntity->getDecl() << Init->isGLValue() << DiagRange;
        break;
      }
      break;
    }

    case LK_MemInitializer: {
      if (isa<MaterializeTemporaryExpr>(L)) {
        // Under C++ DR1696, if a mem-initializer (or a default member
        // initializer used by the absence of one) would lifetime-extend a
        // temporary, the program is ill-formed.
        if (auto *ExtendingDecl =
                ExtendingEntity ? ExtendingEntity->getDecl() : nullptr) {
          if (IsGslPtrInitWithGslTempOwner) {
            Diag(DiagLoc, diag::warn_dangling_lifetime_pointer_member)
                << ExtendingDecl << DiagRange;
            Diag(ExtendingDecl->getLocation(),
                 diag::note_ref_or_ptr_member_declared_here)
                << true;
            return false;
          }
          bool IsSubobjectMember = ExtendingEntity != &Entity;
          Diag(DiagLoc, shouldLifetimeExtendThroughPath(Path) !=
                                PathLifetimeKind::NoExtend
                            ? diag::err_dangling_member
                            : diag::warn_dangling_member)
              << ExtendingDecl << IsSubobjectMember << RK << DiagRange;
          // Don't bother adding a note pointing to the field if we're inside
          // its default member initializer; our primary diagnostic points to
          // the same place in that case.
          if (Path.empty() ||
              Path.back().Kind != IndirectLocalPathEntry::DefaultInit) {
            Diag(ExtendingDecl->getLocation(),
                 diag::note_lifetime_extending_member_declared_here)
                << RK << IsSubobjectMember;
          }
        } else {
          // We have a mem-initializer but no particular field within it; this
          // is either a base class or a delegating initializer directly
          // initializing the base-class from something that doesn't live long
          // enough.
          //
          // FIXME: Warn on this.
          return false;
        }
      } else {
        // Paths via a default initializer can only occur during error recovery
        // (there's no other way that a default initializer can refer to a
        // local). Don't produce a bogus warning on those cases.
        if (pathContainsInit(Path))
          return false;

        // Suppress false positives for code like the one below:
        //   Ctor(unique_ptr<T> up) : member(*up), member2(move(up)) {}
        if (IsLocalGslOwner && pathOnlyInitializesGslPointer(Path))
          return false;

        auto *DRE = dyn_cast<DeclRefExpr>(L);
        auto *VD = DRE ? dyn_cast<VarDecl>(DRE->getDecl()) : nullptr;
        if (!VD) {
          // A member was initialized to a local block.
          // FIXME: Warn on this.
          return false;
        }

        if (auto *Member =
                ExtendingEntity ? ExtendingEntity->getDecl() : nullptr) {
          bool IsPointer = !Member->getType()->isReferenceType();
          Diag(DiagLoc, IsPointer ? diag::warn_init_ptr_member_to_parameter_addr
                                  : diag::warn_bind_ref_member_to_parameter)
              << Member << VD << isa<ParmVarDecl>(VD) << DiagRange;
          Diag(Member->getLocation(),
               diag::note_ref_or_ptr_member_declared_here)
              << (unsigned)IsPointer;
        }
      }
      break;
    }

    case LK_New:
      if (isa<MaterializeTemporaryExpr>(L)) {
        if (IsGslPtrInitWithGslTempOwner)
          Diag(DiagLoc, diag::warn_dangling_lifetime_pointer) << DiagRange;
        else
          Diag(DiagLoc, RK == RK_ReferenceBinding
                            ? diag::warn_new_dangling_reference
                            : diag::warn_new_dangling_initializer_list)
              << !Entity.getParent() << DiagRange;
      } else {
        // We can't determine if the allocation outlives the local declaration.
        return false;
      }
      break;

    case LK_Return:
    case LK_StmtExprResult:
      if (auto *DRE = dyn_cast<DeclRefExpr>(L)) {
        // We can't determine if the local variable outlives the statement
        // expression.
        if (LK == LK_StmtExprResult)
          return false;
        Diag(DiagLoc, diag::warn_ret_stack_addr_ref)
            << Entity.getType()->isReferenceType() << DRE->getDecl()
            << isa<ParmVarDecl>(DRE->getDecl()) << DiagRange;
      } else if (isa<BlockExpr>(L)) {
        Diag(DiagLoc, diag::err_ret_local_block) << DiagRange;
      } else if (isa<AddrLabelExpr>(L)) {
        // Don't warn when returning a label from a statement expression.
        // Leaving the scope doesn't end its lifetime.
        if (LK == LK_StmtExprResult)
          return false;
        Diag(DiagLoc, diag::warn_ret_addr_label) << DiagRange;
      } else {
        Diag(DiagLoc, diag::warn_ret_local_temp_addr_ref)
         << Entity.getType()->isReferenceType() << DiagRange;
      }
      break;
    }

    for (unsigned I = 0; I != Path.size(); ++I) {
      auto Elem = Path[I];

      switch (Elem.Kind) {
      case IndirectLocalPathEntry::AddressOf:
      case IndirectLocalPathEntry::LValToRVal:
        // These exist primarily to mark the path as not permitting or
        // supporting lifetime extension.
        break;

      case IndirectLocalPathEntry::LifetimeBoundCall:
      case IndirectLocalPathEntry::TemporaryCopy:
      case IndirectLocalPathEntry::GslPointerInit:
      case IndirectLocalPathEntry::GslReferenceInit:
        // FIXME: Consider adding a note for these.
        break;

      case IndirectLocalPathEntry::DefaultInit: {
        auto *FD = cast<FieldDecl>(Elem.D);
        Diag(FD->getLocation(), diag::note_init_with_default_member_initializer)
            << FD << nextPathEntryRange(Path, I + 1, L);
        break;
      }

      case IndirectLocalPathEntry::VarInit: {
        const VarDecl *VD = cast<VarDecl>(Elem.D);
        Diag(VD->getLocation(), diag::note_local_var_initializer)
            << VD->getType()->isReferenceType()
            << VD->isImplicit() << VD->getDeclName()
            << nextPathEntryRange(Path, I + 1, L);
        break;
      }

      case IndirectLocalPathEntry::LambdaCaptureInit:
        if (!Elem.Capture->capturesVariable())
          break;
        // FIXME: We can't easily tell apart an init-capture from a nested
        // capture of an init-capture.
        const ValueDecl *VD = Elem.Capture->getCapturedVar();
        Diag(Elem.Capture->getLocation(), diag::note_lambda_capture_initializer)
            << VD << VD->isInitCapture() << Elem.Capture->isExplicit()
            << (Elem.Capture->getCaptureKind() == LCK_ByRef) << VD
            << nextPathEntryRange(Path, I + 1, L);
        break;
      }
    }

    // We didn't lifetime-extend, so don't go any further; we don't need more
    // warnings or errors on inner temporaries within this one's initializer.
    return false;
  };

  bool EnableLifetimeWarnings = !getDiagnostics().isIgnored(
      diag::warn_dangling_lifetime_pointer, SourceLocation());
  llvm::SmallVector<IndirectLocalPathEntry, 8> Path;
  if (Init->isGLValue())
    visitLocalsRetainedByReferenceBinding(Path, Init, RK_ReferenceBinding,
                                          TemporaryVisitor,
                                          EnableLifetimeWarnings);
  else
    visitLocalsRetainedByInitializer(Path, Init, TemporaryVisitor, false,
                                     EnableLifetimeWarnings);
}

static void DiagnoseNarrowingInInitList(Sema &S,
                                        const ImplicitConversionSequence &ICS,
                                        QualType PreNarrowingType,
                                        QualType EntityType,
                                        const Expr *PostInit);

/// Provide warnings when std::move is used on construction.
static void CheckMoveOnConstruction(Sema &S, const Expr *InitExpr,
                                    bool IsReturnStmt) {
  if (!InitExpr)
    return;

  if (S.inTemplateInstantiation())
    return;

  QualType DestType = InitExpr->getType();
  if (!DestType->isRecordType())
    return;

  unsigned DiagID = 0;
  if (IsReturnStmt) {
    const CXXConstructExpr *CCE =
        dyn_cast<CXXConstructExpr>(InitExpr->IgnoreParens());
    if (!CCE || CCE->getNumArgs() != 1)
      return;

    if (!CCE->getConstructor()->isCopyOrMoveConstructor())
      return;

    InitExpr = CCE->getArg(0)->IgnoreImpCasts();
  }

  // Find the std::move call and get the argument.
  const CallExpr *CE = dyn_cast<CallExpr>(InitExpr->IgnoreParens());
  if (!CE || !CE->isCallToStdMove())
    return;

  const Expr *Arg = CE->getArg(0)->IgnoreImplicit();

  if (IsReturnStmt) {
    const DeclRefExpr *DRE = dyn_cast<DeclRefExpr>(Arg->IgnoreParenImpCasts());
    if (!DRE || DRE->refersToEnclosingVariableOrCapture())
      return;

    const VarDecl *VD = dyn_cast<VarDecl>(DRE->getDecl());
    if (!VD || !VD->hasLocalStorage())
      return;

    // __block variables are not moved implicitly.
    if (VD->hasAttr<BlocksAttr>())
      return;

    QualType SourceType = VD->getType();
    if (!SourceType->isRecordType())
      return;

    if (!S.Context.hasSameUnqualifiedType(DestType, SourceType)) {
      return;
    }

    // If we're returning a function parameter, copy elision
    // is not possible.
    if (isa<ParmVarDecl>(VD))
      DiagID = diag::warn_redundant_move_on_return;
    else
      DiagID = diag::warn_pessimizing_move_on_return;
  } else {
    DiagID = diag::warn_pessimizing_move_on_initialization;
    const Expr *ArgStripped = Arg->IgnoreImplicit()->IgnoreParens();
    if (!ArgStripped->isPRValue() || !ArgStripped->getType()->isRecordType())
      return;
  }

  S.Diag(CE->getBeginLoc(), DiagID);

  // Get all the locations for a fix-it.  Don't emit the fix-it if any location
  // is within a macro.
  SourceLocation CallBegin = CE->getCallee()->getBeginLoc();
  if (CallBegin.isMacroID())
    return;
  SourceLocation RParen = CE->getRParenLoc();
  if (RParen.isMacroID())
    return;
  SourceLocation LParen;
  SourceLocation ArgLoc = Arg->getBeginLoc();

  // Special testing for the argument location.  Since the fix-it needs the
  // location right before the argument, the argument location can be in a
  // macro only if it is at the beginning of the macro.
  while (ArgLoc.isMacroID() &&
         S.getSourceManager().isAtStartOfImmediateMacroExpansion(ArgLoc)) {
    ArgLoc = S.getSourceManager().getImmediateExpansionRange(ArgLoc).getBegin();
  }

  if (LParen.isMacroID())
    return;

  LParen = ArgLoc.getLocWithOffset(-1);

  S.Diag(CE->getBeginLoc(), diag::note_remove_move)
      << FixItHint::CreateRemoval(SourceRange(CallBegin, LParen))
      << FixItHint::CreateRemoval(SourceRange(RParen, RParen));
}

static void CheckForNullPointerDereference(Sema &S, const Expr *E) {
  // Check to see if we are dereferencing a null pointer.  If so, this is
  // undefined behavior, so warn about it.  This only handles the pattern
  // "*null", which is a very syntactic check.
  if (const UnaryOperator *UO = dyn_cast<UnaryOperator>(E->IgnoreParenCasts()))
    if (UO->getOpcode() == UO_Deref &&
        UO->getSubExpr()->IgnoreParenCasts()->
        isNullPointerConstant(S.Context, Expr::NPC_ValueDependentIsNotNull)) {
    S.DiagRuntimeBehavior(UO->getOperatorLoc(), UO,
                          S.PDiag(diag::warn_binding_null_to_reference)
                            << UO->getSubExpr()->getSourceRange());
  }
}

MaterializeTemporaryExpr *
Sema::CreateMaterializeTemporaryExpr(QualType T, Expr *Temporary,
                                     bool BoundToLvalueReference) {
  auto MTE = new (Context)
      MaterializeTemporaryExpr(T, Temporary, BoundToLvalueReference);

  // Order an ExprWithCleanups for lifetime marks.
  //
  // TODO: It'll be good to have a single place to check the access of the
  // destructor and generate ExprWithCleanups for various uses. Currently these
  // are done in both CreateMaterializeTemporaryExpr and MaybeBindToTemporary,
  // but there may be a chance to merge them.
  Cleanup.setExprNeedsCleanups(false);
  return MTE;
}

ExprResult Sema::TemporaryMaterializationConversion(Expr *E) {
  // In C++98, we don't want to implicitly create an xvalue.
  // FIXME: This means that AST consumers need to deal with "prvalues" that
  // denote materialized temporaries. Maybe we should add another ValueKind
  // for "xvalue pretending to be a prvalue" for C++98 support.
  if (!E->isPRValue() || !getLangOpts().CPlusPlus11)
    return E;

  // C++1z [conv.rval]/1: T shall be a complete type.
  // FIXME: Does this ever matter (can we form a prvalue of incomplete type)?
  // If so, we should check for a non-abstract class type here too.
  QualType T = E->getType();
  if (RequireCompleteType(E->getExprLoc(), T, diag::err_incomplete_type))
    return ExprError();

  return CreateMaterializeTemporaryExpr(E->getType(), E, false);
}

ExprResult Sema::PerformQualificationConversion(Expr *E, QualType Ty,
                                                ExprValueKind VK,
                                                CheckedConversionKind CCK) {

  CastKind CK = CK_NoOp;

  if (VK == VK_PRValue) {
    auto PointeeTy = Ty->getPointeeType();
    auto ExprPointeeTy = E->getType()->getPointeeType();
    if (!PointeeTy.isNull() &&
        PointeeTy.getAddressSpace() != ExprPointeeTy.getAddressSpace())
      CK = CK_AddressSpaceConversion;
  } else if (Ty.getAddressSpace() != E->getType().getAddressSpace()) {
    CK = CK_AddressSpaceConversion;
  }

  return ImpCastExprToType(E, Ty, CK, VK, /*BasePath=*/nullptr, CCK);
}

ExprResult InitializationSequence::Perform(Sema &S,
                                           const InitializedEntity &Entity,
                                           const InitializationKind &Kind,
                                           MultiExprArg Args,
                                           QualType *ResultType) {
  if (Failed()) {
    Diagnose(S, Entity, Kind, Args);
    return ExprError();
  }
  if (!ZeroInitializationFixit.empty()) {
    const Decl *D = Entity.getDecl();
    const auto *VD = dyn_cast_or_null<VarDecl>(D);
    QualType DestType = Entity.getType();

    // The initialization would have succeeded with this fixit. Since the fixit
    // is on the error, we need to build a valid AST in this case, so this isn't
    // handled in the Failed() branch above.
    if (!DestType->isRecordType() && VD && VD->isConstexpr()) {
      // Use a more useful diagnostic for constexpr variables.
      S.Diag(Kind.getLocation(), diag::err_constexpr_var_requires_const_init)
          << VD
          << FixItHint::CreateInsertion(ZeroInitializationFixitLoc,
                                        ZeroInitializationFixit);
    } else {
      unsigned DiagID = diag::err_default_init_const;
      if (S.getLangOpts().MSVCCompat && D && D->hasAttr<SelectAnyAttr>())
        DiagID = diag::ext_default_init_const;

      S.Diag(Kind.getLocation(), DiagID)
          << DestType << (bool)DestType->getAs<RecordType>()
          << FixItHint::CreateInsertion(ZeroInitializationFixitLoc,
                                        ZeroInitializationFixit);
    }
  }

  if (getKind() == DependentSequence) {
    // If the declaration is a non-dependent, incomplete array type
    // that has an initializer, then its type will be completed once
    // the initializer is instantiated.
    if (ResultType && !Entity.getType()->isDependentType() &&
        Args.size() == 1) {
      QualType DeclType = Entity.getType();
      if (const IncompleteArrayType *ArrayT
                           = S.Context.getAsIncompleteArrayType(DeclType)) {
        // FIXME: We don't currently have the ability to accurately
        // compute the length of an initializer list without
        // performing full type-checking of the initializer list
        // (since we have to determine where braces are implicitly
        // introduced and such).  So, we fall back to making the array
        // type a dependently-sized array type with no specified
        // bound.
        if (isa<InitListExpr>((Expr *)Args[0])) {
          SourceRange Brackets;

          // Scavange the location of the brackets from the entity, if we can.
          if (auto *DD = dyn_cast_or_null<DeclaratorDecl>(Entity.getDecl())) {
            if (TypeSourceInfo *TInfo = DD->getTypeSourceInfo()) {
              TypeLoc TL = TInfo->getTypeLoc();
              if (IncompleteArrayTypeLoc ArrayLoc =
                      TL.getAs<IncompleteArrayTypeLoc>())
                Brackets = ArrayLoc.getBracketsRange();
            }
          }

          *ResultType
            = S.Context.getDependentSizedArrayType(ArrayT->getElementType(),
                                                   /*NumElts=*/nullptr,
                                                   ArrayT->getSizeModifier(),
                                       ArrayT->getIndexTypeCVRQualifiers(),
                                                   Brackets);
        }

      }
    }
    if (Kind.getKind() == InitializationKind::IK_Direct &&
        !Kind.isExplicitCast()) {
      // Rebuild the ParenListExpr.
      SourceRange ParenRange = Kind.getParenOrBraceRange();
      return S.ActOnParenListExpr(ParenRange.getBegin(), ParenRange.getEnd(),
                                  Args);
    }
    assert(Kind.getKind() == InitializationKind::IK_Copy ||
           Kind.isExplicitCast() ||
           Kind.getKind() == InitializationKind::IK_DirectList);
    return ExprResult(Args[0]);
  }

  // No steps means no initialization.
  if (Steps.empty())
    return ExprResult((Expr *)nullptr);

  if (S.getLangOpts().CPlusPlus11 && Entity.getType()->isReferenceType() &&
      Args.size() == 1 && isa<InitListExpr>(Args[0]) &&
      !Entity.isParamOrTemplateParamKind()) {
    // Produce a C++98 compatibility warning if we are initializing a reference
    // from an initializer list. For parameters, we produce a better warning
    // elsewhere.
    Expr *Init = Args[0];
    S.Diag(Init->getBeginLoc(), diag::warn_cxx98_compat_reference_list_init)
        << Init->getSourceRange();
  }

  if (S.getLangOpts().MicrosoftExt && Args.size() == 1 &&
      isa<PredefinedExpr>(Args[0]) && Entity.getType()->isArrayType()) {
    // Produce a Microsoft compatibility warning when initializing from a
    // predefined expression since MSVC treats predefined expressions as string
    // literals.
    Expr *Init = Args[0];
    S.Diag(Init->getBeginLoc(), diag::ext_init_from_predefined) << Init;
  }

  // OpenCL v2.0 s6.13.11.1. atomic variables can be initialized in global scope
  QualType ETy = Entity.getType();
  bool HasGlobalAS = ETy.hasAddressSpace() &&
                     ETy.getAddressSpace() == LangAS::opencl_global;

  if (S.getLangOpts().OpenCLVersion >= 200 &&
      ETy->isAtomicType() && !HasGlobalAS &&
      Entity.getKind() == InitializedEntity::EK_Variable && Args.size() > 0) {
    S.Diag(Args[0]->getBeginLoc(), diag::err_opencl_atomic_init)
        << 1
        << SourceRange(Entity.getDecl()->getBeginLoc(), Args[0]->getEndLoc());
    return ExprError();
  }

  QualType DestType = Entity.getType().getNonReferenceType();
  // FIXME: Ugly hack around the fact that Entity.getType() is not
  // the same as Entity.getDecl()->getType() in cases involving type merging,
  //  and we want latter when it makes sense.
  if (ResultType)
    *ResultType = Entity.getDecl() ? Entity.getDecl()->getType() :
                                     Entity.getType();

  ExprResult CurInit((Expr *)nullptr);
  SmallVector<Expr*, 4> ArrayLoopCommonExprs;

  // HLSL allows vector initialization to function like list initialization, but
  // use the syntax of a C++-like constructor.
  bool IsHLSLVectorInit = S.getLangOpts().HLSL && DestType->isExtVectorType() &&
                          isa<InitListExpr>(Args[0]);
  (void)IsHLSLVectorInit;

  // For initialization steps that start with a single initializer,
  // grab the only argument out the Args and place it into the "current"
  // initializer.
  switch (Steps.front().Kind) {
  case SK_ResolveAddressOfOverloadedFunction:
  case SK_CastDerivedToBasePRValue:
  case SK_CastDerivedToBaseXValue:
  case SK_CastDerivedToBaseLValue:
  case SK_BindReference:
  case SK_BindReferenceToTemporary:
  case SK_FinalCopy:
  case SK_ExtraneousCopyToTemporary:
  case SK_UserConversion:
  case SK_QualificationConversionLValue:
  case SK_QualificationConversionXValue:
  case SK_QualificationConversionPRValue:
  case SK_FunctionReferenceConversion:
  case SK_AtomicConversion:
  case SK_ConversionSequence:
  case SK_ConversionSequenceNoNarrowing:
  case SK_ListInitialization:
  case SK_UnwrapInitList:
  case SK_RewrapInitList:
  case SK_CAssignment:
  case SK_StringInit:
  case SK_ObjCObjectConversion:
  case SK_ArrayLoopIndex:
  case SK_ArrayLoopInit:
  case SK_ArrayInit:
  case SK_GNUArrayInit:
  case SK_ParenthesizedArrayInit:
  case SK_PassByIndirectCopyRestore:
  case SK_PassByIndirectRestore:
  case SK_ProduceObjCObject:
  case SK_StdInitializerList:
  case SK_OCLSamplerInit:
  case SK_OCLZeroOpaqueType: {
    assert(Args.size() == 1 || IsHLSLVectorInit);
    CurInit = Args[0];
    if (!CurInit.get()) return ExprError();
    break;
  }

  case SK_ConstructorInitialization:
  case SK_ConstructorInitializationFromList:
  case SK_StdInitializerListConstructorCall:
  case SK_ZeroInitialization:
  case SK_ParenthesizedListInit:
    break;
  }

  // Promote from an unevaluated context to an unevaluated list context in
  // C++11 list-initialization; we need to instantiate entities usable in
  // constant expressions here in order to perform narrowing checks =(
  EnterExpressionEvaluationContext Evaluated(
      S, EnterExpressionEvaluationContext::InitList,
      CurInit.get() && isa<InitListExpr>(CurInit.get()));

  // C++ [class.abstract]p2:
  //   no objects of an abstract class can be created except as subobjects
  //   of a class derived from it
  auto checkAbstractType = [&](QualType T) -> bool {
    if (Entity.getKind() == InitializedEntity::EK_Base ||
        Entity.getKind() == InitializedEntity::EK_Delegating)
      return false;
    return S.RequireNonAbstractType(Kind.getLocation(), T,
                                    diag::err_allocation_of_abstract_type);
  };

  // Walk through the computed steps for the initialization sequence,
  // performing the specified conversions along the way.
  bool ConstructorInitRequiresZeroInit = false;
  for (step_iterator Step = step_begin(), StepEnd = step_end();
       Step != StepEnd; ++Step) {
    if (CurInit.isInvalid())
      return ExprError();

    QualType SourceType = CurInit.get() ? CurInit.get()->getType() : QualType();

    switch (Step->Kind) {
    case SK_ResolveAddressOfOverloadedFunction:
      // Overload resolution determined which function invoke; update the
      // initializer to reflect that choice.
      S.CheckAddressOfMemberAccess(CurInit.get(), Step->Function.FoundDecl);
      if (S.DiagnoseUseOfDecl(Step->Function.FoundDecl, Kind.getLocation()))
        return ExprError();
      CurInit = S.FixOverloadedFunctionReference(CurInit,
                                                 Step->Function.FoundDecl,
                                                 Step->Function.Function);
      // We might get back another placeholder expression if we resolved to a
      // builtin.
      if (!CurInit.isInvalid())
        CurInit = S.CheckPlaceholderExpr(CurInit.get());
      break;

    case SK_CastDerivedToBasePRValue:
    case SK_CastDerivedToBaseXValue:
    case SK_CastDerivedToBaseLValue: {
      // We have a derived-to-base cast that produces either an rvalue or an
      // lvalue. Perform that cast.

      CXXCastPath BasePath;

      // Casts to inaccessible base classes are allowed with C-style casts.
      bool IgnoreBaseAccess = Kind.isCStyleOrFunctionalCast();
      if (S.CheckDerivedToBaseConversion(
              SourceType, Step->Type, CurInit.get()->getBeginLoc(),
              CurInit.get()->getSourceRange(), &BasePath, IgnoreBaseAccess))
        return ExprError();

      ExprValueKind VK =
          Step->Kind == SK_CastDerivedToBaseLValue
              ? VK_LValue
              : (Step->Kind == SK_CastDerivedToBaseXValue ? VK_XValue
                                                          : VK_PRValue);
      CurInit = ImplicitCastExpr::Create(S.Context, Step->Type,
                                         CK_DerivedToBase, CurInit.get(),
                                         &BasePath, VK, FPOptionsOverride());
      break;
    }

    case SK_BindReference:
      // Reference binding does not have any corresponding ASTs.

      // Check exception specifications
      if (S.CheckExceptionSpecCompatibility(CurInit.get(), DestType))
        return ExprError();

      // We don't check for e.g. function pointers here, since address
      // availability checks should only occur when the function first decays
      // into a pointer or reference.
      if (CurInit.get()->getType()->isFunctionProtoType()) {
        if (auto *DRE = dyn_cast<DeclRefExpr>(CurInit.get()->IgnoreParens())) {
          if (auto *FD = dyn_cast<FunctionDecl>(DRE->getDecl())) {
            if (!S.checkAddressOfFunctionIsAvailable(FD, /*Complain=*/true,
                                                     DRE->getBeginLoc()))
              return ExprError();
          }
        }
      }

      CheckForNullPointerDereference(S, CurInit.get());
      break;

    case SK_BindReferenceToTemporary: {
      // Make sure the "temporary" is actually an rvalue.
      assert(CurInit.get()->isPRValue() && "not a temporary");

      // Check exception specifications
      if (S.CheckExceptionSpecCompatibility(CurInit.get(), DestType))
        return ExprError();

      QualType MTETy = Step->Type;

      // When this is an incomplete array type (such as when this is
      // initializing an array of unknown bounds from an init list), use THAT
      // type instead so that we propagate the array bounds.
      if (MTETy->isIncompleteArrayType() &&
          !CurInit.get()->getType()->isIncompleteArrayType() &&
          S.Context.hasSameType(
              MTETy->getPointeeOrArrayElementType(),
              CurInit.get()->getType()->getPointeeOrArrayElementType()))
        MTETy = CurInit.get()->getType();

      // Materialize the temporary into memory.
      MaterializeTemporaryExpr *MTE = S.CreateMaterializeTemporaryExpr(
          MTETy, CurInit.get(), Entity.getType()->isLValueReferenceType());
      CurInit = MTE;

      // If we're extending this temporary to automatic storage duration -- we
      // need to register its cleanup during the full-expression's cleanups.
      if (MTE->getStorageDuration() == SD_Automatic &&
          MTE->getType().isDestructedType())
        S.Cleanup.setExprNeedsCleanups(true);
      break;
    }

    case SK_FinalCopy:
      if (checkAbstractType(Step->Type))
        return ExprError();

      // If the overall initialization is initializing a temporary, we already
      // bound our argument if it was necessary to do so. If not (if we're
      // ultimately initializing a non-temporary), our argument needs to be
      // bound since it's initializing a function parameter.
      // FIXME: This is a mess. Rationalize temporary destruction.
      if (!shouldBindAsTemporary(Entity))
        CurInit = S.MaybeBindToTemporary(CurInit.get());
      CurInit = CopyObject(S, Step->Type, Entity, CurInit,
                           /*IsExtraneousCopy=*/false);
      break;

    case SK_ExtraneousCopyToTemporary:
      CurInit = CopyObject(S, Step->Type, Entity, CurInit,
                           /*IsExtraneousCopy=*/true);
      break;

    case SK_UserConversion: {
      // We have a user-defined conversion that invokes either a constructor
      // or a conversion function.
      CastKind CastKind;
      FunctionDecl *Fn = Step->Function.Function;
      DeclAccessPair FoundFn = Step->Function.FoundDecl;
      bool HadMultipleCandidates = Step->Function.HadMultipleCandidates;
      bool CreatedObject = false;
      if (CXXConstructorDecl *Constructor = dyn_cast<CXXConstructorDecl>(Fn)) {
        // Build a call to the selected constructor.
        SmallVector<Expr*, 8> ConstructorArgs;
        SourceLocation Loc = CurInit.get()->getBeginLoc();

        // Determine the arguments required to actually perform the constructor
        // call.
        Expr *Arg = CurInit.get();
        if (S.CompleteConstructorCall(Constructor, Step->Type,
                                      MultiExprArg(&Arg, 1), Loc,
                                      ConstructorArgs))
          return ExprError();

        // Build an expression that constructs a temporary.
        CurInit = S.BuildCXXConstructExpr(Loc, Step->Type,
                                          FoundFn, Constructor,
                                          ConstructorArgs,
                                          HadMultipleCandidates,
                                          /*ListInit*/ false,
                                          /*StdInitListInit*/ false,
                                          /*ZeroInit*/ false,
                                          CXXConstructExpr::CK_Complete,
                                          SourceRange());
        if (CurInit.isInvalid())
          return ExprError();

        S.CheckConstructorAccess(Kind.getLocation(), Constructor, FoundFn,
                                 Entity);
        if (S.DiagnoseUseOfDecl(FoundFn, Kind.getLocation()))
          return ExprError();

        CastKind = CK_ConstructorConversion;
        CreatedObject = true;
      } else {
        // Build a call to the conversion function.
        CXXConversionDecl *Conversion = cast<CXXConversionDecl>(Fn);
        S.CheckMemberOperatorAccess(Kind.getLocation(), CurInit.get(), nullptr,
                                    FoundFn);
        if (S.DiagnoseUseOfDecl(FoundFn, Kind.getLocation()))
          return ExprError();

        CurInit = S.BuildCXXMemberCallExpr(CurInit.get(), FoundFn, Conversion,
                                           HadMultipleCandidates);
        if (CurInit.isInvalid())
          return ExprError();

        CastKind = CK_UserDefinedConversion;
        CreatedObject = Conversion->getReturnType()->isRecordType();
      }

      if (CreatedObject && checkAbstractType(CurInit.get()->getType()))
        return ExprError();

      CurInit = ImplicitCastExpr::Create(
          S.Context, CurInit.get()->getType(), CastKind, CurInit.get(), nullptr,
          CurInit.get()->getValueKind(), S.CurFPFeatureOverrides());

      if (shouldBindAsTemporary(Entity))
        // The overall entity is temporary, so this expression should be
        // destroyed at the end of its full-expression.
        CurInit = S.MaybeBindToTemporary(CurInit.getAs<Expr>());
      else if (CreatedObject && shouldDestroyEntity(Entity)) {
        // The object outlasts the full-expression, but we need to prepare for
        // a destructor being run on it.
        // FIXME: It makes no sense to do this here. This should happen
        // regardless of how we initialized the entity.
        QualType T = CurInit.get()->getType();
        if (const RecordType *Record = T->getAs<RecordType>()) {
          CXXDestructorDecl *Destructor
            = S.LookupDestructor(cast<CXXRecordDecl>(Record->getDecl()));
          S.CheckDestructorAccess(CurInit.get()->getBeginLoc(), Destructor,
                                  S.PDiag(diag::err_access_dtor_temp) << T);
          S.MarkFunctionReferenced(CurInit.get()->getBeginLoc(), Destructor);
          if (S.DiagnoseUseOfDecl(Destructor, CurInit.get()->getBeginLoc()))
            return ExprError();
        }
      }
      break;
    }

    case SK_QualificationConversionLValue:
    case SK_QualificationConversionXValue:
    case SK_QualificationConversionPRValue: {
      // Perform a qualification conversion; these can never go wrong.
      ExprValueKind VK =
          Step->Kind == SK_QualificationConversionLValue
              ? VK_LValue
              : (Step->Kind == SK_QualificationConversionXValue ? VK_XValue
                                                                : VK_PRValue);
      CurInit = S.PerformQualificationConversion(CurInit.get(), Step->Type, VK);
      break;
    }

    case SK_FunctionReferenceConversion:
      assert(CurInit.get()->isLValue() &&
             "function reference should be lvalue");
      CurInit =
          S.ImpCastExprToType(CurInit.get(), Step->Type, CK_NoOp, VK_LValue);
      break;

    case SK_AtomicConversion: {
      assert(CurInit.get()->isPRValue() && "cannot convert glvalue to atomic");
      CurInit = S.ImpCastExprToType(CurInit.get(), Step->Type,
                                    CK_NonAtomicToAtomic, VK_PRValue);
      break;
    }

    case SK_ConversionSequence:
    case SK_ConversionSequenceNoNarrowing: {
      if (const auto *FromPtrType =
              CurInit.get()->getType()->getAs<PointerType>()) {
        if (const auto *ToPtrType = Step->Type->getAs<PointerType>()) {
          if (FromPtrType->getPointeeType()->hasAttr(attr::NoDeref) &&
              !ToPtrType->getPointeeType()->hasAttr(attr::NoDeref)) {
            // Do not check static casts here because they are checked earlier
            // in Sema::ActOnCXXNamedCast()
            if (!Kind.isStaticCast()) {
              S.Diag(CurInit.get()->getExprLoc(),
                     diag::warn_noderef_to_dereferenceable_pointer)
                  << CurInit.get()->getSourceRange();
            }
          }
        }
      }

      Sema::CheckedConversionKind CCK
        = Kind.isCStyleCast()? Sema::CCK_CStyleCast
        : Kind.isFunctionalCast()? Sema::CCK_FunctionalCast
        : Kind.isExplicitCast()? Sema::CCK_OtherCast
        : Sema::CCK_ImplicitConversion;
      ExprResult CurInitExprRes =
        S.PerformImplicitConversion(CurInit.get(), Step->Type, *Step->ICS,
                                    getAssignmentAction(Entity), CCK);
      if (CurInitExprRes.isInvalid())
        return ExprError();

      S.DiscardMisalignedMemberAddress(Step->Type.getTypePtr(), CurInit.get());

      CurInit = CurInitExprRes;

      if (Step->Kind == SK_ConversionSequenceNoNarrowing &&
          S.getLangOpts().CPlusPlus)
        DiagnoseNarrowingInInitList(S, *Step->ICS, SourceType, Entity.getType(),
                                    CurInit.get());

      break;
    }

    case SK_ListInitialization: {
      if (checkAbstractType(Step->Type))
        return ExprError();

      InitListExpr *InitList = cast<InitListExpr>(CurInit.get());
      // If we're not initializing the top-level entity, we need to create an
      // InitializeTemporary entity for our target type.
      QualType Ty = Step->Type;
      bool IsTemporary = !S.Context.hasSameType(Entity.getType(), Ty);
      InitializedEntity TempEntity = InitializedEntity::InitializeTemporary(Ty);
      InitializedEntity InitEntity = IsTemporary ? TempEntity : Entity;
      InitListChecker PerformInitList(S, InitEntity,
          InitList, Ty, /*VerifyOnly=*/false,
          /*TreatUnavailableAsInvalid=*/false);
      if (PerformInitList.HadError())
        return ExprError();

      // Hack: We must update *ResultType if available in order to set the
      // bounds of arrays, e.g. in 'int ar[] = {1, 2, 3};'.
      // Worst case: 'const int (&arref)[] = {1, 2, 3};'.
      if (ResultType &&
          ResultType->getNonReferenceType()->isIncompleteArrayType()) {
        if ((*ResultType)->isRValueReferenceType())
          Ty = S.Context.getRValueReferenceType(Ty);
        else if ((*ResultType)->isLValueReferenceType())
          Ty = S.Context.getLValueReferenceType(Ty,
            (*ResultType)->castAs<LValueReferenceType>()->isSpelledAsLValue());
        *ResultType = Ty;
      }

      InitListExpr *StructuredInitList =
          PerformInitList.getFullyStructuredList();
      CurInit.get();
      CurInit = shouldBindAsTemporary(InitEntity)
          ? S.MaybeBindToTemporary(StructuredInitList)
          : StructuredInitList;
      break;
    }

    case SK_ConstructorInitializationFromList: {
      if (checkAbstractType(Step->Type))
        return ExprError();

      // When an initializer list is passed for a parameter of type "reference
      // to object", we don't get an EK_Temporary entity, but instead an
      // EK_Parameter entity with reference type.
      // FIXME: This is a hack. What we really should do is create a user
      // conversion step for this case, but this makes it considerably more
      // complicated. For now, this will do.
      InitializedEntity TempEntity = InitializedEntity::InitializeTemporary(
                                        Entity.getType().getNonReferenceType());
      bool UseTemporary = Entity.getType()->isReferenceType();
      assert(Args.size() == 1 && "expected a single argument for list init");
      InitListExpr *InitList = cast<InitListExpr>(Args[0]);
      S.Diag(InitList->getExprLoc(), diag::warn_cxx98_compat_ctor_list_init)
        << InitList->getSourceRange();
      MultiExprArg Arg(InitList->getInits(), InitList->getNumInits());
      CurInit = PerformConstructorInitialization(S, UseTemporary ? TempEntity :
                                                                   Entity,
                                                 Kind, Arg, *Step,
                                               ConstructorInitRequiresZeroInit,
                                               /*IsListInitialization*/true,
                                               /*IsStdInitListInit*/false,
                                               InitList->getLBraceLoc(),
                                               InitList->getRBraceLoc());
      break;
    }

    case SK_UnwrapInitList:
      CurInit = cast<InitListExpr>(CurInit.get())->getInit(0);
      break;

    case SK_RewrapInitList: {
      Expr *E = CurInit.get();
      InitListExpr *Syntactic = Step->WrappingSyntacticList;
      InitListExpr *ILE = new (S.Context) InitListExpr(S.Context,
          Syntactic->getLBraceLoc(), E, Syntactic->getRBraceLoc());
      ILE->setSyntacticForm(Syntactic);
      ILE->setType(E->getType());
      ILE->setValueKind(E->getValueKind());
      CurInit = ILE;
      break;
    }

    case SK_ConstructorInitialization:
    case SK_StdInitializerListConstructorCall: {
      if (checkAbstractType(Step->Type))
        return ExprError();

      // When an initializer list is passed for a parameter of type "reference
      // to object", we don't get an EK_Temporary entity, but instead an
      // EK_Parameter entity with reference type.
      // FIXME: This is a hack. What we really should do is create a user
      // conversion step for this case, but this makes it considerably more
      // complicated. For now, this will do.
      InitializedEntity TempEntity = InitializedEntity::InitializeTemporary(
                                        Entity.getType().getNonReferenceType());
      bool UseTemporary = Entity.getType()->isReferenceType();
      bool IsStdInitListInit =
          Step->Kind == SK_StdInitializerListConstructorCall;
      Expr *Source = CurInit.get();
      SourceRange Range = Kind.hasParenOrBraceRange()
                              ? Kind.getParenOrBraceRange()
                              : SourceRange();
      CurInit = PerformConstructorInitialization(
          S, UseTemporary ? TempEntity : Entity, Kind,
          Source ? MultiExprArg(Source) : Args, *Step,
          ConstructorInitRequiresZeroInit,
          /*IsListInitialization*/ IsStdInitListInit,
          /*IsStdInitListInitialization*/ IsStdInitListInit,
          /*LBraceLoc*/ Range.getBegin(),
          /*RBraceLoc*/ Range.getEnd());
      break;
    }

    case SK_ZeroInitialization: {
      step_iterator NextStep = Step;
      ++NextStep;
      if (NextStep != StepEnd &&
          (NextStep->Kind == SK_ConstructorInitialization ||
           NextStep->Kind == SK_ConstructorInitializationFromList)) {
        // The need for zero-initialization is recorded directly into
        // the call to the object's constructor within the next step.
        ConstructorInitRequiresZeroInit = true;
      } else if (Kind.getKind() == InitializationKind::IK_Value &&
                 S.getLangOpts().CPlusPlus &&
                 !Kind.isImplicitValueInit()) {
        TypeSourceInfo *TSInfo = Entity.getTypeSourceInfo();
        if (!TSInfo)
          TSInfo = S.Context.getTrivialTypeSourceInfo(Step->Type,
                                                    Kind.getRange().getBegin());

        CurInit = new (S.Context) CXXScalarValueInitExpr(
            Entity.getType().getNonLValueExprType(S.Context), TSInfo,
            Kind.getRange().getEnd());
      } else {
        CurInit = new (S.Context) ImplicitValueInitExpr(Step->Type);
      }
      break;
    }

    case SK_CAssignment: {
      QualType SourceType = CurInit.get()->getType();

      // Save off the initial CurInit in case we need to emit a diagnostic
      ExprResult InitialCurInit = CurInit;
      ExprResult Result = CurInit;
      Sema::AssignConvertType ConvTy =
        S.CheckSingleAssignmentConstraints(Step->Type, Result, true,
            Entity.getKind() == InitializedEntity::EK_Parameter_CF_Audited);
      if (Result.isInvalid())
        return ExprError();
      CurInit = Result;

      // If this is a call, allow conversion to a transparent union.
      ExprResult CurInitExprRes = CurInit;
      if (ConvTy != Sema::Compatible &&
          Entity.isParameterKind() &&
          S.CheckTransparentUnionArgumentConstraints(Step->Type, CurInitExprRes)
            == Sema::Compatible)
        ConvTy = Sema::Compatible;
      if (CurInitExprRes.isInvalid())
        return ExprError();
      CurInit = CurInitExprRes;

      bool Complained;
      if (S.DiagnoseAssignmentResult(ConvTy, Kind.getLocation(),
                                     Step->Type, SourceType,
                                     InitialCurInit.get(),
                                     getAssignmentAction(Entity, true),
                                     &Complained)) {
        PrintInitLocationNote(S, Entity);
        return ExprError();
      } else if (Complained)
        PrintInitLocationNote(S, Entity);
      break;
    }

    case SK_StringInit: {
      QualType Ty = Step->Type;
      bool UpdateType = ResultType && Entity.getType()->isIncompleteArrayType();
      CheckStringInit(CurInit.get(), UpdateType ? *ResultType : Ty,
                      S.Context.getAsArrayType(Ty), S);
      break;
    }

    case SK_ObjCObjectConversion:
      CurInit = S.ImpCastExprToType(CurInit.get(), Step->Type,
                          CK_ObjCObjectLValueCast,
                          CurInit.get()->getValueKind());
      break;

    case SK_ArrayLoopIndex: {
      Expr *Cur = CurInit.get();
      Expr *BaseExpr = new (S.Context)
          OpaqueValueExpr(Cur->getExprLoc(), Cur->getType(),
                          Cur->getValueKind(), Cur->getObjectKind(), Cur);
      Expr *IndexExpr =
          new (S.Context) ArrayInitIndexExpr(S.Context.getSizeType());
      CurInit = S.CreateBuiltinArraySubscriptExpr(
          BaseExpr, Kind.getLocation(), IndexExpr, Kind.getLocation());
      ArrayLoopCommonExprs.push_back(BaseExpr);
      break;
    }

    case SK_ArrayLoopInit: {
      assert(!ArrayLoopCommonExprs.empty() &&
             "mismatched SK_ArrayLoopIndex and SK_ArrayLoopInit");
      Expr *Common = ArrayLoopCommonExprs.pop_back_val();
      CurInit = new (S.Context) ArrayInitLoopExpr(Step->Type, Common,
                                                  CurInit.get());
      break;
    }

    case SK_GNUArrayInit:
      // Okay: we checked everything before creating this step. Note that
      // this is a GNU extension.
      S.Diag(Kind.getLocation(), diag::ext_array_init_copy)
        << Step->Type << CurInit.get()->getType()
        << CurInit.get()->getSourceRange();
      updateGNUCompoundLiteralRValue(CurInit.get());
      [[fallthrough]];
    case SK_ArrayInit:
      // If the destination type is an incomplete array type, update the
      // type accordingly.
      if (ResultType) {
        if (const IncompleteArrayType *IncompleteDest
                           = S.Context.getAsIncompleteArrayType(Step->Type)) {
          if (const ConstantArrayType *ConstantSource
                 = S.Context.getAsConstantArrayType(CurInit.get()->getType())) {
            *ResultType = S.Context.getConstantArrayType(
                                             IncompleteDest->getElementType(),
                                             ConstantSource->getSize(),
                                             ConstantSource->getSizeExpr(),
                                             ArrayType::Normal, 0);
          }
        }
      }
      break;

    case SK_ParenthesizedArrayInit:
      // Okay: we checked everything before creating this step. Note that
      // this is a GNU extension.
      S.Diag(Kind.getLocation(), diag::ext_array_init_parens)
        << CurInit.get()->getSourceRange();
      break;

    case SK_PassByIndirectCopyRestore:
    case SK_PassByIndirectRestore:
      checkIndirectCopyRestoreSource(S, CurInit.get());
      CurInit = new (S.Context) ObjCIndirectCopyRestoreExpr(
          CurInit.get(), Step->Type,
          Step->Kind == SK_PassByIndirectCopyRestore);
      break;

    case SK_ProduceObjCObject:
      CurInit = ImplicitCastExpr::Create(
          S.Context, Step->Type, CK_ARCProduceObject, CurInit.get(), nullptr,
          VK_PRValue, FPOptionsOverride());
      break;

    case SK_StdInitializerList: {
      S.Diag(CurInit.get()->getExprLoc(),
             diag::warn_cxx98_compat_initializer_list_init)
        << CurInit.get()->getSourceRange();

      // Materialize the temporary into memory.
      MaterializeTemporaryExpr *MTE = S.CreateMaterializeTemporaryExpr(
          CurInit.get()->getType(), CurInit.get(),
          /*BoundToLvalueReference=*/false);

      // Wrap it in a construction of a std::initializer_list<T>.
      CurInit = new (S.Context) CXXStdInitializerListExpr(Step->Type, MTE);

      // Bind the result, in case the library has given initializer_list a
      // non-trivial destructor.
      if (shouldBindAsTemporary(Entity))
        CurInit = S.MaybeBindToTemporary(CurInit.get());
      break;
    }

    case SK_OCLSamplerInit: {
      // Sampler initialization have 5 cases:
      //   1. function argument passing
      //      1a. argument is a file-scope variable
      //      1b. argument is a function-scope variable
      //      1c. argument is one of caller function's parameters
      //   2. variable initialization
      //      2a. initializing a file-scope variable
      //      2b. initializing a function-scope variable
      //
      // For file-scope variables, since they cannot be initialized by function
      // call of __translate_sampler_initializer in LLVM IR, their references
      // need to be replaced by a cast from their literal initializers to
      // sampler type. Since sampler variables can only be used in function
      // calls as arguments, we only need to replace them when handling the
      // argument passing.
      assert(Step->Type->isSamplerT() &&
             "Sampler initialization on non-sampler type.");
      Expr *Init = CurInit.get()->IgnoreParens();
      QualType SourceType = Init->getType();
      // Case 1
      if (Entity.isParameterKind()) {
        if (!SourceType->isSamplerT() && !SourceType->isIntegerType()) {
          S.Diag(Kind.getLocation(), diag::err_sampler_argument_required)
            << SourceType;
          break;
        } else if (const DeclRefExpr *DRE = dyn_cast<DeclRefExpr>(Init)) {
          auto Var = cast<VarDecl>(DRE->getDecl());
          // Case 1b and 1c
          // No cast from integer to sampler is needed.
          if (!Var->hasGlobalStorage()) {
            CurInit = ImplicitCastExpr::Create(
                S.Context, Step->Type, CK_LValueToRValue, Init,
                /*BasePath=*/nullptr, VK_PRValue, FPOptionsOverride());
            break;
          }
          // Case 1a
          // For function call with a file-scope sampler variable as argument,
          // get the integer literal.
          // Do not diagnose if the file-scope variable does not have initializer
          // since this has already been diagnosed when parsing the variable
          // declaration.
          if (!Var->getInit() || !isa<ImplicitCastExpr>(Var->getInit()))
            break;
          Init = cast<ImplicitCastExpr>(const_cast<Expr*>(
            Var->getInit()))->getSubExpr();
          SourceType = Init->getType();
        }
      } else {
        // Case 2
        // Check initializer is 32 bit integer constant.
        // If the initializer is taken from global variable, do not diagnose since
        // this has already been done when parsing the variable declaration.
        if (!Init->isConstantInitializer(S.Context, false))
          break;

        if (!SourceType->isIntegerType() ||
            32 != S.Context.getIntWidth(SourceType)) {
          S.Diag(Kind.getLocation(), diag::err_sampler_initializer_not_integer)
            << SourceType;
          break;
        }

        Expr::EvalResult EVResult;
        Init->EvaluateAsInt(EVResult, S.Context);
        llvm::APSInt Result = EVResult.Val.getInt();
        const uint64_t SamplerValue = Result.getLimitedValue();
        // 32-bit value of sampler's initializer is interpreted as
        // bit-field with the following structure:
        // |unspecified|Filter|Addressing Mode| Normalized Coords|
        // |31        6|5    4|3             1|                 0|
        // This structure corresponds to enum values of sampler properties
        // defined in SPIR spec v1.2 and also opencl-c.h
        unsigned AddressingMode  = (0x0E & SamplerValue) >> 1;
        unsigned FilterMode      = (0x30 & SamplerValue) >> 4;
        if (FilterMode != 1 && FilterMode != 2 &&
            !S.getOpenCLOptions().isAvailableOption(
                "cl_intel_device_side_avc_motion_estimation", S.getLangOpts()))
          S.Diag(Kind.getLocation(),
                 diag::warn_sampler_initializer_invalid_bits)
                 << "Filter Mode";
        if (AddressingMode > 4)
          S.Diag(Kind.getLocation(),
                 diag::warn_sampler_initializer_invalid_bits)
                 << "Addressing Mode";
      }

      // Cases 1a, 2a and 2b
      // Insert cast from integer to sampler.
      CurInit = S.ImpCastExprToType(Init, S.Context.OCLSamplerTy,
                                      CK_IntToOCLSampler);
      break;
    }
    case SK_OCLZeroOpaqueType: {
      assert((Step->Type->isEventT() || Step->Type->isQueueT() ||
              Step->Type->isOCLIntelSubgroupAVCType()) &&
             "Wrong type for initialization of OpenCL opaque type.");

      CurInit = S.ImpCastExprToType(CurInit.get(), Step->Type,
                                    CK_ZeroToOCLOpaqueType,
                                    CurInit.get()->getValueKind());
      break;
    }
    case SK_ParenthesizedListInit: {
      CurInit = nullptr;
      TryOrBuildParenListInitialization(S, Entity, Kind, Args, *this,
                                        /*VerifyOnly=*/false, &CurInit);
      if (CurInit.get() && ResultType)
        *ResultType = CurInit.get()->getType();
      if (shouldBindAsTemporary(Entity))
        CurInit = S.MaybeBindToTemporary(CurInit.get());
      break;
    }
    }
  }

  Expr *Init = CurInit.get();
  if (!Init)
    return ExprError();

  // Check whether the initializer has a shorter lifetime than the initialized
  // entity, and if not, either lifetime-extend or warn as appropriate.
  S.checkInitializerLifetime(Entity, Init);

  // Diagnose non-fatal problems with the completed initialization.
  if (InitializedEntity::EntityKind EK = Entity.getKind();
      (EK == InitializedEntity::EK_Member ||
       EK == InitializedEntity::EK_ParenAggInitMember) &&
      cast<FieldDecl>(Entity.getDecl())->isBitField())
    S.CheckBitFieldInitialization(Kind.getLocation(),
                                  cast<FieldDecl>(Entity.getDecl()), Init);

  // Check for std::move on construction.
  CheckMoveOnConstruction(S, Init,
                          Entity.getKind() == InitializedEntity::EK_Result);

  return Init;
}

/// Somewhere within T there is an uninitialized reference subobject.
/// Dig it out and diagnose it.
static bool DiagnoseUninitializedReference(Sema &S, SourceLocation Loc,
                                           QualType T) {
  if (T->isReferenceType()) {
    S.Diag(Loc, diag::err_reference_without_init)
      << T.getNonReferenceType();
    return true;
  }

  CXXRecordDecl *RD = T->getBaseElementTypeUnsafe()->getAsCXXRecordDecl();
  if (!RD || !RD->hasUninitializedReferenceMember())
    return false;

  for (const auto *FI : RD->fields()) {
    if (FI->isUnnamedBitfield())
      continue;

    if (DiagnoseUninitializedReference(S, FI->getLocation(), FI->getType())) {
      S.Diag(Loc, diag::note_value_initialization_here) << RD;
      return true;
    }
  }

  for (const auto &BI : RD->bases()) {
    if (DiagnoseUninitializedReference(S, BI.getBeginLoc(), BI.getType())) {
      S.Diag(Loc, diag::note_value_initialization_here) << RD;
      return true;
    }
  }

  return false;
}


//===----------------------------------------------------------------------===//
// Diagnose initialization failures
//===----------------------------------------------------------------------===//

/// Emit notes associated with an initialization that failed due to a
/// "simple" conversion failure.
static void emitBadConversionNotes(Sema &S, const InitializedEntity &entity,
                                   Expr *op) {
  QualType destType = entity.getType();
  if (destType.getNonReferenceType()->isObjCObjectPointerType() &&
      op->getType()->isObjCObjectPointerType()) {

    // Emit a possible note about the conversion failing because the
    // operand is a message send with a related result type.
    S.EmitRelatedResultTypeNote(op);

    // Emit a possible note about a return failing because we're
    // expecting a related result type.
    if (entity.getKind() == InitializedEntity::EK_Result)
      S.EmitRelatedResultTypeNoteForReturn(destType);
  }
  QualType fromType = op->getType();
  QualType fromPointeeType = fromType.getCanonicalType()->getPointeeType();
  QualType destPointeeType = destType.getCanonicalType()->getPointeeType();
  auto *fromDecl = fromType->getPointeeCXXRecordDecl();
  auto *destDecl = destType->getPointeeCXXRecordDecl();
  if (fromDecl && destDecl && fromDecl->getDeclKind() == Decl::CXXRecord &&
      destDecl->getDeclKind() == Decl::CXXRecord &&
      !fromDecl->isInvalidDecl() && !destDecl->isInvalidDecl() &&
      !fromDecl->hasDefinition() &&
      destPointeeType.getQualifiers().compatiblyIncludes(
          fromPointeeType.getQualifiers()))
    S.Diag(fromDecl->getLocation(), diag::note_forward_class_conversion)
        << S.getASTContext().getTagDeclType(fromDecl)
        << S.getASTContext().getTagDeclType(destDecl);
}

static void diagnoseListInit(Sema &S, const InitializedEntity &Entity,
                             InitListExpr *InitList) {
  QualType DestType = Entity.getType();

  QualType E;
  if (S.getLangOpts().CPlusPlus11 && S.isStdInitializerList(DestType, &E)) {
    QualType ArrayType = S.Context.getConstantArrayType(
        E.withConst(),
        llvm::APInt(S.Context.getTypeSize(S.Context.getSizeType()),
                    InitList->getNumInits()),
        nullptr, clang::ArrayType::Normal, 0);
    InitializedEntity HiddenArray =
        InitializedEntity::InitializeTemporary(ArrayType);
    return diagnoseListInit(S, HiddenArray, InitList);
  }

  if (DestType->isReferenceType()) {
    // A list-initialization failure for a reference means that we tried to
    // create a temporary of the inner type (per [dcl.init.list]p3.6) and the
    // inner initialization failed.
    QualType T = DestType->castAs<ReferenceType>()->getPointeeType();
    diagnoseListInit(S, InitializedEntity::InitializeTemporary(T), InitList);
    SourceLocation Loc = InitList->getBeginLoc();
    if (auto *D = Entity.getDecl())
      Loc = D->getLocation();
    S.Diag(Loc, diag::note_in_reference_temporary_list_initializer) << T;
    return;
  }

  InitListChecker DiagnoseInitList(S, Entity, InitList, DestType,
                                   /*VerifyOnly=*/false,
                                   /*TreatUnavailableAsInvalid=*/false);
  assert(DiagnoseInitList.HadError() &&
         "Inconsistent init list check result.");
}

bool InitializationSequence::Diagnose(Sema &S,
                                      const InitializedEntity &Entity,
                                      const InitializationKind &Kind,
                                      ArrayRef<Expr *> Args) {
  if (!Failed())
    return false;

  // When we want to diagnose only one element of a braced-init-list,
  // we need to factor it out.
  Expr *OnlyArg;
  if (Args.size() == 1) {
    auto *List = dyn_cast<InitListExpr>(Args[0]);
    if (List && List->getNumInits() == 1)
      OnlyArg = List->getInit(0);
    else
      OnlyArg = Args[0];
  }
  else
    OnlyArg = nullptr;

  QualType DestType = Entity.getType();
  switch (Failure) {
  case FK_TooManyInitsForReference:
    // FIXME: Customize for the initialized entity?
    if (Args.empty()) {
      // Dig out the reference subobject which is uninitialized and diagnose it.
      // If this is value-initialization, this could be nested some way within
      // the target type.
      assert(Kind.getKind() == InitializationKind::IK_Value ||
             DestType->isReferenceType());
      bool Diagnosed =
        DiagnoseUninitializedReference(S, Kind.getLocation(), DestType);
      assert(Diagnosed && "couldn't find uninitialized reference to diagnose");
      (void)Diagnosed;
    } else  // FIXME: diagnostic below could be better!
      S.Diag(Kind.getLocation(), diag::err_reference_has_multiple_inits)
          << SourceRange(Args.front()->getBeginLoc(), Args.back()->getEndLoc());
    break;
  case FK_ParenthesizedListInitForReference:
    S.Diag(Kind.getLocation(), diag::err_list_init_in_parens)
      << 1 << Entity.getType() << Args[0]->getSourceRange();
    break;

  case FK_ArrayNeedsInitList:
    S.Diag(Kind.getLocation(), diag::err_array_init_not_init_list) << 0;
    break;
  case FK_ArrayNeedsInitListOrStringLiteral:
    S.Diag(Kind.getLocation(), diag::err_array_init_not_init_list) << 1;
    break;
  case FK_ArrayNeedsInitListOrWideStringLiteral:
    S.Diag(Kind.getLocation(), diag::err_array_init_not_init_list) << 2;
    break;
  case FK_NarrowStringIntoWideCharArray:
    S.Diag(Kind.getLocation(), diag::err_array_init_narrow_string_into_wchar);
    break;
  case FK_WideStringIntoCharArray:
    S.Diag(Kind.getLocation(), diag::err_array_init_wide_string_into_char);
    break;
  case FK_IncompatWideStringIntoWideChar:
    S.Diag(Kind.getLocation(),
           diag::err_array_init_incompat_wide_string_into_wchar);
    break;
  case FK_PlainStringIntoUTF8Char:
    S.Diag(Kind.getLocation(),
           diag::err_array_init_plain_string_into_char8_t);
    S.Diag(Args.front()->getBeginLoc(),
           diag::note_array_init_plain_string_into_char8_t)
        << FixItHint::CreateInsertion(Args.front()->getBeginLoc(), "u8");
    break;
  case FK_UTF8StringIntoPlainChar:
    S.Diag(Kind.getLocation(), diag::err_array_init_utf8_string_into_char)
        << DestType->isSignedIntegerType() << S.getLangOpts().CPlusPlus20;
    break;
  case FK_ArrayTypeMismatch:
  case FK_NonConstantArrayInit:
    S.Diag(Kind.getLocation(),
           (Failure == FK_ArrayTypeMismatch
              ? diag::err_array_init_different_type
              : diag::err_array_init_non_constant_array))
      << DestType.getNonReferenceType()
      << OnlyArg->getType()
      << Args[0]->getSourceRange();
    break;

  case FK_VariableLengthArrayHasInitializer:
    S.Diag(Kind.getLocation(), diag::err_variable_object_no_init)
      << Args[0]->getSourceRange();
    break;

  case FK_AddressOfOverloadFailed: {
    DeclAccessPair Found;
    S.ResolveAddressOfOverloadedFunction(OnlyArg,
                                         DestType.getNonReferenceType(),
                                         true,
                                         Found);
    break;
  }

  case FK_AddressOfUnaddressableFunction: {
    auto *FD = cast<FunctionDecl>(cast<DeclRefExpr>(OnlyArg)->getDecl());
    S.checkAddressOfFunctionIsAvailable(FD, /*Complain=*/true,
                                        OnlyArg->getBeginLoc());
    break;
  }

  case FK_ReferenceInitOverloadFailed:
  case FK_UserConversionOverloadFailed:
    switch (FailedOverloadResult) {
    case OR_Ambiguous:

      FailedCandidateSet.NoteCandidates(
          PartialDiagnosticAt(
              Kind.getLocation(),
              Failure == FK_UserConversionOverloadFailed
                  ? (S.PDiag(diag::err_typecheck_ambiguous_condition)
                     << OnlyArg->getType() << DestType
                     << Args[0]->getSourceRange())
                  : (S.PDiag(diag::err_ref_init_ambiguous)
                     << DestType << OnlyArg->getType()
                     << Args[0]->getSourceRange())),
          S, OCD_AmbiguousCandidates, Args);
      break;

    case OR_No_Viable_Function: {
      auto Cands = FailedCandidateSet.CompleteCandidates(S, OCD_AllCandidates, Args);
      if (!S.RequireCompleteType(Kind.getLocation(),
                                 DestType.getNonReferenceType(),
                          diag::err_typecheck_nonviable_condition_incomplete,
                               OnlyArg->getType(), Args[0]->getSourceRange()))
        S.Diag(Kind.getLocation(), diag::err_typecheck_nonviable_condition)
          << (Entity.getKind() == InitializedEntity::EK_Result)
          << OnlyArg->getType() << Args[0]->getSourceRange()
          << DestType.getNonReferenceType();

      FailedCandidateSet.NoteCandidates(S, Args, Cands);
      break;
    }
    case OR_Deleted: {
      S.Diag(Kind.getLocation(), diag::err_typecheck_deleted_function)
        << OnlyArg->getType() << DestType.getNonReferenceType()
        << Args[0]->getSourceRange();
      OverloadCandidateSet::iterator Best;
      OverloadingResult Ovl
        = FailedCandidateSet.BestViableFunction(S, Kind.getLocation(), Best);
      if (Ovl == OR_Deleted) {
        S.NoteDeletedFunction(Best->Function);
      } else {
        llvm_unreachable("Inconsistent overload resolution?");
      }
      break;
    }

    case OR_Success:
      llvm_unreachable("Conversion did not fail!");
    }
    break;

  case FK_NonConstLValueReferenceBindingToTemporary:
    if (isa<InitListExpr>(Args[0])) {
      S.Diag(Kind.getLocation(),
             diag::err_lvalue_reference_bind_to_initlist)
      << DestType.getNonReferenceType().isVolatileQualified()
      << DestType.getNonReferenceType()
      << Args[0]->getSourceRange();
      break;
    }
    [[fallthrough]];

  case FK_NonConstLValueReferenceBindingToUnrelated:
    S.Diag(Kind.getLocation(),
           Failure == FK_NonConstLValueReferenceBindingToTemporary
             ? diag::err_lvalue_reference_bind_to_temporary
             : diag::err_lvalue_reference_bind_to_unrelated)
      << DestType.getNonReferenceType().isVolatileQualified()
      << DestType.getNonReferenceType()
      << OnlyArg->getType()
      << Args[0]->getSourceRange();
    break;

  case FK_NonConstLValueReferenceBindingToBitfield: {
    // We don't necessarily have an unambiguous source bit-field.
    FieldDecl *BitField = Args[0]->getSourceBitField();
    S.Diag(Kind.getLocation(), diag::err_reference_bind_to_bitfield)
      << DestType.isVolatileQualified()
      << (BitField ? BitField->getDeclName() : DeclarationName())
      << (BitField != nullptr)
      << Args[0]->getSourceRange();
    if (BitField)
      S.Diag(BitField->getLocation(), diag::note_bitfield_decl);
    break;
  }

  case FK_NonConstLValueReferenceBindingToVectorElement:
    S.Diag(Kind.getLocation(), diag::err_reference_bind_to_vector_element)
      << DestType.isVolatileQualified()
      << Args[0]->getSourceRange();
    break;

  case FK_NonConstLValueReferenceBindingToMatrixElement:
    S.Diag(Kind.getLocation(), diag::err_reference_bind_to_matrix_element)
        << DestType.isVolatileQualified() << Args[0]->getSourceRange();
    break;

  case FK_RValueReferenceBindingToLValue:
    S.Diag(Kind.getLocation(), diag::err_lvalue_to_rvalue_ref)
      << DestType.getNonReferenceType() << OnlyArg->getType()
      << Args[0]->getSourceRange();
    break;

  case FK_ReferenceAddrspaceMismatchTemporary:
    S.Diag(Kind.getLocation(), diag::err_reference_bind_temporary_addrspace)
        << DestType << Args[0]->getSourceRange();
    break;

  case FK_ReferenceInitDropsQualifiers: {
    QualType SourceType = OnlyArg->getType();
    QualType NonRefType = DestType.getNonReferenceType();
    Qualifiers DroppedQualifiers =
        SourceType.getQualifiers() - NonRefType.getQualifiers();

    if (!NonRefType.getQualifiers().isAddressSpaceSupersetOf(
            SourceType.getQualifiers()))
      S.Diag(Kind.getLocation(), diag::err_reference_bind_drops_quals)
          << NonRefType << SourceType << 1 /*addr space*/
          << Args[0]->getSourceRange();
    else if (DroppedQualifiers.hasQualifiers())
      S.Diag(Kind.getLocation(), diag::err_reference_bind_drops_quals)
          << NonRefType << SourceType << 0 /*cv quals*/
          << Qualifiers::fromCVRMask(DroppedQualifiers.getCVRQualifiers())
          << DroppedQualifiers.getCVRQualifiers() << Args[0]->getSourceRange();
    else
      // FIXME: Consider decomposing the type and explaining which qualifiers
      // were dropped where, or on which level a 'const' is missing, etc.
      S.Diag(Kind.getLocation(), diag::err_reference_bind_drops_quals)
          << NonRefType << SourceType << 2 /*incompatible quals*/
          << Args[0]->getSourceRange();
    break;
  }

  case FK_ReferenceInitFailed:
    S.Diag(Kind.getLocation(), diag::err_reference_bind_failed)
      << DestType.getNonReferenceType()
      << DestType.getNonReferenceType()->isIncompleteType()
      << OnlyArg->isLValue()
      << OnlyArg->getType()
      << Args[0]->getSourceRange();
    emitBadConversionNotes(S, Entity, Args[0]);
    break;

  case FK_ConversionFailed: {
    QualType FromType = OnlyArg->getType();
    PartialDiagnostic PDiag = S.PDiag(diag::err_init_conversion_failed)
      << (int)Entity.getKind()
      << DestType
      << OnlyArg->isLValue()
      << FromType
      << Args[0]->getSourceRange();
    S.HandleFunctionTypeMismatch(PDiag, FromType, DestType);
    S.Diag(Kind.getLocation(), PDiag);
    emitBadConversionNotes(S, Entity, Args[0]);
    break;
  }

  case FK_ConversionFromPropertyFailed:
    // No-op. This error has already been reported.
    break;

  case FK_TooManyInitsForScalar: {
    SourceRange R;

    auto *InitList = dyn_cast<InitListExpr>(Args[0]);
    if (InitList && InitList->getNumInits() >= 1) {
      R = SourceRange(InitList->getInit(0)->getEndLoc(), InitList->getEndLoc());
    } else {
      assert(Args.size() > 1 && "Expected multiple initializers!");
      R = SourceRange(Args.front()->getEndLoc(), Args.back()->getEndLoc());
    }

    R.setBegin(S.getLocForEndOfToken(R.getBegin()));
    if (Kind.isCStyleOrFunctionalCast())
      S.Diag(Kind.getLocation(), diag::err_builtin_func_cast_more_than_one_arg)
        << R;
    else
      S.Diag(Kind.getLocation(), diag::err_excess_initializers)
        << /*scalar=*/2 << R;
    break;
  }

  case FK_ParenthesizedListInitForScalar:
    S.Diag(Kind.getLocation(), diag::err_list_init_in_parens)
      << 0 << Entity.getType() << Args[0]->getSourceRange();
    break;

  case FK_ReferenceBindingToInitList:
    S.Diag(Kind.getLocation(), diag::err_reference_bind_init_list)
      << DestType.getNonReferenceType() << Args[0]->getSourceRange();
    break;

  case FK_InitListBadDestinationType:
    S.Diag(Kind.getLocation(), diag::err_init_list_bad_dest_type)
      << (DestType->isRecordType()) << DestType << Args[0]->getSourceRange();
    break;

  case FK_ListConstructorOverloadFailed:
  case FK_ConstructorOverloadFailed: {
    SourceRange ArgsRange;
    if (Args.size())
      ArgsRange =
          SourceRange(Args.front()->getBeginLoc(), Args.back()->getEndLoc());

    if (Failure == FK_ListConstructorOverloadFailed) {
      assert(Args.size() == 1 &&
             "List construction from other than 1 argument.");
      InitListExpr *InitList = cast<InitListExpr>(Args[0]);
      Args = MultiExprArg(InitList->getInits(), InitList->getNumInits());
    }

    // FIXME: Using "DestType" for the entity we're printing is probably
    // bad.
    switch (FailedOverloadResult) {
      case OR_Ambiguous:
        FailedCandidateSet.NoteCandidates(
            PartialDiagnosticAt(Kind.getLocation(),
                                S.PDiag(diag::err_ovl_ambiguous_init)
                                    << DestType << ArgsRange),
            S, OCD_AmbiguousCandidates, Args);
        break;

      case OR_No_Viable_Function:
        if (Kind.getKind() == InitializationKind::IK_Default &&
            (Entity.getKind() == InitializedEntity::EK_Base ||
             Entity.getKind() == InitializedEntity::EK_Member ||
             Entity.getKind() == InitializedEntity::EK_ParenAggInitMember) &&
            isa<CXXConstructorDecl>(S.CurContext)) {
          // This is implicit default initialization of a member or
          // base within a constructor. If no viable function was
          // found, notify the user that they need to explicitly
          // initialize this base/member.
          CXXConstructorDecl *Constructor
            = cast<CXXConstructorDecl>(S.CurContext);
          const CXXRecordDecl *InheritedFrom = nullptr;
          if (auto Inherited = Constructor->getInheritedConstructor())
            InheritedFrom = Inherited.getShadowDecl()->getNominatedBaseClass();
          if (Entity.getKind() == InitializedEntity::EK_Base) {
            S.Diag(Kind.getLocation(), diag::err_missing_default_ctor)
              << (InheritedFrom ? 2 : Constructor->isImplicit() ? 1 : 0)
              << S.Context.getTypeDeclType(Constructor->getParent())
              << /*base=*/0
              << Entity.getType()
              << InheritedFrom;

            RecordDecl *BaseDecl
              = Entity.getBaseSpecifier()->getType()->castAs<RecordType>()
                                                                  ->getDecl();
            S.Diag(BaseDecl->getLocation(), diag::note_previous_decl)
              << S.Context.getTagDeclType(BaseDecl);
          } else {
            S.Diag(Kind.getLocation(), diag::err_missing_default_ctor)
              << (InheritedFrom ? 2 : Constructor->isImplicit() ? 1 : 0)
              << S.Context.getTypeDeclType(Constructor->getParent())
              << /*member=*/1
              << Entity.getName()
              << InheritedFrom;
            S.Diag(Entity.getDecl()->getLocation(),
                   diag::note_member_declared_at);

            if (const RecordType *Record
                                 = Entity.getType()->getAs<RecordType>())
              S.Diag(Record->getDecl()->getLocation(),
                     diag::note_previous_decl)
                << S.Context.getTagDeclType(Record->getDecl());
          }
          break;
        }

        FailedCandidateSet.NoteCandidates(
            PartialDiagnosticAt(
                Kind.getLocation(),
                S.PDiag(diag::err_ovl_no_viable_function_in_init)
                    << DestType << ArgsRange),
            S, OCD_AllCandidates, Args);
        break;

      case OR_Deleted: {
        OverloadCandidateSet::iterator Best;
        OverloadingResult Ovl
          = FailedCandidateSet.BestViableFunction(S, Kind.getLocation(), Best);
        if (Ovl != OR_Deleted) {
          S.Diag(Kind.getLocation(), diag::err_ovl_deleted_init)
              << DestType << ArgsRange;
          llvm_unreachable("Inconsistent overload resolution?");
          break;
        }

        // If this is a defaulted or implicitly-declared function, then
        // it was implicitly deleted. Make it clear that the deletion was
        // implicit.
        if (S.isImplicitlyDeleted(Best->Function))
          S.Diag(Kind.getLocation(), diag::err_ovl_deleted_special_init)
            << S.getSpecialMember(cast<CXXMethodDecl>(Best->Function))
            << DestType << ArgsRange;
        else
          S.Diag(Kind.getLocation(), diag::err_ovl_deleted_init)
              << DestType << ArgsRange;

        S.NoteDeletedFunction(Best->Function);
        break;
      }

      case OR_Success:
        llvm_unreachable("Conversion did not fail!");
    }
  }
  break;

  case FK_DefaultInitOfConst:
    if (Entity.getKind() == InitializedEntity::EK_Member &&
        isa<CXXConstructorDecl>(S.CurContext)) {
      // This is implicit default-initialization of a const member in
      // a constructor. Complain that it needs to be explicitly
      // initialized.
      CXXConstructorDecl *Constructor = cast<CXXConstructorDecl>(S.CurContext);
      S.Diag(Kind.getLocation(), diag::err_uninitialized_member_in_ctor)
        << (Constructor->getInheritedConstructor() ? 2 :
            Constructor->isImplicit() ? 1 : 0)
        << S.Context.getTypeDeclType(Constructor->getParent())
        << /*const=*/1
        << Entity.getName();
      S.Diag(Entity.getDecl()->getLocation(), diag::note_previous_decl)
        << Entity.getName();
    } else if (const auto *VD = dyn_cast_if_present<VarDecl>(Entity.getDecl());
               VD && VD->isConstexpr()) {
      S.Diag(Kind.getLocation(), diag::err_constexpr_var_requires_const_init)
          << VD;
    } else {
      S.Diag(Kind.getLocation(), diag::err_default_init_const)
          << DestType << (bool)DestType->getAs<RecordType>();
    }
    break;

  case FK_Incomplete:
    S.RequireCompleteType(Kind.getLocation(), FailedIncompleteType,
                          diag::err_init_incomplete_type);
    break;

  case FK_ListInitializationFailed: {
    // Run the init list checker again to emit diagnostics.
    InitListExpr *InitList = cast<InitListExpr>(Args[0]);
    diagnoseListInit(S, Entity, InitList);
    break;
  }

  case FK_PlaceholderType: {
    // FIXME: Already diagnosed!
    break;
  }

  case FK_ExplicitConstructor: {
    S.Diag(Kind.getLocation(), diag::err_selected_explicit_constructor)
      << Args[0]->getSourceRange();
    OverloadCandidateSet::iterator Best;
    OverloadingResult Ovl
      = FailedCandidateSet.BestViableFunction(S, Kind.getLocation(), Best);
    (void)Ovl;
    assert(Ovl == OR_Success && "Inconsistent overload resolution");
    CXXConstructorDecl *CtorDecl = cast<CXXConstructorDecl>(Best->Function);
    S.Diag(CtorDecl->getLocation(),
           diag::note_explicit_ctor_deduction_guide_here) << false;
    break;
  }

  case FK_ParenthesizedListInitFailed:
    TryOrBuildParenListInitialization(S, Entity, Kind, Args, *this,
                                      /*VerifyOnly=*/false);
    break;

  case FK_DesignatedInitForNonAggregate:
    InitListExpr *InitList = cast<InitListExpr>(Args[0]);
    S.Diag(Kind.getLocation(), diag::err_designated_init_for_non_aggregate)
        << Entity.getType() << InitList->getSourceRange();
    break;
  }

  PrintInitLocationNote(S, Entity);
  return true;
}

void InitializationSequence::dump(raw_ostream &OS) const {
  switch (SequenceKind) {
  case FailedSequence: {
    OS << "Failed sequence: ";
    switch (Failure) {
    case FK_TooManyInitsForReference:
      OS << "too many initializers for reference";
      break;

    case FK_ParenthesizedListInitForReference:
      OS << "parenthesized list init for reference";
      break;

    case FK_ArrayNeedsInitList:
      OS << "array requires initializer list";
      break;

    case FK_AddressOfUnaddressableFunction:
      OS << "address of unaddressable function was taken";
      break;

    case FK_ArrayNeedsInitListOrStringLiteral:
      OS << "array requires initializer list or string literal";
      break;

    case FK_ArrayNeedsInitListOrWideStringLiteral:
      OS << "array requires initializer list or wide string literal";
      break;

    case FK_NarrowStringIntoWideCharArray:
      OS << "narrow string into wide char array";
      break;

    case FK_WideStringIntoCharArray:
      OS << "wide string into char array";
      break;

    case FK_IncompatWideStringIntoWideChar:
      OS << "incompatible wide string into wide char array";
      break;

    case FK_PlainStringIntoUTF8Char:
      OS << "plain string literal into char8_t array";
      break;

    case FK_UTF8StringIntoPlainChar:
      OS << "u8 string literal into char array";
      break;

    case FK_ArrayTypeMismatch:
      OS << "array type mismatch";
      break;

    case FK_NonConstantArrayInit:
      OS << "non-constant array initializer";
      break;

    case FK_AddressOfOverloadFailed:
      OS << "address of overloaded function failed";
      break;

    case FK_ReferenceInitOverloadFailed:
      OS << "overload resolution for reference initialization failed";
      break;

    case FK_NonConstLValueReferenceBindingToTemporary:
      OS << "non-const lvalue reference bound to temporary";
      break;

    case FK_NonConstLValueReferenceBindingToBitfield:
      OS << "non-const lvalue reference bound to bit-field";
      break;

    case FK_NonConstLValueReferenceBindingToVectorElement:
      OS << "non-const lvalue reference bound to vector element";
      break;

    case FK_NonConstLValueReferenceBindingToMatrixElement:
      OS << "non-const lvalue reference bound to matrix element";
      break;

    case FK_NonConstLValueReferenceBindingToUnrelated:
      OS << "non-const lvalue reference bound to unrelated type";
      break;

    case FK_RValueReferenceBindingToLValue:
      OS << "rvalue reference bound to an lvalue";
      break;

    case FK_ReferenceInitDropsQualifiers:
      OS << "reference initialization drops qualifiers";
      break;

    case FK_ReferenceAddrspaceMismatchTemporary:
      OS << "reference with mismatching address space bound to temporary";
      break;

    case FK_ReferenceInitFailed:
      OS << "reference initialization failed";
      break;

    case FK_ConversionFailed:
      OS << "conversion failed";
      break;

    case FK_ConversionFromPropertyFailed:
      OS << "conversion from property failed";
      break;

    case FK_TooManyInitsForScalar:
      OS << "too many initializers for scalar";
      break;

    case FK_ParenthesizedListInitForScalar:
      OS << "parenthesized list init for reference";
      break;

    case FK_ReferenceBindingToInitList:
      OS << "referencing binding to initializer list";
      break;

    case FK_InitListBadDestinationType:
      OS << "initializer list for non-aggregate, non-scalar type";
      break;

    case FK_UserConversionOverloadFailed:
      OS << "overloading failed for user-defined conversion";
      break;

    case FK_ConstructorOverloadFailed:
      OS << "constructor overloading failed";
      break;

    case FK_DefaultInitOfConst:
      OS << "default initialization of a const variable";
      break;

    case FK_Incomplete:
      OS << "initialization of incomplete type";
      break;

    case FK_ListInitializationFailed:
      OS << "list initialization checker failure";
      break;

    case FK_VariableLengthArrayHasInitializer:
      OS << "variable length array has an initializer";
      break;

    case FK_PlaceholderType:
      OS << "initializer expression isn't contextually valid";
      break;

    case FK_ListConstructorOverloadFailed:
      OS << "list constructor overloading failed";
      break;

    case FK_ExplicitConstructor:
      OS << "list copy initialization chose explicit constructor";
      break;

    case FK_ParenthesizedListInitFailed:
      OS << "parenthesized list initialization failed";
      break;

    case FK_DesignatedInitForNonAggregate:
      OS << "designated initializer for non-aggregate type";
      break;
    }
    OS << '\n';
    return;
  }

  case DependentSequence:
    OS << "Dependent sequence\n";
    return;

  case NormalSequence:
    OS << "Normal sequence: ";
    break;
  }

  for (step_iterator S = step_begin(), SEnd = step_end(); S != SEnd; ++S) {
    if (S != step_begin()) {
      OS << " -> ";
    }

    switch (S->Kind) {
    case SK_ResolveAddressOfOverloadedFunction:
      OS << "resolve address of overloaded function";
      break;

    case SK_CastDerivedToBasePRValue:
      OS << "derived-to-base (prvalue)";
      break;

    case SK_CastDerivedToBaseXValue:
      OS << "derived-to-base (xvalue)";
      break;

    case SK_CastDerivedToBaseLValue:
      OS << "derived-to-base (lvalue)";
      break;

    case SK_BindReference:
      OS << "bind reference to lvalue";
      break;

    case SK_BindReferenceToTemporary:
      OS << "bind reference to a temporary";
      break;

    case SK_FinalCopy:
      OS << "final copy in class direct-initialization";
      break;

    case SK_ExtraneousCopyToTemporary:
      OS << "extraneous C++03 copy to temporary";
      break;

    case SK_UserConversion:
      OS << "user-defined conversion via " << *S->Function.Function;
      break;

    case SK_QualificationConversionPRValue:
      OS << "qualification conversion (prvalue)";
      break;

    case SK_QualificationConversionXValue:
      OS << "qualification conversion (xvalue)";
      break;

    case SK_QualificationConversionLValue:
      OS << "qualification conversion (lvalue)";
      break;

    case SK_FunctionReferenceConversion:
      OS << "function reference conversion";
      break;

    case SK_AtomicConversion:
      OS << "non-atomic-to-atomic conversion";
      break;

    case SK_ConversionSequence:
      OS << "implicit conversion sequence (";
      S->ICS->dump(); // FIXME: use OS
      OS << ")";
      break;

    case SK_ConversionSequenceNoNarrowing:
      OS << "implicit conversion sequence with narrowing prohibited (";
      S->ICS->dump(); // FIXME: use OS
      OS << ")";
      break;

    case SK_ListInitialization:
      OS << "list aggregate initialization";
      break;

    case SK_UnwrapInitList:
      OS << "unwrap reference initializer list";
      break;

    case SK_RewrapInitList:
      OS << "rewrap reference initializer list";
      break;

    case SK_ConstructorInitialization:
      OS << "constructor initialization";
      break;

    case SK_ConstructorInitializationFromList:
      OS << "list initialization via constructor";
      break;

    case SK_ZeroInitialization:
      OS << "zero initialization";
      break;

    case SK_CAssignment:
      OS << "C assignment";
      break;

    case SK_StringInit:
      OS << "string initialization";
      break;

    case SK_ObjCObjectConversion:
      OS << "Objective-C object conversion";
      break;

    case SK_ArrayLoopIndex:
      OS << "indexing for array initialization loop";
      break;

    case SK_ArrayLoopInit:
      OS << "array initialization loop";
      break;

    case SK_ArrayInit:
      OS << "array initialization";
      break;

    case SK_GNUArrayInit:
      OS << "array initialization (GNU extension)";
      break;

    case SK_ParenthesizedArrayInit:
      OS << "parenthesized array initialization";
      break;

    case SK_PassByIndirectCopyRestore:
      OS << "pass by indirect copy and restore";
      break;

    case SK_PassByIndirectRestore:
      OS << "pass by indirect restore";
      break;

    case SK_ProduceObjCObject:
      OS << "Objective-C object retension";
      break;

    case SK_StdInitializerList:
      OS << "std::initializer_list from initializer list";
      break;

    case SK_StdInitializerListConstructorCall:
      OS << "list initialization from std::initializer_list";
      break;

    case SK_OCLSamplerInit:
      OS << "OpenCL sampler_t from integer constant";
      break;

    case SK_OCLZeroOpaqueType:
      OS << "OpenCL opaque type from zero";
      break;
    case SK_ParenthesizedListInit:
      OS << "initialization from a parenthesized list of values";
      break;
    }

    OS << " [" << S->Type << ']';
  }

  OS << '\n';
}

void InitializationSequence::dump() const {
  dump(llvm::errs());
}

static bool NarrowingErrs(const LangOptions &L) {
  return L.CPlusPlus11 &&
         (!L.MicrosoftExt || L.isCompatibleWithMSVC(LangOptions::MSVC2015));
}

static void DiagnoseNarrowingInInitList(Sema &S,
                                        const ImplicitConversionSequence &ICS,
                                        QualType PreNarrowingType,
                                        QualType EntityType,
                                        const Expr *PostInit) {
  const StandardConversionSequence *SCS = nullptr;
  switch (ICS.getKind()) {
  case ImplicitConversionSequence::StandardConversion:
    SCS = &ICS.Standard;
    break;
  case ImplicitConversionSequence::UserDefinedConversion:
    SCS = &ICS.UserDefined.After;
    break;
  case ImplicitConversionSequence::AmbiguousConversion:
  case ImplicitConversionSequence::StaticObjectArgumentConversion:
  case ImplicitConversionSequence::EllipsisConversion:
  case ImplicitConversionSequence::BadConversion:
    return;
  }

  // C++11 [dcl.init.list]p7: Check whether this is a narrowing conversion.
  APValue ConstantValue;
  QualType ConstantType;
  switch (SCS->getNarrowingKind(S.Context, PostInit, ConstantValue,
                                ConstantType)) {
  case NK_Not_Narrowing:
  case NK_Dependent_Narrowing:
    // No narrowing occurred.
    return;

  case NK_Type_Narrowing:
    // This was a floating-to-integer conversion, which is always considered a
    // narrowing conversion even if the value is a constant and can be
    // represented exactly as an integer.
    S.Diag(PostInit->getBeginLoc(), NarrowingErrs(S.getLangOpts())
                                        ? diag::ext_init_list_type_narrowing
                                        : diag::warn_init_list_type_narrowing)
        << PostInit->getSourceRange()
        << PreNarrowingType.getLocalUnqualifiedType()
        << EntityType.getLocalUnqualifiedType();
    break;

  case NK_Constant_Narrowing:
    // A constant value was narrowed.
    S.Diag(PostInit->getBeginLoc(),
           NarrowingErrs(S.getLangOpts())
               ? diag::ext_init_list_constant_narrowing
               : diag::warn_init_list_constant_narrowing)
        << PostInit->getSourceRange()
        << ConstantValue.getAsString(S.getASTContext(), ConstantType)
        << EntityType.getLocalUnqualifiedType();
    break;

  case NK_Variable_Narrowing:
    // A variable's value may have been narrowed.
    S.Diag(PostInit->getBeginLoc(),
           NarrowingErrs(S.getLangOpts())
               ? diag::ext_init_list_variable_narrowing
               : diag::warn_init_list_variable_narrowing)
        << PostInit->getSourceRange()
        << PreNarrowingType.getLocalUnqualifiedType()
        << EntityType.getLocalUnqualifiedType();
    break;
  }

  SmallString<128> StaticCast;
  llvm::raw_svector_ostream OS(StaticCast);
  OS << "static_cast<";
  if (const TypedefType *TT = EntityType->getAs<TypedefType>()) {
    // It's important to use the typedef's name if there is one so that the
    // fixit doesn't break code using types like int64_t.
    //
    // FIXME: This will break if the typedef requires qualification.  But
    // getQualifiedNameAsString() includes non-machine-parsable components.
    OS << *TT->getDecl();
  } else if (const BuiltinType *BT = EntityType->getAs<BuiltinType>())
    OS << BT->getName(S.getLangOpts());
  else {
    // Oops, we didn't find the actual type of the variable.  Don't emit a fixit
    // with a broken cast.
    return;
  }
  OS << ">(";
  S.Diag(PostInit->getBeginLoc(), diag::note_init_list_narrowing_silence)
      << PostInit->getSourceRange()
      << FixItHint::CreateInsertion(PostInit->getBeginLoc(), OS.str())
      << FixItHint::CreateInsertion(
             S.getLocForEndOfToken(PostInit->getEndLoc()), ")");
}

//===----------------------------------------------------------------------===//
// Initialization helper functions
//===----------------------------------------------------------------------===//
bool
Sema::CanPerformCopyInitialization(const InitializedEntity &Entity,
                                   ExprResult Init) {
  if (Init.isInvalid())
    return false;

  Expr *InitE = Init.get();
  assert(InitE && "No initialization expression");

  InitializationKind Kind =
      InitializationKind::CreateCopy(InitE->getBeginLoc(), SourceLocation());
  InitializationSequence Seq(*this, Entity, Kind, InitE);
  return !Seq.Failed();
}

ExprResult
Sema::PerformCopyInitialization(const InitializedEntity &Entity,
                                SourceLocation EqualLoc,
                                ExprResult Init,
                                bool TopLevelOfInitList,
                                bool AllowExplicit) {
  if (Init.isInvalid())
    return ExprError();

  Expr *InitE = Init.get();
  assert(InitE && "No initialization expression?");

  if (EqualLoc.isInvalid())
    EqualLoc = InitE->getBeginLoc();

  InitializationKind Kind = InitializationKind::CreateCopy(
      InitE->getBeginLoc(), EqualLoc, AllowExplicit);
  InitializationSequence Seq(*this, Entity, Kind, InitE, TopLevelOfInitList);

  // Prevent infinite recursion when performing parameter copy-initialization.
  const bool ShouldTrackCopy =
      Entity.isParameterKind() && Seq.isConstructorInitialization();
  if (ShouldTrackCopy) {
    if (llvm::is_contained(CurrentParameterCopyTypes, Entity.getType())) {
      Seq.SetOverloadFailure(
          InitializationSequence::FK_ConstructorOverloadFailed,
          OR_No_Viable_Function);

      // Try to give a meaningful diagnostic note for the problematic
      // constructor.
      const auto LastStep = Seq.step_end() - 1;
      assert(LastStep->Kind ==
             InitializationSequence::SK_ConstructorInitialization);
      const FunctionDecl *Function = LastStep->Function.Function;
      auto Candidate =
          llvm::find_if(Seq.getFailedCandidateSet(),
                        [Function](const OverloadCandidate &Candidate) -> bool {
                          return Candidate.Viable &&
                                 Candidate.Function == Function &&
                                 Candidate.Conversions.size() > 0;
                        });
      if (Candidate != Seq.getFailedCandidateSet().end() &&
          Function->getNumParams() > 0) {
        Candidate->Viable = false;
        Candidate->FailureKind = ovl_fail_bad_conversion;
        Candidate->Conversions[0].setBad(BadConversionSequence::no_conversion,
                                         InitE,
                                         Function->getParamDecl(0)->getType());
      }
    }
    CurrentParameterCopyTypes.push_back(Entity.getType());
  }

  ExprResult Result = Seq.Perform(*this, Entity, Kind, InitE);

  if (ShouldTrackCopy)
    CurrentParameterCopyTypes.pop_back();

  return Result;
}

/// Determine whether RD is, or is derived from, a specialization of CTD.
static bool isOrIsDerivedFromSpecializationOf(CXXRecordDecl *RD,
                                              ClassTemplateDecl *CTD) {
  auto NotSpecialization = [&] (const CXXRecordDecl *Candidate) {
    auto *CTSD = dyn_cast<ClassTemplateSpecializationDecl>(Candidate);
    return !CTSD || !declaresSameEntity(CTSD->getSpecializedTemplate(), CTD);
  };
  return !(NotSpecialization(RD) && RD->forallBases(NotSpecialization));
}

QualType Sema::DeduceTemplateSpecializationFromInitializer(
    TypeSourceInfo *TSInfo, const InitializedEntity &Entity,
    const InitializationKind &Kind, MultiExprArg Inits, ParenListExpr *PL) {
  auto *DeducedTST = dyn_cast<DeducedTemplateSpecializationType>(
      TSInfo->getType()->getContainedDeducedType());
  assert(DeducedTST && "not a deduced template specialization type");

  auto TemplateName = DeducedTST->getTemplateName();
  if (TemplateName.isDependent())
    return SubstAutoTypeDependent(TSInfo->getType());

  // We can only perform deduction for class templates.
  auto *Template =
      dyn_cast_or_null<ClassTemplateDecl>(TemplateName.getAsTemplateDecl());
  if (!Template) {
    Diag(Kind.getLocation(),
         diag::err_deduced_non_class_template_specialization_type)
      << (int)getTemplateNameKindForDiagnostics(TemplateName) << TemplateName;
    if (auto *TD = TemplateName.getAsTemplateDecl())
      Diag(TD->getLocation(), diag::note_template_decl_here);
    return QualType();
  }

  // Can't deduce from dependent arguments.
  if (Expr::hasAnyTypeDependentArguments(Inits)) {
    Diag(TSInfo->getTypeLoc().getBeginLoc(),
         diag::warn_cxx14_compat_class_template_argument_deduction)
        << TSInfo->getTypeLoc().getSourceRange() << 0;
    return SubstAutoTypeDependent(TSInfo->getType());
  }

  // FIXME: Perform "exact type" matching first, per CWG discussion?
  //        Or implement this via an implied 'T(T) -> T' deduction guide?

  // FIXME: Do we need/want a std::initializer_list<T> special case?

  // Look up deduction guides, including those synthesized from constructors.
  //
  // C++1z [over.match.class.deduct]p1:
  //   A set of functions and function templates is formed comprising:
  //   - For each constructor of the class template designated by the
  //     template-name, a function template [...]
  //  - For each deduction-guide, a function or function template [...]
  DeclarationNameInfo NameInfo(
      Context.DeclarationNames.getCXXDeductionGuideName(Template),
      TSInfo->getTypeLoc().getEndLoc());
  LookupResult Guides(*this, NameInfo, LookupOrdinaryName);
  LookupQualifiedName(Guides, Template->getDeclContext());

  // FIXME: Do not diagnose inaccessible deduction guides. The standard isn't
  // clear on this, but they're not found by name so access does not apply.
  Guides.suppressDiagnostics();

  // Figure out if this is list-initialization.
  InitListExpr *ListInit =
      (Inits.size() == 1 && Kind.getKind() != InitializationKind::IK_Direct)
          ? dyn_cast<InitListExpr>(Inits[0])
          : nullptr;

  // C++1z [over.match.class.deduct]p1:
  //   Initialization and overload resolution are performed as described in
  //   [dcl.init] and [over.match.ctor], [over.match.copy], or [over.match.list]
  //   (as appropriate for the type of initialization performed) for an object
  //   of a hypothetical class type, where the selected functions and function
  //   templates are considered to be the constructors of that class type
  //
  // Since we know we're initializing a class type of a type unrelated to that
  // of the initializer, this reduces to something fairly reasonable.
  OverloadCandidateSet Candidates(Kind.getLocation(),
                                  OverloadCandidateSet::CSK_Normal);
  OverloadCandidateSet::iterator Best;

  bool AllowExplicit = !Kind.isCopyInit() || ListInit;

  // Return true is the candidate is added successfully, false otherwise.
  auto addDeductionCandidate = [&](FunctionTemplateDecl *TD,
                                   CXXDeductionGuideDecl *GD,
                                   DeclAccessPair FoundDecl,
                                   bool OnlyListConstructors,
                                   bool AllowAggregateDeductionCandidate) {
    // C++ [over.match.ctor]p1: (non-list copy-initialization from non-class)
    //   For copy-initialization, the candidate functions are all the
    //   converting constructors (12.3.1) of that class.
    // C++ [over.match.copy]p1: (non-list copy-initialization from class)
    //   The converting constructors of T are candidate functions.
    if (!AllowExplicit) {
      // Overload resolution checks whether the deduction guide is declared
      // explicit for us.

      // When looking for a converting constructor, deduction guides that
      // could never be called with one argument are not interesting to
      // check or note.
      if (GD->getMinRequiredArguments() > 1 ||
          (GD->getNumParams() == 0 && !GD->isVariadic()))
        return;
    }

    // C++ [over.match.list]p1.1: (first phase list initialization)
    //   Initially, the candidate functions are the initializer-list
    //   constructors of the class T
    if (OnlyListConstructors && !isInitListConstructor(GD))
      return;

    if (!AllowAggregateDeductionCandidate &&
        GD->getDeductionCandidateKind() == DeductionCandidate::Aggregate)
      return;

    // C++ [over.match.list]p1.2: (second phase list initialization)
    //   the candidate functions are all the constructors of the class T
    // C++ [over.match.ctor]p1: (all other cases)
    //   the candidate functions are all the constructors of the class of
    //   the object being initialized

    // C++ [over.best.ics]p4:
    //   When [...] the constructor [...] is a candidate by
    //    - [over.match.copy] (in all cases)
    // FIXME: The "second phase of [over.match.list] case can also
    // theoretically happen here, but it's not clear whether we can
    // ever have a parameter of the right type.
    bool SuppressUserConversions = Kind.isCopyInit();

    if (TD) {
      SmallVector<Expr *, 8> TmpInits;
      for (Expr *E : Inits)
        if (auto *DI = dyn_cast<DesignatedInitExpr>(E))
          TmpInits.push_back(DI->getInit());
        else
          TmpInits.push_back(E);
      AddTemplateOverloadCandidate(
          TD, FoundDecl, /*ExplicitArgs=*/nullptr, TmpInits, Candidates,
          SuppressUserConversions,
          /*PartialOverloading=*/false, AllowExplicit, ADLCallKind::NotADL,
          /*PO=*/{}, AllowAggregateDeductionCandidate);
    } else {
      AddOverloadCandidate(GD, FoundDecl, Inits, Candidates,
                           SuppressUserConversions,
                           /*PartialOverloading=*/false, AllowExplicit);
    }
  };

  bool FoundDeductionGuide = false;

  auto TryToResolveOverload =
      [&](bool OnlyListConstructors) -> OverloadingResult {
    Candidates.clear(OverloadCandidateSet::CSK_Normal);
    bool HasAnyDeductionGuide = false;

    auto SynthesizeAggrGuide = [&](InitListExpr *ListInit) {
      auto *RD = cast<CXXRecordDecl>(Template->getTemplatedDecl());
      if (!(RD->getDefinition() && RD->isAggregate()))
        return;
      QualType Ty = Context.getRecordType(RD);
      SmallVector<QualType, 8> ElementTypes;

      InitListChecker CheckInitList(*this, Entity, ListInit, Ty, ElementTypes);
      if (!CheckInitList.HadError()) {
        // C++ [over.match.class.deduct]p1.8:
        //   if e_i is of array type and x_i is a braced-init-list, T_i is an
        //   rvalue reference to the declared type of e_i and
        // C++ [over.match.class.deduct]p1.9:
        //   if e_i is of array type and x_i is a bstring-literal, T_i is an
        //   lvalue reference to the const-qualified declared type of e_i and
        // C++ [over.match.class.deduct]p1.10:
        //   otherwise, T_i is the declared type of e_i
        for (int I = 0, E = ListInit->getNumInits();
             I < E && !isa<PackExpansionType>(ElementTypes[I]); ++I)
          if (ElementTypes[I]->isArrayType()) {
            if (isa<InitListExpr>(ListInit->getInit(I)))
              ElementTypes[I] = Context.getRValueReferenceType(ElementTypes[I]);
            else if (isa<StringLiteral>(
                         ListInit->getInit(I)->IgnoreParenImpCasts()))
              ElementTypes[I] =
                  Context.getLValueReferenceType(ElementTypes[I].withConst());
          }

        llvm::FoldingSetNodeID ID;
        ID.AddPointer(Template);
        for (auto &T : ElementTypes)
          T.getCanonicalType().Profile(ID);
        unsigned Hash = ID.ComputeHash();
        if (AggregateDeductionCandidates.count(Hash) == 0) {
          if (FunctionTemplateDecl *TD =
                  DeclareImplicitDeductionGuideFromInitList(
                      Template, ElementTypes,
                      TSInfo->getTypeLoc().getEndLoc())) {
            auto *GD = cast<CXXDeductionGuideDecl>(TD->getTemplatedDecl());
            GD->setDeductionCandidateKind(DeductionCandidate::Aggregate);
            AggregateDeductionCandidates[Hash] = GD;
            addDeductionCandidate(TD, GD, DeclAccessPair::make(TD, AS_public),
                                  OnlyListConstructors,
                                  /*AllowAggregateDeductionCandidate=*/true);
          }
        } else {
          CXXDeductionGuideDecl *GD = AggregateDeductionCandidates[Hash];
          FunctionTemplateDecl *TD = GD->getDescribedFunctionTemplate();
          assert(TD && "aggregate deduction candidate is function template");
          addDeductionCandidate(TD, GD, DeclAccessPair::make(TD, AS_public),
                                OnlyListConstructors,
                                /*AllowAggregateDeductionCandidate=*/true);
        }
        HasAnyDeductionGuide = true;
      }
    };

    for (auto I = Guides.begin(), E = Guides.end(); I != E; ++I) {
      NamedDecl *D = (*I)->getUnderlyingDecl();
      if (D->isInvalidDecl())
        continue;

      auto *TD = dyn_cast<FunctionTemplateDecl>(D);
      auto *GD = dyn_cast_if_present<CXXDeductionGuideDecl>(
          TD ? TD->getTemplatedDecl() : dyn_cast<FunctionDecl>(D));
      if (!GD)
        continue;

      if (!GD->isImplicit())
        HasAnyDeductionGuide = true;

      addDeductionCandidate(TD, GD, I.getPair(), OnlyListConstructors,
                            /*AllowAggregateDeductionCandidate=*/false);
    }

    // C++ [over.match.class.deduct]p1.4:
    //   if C is defined and its definition satisfies the conditions for an
    //   aggregate class ([dcl.init.aggr]) with the assumption that any
    //   dependent base class has no virtual functions and no virtual base
    //   classes, and the initializer is a non-empty braced-init-list or
    //   parenthesized expression-list, and there are no deduction-guides for
    //   C, the set contains an additional function template, called the
    //   aggregate deduction candidate, defined as follows.
    if (getLangOpts().CPlusPlus20 && !HasAnyDeductionGuide) {
      if (ListInit && ListInit->getNumInits()) {
        SynthesizeAggrGuide(ListInit);
      } else if (PL && PL->getNumExprs()) {
        InitListExpr TempListInit(getASTContext(), PL->getLParenLoc(),
                                  PL->exprs(), PL->getRParenLoc());
        SynthesizeAggrGuide(&TempListInit);
      }
    }

    FoundDeductionGuide = FoundDeductionGuide || HasAnyDeductionGuide;

    return Candidates.BestViableFunction(*this, Kind.getLocation(), Best);
  };

  OverloadingResult Result = OR_No_Viable_Function;

  // C++11 [over.match.list]p1, per DR1467: for list-initialization, first
  // try initializer-list constructors.
  if (ListInit) {
    bool TryListConstructors = true;

    // Try list constructors unless the list is empty and the class has one or
    // more default constructors, in which case those constructors win.
    if (!ListInit->getNumInits()) {
      for (NamedDecl *D : Guides) {
        auto *FD = dyn_cast<FunctionDecl>(D->getUnderlyingDecl());
        if (FD && FD->getMinRequiredArguments() == 0) {
          TryListConstructors = false;
          break;
        }
      }
    } else if (ListInit->getNumInits() == 1) {
      // C++ [over.match.class.deduct]:
      //   As an exception, the first phase in [over.match.list] (considering
      //   initializer-list constructors) is omitted if the initializer list
      //   consists of a single expression of type cv U, where U is a
      //   specialization of C or a class derived from a specialization of C.
      Expr *E = ListInit->getInit(0);
      auto *RD = E->getType()->getAsCXXRecordDecl();
      if (!isa<InitListExpr>(E) && RD &&
          isCompleteType(Kind.getLocation(), E->getType()) &&
          isOrIsDerivedFromSpecializationOf(RD, Template))
        TryListConstructors = false;
    }

    if (TryListConstructors)
      Result = TryToResolveOverload(/*OnlyListConstructor*/true);
    // Then unwrap the initializer list and try again considering all
    // constructors.
    Inits = MultiExprArg(ListInit->getInits(), ListInit->getNumInits());
  }

  // If list-initialization fails, or if we're doing any other kind of
  // initialization, we (eventually) consider constructors.
  if (Result == OR_No_Viable_Function)
    Result = TryToResolveOverload(/*OnlyListConstructor*/false);

  switch (Result) {
  case OR_Ambiguous:
    // FIXME: For list-initialization candidates, it'd usually be better to
    // list why they were not viable when given the initializer list itself as
    // an argument.
    Candidates.NoteCandidates(
        PartialDiagnosticAt(
            Kind.getLocation(),
            PDiag(diag::err_deduced_class_template_ctor_ambiguous)
                << TemplateName),
        *this, OCD_AmbiguousCandidates, Inits);
    return QualType();

  case OR_No_Viable_Function: {
    CXXRecordDecl *Primary =
        cast<ClassTemplateDecl>(Template)->getTemplatedDecl();
    bool Complete =
        isCompleteType(Kind.getLocation(), Context.getTypeDeclType(Primary));
    Candidates.NoteCandidates(
        PartialDiagnosticAt(
            Kind.getLocation(),
            PDiag(Complete ? diag::err_deduced_class_template_ctor_no_viable
                           : diag::err_deduced_class_template_incomplete)
                << TemplateName << !Guides.empty()),
        *this, OCD_AllCandidates, Inits);
    return QualType();
  }

  case OR_Deleted: {
    Diag(Kind.getLocation(), diag::err_deduced_class_template_deleted)
      << TemplateName;
    NoteDeletedFunction(Best->Function);
    return QualType();
  }

  case OR_Success:
    // C++ [over.match.list]p1:
    //   In copy-list-initialization, if an explicit constructor is chosen, the
    //   initialization is ill-formed.
    if (Kind.isCopyInit() && ListInit &&
        cast<CXXDeductionGuideDecl>(Best->Function)->isExplicit()) {
      bool IsDeductionGuide = !Best->Function->isImplicit();
      Diag(Kind.getLocation(), diag::err_deduced_class_template_explicit)
          << TemplateName << IsDeductionGuide;
      Diag(Best->Function->getLocation(),
           diag::note_explicit_ctor_deduction_guide_here)
          << IsDeductionGuide;
      return QualType();
    }

    // Make sure we didn't select an unusable deduction guide, and mark it
    // as referenced.
    DiagnoseUseOfDecl(Best->FoundDecl, Kind.getLocation());
    MarkFunctionReferenced(Kind.getLocation(), Best->Function);
    break;
  }

  // C++ [dcl.type.class.deduct]p1:
  //  The placeholder is replaced by the return type of the function selected
  //  by overload resolution for class template deduction.
  QualType DeducedType =
      SubstAutoType(TSInfo->getType(), Best->Function->getReturnType());
  Diag(TSInfo->getTypeLoc().getBeginLoc(),
       diag::warn_cxx14_compat_class_template_argument_deduction)
      << TSInfo->getTypeLoc().getSourceRange() << 1 << DeducedType;

  // Warn if CTAD was used on a type that does not have any user-defined
  // deduction guides.
  if (!FoundDeductionGuide) {
    Diag(TSInfo->getTypeLoc().getBeginLoc(),
         diag::warn_ctad_maybe_unsupported)
        << TemplateName;
    Diag(Template->getLocation(), diag::note_suppress_ctad_maybe_unsupported);
  }

  return DeducedType;
}<|MERGE_RESOLUTION|>--- conflicted
+++ resolved
@@ -5578,21 +5578,12 @@
               InitializationSequence::FK_ParenthesizedListInitFailed);
           return;
         }
-<<<<<<< HEAD
 
         InitializationKind SubKind = InitializationKind::CreateForInit(
             E->getExprLoc(), /*isDirectInit=*/false, E);
         if (!HandleInitializedEntity(SubEntity, SubKind, E))
           return;
 
-=======
-
-        InitializationKind SubKind = InitializationKind::CreateForInit(
-            E->getExprLoc(), /*isDirectInit=*/false, E);
-        if (!HandleInitializedEntity(SubEntity, SubKind, E))
-          return;
-
->>>>>>> 7f790f9a
         // Unions should have only one initializer expression, so we bail out
         // after processing the first field. If there are more initializers then
         // it will be caught when we later check whether EntityIndexToProcess is
@@ -5610,12 +5601,8 @@
             // C++ [dcl.init]p16.6.2.2
             //   The remaining elements are initialized with their default
             //   member initializers, if any
-<<<<<<< HEAD
-            ExprResult DIE = S.BuildCXXDefaultInitExpr(FD->getLocation(), FD);
-=======
             ExprResult DIE = S.BuildCXXDefaultInitExpr(
                 Kind.getParenOrBraceRange().getEnd(), FD);
->>>>>>> 7f790f9a
             if (DIE.isInvalid())
               return;
             S.checkInitializerLifetime(SubEntity, DIE.get());
