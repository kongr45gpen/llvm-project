// NOTE: Assertions have been autogenerated by utils/update_cc_test_checks.py UTC_ARGS: --version 2
// REQUIRES: riscv-registered-target
// RUN: %clang_cc1 -triple riscv64 -target-feature +v -target-feature +zfh \
// RUN:   -target-feature +zvfh -disable-O0-optnone  \
// RUN:   -emit-llvm %s -o - | opt -S -passes=mem2reg | \
// RUN:   FileCheck --check-prefix=CHECK-RV64 %s

#include <riscv_vector.h>

// CHECK-RV64-LABEL: define dso_local { <vscale x 1 x half>, <vscale x 1 x half>, <vscale x 1 x half>, <vscale x 1 x half>, <vscale x 1 x half> } @test_vlseg5e16_v_f16mf4x5_m
// CHECK-RV64-SAME: (<vscale x 1 x i1> [[MASK:%.*]], ptr noundef [[BASE:%.*]], i64 noundef [[VL:%.*]]) #[[ATTR0:[0-9]+]] {
// CHECK-RV64-NEXT:  entry:
// CHECK-RV64-NEXT:    [[TMP0:%.*]] = call { <vscale x 1 x half>, <vscale x 1 x half>, <vscale x 1 x half>, <vscale x 1 x half>, <vscale x 1 x half> } @llvm.riscv.vlseg5.mask.nxv1f16.i64(<vscale x 1 x half> poison, <vscale x 1 x half> poison, <vscale x 1 x half> poison, <vscale x 1 x half> poison, <vscale x 1 x half> poison, ptr [[BASE]], <vscale x 1 x i1> [[MASK]], i64 [[VL]], i64 3)
// CHECK-RV64-NEXT:    ret { <vscale x 1 x half>, <vscale x 1 x half>, <vscale x 1 x half>, <vscale x 1 x half>, <vscale x 1 x half> } [[TMP0]]
//
<<<<<<< HEAD
void test_vlseg5e16_v_f16mf4_m(vfloat16mf4_t *v0, vfloat16mf4_t *v1, vfloat16mf4_t *v2, vfloat16mf4_t *v3, vfloat16mf4_t *v4, vbool64_t mask, const _Float16 *base, size_t vl) {
  return __riscv_vlseg5e16(v0, v1, v2, v3, v4, mask, base, vl);
=======
vfloat16mf4x5_t test_vlseg5e16_v_f16mf4x5_m(vbool64_t mask, const _Float16 *base, size_t vl) {
  return __riscv_vlseg5e16(mask, base, vl);
>>>>>>> 7f790f9a
}

// CHECK-RV64-LABEL: define dso_local { <vscale x 2 x half>, <vscale x 2 x half>, <vscale x 2 x half>, <vscale x 2 x half>, <vscale x 2 x half> } @test_vlseg5e16_v_f16mf2x5_m
// CHECK-RV64-SAME: (<vscale x 2 x i1> [[MASK:%.*]], ptr noundef [[BASE:%.*]], i64 noundef [[VL:%.*]]) #[[ATTR0]] {
// CHECK-RV64-NEXT:  entry:
// CHECK-RV64-NEXT:    [[TMP0:%.*]] = call { <vscale x 2 x half>, <vscale x 2 x half>, <vscale x 2 x half>, <vscale x 2 x half>, <vscale x 2 x half> } @llvm.riscv.vlseg5.mask.nxv2f16.i64(<vscale x 2 x half> poison, <vscale x 2 x half> poison, <vscale x 2 x half> poison, <vscale x 2 x half> poison, <vscale x 2 x half> poison, ptr [[BASE]], <vscale x 2 x i1> [[MASK]], i64 [[VL]], i64 3)
// CHECK-RV64-NEXT:    ret { <vscale x 2 x half>, <vscale x 2 x half>, <vscale x 2 x half>, <vscale x 2 x half>, <vscale x 2 x half> } [[TMP0]]
//
<<<<<<< HEAD
void test_vlseg5e16_v_f16mf2_m(vfloat16mf2_t *v0, vfloat16mf2_t *v1, vfloat16mf2_t *v2, vfloat16mf2_t *v3, vfloat16mf2_t *v4, vbool32_t mask, const _Float16 *base, size_t vl) {
  return __riscv_vlseg5e16(v0, v1, v2, v3, v4, mask, base, vl);
=======
vfloat16mf2x5_t test_vlseg5e16_v_f16mf2x5_m(vbool32_t mask, const _Float16 *base, size_t vl) {
  return __riscv_vlseg5e16(mask, base, vl);
>>>>>>> 7f790f9a
}

// CHECK-RV64-LABEL: define dso_local { <vscale x 4 x half>, <vscale x 4 x half>, <vscale x 4 x half>, <vscale x 4 x half>, <vscale x 4 x half> } @test_vlseg5e16_v_f16m1x5_m
// CHECK-RV64-SAME: (<vscale x 4 x i1> [[MASK:%.*]], ptr noundef [[BASE:%.*]], i64 noundef [[VL:%.*]]) #[[ATTR0]] {
// CHECK-RV64-NEXT:  entry:
// CHECK-RV64-NEXT:    [[TMP0:%.*]] = call { <vscale x 4 x half>, <vscale x 4 x half>, <vscale x 4 x half>, <vscale x 4 x half>, <vscale x 4 x half> } @llvm.riscv.vlseg5.mask.nxv4f16.i64(<vscale x 4 x half> poison, <vscale x 4 x half> poison, <vscale x 4 x half> poison, <vscale x 4 x half> poison, <vscale x 4 x half> poison, ptr [[BASE]], <vscale x 4 x i1> [[MASK]], i64 [[VL]], i64 3)
// CHECK-RV64-NEXT:    ret { <vscale x 4 x half>, <vscale x 4 x half>, <vscale x 4 x half>, <vscale x 4 x half>, <vscale x 4 x half> } [[TMP0]]
//
<<<<<<< HEAD
void test_vlseg5e16_v_f16m1_m(vfloat16m1_t *v0, vfloat16m1_t *v1, vfloat16m1_t *v2, vfloat16m1_t *v3, vfloat16m1_t *v4, vbool16_t mask, const _Float16 *base, size_t vl) {
  return __riscv_vlseg5e16(v0, v1, v2, v3, v4, mask, base, vl);
=======
vfloat16m1x5_t test_vlseg5e16_v_f16m1x5_m(vbool16_t mask, const _Float16 *base, size_t vl) {
  return __riscv_vlseg5e16(mask, base, vl);
>>>>>>> 7f790f9a
}

// CHECK-RV64-LABEL: define dso_local { <vscale x 1 x i16>, <vscale x 1 x i16>, <vscale x 1 x i16>, <vscale x 1 x i16>, <vscale x 1 x i16> } @test_vlseg5e16_v_i16mf4x5_m
// CHECK-RV64-SAME: (<vscale x 1 x i1> [[MASK:%.*]], ptr noundef [[BASE:%.*]], i64 noundef [[VL:%.*]]) #[[ATTR0]] {
// CHECK-RV64-NEXT:  entry:
// CHECK-RV64-NEXT:    [[TMP0:%.*]] = call { <vscale x 1 x i16>, <vscale x 1 x i16>, <vscale x 1 x i16>, <vscale x 1 x i16>, <vscale x 1 x i16> } @llvm.riscv.vlseg5.mask.nxv1i16.i64(<vscale x 1 x i16> poison, <vscale x 1 x i16> poison, <vscale x 1 x i16> poison, <vscale x 1 x i16> poison, <vscale x 1 x i16> poison, ptr [[BASE]], <vscale x 1 x i1> [[MASK]], i64 [[VL]], i64 3)
// CHECK-RV64-NEXT:    ret { <vscale x 1 x i16>, <vscale x 1 x i16>, <vscale x 1 x i16>, <vscale x 1 x i16>, <vscale x 1 x i16> } [[TMP0]]
//
<<<<<<< HEAD
void test_vlseg5e16_v_i16mf4_m(vint16mf4_t *v0, vint16mf4_t *v1, vint16mf4_t *v2, vint16mf4_t *v3, vint16mf4_t *v4, vbool64_t mask, const int16_t *base, size_t vl) {
  return __riscv_vlseg5e16(v0, v1, v2, v3, v4, mask, base, vl);
=======
vint16mf4x5_t test_vlseg5e16_v_i16mf4x5_m(vbool64_t mask, const int16_t *base, size_t vl) {
  return __riscv_vlseg5e16(mask, base, vl);
>>>>>>> 7f790f9a
}

// CHECK-RV64-LABEL: define dso_local { <vscale x 2 x i16>, <vscale x 2 x i16>, <vscale x 2 x i16>, <vscale x 2 x i16>, <vscale x 2 x i16> } @test_vlseg5e16_v_i16mf2x5_m
// CHECK-RV64-SAME: (<vscale x 2 x i1> [[MASK:%.*]], ptr noundef [[BASE:%.*]], i64 noundef [[VL:%.*]]) #[[ATTR0]] {
// CHECK-RV64-NEXT:  entry:
// CHECK-RV64-NEXT:    [[TMP0:%.*]] = call { <vscale x 2 x i16>, <vscale x 2 x i16>, <vscale x 2 x i16>, <vscale x 2 x i16>, <vscale x 2 x i16> } @llvm.riscv.vlseg5.mask.nxv2i16.i64(<vscale x 2 x i16> poison, <vscale x 2 x i16> poison, <vscale x 2 x i16> poison, <vscale x 2 x i16> poison, <vscale x 2 x i16> poison, ptr [[BASE]], <vscale x 2 x i1> [[MASK]], i64 [[VL]], i64 3)
// CHECK-RV64-NEXT:    ret { <vscale x 2 x i16>, <vscale x 2 x i16>, <vscale x 2 x i16>, <vscale x 2 x i16>, <vscale x 2 x i16> } [[TMP0]]
//
<<<<<<< HEAD
void test_vlseg5e16_v_i16mf2_m(vint16mf2_t *v0, vint16mf2_t *v1, vint16mf2_t *v2, vint16mf2_t *v3, vint16mf2_t *v4, vbool32_t mask, const int16_t *base, size_t vl) {
  return __riscv_vlseg5e16(v0, v1, v2, v3, v4, mask, base, vl);
=======
vint16mf2x5_t test_vlseg5e16_v_i16mf2x5_m(vbool32_t mask, const int16_t *base, size_t vl) {
  return __riscv_vlseg5e16(mask, base, vl);
>>>>>>> 7f790f9a
}

// CHECK-RV64-LABEL: define dso_local { <vscale x 4 x i16>, <vscale x 4 x i16>, <vscale x 4 x i16>, <vscale x 4 x i16>, <vscale x 4 x i16> } @test_vlseg5e16_v_i16m1x5_m
// CHECK-RV64-SAME: (<vscale x 4 x i1> [[MASK:%.*]], ptr noundef [[BASE:%.*]], i64 noundef [[VL:%.*]]) #[[ATTR0]] {
// CHECK-RV64-NEXT:  entry:
// CHECK-RV64-NEXT:    [[TMP0:%.*]] = call { <vscale x 4 x i16>, <vscale x 4 x i16>, <vscale x 4 x i16>, <vscale x 4 x i16>, <vscale x 4 x i16> } @llvm.riscv.vlseg5.mask.nxv4i16.i64(<vscale x 4 x i16> poison, <vscale x 4 x i16> poison, <vscale x 4 x i16> poison, <vscale x 4 x i16> poison, <vscale x 4 x i16> poison, ptr [[BASE]], <vscale x 4 x i1> [[MASK]], i64 [[VL]], i64 3)
// CHECK-RV64-NEXT:    ret { <vscale x 4 x i16>, <vscale x 4 x i16>, <vscale x 4 x i16>, <vscale x 4 x i16>, <vscale x 4 x i16> } [[TMP0]]
//
<<<<<<< HEAD
void test_vlseg5e16_v_i16m1_m(vint16m1_t *v0, vint16m1_t *v1, vint16m1_t *v2, vint16m1_t *v3, vint16m1_t *v4, vbool16_t mask, const int16_t *base, size_t vl) {
  return __riscv_vlseg5e16(v0, v1, v2, v3, v4, mask, base, vl);
=======
vint16m1x5_t test_vlseg5e16_v_i16m1x5_m(vbool16_t mask, const int16_t *base, size_t vl) {
  return __riscv_vlseg5e16(mask, base, vl);
>>>>>>> 7f790f9a
}

// CHECK-RV64-LABEL: define dso_local { <vscale x 1 x i16>, <vscale x 1 x i16>, <vscale x 1 x i16>, <vscale x 1 x i16>, <vscale x 1 x i16> } @test_vlseg5e16_v_u16mf4x5_m
// CHECK-RV64-SAME: (<vscale x 1 x i1> [[MASK:%.*]], ptr noundef [[BASE:%.*]], i64 noundef [[VL:%.*]]) #[[ATTR0]] {
// CHECK-RV64-NEXT:  entry:
// CHECK-RV64-NEXT:    [[TMP0:%.*]] = call { <vscale x 1 x i16>, <vscale x 1 x i16>, <vscale x 1 x i16>, <vscale x 1 x i16>, <vscale x 1 x i16> } @llvm.riscv.vlseg5.mask.nxv1i16.i64(<vscale x 1 x i16> poison, <vscale x 1 x i16> poison, <vscale x 1 x i16> poison, <vscale x 1 x i16> poison, <vscale x 1 x i16> poison, ptr [[BASE]], <vscale x 1 x i1> [[MASK]], i64 [[VL]], i64 3)
// CHECK-RV64-NEXT:    ret { <vscale x 1 x i16>, <vscale x 1 x i16>, <vscale x 1 x i16>, <vscale x 1 x i16>, <vscale x 1 x i16> } [[TMP0]]
//
<<<<<<< HEAD
void test_vlseg5e16_v_u16mf4_m(vuint16mf4_t *v0, vuint16mf4_t *v1, vuint16mf4_t *v2, vuint16mf4_t *v3, vuint16mf4_t *v4, vbool64_t mask, const uint16_t *base, size_t vl) {
  return __riscv_vlseg5e16(v0, v1, v2, v3, v4, mask, base, vl);
=======
vuint16mf4x5_t test_vlseg5e16_v_u16mf4x5_m(vbool64_t mask, const uint16_t *base, size_t vl) {
  return __riscv_vlseg5e16(mask, base, vl);
>>>>>>> 7f790f9a
}

// CHECK-RV64-LABEL: define dso_local { <vscale x 2 x i16>, <vscale x 2 x i16>, <vscale x 2 x i16>, <vscale x 2 x i16>, <vscale x 2 x i16> } @test_vlseg5e16_v_u16mf2x5_m
// CHECK-RV64-SAME: (<vscale x 2 x i1> [[MASK:%.*]], ptr noundef [[BASE:%.*]], i64 noundef [[VL:%.*]]) #[[ATTR0]] {
// CHECK-RV64-NEXT:  entry:
// CHECK-RV64-NEXT:    [[TMP0:%.*]] = call { <vscale x 2 x i16>, <vscale x 2 x i16>, <vscale x 2 x i16>, <vscale x 2 x i16>, <vscale x 2 x i16> } @llvm.riscv.vlseg5.mask.nxv2i16.i64(<vscale x 2 x i16> poison, <vscale x 2 x i16> poison, <vscale x 2 x i16> poison, <vscale x 2 x i16> poison, <vscale x 2 x i16> poison, ptr [[BASE]], <vscale x 2 x i1> [[MASK]], i64 [[VL]], i64 3)
// CHECK-RV64-NEXT:    ret { <vscale x 2 x i16>, <vscale x 2 x i16>, <vscale x 2 x i16>, <vscale x 2 x i16>, <vscale x 2 x i16> } [[TMP0]]
//
<<<<<<< HEAD
void test_vlseg5e16_v_u16mf2_m(vuint16mf2_t *v0, vuint16mf2_t *v1, vuint16mf2_t *v2, vuint16mf2_t *v3, vuint16mf2_t *v4, vbool32_t mask, const uint16_t *base, size_t vl) {
  return __riscv_vlseg5e16(v0, v1, v2, v3, v4, mask, base, vl);
=======
vuint16mf2x5_t test_vlseg5e16_v_u16mf2x5_m(vbool32_t mask, const uint16_t *base, size_t vl) {
  return __riscv_vlseg5e16(mask, base, vl);
>>>>>>> 7f790f9a
}

// CHECK-RV64-LABEL: define dso_local { <vscale x 4 x i16>, <vscale x 4 x i16>, <vscale x 4 x i16>, <vscale x 4 x i16>, <vscale x 4 x i16> } @test_vlseg5e16_v_u16m1x5_m
// CHECK-RV64-SAME: (<vscale x 4 x i1> [[MASK:%.*]], ptr noundef [[BASE:%.*]], i64 noundef [[VL:%.*]]) #[[ATTR0]] {
// CHECK-RV64-NEXT:  entry:
// CHECK-RV64-NEXT:    [[TMP0:%.*]] = call { <vscale x 4 x i16>, <vscale x 4 x i16>, <vscale x 4 x i16>, <vscale x 4 x i16>, <vscale x 4 x i16> } @llvm.riscv.vlseg5.mask.nxv4i16.i64(<vscale x 4 x i16> poison, <vscale x 4 x i16> poison, <vscale x 4 x i16> poison, <vscale x 4 x i16> poison, <vscale x 4 x i16> poison, ptr [[BASE]], <vscale x 4 x i1> [[MASK]], i64 [[VL]], i64 3)
// CHECK-RV64-NEXT:    ret { <vscale x 4 x i16>, <vscale x 4 x i16>, <vscale x 4 x i16>, <vscale x 4 x i16>, <vscale x 4 x i16> } [[TMP0]]
//
<<<<<<< HEAD
void test_vlseg5e16_v_u16m1_m(vuint16m1_t *v0, vuint16m1_t *v1, vuint16m1_t *v2, vuint16m1_t *v3, vuint16m1_t *v4, vbool16_t mask, const uint16_t *base, size_t vl) {
  return __riscv_vlseg5e16(v0, v1, v2, v3, v4, mask, base, vl);
=======
vuint16m1x5_t test_vlseg5e16_v_u16m1x5_m(vbool16_t mask, const uint16_t *base, size_t vl) {
  return __riscv_vlseg5e16(mask, base, vl);
>>>>>>> 7f790f9a
}
<|MERGE_RESOLUTION|>--- conflicted
+++ resolved
@@ -13,13 +13,8 @@
 // CHECK-RV64-NEXT:    [[TMP0:%.*]] = call { <vscale x 1 x half>, <vscale x 1 x half>, <vscale x 1 x half>, <vscale x 1 x half>, <vscale x 1 x half> } @llvm.riscv.vlseg5.mask.nxv1f16.i64(<vscale x 1 x half> poison, <vscale x 1 x half> poison, <vscale x 1 x half> poison, <vscale x 1 x half> poison, <vscale x 1 x half> poison, ptr [[BASE]], <vscale x 1 x i1> [[MASK]], i64 [[VL]], i64 3)
 // CHECK-RV64-NEXT:    ret { <vscale x 1 x half>, <vscale x 1 x half>, <vscale x 1 x half>, <vscale x 1 x half>, <vscale x 1 x half> } [[TMP0]]
 //
-<<<<<<< HEAD
-void test_vlseg5e16_v_f16mf4_m(vfloat16mf4_t *v0, vfloat16mf4_t *v1, vfloat16mf4_t *v2, vfloat16mf4_t *v3, vfloat16mf4_t *v4, vbool64_t mask, const _Float16 *base, size_t vl) {
-  return __riscv_vlseg5e16(v0, v1, v2, v3, v4, mask, base, vl);
-=======
 vfloat16mf4x5_t test_vlseg5e16_v_f16mf4x5_m(vbool64_t mask, const _Float16 *base, size_t vl) {
   return __riscv_vlseg5e16(mask, base, vl);
->>>>>>> 7f790f9a
 }
 
 // CHECK-RV64-LABEL: define dso_local { <vscale x 2 x half>, <vscale x 2 x half>, <vscale x 2 x half>, <vscale x 2 x half>, <vscale x 2 x half> } @test_vlseg5e16_v_f16mf2x5_m
@@ -28,13 +23,8 @@
 // CHECK-RV64-NEXT:    [[TMP0:%.*]] = call { <vscale x 2 x half>, <vscale x 2 x half>, <vscale x 2 x half>, <vscale x 2 x half>, <vscale x 2 x half> } @llvm.riscv.vlseg5.mask.nxv2f16.i64(<vscale x 2 x half> poison, <vscale x 2 x half> poison, <vscale x 2 x half> poison, <vscale x 2 x half> poison, <vscale x 2 x half> poison, ptr [[BASE]], <vscale x 2 x i1> [[MASK]], i64 [[VL]], i64 3)
 // CHECK-RV64-NEXT:    ret { <vscale x 2 x half>, <vscale x 2 x half>, <vscale x 2 x half>, <vscale x 2 x half>, <vscale x 2 x half> } [[TMP0]]
 //
-<<<<<<< HEAD
-void test_vlseg5e16_v_f16mf2_m(vfloat16mf2_t *v0, vfloat16mf2_t *v1, vfloat16mf2_t *v2, vfloat16mf2_t *v3, vfloat16mf2_t *v4, vbool32_t mask, const _Float16 *base, size_t vl) {
-  return __riscv_vlseg5e16(v0, v1, v2, v3, v4, mask, base, vl);
-=======
 vfloat16mf2x5_t test_vlseg5e16_v_f16mf2x5_m(vbool32_t mask, const _Float16 *base, size_t vl) {
   return __riscv_vlseg5e16(mask, base, vl);
->>>>>>> 7f790f9a
 }
 
 // CHECK-RV64-LABEL: define dso_local { <vscale x 4 x half>, <vscale x 4 x half>, <vscale x 4 x half>, <vscale x 4 x half>, <vscale x 4 x half> } @test_vlseg5e16_v_f16m1x5_m
@@ -43,13 +33,8 @@
 // CHECK-RV64-NEXT:    [[TMP0:%.*]] = call { <vscale x 4 x half>, <vscale x 4 x half>, <vscale x 4 x half>, <vscale x 4 x half>, <vscale x 4 x half> } @llvm.riscv.vlseg5.mask.nxv4f16.i64(<vscale x 4 x half> poison, <vscale x 4 x half> poison, <vscale x 4 x half> poison, <vscale x 4 x half> poison, <vscale x 4 x half> poison, ptr [[BASE]], <vscale x 4 x i1> [[MASK]], i64 [[VL]], i64 3)
 // CHECK-RV64-NEXT:    ret { <vscale x 4 x half>, <vscale x 4 x half>, <vscale x 4 x half>, <vscale x 4 x half>, <vscale x 4 x half> } [[TMP0]]
 //
-<<<<<<< HEAD
-void test_vlseg5e16_v_f16m1_m(vfloat16m1_t *v0, vfloat16m1_t *v1, vfloat16m1_t *v2, vfloat16m1_t *v3, vfloat16m1_t *v4, vbool16_t mask, const _Float16 *base, size_t vl) {
-  return __riscv_vlseg5e16(v0, v1, v2, v3, v4, mask, base, vl);
-=======
 vfloat16m1x5_t test_vlseg5e16_v_f16m1x5_m(vbool16_t mask, const _Float16 *base, size_t vl) {
   return __riscv_vlseg5e16(mask, base, vl);
->>>>>>> 7f790f9a
 }
 
 // CHECK-RV64-LABEL: define dso_local { <vscale x 1 x i16>, <vscale x 1 x i16>, <vscale x 1 x i16>, <vscale x 1 x i16>, <vscale x 1 x i16> } @test_vlseg5e16_v_i16mf4x5_m
@@ -58,13 +43,8 @@
 // CHECK-RV64-NEXT:    [[TMP0:%.*]] = call { <vscale x 1 x i16>, <vscale x 1 x i16>, <vscale x 1 x i16>, <vscale x 1 x i16>, <vscale x 1 x i16> } @llvm.riscv.vlseg5.mask.nxv1i16.i64(<vscale x 1 x i16> poison, <vscale x 1 x i16> poison, <vscale x 1 x i16> poison, <vscale x 1 x i16> poison, <vscale x 1 x i16> poison, ptr [[BASE]], <vscale x 1 x i1> [[MASK]], i64 [[VL]], i64 3)
 // CHECK-RV64-NEXT:    ret { <vscale x 1 x i16>, <vscale x 1 x i16>, <vscale x 1 x i16>, <vscale x 1 x i16>, <vscale x 1 x i16> } [[TMP0]]
 //
-<<<<<<< HEAD
-void test_vlseg5e16_v_i16mf4_m(vint16mf4_t *v0, vint16mf4_t *v1, vint16mf4_t *v2, vint16mf4_t *v3, vint16mf4_t *v4, vbool64_t mask, const int16_t *base, size_t vl) {
-  return __riscv_vlseg5e16(v0, v1, v2, v3, v4, mask, base, vl);
-=======
 vint16mf4x5_t test_vlseg5e16_v_i16mf4x5_m(vbool64_t mask, const int16_t *base, size_t vl) {
   return __riscv_vlseg5e16(mask, base, vl);
->>>>>>> 7f790f9a
 }
 
 // CHECK-RV64-LABEL: define dso_local { <vscale x 2 x i16>, <vscale x 2 x i16>, <vscale x 2 x i16>, <vscale x 2 x i16>, <vscale x 2 x i16> } @test_vlseg5e16_v_i16mf2x5_m
@@ -73,13 +53,8 @@
 // CHECK-RV64-NEXT:    [[TMP0:%.*]] = call { <vscale x 2 x i16>, <vscale x 2 x i16>, <vscale x 2 x i16>, <vscale x 2 x i16>, <vscale x 2 x i16> } @llvm.riscv.vlseg5.mask.nxv2i16.i64(<vscale x 2 x i16> poison, <vscale x 2 x i16> poison, <vscale x 2 x i16> poison, <vscale x 2 x i16> poison, <vscale x 2 x i16> poison, ptr [[BASE]], <vscale x 2 x i1> [[MASK]], i64 [[VL]], i64 3)
 // CHECK-RV64-NEXT:    ret { <vscale x 2 x i16>, <vscale x 2 x i16>, <vscale x 2 x i16>, <vscale x 2 x i16>, <vscale x 2 x i16> } [[TMP0]]
 //
-<<<<<<< HEAD
-void test_vlseg5e16_v_i16mf2_m(vint16mf2_t *v0, vint16mf2_t *v1, vint16mf2_t *v2, vint16mf2_t *v3, vint16mf2_t *v4, vbool32_t mask, const int16_t *base, size_t vl) {
-  return __riscv_vlseg5e16(v0, v1, v2, v3, v4, mask, base, vl);
-=======
 vint16mf2x5_t test_vlseg5e16_v_i16mf2x5_m(vbool32_t mask, const int16_t *base, size_t vl) {
   return __riscv_vlseg5e16(mask, base, vl);
->>>>>>> 7f790f9a
 }
 
 // CHECK-RV64-LABEL: define dso_local { <vscale x 4 x i16>, <vscale x 4 x i16>, <vscale x 4 x i16>, <vscale x 4 x i16>, <vscale x 4 x i16> } @test_vlseg5e16_v_i16m1x5_m
@@ -88,13 +63,8 @@
 // CHECK-RV64-NEXT:    [[TMP0:%.*]] = call { <vscale x 4 x i16>, <vscale x 4 x i16>, <vscale x 4 x i16>, <vscale x 4 x i16>, <vscale x 4 x i16> } @llvm.riscv.vlseg5.mask.nxv4i16.i64(<vscale x 4 x i16> poison, <vscale x 4 x i16> poison, <vscale x 4 x i16> poison, <vscale x 4 x i16> poison, <vscale x 4 x i16> poison, ptr [[BASE]], <vscale x 4 x i1> [[MASK]], i64 [[VL]], i64 3)
 // CHECK-RV64-NEXT:    ret { <vscale x 4 x i16>, <vscale x 4 x i16>, <vscale x 4 x i16>, <vscale x 4 x i16>, <vscale x 4 x i16> } [[TMP0]]
 //
-<<<<<<< HEAD
-void test_vlseg5e16_v_i16m1_m(vint16m1_t *v0, vint16m1_t *v1, vint16m1_t *v2, vint16m1_t *v3, vint16m1_t *v4, vbool16_t mask, const int16_t *base, size_t vl) {
-  return __riscv_vlseg5e16(v0, v1, v2, v3, v4, mask, base, vl);
-=======
 vint16m1x5_t test_vlseg5e16_v_i16m1x5_m(vbool16_t mask, const int16_t *base, size_t vl) {
   return __riscv_vlseg5e16(mask, base, vl);
->>>>>>> 7f790f9a
 }
 
 // CHECK-RV64-LABEL: define dso_local { <vscale x 1 x i16>, <vscale x 1 x i16>, <vscale x 1 x i16>, <vscale x 1 x i16>, <vscale x 1 x i16> } @test_vlseg5e16_v_u16mf4x5_m
@@ -103,13 +73,8 @@
 // CHECK-RV64-NEXT:    [[TMP0:%.*]] = call { <vscale x 1 x i16>, <vscale x 1 x i16>, <vscale x 1 x i16>, <vscale x 1 x i16>, <vscale x 1 x i16> } @llvm.riscv.vlseg5.mask.nxv1i16.i64(<vscale x 1 x i16> poison, <vscale x 1 x i16> poison, <vscale x 1 x i16> poison, <vscale x 1 x i16> poison, <vscale x 1 x i16> poison, ptr [[BASE]], <vscale x 1 x i1> [[MASK]], i64 [[VL]], i64 3)
 // CHECK-RV64-NEXT:    ret { <vscale x 1 x i16>, <vscale x 1 x i16>, <vscale x 1 x i16>, <vscale x 1 x i16>, <vscale x 1 x i16> } [[TMP0]]
 //
-<<<<<<< HEAD
-void test_vlseg5e16_v_u16mf4_m(vuint16mf4_t *v0, vuint16mf4_t *v1, vuint16mf4_t *v2, vuint16mf4_t *v3, vuint16mf4_t *v4, vbool64_t mask, const uint16_t *base, size_t vl) {
-  return __riscv_vlseg5e16(v0, v1, v2, v3, v4, mask, base, vl);
-=======
 vuint16mf4x5_t test_vlseg5e16_v_u16mf4x5_m(vbool64_t mask, const uint16_t *base, size_t vl) {
   return __riscv_vlseg5e16(mask, base, vl);
->>>>>>> 7f790f9a
 }
 
 // CHECK-RV64-LABEL: define dso_local { <vscale x 2 x i16>, <vscale x 2 x i16>, <vscale x 2 x i16>, <vscale x 2 x i16>, <vscale x 2 x i16> } @test_vlseg5e16_v_u16mf2x5_m
@@ -118,13 +83,8 @@
 // CHECK-RV64-NEXT:    [[TMP0:%.*]] = call { <vscale x 2 x i16>, <vscale x 2 x i16>, <vscale x 2 x i16>, <vscale x 2 x i16>, <vscale x 2 x i16> } @llvm.riscv.vlseg5.mask.nxv2i16.i64(<vscale x 2 x i16> poison, <vscale x 2 x i16> poison, <vscale x 2 x i16> poison, <vscale x 2 x i16> poison, <vscale x 2 x i16> poison, ptr [[BASE]], <vscale x 2 x i1> [[MASK]], i64 [[VL]], i64 3)
 // CHECK-RV64-NEXT:    ret { <vscale x 2 x i16>, <vscale x 2 x i16>, <vscale x 2 x i16>, <vscale x 2 x i16>, <vscale x 2 x i16> } [[TMP0]]
 //
-<<<<<<< HEAD
-void test_vlseg5e16_v_u16mf2_m(vuint16mf2_t *v0, vuint16mf2_t *v1, vuint16mf2_t *v2, vuint16mf2_t *v3, vuint16mf2_t *v4, vbool32_t mask, const uint16_t *base, size_t vl) {
-  return __riscv_vlseg5e16(v0, v1, v2, v3, v4, mask, base, vl);
-=======
 vuint16mf2x5_t test_vlseg5e16_v_u16mf2x5_m(vbool32_t mask, const uint16_t *base, size_t vl) {
   return __riscv_vlseg5e16(mask, base, vl);
->>>>>>> 7f790f9a
 }
 
 // CHECK-RV64-LABEL: define dso_local { <vscale x 4 x i16>, <vscale x 4 x i16>, <vscale x 4 x i16>, <vscale x 4 x i16>, <vscale x 4 x i16> } @test_vlseg5e16_v_u16m1x5_m
@@ -133,11 +93,6 @@
 // CHECK-RV64-NEXT:    [[TMP0:%.*]] = call { <vscale x 4 x i16>, <vscale x 4 x i16>, <vscale x 4 x i16>, <vscale x 4 x i16>, <vscale x 4 x i16> } @llvm.riscv.vlseg5.mask.nxv4i16.i64(<vscale x 4 x i16> poison, <vscale x 4 x i16> poison, <vscale x 4 x i16> poison, <vscale x 4 x i16> poison, <vscale x 4 x i16> poison, ptr [[BASE]], <vscale x 4 x i1> [[MASK]], i64 [[VL]], i64 3)
 // CHECK-RV64-NEXT:    ret { <vscale x 4 x i16>, <vscale x 4 x i16>, <vscale x 4 x i16>, <vscale x 4 x i16>, <vscale x 4 x i16> } [[TMP0]]
 //
-<<<<<<< HEAD
-void test_vlseg5e16_v_u16m1_m(vuint16m1_t *v0, vuint16m1_t *v1, vuint16m1_t *v2, vuint16m1_t *v3, vuint16m1_t *v4, vbool16_t mask, const uint16_t *base, size_t vl) {
-  return __riscv_vlseg5e16(v0, v1, v2, v3, v4, mask, base, vl);
-=======
 vuint16m1x5_t test_vlseg5e16_v_u16m1x5_m(vbool16_t mask, const uint16_t *base, size_t vl) {
   return __riscv_vlseg5e16(mask, base, vl);
->>>>>>> 7f790f9a
 }
