//===- CodeCoverage.cpp - Coverage tool based on profiling instrumentation-===//
//
// Part of the LLVM Project, under the Apache License v2.0 with LLVM Exceptions.
// See https://llvm.org/LICENSE.txt for license information.
// SPDX-License-Identifier: Apache-2.0 WITH LLVM-exception
//
//===----------------------------------------------------------------------===//
//
// The 'CodeCoverageTool' class implements a command line tool to analyze and
// report coverage information using the profiling instrumentation and code
// coverage mapping.
//
//===----------------------------------------------------------------------===//

#include "CoverageExporterJson.h"
#include "CoverageExporterLcov.h"
#include "CoverageFilters.h"
#include "CoverageReport.h"
#include "CoverageSummaryInfo.h"
#include "CoverageViewOptions.h"
#include "RenderingSupport.h"
#include "SourceCoverageView.h"
#include "llvm/ADT/SmallString.h"
#include "llvm/ADT/StringRef.h"
<<<<<<< HEAD
#include "llvm/ADT/Triple.h"
=======
>>>>>>> 7f790f9a
#include "llvm/Debuginfod/BuildIDFetcher.h"
#include "llvm/Debuginfod/Debuginfod.h"
#include "llvm/Debuginfod/HTTPClient.h"
#include "llvm/Object/BuildID.h"
#include "llvm/ProfileData/Coverage/CoverageMapping.h"
#include "llvm/ProfileData/InstrProfReader.h"
#include "llvm/Support/CommandLine.h"
#include "llvm/Support/FileSystem.h"
#include "llvm/Support/Format.h"
#include "llvm/Support/MemoryBuffer.h"
#include "llvm/Support/Path.h"
#include "llvm/Support/Process.h"
#include "llvm/Support/Program.h"
#include "llvm/Support/ScopedPrinter.h"
#include "llvm/Support/SpecialCaseList.h"
#include "llvm/Support/ThreadPool.h"
#include "llvm/Support/Threading.h"
#include "llvm/Support/ToolOutputFile.h"
#include "llvm/Support/VirtualFileSystem.h"
#include "llvm/TargetParser/Triple.h"

#include <functional>
#include <map>
#include <optional>
#include <system_error>

using namespace llvm;
using namespace coverage;

void exportCoverageDataToJson(const coverage::CoverageMapping &CoverageMapping,
                              const CoverageViewOptions &Options,
                              raw_ostream &OS);

namespace {
/// The implementation of the coverage tool.
class CodeCoverageTool {
public:
  enum Command {
    /// The show command.
    Show,
    /// The report command.
    Report,
    /// The export command.
    Export
  };

  int run(Command Cmd, int argc, const char **argv);

private:
  /// Print the error message to the error output stream.
  void error(const Twine &Message, StringRef Whence = "");

  /// Print the warning message to the error output stream.
  void warning(const Twine &Message, StringRef Whence = "");

  /// Convert \p Path into an absolute path and append it to the list
  /// of collected paths.
  void addCollectedPath(const std::string &Path);

  /// If \p Path is a regular file, collect the path. If it's a
  /// directory, recursively collect all of the paths within the directory.
  void collectPaths(const std::string &Path);

  /// Check if the two given files are the same file.
  bool isEquivalentFile(StringRef FilePath1, StringRef FilePath2);

  /// Retrieve a file status with a cache.
  std::optional<sys::fs::file_status> getFileStatus(StringRef FilePath);

  /// Return a memory buffer for the given source file.
  ErrorOr<const MemoryBuffer &> getSourceFile(StringRef SourceFile);

  /// Create source views for the expansions of the view.
  void attachExpansionSubViews(SourceCoverageView &View,
                               ArrayRef<ExpansionRecord> Expansions,
                               const CoverageMapping &Coverage);

  /// Create source views for the branches of the view.
  void attachBranchSubViews(SourceCoverageView &View, StringRef SourceName,
                            ArrayRef<CountedRegion> Branches,
                            const MemoryBuffer &File,
                            CoverageData &CoverageInfo);

  /// Create the source view of a particular function.
  std::unique_ptr<SourceCoverageView>
  createFunctionView(const FunctionRecord &Function,
                     const CoverageMapping &Coverage);

  /// Create the main source view of a particular source file.
  std::unique_ptr<SourceCoverageView>
  createSourceFileView(StringRef SourceFile, const CoverageMapping &Coverage);

  /// Load the coverage mapping data. Return nullptr if an error occurred.
  std::unique_ptr<CoverageMapping> load();

  /// Create a mapping from files in the Coverage data to local copies
  /// (path-equivalence).
  void remapPathNames(const CoverageMapping &Coverage);

  /// Remove input source files which aren't mapped by \p Coverage.
  void removeUnmappedInputs(const CoverageMapping &Coverage);

  /// If a demangler is available, demangle all symbol names.
  void demangleSymbols(const CoverageMapping &Coverage);

  /// Write out a source file view to the filesystem.
  void writeSourceFileView(StringRef SourceFile, CoverageMapping *Coverage,
                           CoveragePrinter *Printer, bool ShowFilenames);

  typedef llvm::function_ref<int(int, const char **)> CommandLineParserType;

  int doShow(int argc, const char **argv,
             CommandLineParserType commandLineParser);

  int doReport(int argc, const char **argv,
               CommandLineParserType commandLineParser);

  int doExport(int argc, const char **argv,
               CommandLineParserType commandLineParser);

  std::vector<StringRef> ObjectFilenames;
  CoverageViewOptions ViewOpts;
  CoverageFiltersMatchAll Filters;
  CoverageFilters IgnoreFilenameFilters;

  /// True if InputSourceFiles are provided.
  bool HadSourceFiles = false;

  /// The path to the indexed profile.
  std::string PGOFilename;

  /// A list of input source files.
  std::vector<std::string> SourceFiles;

  /// In -path-equivalence mode, this maps the absolute paths from the coverage
  /// mapping data to the input source files.
  StringMap<std::string> RemappedFilenames;

  /// The coverage data path to be remapped from, and the source path to be
  /// remapped to, when using -path-equivalence.
  std::optional<std::pair<std::string, std::string>> PathRemapping;

  /// File status cache used when finding the same file.
  StringMap<std::optional<sys::fs::file_status>> FileStatusCache;

  /// The architecture the coverage mapping data targets.
  std::vector<StringRef> CoverageArches;

  /// A cache for demangled symbols.
  DemangleCache DC;

  /// A lock which guards printing to stderr.
  std::mutex ErrsLock;

  /// A container for input source file buffers.
  std::mutex LoadedSourceFilesLock;
  std::vector<std::pair<std::string, std::unique_ptr<MemoryBuffer>>>
      LoadedSourceFiles;

  /// Allowlist from -name-allowlist to be used for filtering.
  std::unique_ptr<SpecialCaseList> NameAllowlist;

  std::unique_ptr<object::BuildIDFetcher> BIDFetcher;
<<<<<<< HEAD
=======

  bool CheckBinaryIDs;
>>>>>>> 7f790f9a
};
}

static std::string getErrorString(const Twine &Message, StringRef Whence,
                                  bool Warning) {
  std::string Str = (Warning ? "warning" : "error");
  Str += ": ";
  if (!Whence.empty())
    Str += Whence.str() + ": ";
  Str += Message.str() + "\n";
  return Str;
}

void CodeCoverageTool::error(const Twine &Message, StringRef Whence) {
  std::unique_lock<std::mutex> Guard{ErrsLock};
  ViewOpts.colored_ostream(errs(), raw_ostream::RED)
      << getErrorString(Message, Whence, false);
}

void CodeCoverageTool::warning(const Twine &Message, StringRef Whence) {
  std::unique_lock<std::mutex> Guard{ErrsLock};
  ViewOpts.colored_ostream(errs(), raw_ostream::RED)
      << getErrorString(Message, Whence, true);
}

void CodeCoverageTool::addCollectedPath(const std::string &Path) {
  SmallString<128> EffectivePath(Path);
  if (std::error_code EC = sys::fs::make_absolute(EffectivePath)) {
    error(EC.message(), Path);
    return;
  }
  sys::path::remove_dots(EffectivePath, /*remove_dot_dot=*/true);
  if (!IgnoreFilenameFilters.matchesFilename(EffectivePath))
    SourceFiles.emplace_back(EffectivePath.str());
  HadSourceFiles = !SourceFiles.empty();
}

void CodeCoverageTool::collectPaths(const std::string &Path) {
  llvm::sys::fs::file_status Status;
  llvm::sys::fs::status(Path, Status);
  if (!llvm::sys::fs::exists(Status)) {
    if (PathRemapping)
      addCollectedPath(Path);
    else
      warning("Source file doesn't exist, proceeded by ignoring it.", Path);
    return;
  }

  if (llvm::sys::fs::is_regular_file(Status)) {
    addCollectedPath(Path);
    return;
  }

  if (llvm::sys::fs::is_directory(Status)) {
    std::error_code EC;
    for (llvm::sys::fs::recursive_directory_iterator F(Path, EC), E;
         F != E; F.increment(EC)) {

      auto Status = F->status();
      if (!Status) {
        warning(Status.getError().message(), F->path());
        continue;
      }

      if (Status->type() == llvm::sys::fs::file_type::regular_file)
        addCollectedPath(F->path());
    }
  }
}

std::optional<sys::fs::file_status>
CodeCoverageTool::getFileStatus(StringRef FilePath) {
  auto It = FileStatusCache.try_emplace(FilePath);
  auto &CachedStatus = It.first->getValue();
  if (!It.second)
    return CachedStatus;

  sys::fs::file_status Status;
  if (!sys::fs::status(FilePath, Status))
    CachedStatus = Status;
  return CachedStatus;
}

bool CodeCoverageTool::isEquivalentFile(StringRef FilePath1,
                                        StringRef FilePath2) {
  auto Status1 = getFileStatus(FilePath1);
  auto Status2 = getFileStatus(FilePath2);
  return Status1 && Status2 && sys::fs::equivalent(*Status1, *Status2);
}

ErrorOr<const MemoryBuffer &>
CodeCoverageTool::getSourceFile(StringRef SourceFile) {
  // If we've remapped filenames, look up the real location for this file.
  std::unique_lock<std::mutex> Guard{LoadedSourceFilesLock};
  if (!RemappedFilenames.empty()) {
    auto Loc = RemappedFilenames.find(SourceFile);
    if (Loc != RemappedFilenames.end())
      SourceFile = Loc->second;
  }
  for (const auto &Files : LoadedSourceFiles)
    if (isEquivalentFile(SourceFile, Files.first))
      return *Files.second;
  auto Buffer = MemoryBuffer::getFile(SourceFile);
  if (auto EC = Buffer.getError()) {
    error(EC.message(), SourceFile);
    return EC;
  }
  LoadedSourceFiles.emplace_back(std::string(SourceFile),
                                 std::move(Buffer.get()));
  return *LoadedSourceFiles.back().second;
}

void CodeCoverageTool::attachExpansionSubViews(
    SourceCoverageView &View, ArrayRef<ExpansionRecord> Expansions,
    const CoverageMapping &Coverage) {
  if (!ViewOpts.ShowExpandedRegions)
    return;
  for (const auto &Expansion : Expansions) {
    auto ExpansionCoverage = Coverage.getCoverageForExpansion(Expansion);
    if (ExpansionCoverage.empty())
      continue;
    auto SourceBuffer = getSourceFile(ExpansionCoverage.getFilename());
    if (!SourceBuffer)
      continue;

    auto SubViewBranches = ExpansionCoverage.getBranches();
    auto SubViewExpansions = ExpansionCoverage.getExpansions();
    auto SubView =
        SourceCoverageView::create(Expansion.Function.Name, SourceBuffer.get(),
                                   ViewOpts, std::move(ExpansionCoverage));
    attachExpansionSubViews(*SubView, SubViewExpansions, Coverage);
    attachBranchSubViews(*SubView, Expansion.Function.Name, SubViewBranches,
                         SourceBuffer.get(), ExpansionCoverage);
    View.addExpansion(Expansion.Region, std::move(SubView));
  }
}

void CodeCoverageTool::attachBranchSubViews(SourceCoverageView &View,
                                            StringRef SourceName,
                                            ArrayRef<CountedRegion> Branches,
                                            const MemoryBuffer &File,
                                            CoverageData &CoverageInfo) {
  if (!ViewOpts.ShowBranchCounts && !ViewOpts.ShowBranchPercents)
    return;

  const auto *NextBranch = Branches.begin();
  const auto *EndBranch = Branches.end();

  // Group branches that have the same line number into the same subview.
  while (NextBranch != EndBranch) {
    std::vector<CountedRegion> ViewBranches;
    unsigned CurrentLine = NextBranch->LineStart;

    while (NextBranch != EndBranch && CurrentLine == NextBranch->LineStart)
      ViewBranches.push_back(*NextBranch++);

    if (!ViewBranches.empty()) {
      auto SubView = SourceCoverageView::create(SourceName, File, ViewOpts,
                                                std::move(CoverageInfo));
      View.addBranch(CurrentLine, ViewBranches, std::move(SubView));
    }
  }
}

std::unique_ptr<SourceCoverageView>
CodeCoverageTool::createFunctionView(const FunctionRecord &Function,
                                     const CoverageMapping &Coverage) {
  auto FunctionCoverage = Coverage.getCoverageForFunction(Function);
  if (FunctionCoverage.empty())
    return nullptr;
  auto SourceBuffer = getSourceFile(FunctionCoverage.getFilename());
  if (!SourceBuffer)
    return nullptr;

  auto Branches = FunctionCoverage.getBranches();
  auto Expansions = FunctionCoverage.getExpansions();
  auto View = SourceCoverageView::create(DC.demangle(Function.Name),
                                         SourceBuffer.get(), ViewOpts,
                                         std::move(FunctionCoverage));
  attachExpansionSubViews(*View, Expansions, Coverage);
  attachBranchSubViews(*View, DC.demangle(Function.Name), Branches,
                       SourceBuffer.get(), FunctionCoverage);

  return View;
}

std::unique_ptr<SourceCoverageView>
CodeCoverageTool::createSourceFileView(StringRef SourceFile,
                                       const CoverageMapping &Coverage) {
  auto SourceBuffer = getSourceFile(SourceFile);
  if (!SourceBuffer)
    return nullptr;
  auto FileCoverage = Coverage.getCoverageForFile(SourceFile);
  if (FileCoverage.empty())
    return nullptr;

  auto Branches = FileCoverage.getBranches();
  auto Expansions = FileCoverage.getExpansions();
  auto View = SourceCoverageView::create(SourceFile, SourceBuffer.get(),
                                         ViewOpts, std::move(FileCoverage));
  attachExpansionSubViews(*View, Expansions, Coverage);
  attachBranchSubViews(*View, SourceFile, Branches, SourceBuffer.get(),
                       FileCoverage);
  if (!ViewOpts.ShowFunctionInstantiations)
    return View;

  for (const auto &Group : Coverage.getInstantiationGroups(SourceFile)) {
    // Skip functions which have a single instantiation.
    if (Group.size() < 2)
      continue;

    for (const FunctionRecord *Function : Group.getInstantiations()) {
      std::unique_ptr<SourceCoverageView> SubView{nullptr};

      StringRef Funcname = DC.demangle(Function->Name);

      if (Function->ExecutionCount > 0) {
        auto SubViewCoverage = Coverage.getCoverageForFunction(*Function);
        auto SubViewExpansions = SubViewCoverage.getExpansions();
        auto SubViewBranches = SubViewCoverage.getBranches();
        SubView = SourceCoverageView::create(
            Funcname, SourceBuffer.get(), ViewOpts, std::move(SubViewCoverage));
        attachExpansionSubViews(*SubView, SubViewExpansions, Coverage);
        attachBranchSubViews(*SubView, SourceFile, SubViewBranches,
                             SourceBuffer.get(), SubViewCoverage);
      }

      unsigned FileID = Function->CountedRegions.front().FileID;
      unsigned Line = 0;
      for (const auto &CR : Function->CountedRegions)
        if (CR.FileID == FileID)
          Line = std::max(CR.LineEnd, Line);
      View->addInstantiation(Funcname, Line, std::move(SubView));
    }
  }
  return View;
}

static bool modifiedTimeGT(StringRef LHS, StringRef RHS) {
  sys::fs::file_status Status;
  if (sys::fs::status(LHS, Status))
    return false;
  auto LHSTime = Status.getLastModificationTime();
  if (sys::fs::status(RHS, Status))
    return false;
  auto RHSTime = Status.getLastModificationTime();
  return LHSTime > RHSTime;
}

std::unique_ptr<CoverageMapping> CodeCoverageTool::load() {
  for (StringRef ObjectFilename : ObjectFilenames)
    if (modifiedTimeGT(ObjectFilename, PGOFilename))
      warning("profile data may be out of date - object is newer",
              ObjectFilename);
<<<<<<< HEAD
  auto CoverageOrErr =
      CoverageMapping::load(ObjectFilenames, PGOFilename, CoverageArches,
                            ViewOpts.CompilationDirectory, BIDFetcher.get());
=======
  auto FS = vfs::getRealFileSystem();
  auto CoverageOrErr = CoverageMapping::load(
      ObjectFilenames, PGOFilename, *FS, CoverageArches,
      ViewOpts.CompilationDirectory, BIDFetcher.get(), CheckBinaryIDs);
>>>>>>> 7f790f9a
  if (Error E = CoverageOrErr.takeError()) {
    error("Failed to load coverage: " + toString(std::move(E)));
    return nullptr;
  }
  auto Coverage = std::move(CoverageOrErr.get());
  unsigned Mismatched = Coverage->getMismatchedCount();
  if (Mismatched) {
    warning(Twine(Mismatched) + " functions have mismatched data");

    if (ViewOpts.Debug) {
      for (const auto &HashMismatch : Coverage->getHashMismatches())
        errs() << "hash-mismatch: "
               << "No profile record found for '" << HashMismatch.first << "'"
               << " with hash = 0x" << Twine::utohexstr(HashMismatch.second)
               << '\n';
    }
  }

  remapPathNames(*Coverage);

  if (!SourceFiles.empty())
    removeUnmappedInputs(*Coverage);

  demangleSymbols(*Coverage);

  return Coverage;
}

void CodeCoverageTool::remapPathNames(const CoverageMapping &Coverage) {
  if (!PathRemapping)
    return;

  // Convert remapping paths to native paths with trailing seperators.
  auto nativeWithTrailing = [](StringRef Path) -> std::string {
    if (Path.empty())
      return "";
    SmallString<128> NativePath;
    sys::path::native(Path, NativePath);
    sys::path::remove_dots(NativePath, true);
    if (!NativePath.empty() && !sys::path::is_separator(NativePath.back()))
      NativePath += sys::path::get_separator();
    return NativePath.c_str();
  };
  std::string RemapFrom = nativeWithTrailing(PathRemapping->first);
  std::string RemapTo = nativeWithTrailing(PathRemapping->second);

  // Create a mapping from coverage data file paths to local paths.
  for (StringRef Filename : Coverage.getUniqueSourceFiles()) {
    SmallString<128> NativeFilename;
    sys::path::native(Filename, NativeFilename);
    sys::path::remove_dots(NativeFilename, true);
    if (NativeFilename.startswith(RemapFrom)) {
      RemappedFilenames[Filename] =
          RemapTo + NativeFilename.substr(RemapFrom.size()).str();
    }
  }

  // Convert input files from local paths to coverage data file paths.
  StringMap<std::string> InvRemappedFilenames;
  for (const auto &RemappedFilename : RemappedFilenames)
    InvRemappedFilenames[RemappedFilename.getValue()] =
        std::string(RemappedFilename.getKey());

  for (std::string &Filename : SourceFiles) {
    SmallString<128> NativeFilename;
    sys::path::native(Filename, NativeFilename);
    auto CovFileName = InvRemappedFilenames.find(NativeFilename);
    if (CovFileName != InvRemappedFilenames.end())
      Filename = CovFileName->second;
  }
}

void CodeCoverageTool::removeUnmappedInputs(const CoverageMapping &Coverage) {
  std::vector<StringRef> CoveredFiles = Coverage.getUniqueSourceFiles();

  // The user may have specified source files which aren't in the coverage
  // mapping. Filter these files away.
  llvm::erase_if(SourceFiles, [&](const std::string &SF) {
    return !std::binary_search(CoveredFiles.begin(), CoveredFiles.end(), SF);
  });
}

void CodeCoverageTool::demangleSymbols(const CoverageMapping &Coverage) {
  if (!ViewOpts.hasDemangler())
    return;

  // Pass function names to the demangler in a temporary file.
  int InputFD;
  SmallString<256> InputPath;
  std::error_code EC =
      sys::fs::createTemporaryFile("demangle-in", "list", InputFD, InputPath);
  if (EC) {
    error(InputPath, EC.message());
    return;
  }
  ToolOutputFile InputTOF{InputPath, InputFD};

  unsigned NumSymbols = 0;
  for (const auto &Function : Coverage.getCoveredFunctions()) {
    InputTOF.os() << Function.Name << '\n';
    ++NumSymbols;
  }
  InputTOF.os().close();

  // Use another temporary file to store the demangler's output.
  int OutputFD;
  SmallString<256> OutputPath;
  EC = sys::fs::createTemporaryFile("demangle-out", "list", OutputFD,
                                    OutputPath);
  if (EC) {
    error(OutputPath, EC.message());
    return;
  }
  ToolOutputFile OutputTOF{OutputPath, OutputFD};
  OutputTOF.os().close();

  // Invoke the demangler.
  std::vector<StringRef> ArgsV;
  ArgsV.reserve(ViewOpts.DemanglerOpts.size());
  for (StringRef Arg : ViewOpts.DemanglerOpts)
    ArgsV.push_back(Arg);
  std::optional<StringRef> Redirects[] = {
      InputPath.str(), OutputPath.str(), {""}};
  std::string ErrMsg;
  int RC =
      sys::ExecuteAndWait(ViewOpts.DemanglerOpts[0], ArgsV,
                          /*env=*/std::nullopt, Redirects, /*secondsToWait=*/0,
                          /*memoryLimit=*/0, &ErrMsg);
  if (RC) {
    error(ErrMsg, ViewOpts.DemanglerOpts[0]);
    return;
  }

  // Parse the demangler's output.
  auto BufOrError = MemoryBuffer::getFile(OutputPath);
  if (!BufOrError) {
    error(OutputPath, BufOrError.getError().message());
    return;
  }

  std::unique_ptr<MemoryBuffer> DemanglerBuf = std::move(*BufOrError);

  SmallVector<StringRef, 8> Symbols;
  StringRef DemanglerData = DemanglerBuf->getBuffer();
  DemanglerData.split(Symbols, '\n', /*MaxSplit=*/NumSymbols,
                      /*KeepEmpty=*/false);
  if (Symbols.size() != NumSymbols) {
    error("Demangler did not provide expected number of symbols");
    return;
  }

  // Cache the demangled names.
  unsigned I = 0;
  for (const auto &Function : Coverage.getCoveredFunctions())
    // On Windows, lines in the demangler's output file end with "\r\n".
    // Splitting by '\n' keeps '\r's, so cut them now.
    DC.DemangledNames[Function.Name] = std::string(Symbols[I++].rtrim());
}

void CodeCoverageTool::writeSourceFileView(StringRef SourceFile,
                                           CoverageMapping *Coverage,
                                           CoveragePrinter *Printer,
                                           bool ShowFilenames) {
  auto View = createSourceFileView(SourceFile, *Coverage);
  if (!View) {
    warning("The file '" + SourceFile + "' isn't covered.");
    return;
  }

  auto OSOrErr = Printer->createViewFile(SourceFile, /*InToplevel=*/false);
  if (Error E = OSOrErr.takeError()) {
    error("Could not create view file!", toString(std::move(E)));
    return;
  }
  auto OS = std::move(OSOrErr.get());

  View->print(*OS.get(), /*Wholefile=*/true,
              /*ShowSourceName=*/ShowFilenames,
              /*ShowTitle=*/ViewOpts.hasOutputDirectory());
  Printer->closeViewFile(std::move(OS));
}

int CodeCoverageTool::run(Command Cmd, int argc, const char **argv) {
  cl::opt<std::string> CovFilename(
      cl::Positional, cl::desc("Covered executable or object file."));

  cl::list<std::string> CovFilenames(
      "object", cl::desc("Coverage executable or object file"));

  cl::opt<bool> DebugDumpCollectedObjects(
      "dump-collected-objects", cl::Optional, cl::Hidden,
      cl::desc("Show the collected coverage object files"));

  cl::list<std::string> InputSourceFiles("sources", cl::Positional,
                                         cl::desc("<Source files>"));

  cl::opt<bool> DebugDumpCollectedPaths(
      "dump-collected-paths", cl::Optional, cl::Hidden,
      cl::desc("Show the collected paths to source files"));

  cl::opt<std::string, true> PGOFilename(
      "instr-profile", cl::Required, cl::location(this->PGOFilename),
      cl::desc(
          "File with the profile data obtained after an instrumented run"));

  cl::list<std::string> Arches(
      "arch", cl::desc("architectures of the coverage mapping binaries"));

  cl::opt<bool> DebugDump("dump", cl::Optional,
                          cl::desc("Show internal debug dump"));

  cl::list<std::string> DebugFileDirectory(
      "debug-file-directory",
      cl::desc("Directories to search for object files by build ID"));
  cl::opt<bool> Debuginfod(
      "debuginfod", cl::ZeroOrMore,
      cl::desc("Use debuginfod to look up object files from profile"),
      cl::init(canUseDebuginfod()));

  cl::opt<CoverageViewOptions::OutputFormat> Format(
      "format", cl::desc("Output format for line-based coverage reports"),
      cl::values(clEnumValN(CoverageViewOptions::OutputFormat::Text, "text",
                            "Text output"),
                 clEnumValN(CoverageViewOptions::OutputFormat::HTML, "html",
                            "HTML output"),
                 clEnumValN(CoverageViewOptions::OutputFormat::Lcov, "lcov",
                            "lcov tracefile output")),
      cl::init(CoverageViewOptions::OutputFormat::Text));

  cl::opt<std::string> PathRemap(
      "path-equivalence", cl::Optional,
      cl::desc("<from>,<to> Map coverage data paths to local source file "
               "paths"));

  cl::OptionCategory FilteringCategory("Function filtering options");

  cl::list<std::string> NameFilters(
      "name", cl::Optional,
      cl::desc("Show code coverage only for functions with the given name"),
      cl::cat(FilteringCategory));

  cl::list<std::string> NameFilterFiles(
      "name-allowlist", cl::Optional,
      cl::desc("Show code coverage only for functions listed in the given "
               "file"),
      cl::cat(FilteringCategory));

  cl::list<std::string> NameRegexFilters(
      "name-regex", cl::Optional,
      cl::desc("Show code coverage only for functions that match the given "
               "regular expression"),
      cl::cat(FilteringCategory));

  cl::list<std::string> IgnoreFilenameRegexFilters(
      "ignore-filename-regex", cl::Optional,
      cl::desc("Skip source code files with file paths that match the given "
               "regular expression"),
      cl::cat(FilteringCategory));

  cl::opt<double> RegionCoverageLtFilter(
      "region-coverage-lt", cl::Optional,
      cl::desc("Show code coverage only for functions with region coverage "
               "less than the given threshold"),
      cl::cat(FilteringCategory));

  cl::opt<double> RegionCoverageGtFilter(
      "region-coverage-gt", cl::Optional,
      cl::desc("Show code coverage only for functions with region coverage "
               "greater than the given threshold"),
      cl::cat(FilteringCategory));

  cl::opt<double> LineCoverageLtFilter(
      "line-coverage-lt", cl::Optional,
      cl::desc("Show code coverage only for functions with line coverage less "
               "than the given threshold"),
      cl::cat(FilteringCategory));

  cl::opt<double> LineCoverageGtFilter(
      "line-coverage-gt", cl::Optional,
      cl::desc("Show code coverage only for functions with line coverage "
               "greater than the given threshold"),
      cl::cat(FilteringCategory));

  cl::opt<cl::boolOrDefault> UseColor(
      "use-color", cl::desc("Emit colored output (default=autodetect)"),
      cl::init(cl::BOU_UNSET));

  cl::list<std::string> DemanglerOpts(
      "Xdemangler", cl::desc("<demangler-path>|<demangler-option>"));

  cl::opt<bool> RegionSummary(
      "show-region-summary", cl::Optional,
      cl::desc("Show region statistics in summary table"),
      cl::init(true));

  cl::opt<bool> BranchSummary(
      "show-branch-summary", cl::Optional,
      cl::desc("Show branch condition statistics in summary table"),
      cl::init(true));

  cl::opt<bool> InstantiationSummary(
      "show-instantiation-summary", cl::Optional,
      cl::desc("Show instantiation statistics in summary table"));

  cl::opt<bool> SummaryOnly(
      "summary-only", cl::Optional,
      cl::desc("Export only summary information for each source file"));

  cl::opt<unsigned> NumThreads(
      "num-threads", cl::init(0),
      cl::desc("Number of merge threads to use (default: autodetect)"));
  cl::alias NumThreadsA("j", cl::desc("Alias for --num-threads"),
                        cl::aliasopt(NumThreads));

  cl::opt<std::string> CompilationDirectory(
      "compilation-dir", cl::init(""),
      cl::desc("Directory used as a base for relative coverage mapping paths"));

  cl::opt<bool> CheckBinaryIDs(
      "check-binary-ids", cl::desc("Fail if an object couldn't be found for a "
                                   "binary ID in the profile"));

  auto commandLineParser = [&, this](int argc, const char **argv) -> int {
    cl::ParseCommandLineOptions(argc, argv, "LLVM code coverage tool\n");
    ViewOpts.Debug = DebugDump;
    if (Debuginfod) {
      HTTPClient::initialize();
      BIDFetcher = std::make_unique<DebuginfodFetcher>(DebugFileDirectory);
    } else {
      BIDFetcher = std::make_unique<object::BuildIDFetcher>(DebugFileDirectory);
    }
<<<<<<< HEAD
=======
    this->CheckBinaryIDs = CheckBinaryIDs;
>>>>>>> 7f790f9a

    if (!CovFilename.empty())
      ObjectFilenames.emplace_back(CovFilename);
    for (const std::string &Filename : CovFilenames)
      ObjectFilenames.emplace_back(Filename);
    if (ObjectFilenames.empty() && !Debuginfod && DebugFileDirectory.empty()) {
      errs() << "No filenames specified!\n";
      ::exit(1);
    }

    if (DebugDumpCollectedObjects) {
      for (StringRef OF : ObjectFilenames)
        outs() << OF << '\n';
      ::exit(0);
    }

    ViewOpts.Format = Format;
    switch (ViewOpts.Format) {
    case CoverageViewOptions::OutputFormat::Text:
      ViewOpts.Colors = UseColor == cl::BOU_UNSET
                            ? sys::Process::StandardOutHasColors()
                            : UseColor == cl::BOU_TRUE;
      break;
    case CoverageViewOptions::OutputFormat::HTML:
      if (UseColor == cl::BOU_FALSE)
        errs() << "Color output cannot be disabled when generating html.\n";
      ViewOpts.Colors = true;
      break;
    case CoverageViewOptions::OutputFormat::Lcov:
      if (UseColor == cl::BOU_TRUE)
        errs() << "Color output cannot be enabled when generating lcov.\n";
      ViewOpts.Colors = false;
      break;
    }

    // If path-equivalence was given and is a comma seperated pair then set
    // PathRemapping.
    if (!PathRemap.empty()) {
      auto EquivPair = StringRef(PathRemap).split(',');
      if (EquivPair.first.empty() || EquivPair.second.empty()) {
        error("invalid argument '" + PathRemap +
                  "', must be in format 'from,to'",
              "-path-equivalence");
        return 1;
      }

      PathRemapping = {std::string(EquivPair.first),
                       std::string(EquivPair.second)};
    }

    // If a demangler is supplied, check if it exists and register it.
    if (!DemanglerOpts.empty()) {
      auto DemanglerPathOrErr = sys::findProgramByName(DemanglerOpts[0]);
      if (!DemanglerPathOrErr) {
        error("Could not find the demangler!",
              DemanglerPathOrErr.getError().message());
        return 1;
      }
      DemanglerOpts[0] = *DemanglerPathOrErr;
      ViewOpts.DemanglerOpts.swap(DemanglerOpts);
    }

    // Read in -name-allowlist files.
    if (!NameFilterFiles.empty()) {
      std::string SpecialCaseListErr;
      NameAllowlist = SpecialCaseList::create(
          NameFilterFiles, *vfs::getRealFileSystem(), SpecialCaseListErr);
      if (!NameAllowlist)
        error(SpecialCaseListErr);
    }

    // Create the function filters
    if (!NameFilters.empty() || NameAllowlist || !NameRegexFilters.empty()) {
      auto NameFilterer = std::make_unique<CoverageFilters>();
      for (const auto &Name : NameFilters)
        NameFilterer->push_back(std::make_unique<NameCoverageFilter>(Name));
      if (NameAllowlist && !NameFilterFiles.empty())
        NameFilterer->push_back(
            std::make_unique<NameAllowlistCoverageFilter>(*NameAllowlist));
      for (const auto &Regex : NameRegexFilters)
        NameFilterer->push_back(
            std::make_unique<NameRegexCoverageFilter>(Regex));
      Filters.push_back(std::move(NameFilterer));
    }

    if (RegionCoverageLtFilter.getNumOccurrences() ||
        RegionCoverageGtFilter.getNumOccurrences() ||
        LineCoverageLtFilter.getNumOccurrences() ||
        LineCoverageGtFilter.getNumOccurrences()) {
      auto StatFilterer = std::make_unique<CoverageFilters>();
      if (RegionCoverageLtFilter.getNumOccurrences())
        StatFilterer->push_back(std::make_unique<RegionCoverageFilter>(
            RegionCoverageFilter::LessThan, RegionCoverageLtFilter));
      if (RegionCoverageGtFilter.getNumOccurrences())
        StatFilterer->push_back(std::make_unique<RegionCoverageFilter>(
            RegionCoverageFilter::GreaterThan, RegionCoverageGtFilter));
      if (LineCoverageLtFilter.getNumOccurrences())
        StatFilterer->push_back(std::make_unique<LineCoverageFilter>(
            LineCoverageFilter::LessThan, LineCoverageLtFilter));
      if (LineCoverageGtFilter.getNumOccurrences())
        StatFilterer->push_back(std::make_unique<LineCoverageFilter>(
            RegionCoverageFilter::GreaterThan, LineCoverageGtFilter));
      Filters.push_back(std::move(StatFilterer));
    }

    // Create the ignore filename filters.
    for (const auto &RE : IgnoreFilenameRegexFilters)
      IgnoreFilenameFilters.push_back(
          std::make_unique<NameRegexCoverageFilter>(RE));

    if (!Arches.empty()) {
      for (const std::string &Arch : Arches) {
        if (Triple(Arch).getArch() == llvm::Triple::ArchType::UnknownArch) {
          error("Unknown architecture: " + Arch);
          return 1;
        }
        CoverageArches.emplace_back(Arch);
      }
      if (CoverageArches.size() != 1 &&
          CoverageArches.size() != ObjectFilenames.size()) {
        error("Number of architectures doesn't match the number of objects");
        return 1;
      }
    }

    // IgnoreFilenameFilters are applied even when InputSourceFiles specified.
    for (const std::string &File : InputSourceFiles)
      collectPaths(File);

    if (DebugDumpCollectedPaths) {
      for (const std::string &SF : SourceFiles)
        outs() << SF << '\n';
      ::exit(0);
    }

    ViewOpts.ShowBranchSummary = BranchSummary;
    ViewOpts.ShowRegionSummary = RegionSummary;
    ViewOpts.ShowInstantiationSummary = InstantiationSummary;
    ViewOpts.ExportSummaryOnly = SummaryOnly;
    ViewOpts.NumThreads = NumThreads;
    ViewOpts.CompilationDirectory = CompilationDirectory;

    return 0;
  };

  switch (Cmd) {
  case Show:
    return doShow(argc, argv, commandLineParser);
  case Report:
    return doReport(argc, argv, commandLineParser);
  case Export:
    return doExport(argc, argv, commandLineParser);
  }
  return 0;
}

int CodeCoverageTool::doShow(int argc, const char **argv,
                             CommandLineParserType commandLineParser) {

  cl::OptionCategory ViewCategory("Viewing options");

  cl::opt<bool> ShowLineExecutionCounts(
      "show-line-counts", cl::Optional,
      cl::desc("Show the execution counts for each line"), cl::init(true),
      cl::cat(ViewCategory));

  cl::opt<bool> ShowRegions(
      "show-regions", cl::Optional,
      cl::desc("Show the execution counts for each region"),
      cl::cat(ViewCategory));

  cl::opt<CoverageViewOptions::BranchOutputType> ShowBranches(
      "show-branches", cl::Optional,
      cl::desc("Show coverage for branch conditions"), cl::cat(ViewCategory),
      cl::values(clEnumValN(CoverageViewOptions::BranchOutputType::Count,
                            "count", "Show True/False counts"),
                 clEnumValN(CoverageViewOptions::BranchOutputType::Percent,
                            "percent", "Show True/False percent")),
      cl::init(CoverageViewOptions::BranchOutputType::Off));

  cl::opt<bool> ShowBestLineRegionsCounts(
      "show-line-counts-or-regions", cl::Optional,
      cl::desc("Show the execution counts for each line, or the execution "
               "counts for each region on lines that have multiple regions"),
      cl::cat(ViewCategory));

  cl::opt<bool> ShowExpansions("show-expansions", cl::Optional,
                               cl::desc("Show expanded source regions"),
                               cl::cat(ViewCategory));

  cl::opt<bool> ShowInstantiations("show-instantiations", cl::Optional,
                                   cl::desc("Show function instantiations"),
                                   cl::init(true), cl::cat(ViewCategory));

  cl::opt<std::string> ShowOutputDirectory(
      "output-dir", cl::init(""),
      cl::desc("Directory in which coverage information is written out"));
  cl::alias ShowOutputDirectoryA("o", cl::desc("Alias for --output-dir"),
                                 cl::aliasopt(ShowOutputDirectory));

  cl::opt<uint32_t> TabSize(
      "tab-size", cl::init(2),
      cl::desc(
          "Set tab expansion size for html coverage reports (default = 2)"));

  cl::opt<std::string> ProjectTitle(
      "project-title", cl::Optional,
      cl::desc("Set project title for the coverage report"));

  cl::opt<std::string> CovWatermark(
      "coverage-watermark", cl::Optional,
      cl::desc("<high>,<low> value indicate thresholds for high and low"
               "coverage watermark"));

  auto Err = commandLineParser(argc, argv);
  if (Err)
    return Err;

  if (ViewOpts.Format == CoverageViewOptions::OutputFormat::Lcov) {
    error("Lcov format should be used with 'llvm-cov export'.");
    return 1;
  }

  ViewOpts.HighCovWatermark = 100.0;
  ViewOpts.LowCovWatermark = 80.0;
  if (!CovWatermark.empty()) {
    auto WaterMarkPair = StringRef(CovWatermark).split(',');
    if (WaterMarkPair.first.empty() || WaterMarkPair.second.empty()) {
      error("invalid argument '" + CovWatermark +
                "', must be in format 'high,low'",
            "-coverage-watermark");
      return 1;
    }

    char *EndPointer = nullptr;
    ViewOpts.HighCovWatermark =
        strtod(WaterMarkPair.first.begin(), &EndPointer);
    if (EndPointer != WaterMarkPair.first.end()) {
      error("invalid number '" + WaterMarkPair.first +
                "', invalid value for 'high'",
            "-coverage-watermark");
      return 1;
    }

    ViewOpts.LowCovWatermark =
        strtod(WaterMarkPair.second.begin(), &EndPointer);
    if (EndPointer != WaterMarkPair.second.end()) {
      error("invalid number '" + WaterMarkPair.second +
                "', invalid value for 'low'",
            "-coverage-watermark");
      return 1;
    }

    if (ViewOpts.HighCovWatermark > 100 || ViewOpts.LowCovWatermark < 0 ||
        ViewOpts.HighCovWatermark <= ViewOpts.LowCovWatermark) {
      error(
          "invalid number range '" + CovWatermark +
              "', must be both high and low should be between 0-100, and high "
              "> low",
          "-coverage-watermark");
      return 1;
    }
  }

  ViewOpts.ShowLineNumbers = true;
  ViewOpts.ShowLineStats = ShowLineExecutionCounts.getNumOccurrences() != 0 ||
                           !ShowRegions || ShowBestLineRegionsCounts;
  ViewOpts.ShowRegionMarkers = ShowRegions || ShowBestLineRegionsCounts;
  ViewOpts.ShowExpandedRegions = ShowExpansions;
  ViewOpts.ShowBranchCounts =
      ShowBranches == CoverageViewOptions::BranchOutputType::Count;
  ViewOpts.ShowBranchPercents =
      ShowBranches == CoverageViewOptions::BranchOutputType::Percent;
  ViewOpts.ShowFunctionInstantiations = ShowInstantiations;
  ViewOpts.ShowOutputDirectory = ShowOutputDirectory;
  ViewOpts.TabSize = TabSize;
  ViewOpts.ProjectTitle = ProjectTitle;

  if (ViewOpts.hasOutputDirectory()) {
    if (auto E = sys::fs::create_directories(ViewOpts.ShowOutputDirectory)) {
      error("Could not create output directory!", E.message());
      return 1;
    }
  }

  sys::fs::file_status Status;
  if (std::error_code EC = sys::fs::status(PGOFilename, Status)) {
    error("Could not read profile data!" + EC.message(), PGOFilename);
    return 1;
  }

  auto ModifiedTime = Status.getLastModificationTime();
  std::string ModifiedTimeStr = to_string(ModifiedTime);
  size_t found = ModifiedTimeStr.rfind(':');
  ViewOpts.CreatedTimeStr = (found != std::string::npos)
                                ? "Created: " + ModifiedTimeStr.substr(0, found)
                                : "Created: " + ModifiedTimeStr;

  auto Coverage = load();
  if (!Coverage)
    return 1;

  auto Printer = CoveragePrinter::create(ViewOpts);

  if (SourceFiles.empty() && !HadSourceFiles)
    // Get the source files from the function coverage mapping.
    for (StringRef Filename : Coverage->getUniqueSourceFiles()) {
      if (!IgnoreFilenameFilters.matchesFilename(Filename))
        SourceFiles.push_back(std::string(Filename));
    }

  // Create an index out of the source files.
  if (ViewOpts.hasOutputDirectory()) {
    if (Error E = Printer->createIndexFile(SourceFiles, *Coverage, Filters)) {
      error("Could not create index file!", toString(std::move(E)));
      return 1;
    }
  }

  if (!Filters.empty()) {
    // Build the map of filenames to functions.
    std::map<llvm::StringRef, std::vector<const FunctionRecord *>>
        FilenameFunctionMap;
    for (const auto &SourceFile : SourceFiles)
      for (const auto &Function : Coverage->getCoveredFunctions(SourceFile))
        if (Filters.matches(*Coverage, Function))
          FilenameFunctionMap[SourceFile].push_back(&Function);

    // Only print filter matching functions for each file.
    for (const auto &FileFunc : FilenameFunctionMap) {
      StringRef File = FileFunc.first;
      const auto &Functions = FileFunc.second;

      auto OSOrErr = Printer->createViewFile(File, /*InToplevel=*/false);
      if (Error E = OSOrErr.takeError()) {
        error("Could not create view file!", toString(std::move(E)));
        return 1;
      }
      auto OS = std::move(OSOrErr.get());

      bool ShowTitle = ViewOpts.hasOutputDirectory();
      for (const auto *Function : Functions) {
        auto FunctionView = createFunctionView(*Function, *Coverage);
        if (!FunctionView) {
          warning("Could not read coverage for '" + Function->Name + "'.");
          continue;
        }
        FunctionView->print(*OS.get(), /*WholeFile=*/false,
                            /*ShowSourceName=*/true, ShowTitle);
        ShowTitle = false;
      }

      Printer->closeViewFile(std::move(OS));
    }
    return 0;
  }

  // Show files
  bool ShowFilenames =
      (SourceFiles.size() != 1) || ViewOpts.hasOutputDirectory() ||
      (ViewOpts.Format == CoverageViewOptions::OutputFormat::HTML);

  ThreadPoolStrategy S = hardware_concurrency(ViewOpts.NumThreads);
  if (ViewOpts.NumThreads == 0) {
    // If NumThreads is not specified, create one thread for each input, up to
    // the number of hardware cores.
    S = heavyweight_hardware_concurrency(SourceFiles.size());
    S.Limit = true;
  }

  if (!ViewOpts.hasOutputDirectory() || S.ThreadsRequested == 1) {
    for (const std::string &SourceFile : SourceFiles)
      writeSourceFileView(SourceFile, Coverage.get(), Printer.get(),
                          ShowFilenames);
  } else {
    // In -output-dir mode, it's safe to use multiple threads to print files.
    ThreadPool Pool(S);
    for (const std::string &SourceFile : SourceFiles)
      Pool.async(&CodeCoverageTool::writeSourceFileView, this, SourceFile,
                 Coverage.get(), Printer.get(), ShowFilenames);
    Pool.wait();
  }

  return 0;
}

int CodeCoverageTool::doReport(int argc, const char **argv,
                               CommandLineParserType commandLineParser) {
  cl::opt<bool> ShowFunctionSummaries(
      "show-functions", cl::Optional, cl::init(false),
      cl::desc("Show coverage summaries for each function"));

  auto Err = commandLineParser(argc, argv);
  if (Err)
    return Err;

  if (ViewOpts.Format == CoverageViewOptions::OutputFormat::HTML) {
    error("HTML output for summary reports is not yet supported.");
    return 1;
  } else if (ViewOpts.Format == CoverageViewOptions::OutputFormat::Lcov) {
    error("Lcov format should be used with 'llvm-cov export'.");
    return 1;
  }

  sys::fs::file_status Status;
  if (std::error_code EC = sys::fs::status(PGOFilename, Status)) {
    error("Could not read profile data!" + EC.message(), PGOFilename);
    return 1;
  }

  auto Coverage = load();
  if (!Coverage)
    return 1;

  CoverageReport Report(ViewOpts, *Coverage);
  if (!ShowFunctionSummaries) {
    if (SourceFiles.empty())
      Report.renderFileReports(llvm::outs(), IgnoreFilenameFilters);
    else
      Report.renderFileReports(llvm::outs(), SourceFiles);
  } else {
    if (SourceFiles.empty()) {
      error("Source files must be specified when -show-functions=true is "
            "specified");
      return 1;
    }

    Report.renderFunctionReports(SourceFiles, DC, llvm::outs());
  }
  return 0;
}

int CodeCoverageTool::doExport(int argc, const char **argv,
                               CommandLineParserType commandLineParser) {

  cl::OptionCategory ExportCategory("Exporting options");

  cl::opt<bool> SkipExpansions("skip-expansions", cl::Optional,
                               cl::desc("Don't export expanded source regions"),
                               cl::cat(ExportCategory));

  cl::opt<bool> SkipFunctions("skip-functions", cl::Optional,
                              cl::desc("Don't export per-function data"),
                              cl::cat(ExportCategory));

  cl::opt<bool> SkipBranches("skip-branches", cl::Optional,
                              cl::desc("Don't export branch data (LCOV)"),
                              cl::cat(ExportCategory));

  auto Err = commandLineParser(argc, argv);
  if (Err)
    return Err;

  ViewOpts.SkipExpansions = SkipExpansions;
  ViewOpts.SkipFunctions = SkipFunctions;
  ViewOpts.SkipBranches = SkipBranches;

  if (ViewOpts.Format != CoverageViewOptions::OutputFormat::Text &&
      ViewOpts.Format != CoverageViewOptions::OutputFormat::Lcov) {
    error("Coverage data can only be exported as textual JSON or an "
          "lcov tracefile.");
    return 1;
  }

  sys::fs::file_status Status;
  if (std::error_code EC = sys::fs::status(PGOFilename, Status)) {
    error("Could not read profile data!" + EC.message(), PGOFilename);
    return 1;
  }

  auto Coverage = load();
  if (!Coverage) {
    error("Could not load coverage information");
    return 1;
  }

  std::unique_ptr<CoverageExporter> Exporter;

  switch (ViewOpts.Format) {
  case CoverageViewOptions::OutputFormat::Text:
    Exporter =
        std::make_unique<CoverageExporterJson>(*Coverage, ViewOpts, outs());
    break;
  case CoverageViewOptions::OutputFormat::HTML:
    // Unreachable because we should have gracefully terminated with an error
    // above.
    llvm_unreachable("Export in HTML is not supported!");
  case CoverageViewOptions::OutputFormat::Lcov:
    Exporter =
        std::make_unique<CoverageExporterLcov>(*Coverage, ViewOpts, outs());
    break;
  }

  if (SourceFiles.empty())
    Exporter->renderRoot(IgnoreFilenameFilters);
  else
    Exporter->renderRoot(SourceFiles);

  return 0;
}

int showMain(int argc, const char *argv[]) {
  CodeCoverageTool Tool;
  return Tool.run(CodeCoverageTool::Show, argc, argv);
}

int reportMain(int argc, const char *argv[]) {
  CodeCoverageTool Tool;
  return Tool.run(CodeCoverageTool::Report, argc, argv);
}

int exportMain(int argc, const char *argv[]) {
  CodeCoverageTool Tool;
  return Tool.run(CodeCoverageTool::Export, argc, argv);
}<|MERGE_RESOLUTION|>--- conflicted
+++ resolved
@@ -22,10 +22,6 @@
 #include "SourceCoverageView.h"
 #include "llvm/ADT/SmallString.h"
 #include "llvm/ADT/StringRef.h"
-<<<<<<< HEAD
-#include "llvm/ADT/Triple.h"
-=======
->>>>>>> 7f790f9a
 #include "llvm/Debuginfod/BuildIDFetcher.h"
 #include "llvm/Debuginfod/Debuginfod.h"
 #include "llvm/Debuginfod/HTTPClient.h"
@@ -189,11 +185,8 @@
   std::unique_ptr<SpecialCaseList> NameAllowlist;
 
   std::unique_ptr<object::BuildIDFetcher> BIDFetcher;
-<<<<<<< HEAD
-=======
 
   bool CheckBinaryIDs;
->>>>>>> 7f790f9a
 };
 }
 
@@ -448,16 +441,10 @@
     if (modifiedTimeGT(ObjectFilename, PGOFilename))
       warning("profile data may be out of date - object is newer",
               ObjectFilename);
-<<<<<<< HEAD
-  auto CoverageOrErr =
-      CoverageMapping::load(ObjectFilenames, PGOFilename, CoverageArches,
-                            ViewOpts.CompilationDirectory, BIDFetcher.get());
-=======
   auto FS = vfs::getRealFileSystem();
   auto CoverageOrErr = CoverageMapping::load(
       ObjectFilenames, PGOFilename, *FS, CoverageArches,
       ViewOpts.CompilationDirectory, BIDFetcher.get(), CheckBinaryIDs);
->>>>>>> 7f790f9a
   if (Error E = CoverageOrErr.takeError()) {
     error("Failed to load coverage: " + toString(std::move(E)));
     return nullptr;
@@ -789,10 +776,7 @@
     } else {
       BIDFetcher = std::make_unique<object::BuildIDFetcher>(DebugFileDirectory);
     }
-<<<<<<< HEAD
-=======
     this->CheckBinaryIDs = CheckBinaryIDs;
->>>>>>> 7f790f9a
 
     if (!CovFilename.empty())
       ObjectFilenames.emplace_back(CovFilename);
