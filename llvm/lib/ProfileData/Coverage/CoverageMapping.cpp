--- conflicted
+++ resolved
@@ -384,20 +384,11 @@
   return Error::success();
 }
 
-<<<<<<< HEAD
-Expected<std::unique_ptr<CoverageMapping>>
-CoverageMapping::load(ArrayRef<StringRef> ObjectFilenames,
-                      StringRef ProfileFilename, ArrayRef<StringRef> Arches,
-                      StringRef CompilationDir,
-                      const object::BuildIDFetcher *BIDFetcher) {
-  auto ProfileReaderOrErr = IndexedInstrProfReader::create(ProfileFilename);
-=======
 Expected<std::unique_ptr<CoverageMapping>> CoverageMapping::load(
     ArrayRef<StringRef> ObjectFilenames, StringRef ProfileFilename,
     vfs::FileSystem &FS, ArrayRef<StringRef> Arches, StringRef CompilationDir,
     const object::BuildIDFetcher *BIDFetcher, bool CheckBinaryIDs) {
   auto ProfileReaderOrErr = IndexedInstrProfReader::create(ProfileFilename, FS);
->>>>>>> 7f790f9a
   if (Error E = ProfileReaderOrErr.takeError())
     return createFileError(ProfileFilename, std::move(E));
   auto ProfileReader = std::move(ProfileReaderOrErr.get());
@@ -440,15 +431,6 @@
 
     for (object::BuildIDRef BinaryID : BinaryIDsToFetch) {
       std::optional<std::string> PathOpt = BIDFetcher->fetch(BinaryID);
-<<<<<<< HEAD
-      if (!PathOpt)
-        continue;
-      std::string Path = std::move(*PathOpt);
-      StringRef Arch = Arches.size() == 1 ? Arches.front() : StringRef();
-      if (Error E = loadFromFile(Path, Arch, CompilationDir, *ProfileReader,
-                                 *Coverage, DataFound))
-        return std::move(E);
-=======
       if (PathOpt) {
         std::string Path = std::move(*PathOpt);
         StringRef Arch = Arches.size() == 1 ? Arches.front() : StringRef();
@@ -462,7 +444,6 @@
                               "Missing binary ID: " +
                                   llvm::toHex(BinaryID, /*LowerCase=*/true)));
       }
->>>>>>> 7f790f9a
     }
   }
 
