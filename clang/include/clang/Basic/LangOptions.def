//===--- LangOptions.def - Language option database -------------*- C++ -*-===//
//
// Part of the LLVM Project, under the Apache License v2.0 with LLVM Exceptions.
// See https://llvm.org/LICENSE.txt for license information.
// SPDX-License-Identifier: Apache-2.0 WITH LLVM-exception
//
//===----------------------------------------------------------------------===//
//
// This file defines the language options. Users of this file must
// define the LANGOPT macro to make use of this information. The arguments to
// the macro are:
//   LANGOPT(Name, Bits, DefaultValue, Description)
// Note that the DefaultValue must be a constant value (literal or enumeration);
// it cannot depend on the value of another language option.
//
// Optionally, the user may also define:
//
// BENIGN_LANGOPT: for options that don't affect the construction of the AST in
//     any way (that is, the value can be different between an implicit module
//     and the user of that module).
//
// COMPATIBLE_LANGOPT: for options that affect the construction of the AST in
//     a way that doesn't prevent interoperability (that is, the value can be
//     different between an explicit module and the user of that module).
//
// ENUM_LANGOPT: for options that have enumeration, rather than unsigned, type.
//
// VALUE_LANGOPT: for options that describe a value rather than a flag.
//
// BENIGN_ENUM_LANGOPT, COMPATIBLE_ENUM_LANGOPT,
// BENIGN_VALUE_LANGOPT, COMPATIBLE_VALUE_LANGOPT: combinations of the above.
//
// FIXME: Clients should be able to more easily select whether they want
// different levels of compatibility versus how to handle different kinds
// of option.
//
// The Description field should be a noun phrase, for instance "frobbing all
// widgets" or "C's implicit blintz feature".
//===----------------------------------------------------------------------===//

#ifndef LANGOPT
#  error Define the LANGOPT macro to handle language options
#endif

#ifndef COMPATIBLE_LANGOPT
#  define COMPATIBLE_LANGOPT(Name, Bits, Default, Description) \
     LANGOPT(Name, Bits, Default, Description)
#endif

#ifndef BENIGN_LANGOPT
#  define BENIGN_LANGOPT(Name, Bits, Default, Description) \
     COMPATIBLE_LANGOPT(Name, Bits, Default, Description)
#endif

#ifndef ENUM_LANGOPT
#  define ENUM_LANGOPT(Name, Type, Bits, Default, Description) \
     LANGOPT(Name, Bits, Default, Description)
#endif

#ifndef COMPATIBLE_ENUM_LANGOPT
#  define COMPATIBLE_ENUM_LANGOPT(Name, Type, Bits, Default, Description) \
     ENUM_LANGOPT(Name, Type, Bits, Default, Description)
#endif

#ifndef BENIGN_ENUM_LANGOPT
#  define BENIGN_ENUM_LANGOPT(Name, Type, Bits, Default, Description) \
     COMPATIBLE_ENUM_LANGOPT(Name, Type, Bits, Default, Description)
#endif

#ifndef VALUE_LANGOPT
#  define VALUE_LANGOPT(Name, Bits, Default, Description) \
     LANGOPT(Name, Bits, Default, Description)
#endif

#ifndef COMPATIBLE_VALUE_LANGOPT
#  define COMPATIBLE_VALUE_LANGOPT(Name, Bits, Default, Description) \
     VALUE_LANGOPT(Name, Bits, Default, Description)
#endif

#ifndef BENIGN_VALUE_LANGOPT
#  define BENIGN_VALUE_LANGOPT(Name, Bits, Default, Description) \
     COMPATIBLE_VALUE_LANGOPT(Name, Bits, Default, Description)
#endif

// FIXME: A lot of the BENIGN_ options should be COMPATIBLE_ instead.
LANGOPT(C99               , 1, 0, "C99")
LANGOPT(C11               , 1, 0, "C11")
LANGOPT(C17               , 1, 0, "C17")
LANGOPT(C2x               , 1, 0, "C2x")
LANGOPT(MSVCCompat        , 1, 0, "Microsoft Visual C++ full compatibility mode")
LANGOPT(Kernel            , 1, 0, "Kernel mode")
LANGOPT(MicrosoftExt      , 1, 0, "Microsoft C++ extensions")
LANGOPT(AsmBlocks         , 1, 0, "Microsoft inline asm blocks")
LANGOPT(Borland           , 1, 0, "Borland extensions")
LANGOPT(CPlusPlus         , 1, 0, "C++")
LANGOPT(CPlusPlus11       , 1, 0, "C++11")
LANGOPT(CPlusPlus14       , 1, 0, "C++14")
LANGOPT(CPlusPlus17       , 1, 0, "C++17")
LANGOPT(CPlusPlus20       , 1, 0, "C++20")
LANGOPT(CPlusPlus2b       , 1, 0, "C++2b")
LANGOPT(ObjC              , 1, 0, "Objective-C")
BENIGN_LANGOPT(ObjCDefaultSynthProperties , 1, 0,
               "Objective-C auto-synthesized properties")
BENIGN_LANGOPT(EncodeExtendedBlockSig , 1, 0,
               "Encoding extended block type signature")
BENIGN_LANGOPT(EncodeCXXClassTemplateSpec , 1, 0,
               "Fully encode c++ class template specialization")
BENIGN_LANGOPT(ObjCInferRelatedResultType , 1, 1,
               "Objective-C related result type inference")
LANGOPT(AppExt , 1, 0, "Objective-C App Extension")
LANGOPT(Trigraphs         , 1, 0,"trigraphs")
LANGOPT(LineComment       , 1, 0, "'//' comments")
LANGOPT(Bool              , 1, 0, "bool, true, and false keywords")
LANGOPT(Half              , 1, 0, "half keyword")
LANGOPT(WChar             , 1, 0, "wchar_t keyword")
LANGOPT(Char8             , 1, 0, "char8_t keyword")
LANGOPT(IEEE128           , 1, 0, "__ieee128 keyword")
LANGOPT(DeclSpecKeyword   , 1, 0, "__declspec keyword")
BENIGN_LANGOPT(DollarIdents   , 1, 1, "'$' in identifiers")
BENIGN_LANGOPT(AsmPreprocessor, 1, 0, "preprocessor in asm mode")
LANGOPT(GNUMode           , 1, 1, "GNU extensions")
LANGOPT(GNUKeywords       , 1, 1, "GNU keywords")
VALUE_LANGOPT(GNUCVersion , 32, 0, "GNU C compatibility version")
LANGOPT(DisableKNRFunctions, 1, 0, "require function types to have a prototype")
LANGOPT(Digraphs          , 1, 0, "digraphs")
BENIGN_LANGOPT(HexFloats  , 1, 0, "C99 hexadecimal float constants")
LANGOPT(CXXOperatorNames  , 1, 0, "C++ operator name keywords")
LANGOPT(AppleKext         , 1, 0, "Apple kext support")
BENIGN_LANGOPT(PascalStrings, 1, 0, "Pascal string support")
LANGOPT(WritableStrings   , 1, 0, "writable string support")
LANGOPT(ConstStrings      , 1, 0, "const-qualified string support")
ENUM_LANGOPT(LaxVectorConversions, LaxVectorConversionKind, 2,
             LaxVectorConversionKind::All, "lax vector conversions")
ENUM_LANGOPT(AltivecSrcCompat, AltivecSrcCompatKind, 2,
             AltivecSrcCompatKind::Default, "Altivec source compatibility")
LANGOPT(ConvergentFunctions, 1, 1, "Assume convergent functions")
LANGOPT(AltiVec           , 1, 0, "AltiVec-style vector initializers")
LANGOPT(ZVector           , 1, 0, "System z vector extensions")
LANGOPT(Exceptions        , 1, 0, "exception handling")
LANGOPT(ObjCExceptions    , 1, 0, "Objective-C exceptions")
LANGOPT(CXXExceptions     , 1, 0, "C++ exceptions")
LANGOPT(EHAsynch          , 1, 0, "C/C++ EH Asynch exceptions")
ENUM_LANGOPT(ExceptionHandling, ExceptionHandlingKind, 3,
             ExceptionHandlingKind::None, "exception handling")
LANGOPT(IgnoreExceptions  , 1, 0, "ignore exceptions")
LANGOPT(ExternCNoUnwind   , 1, 0, "Assume extern C functions don't unwind")
LANGOPT(TraditionalCPP    , 1, 0, "traditional CPP emulation")
LANGOPT(RTTI              , 1, 1, "run-time type information")
LANGOPT(RTTIData          , 1, 1, "emit run-time type information data")
LANGOPT(MSBitfields       , 1, 0, "Microsoft-compatible structure layout")
LANGOPT(MSVolatile        , 1, 0, "Microsoft-compatible volatile loads and stores")
LANGOPT(Freestanding, 1, 0, "freestanding implementation")
LANGOPT(NoBuiltin         , 1, 0, "disable builtin functions")
LANGOPT(NoMathBuiltin     , 1, 0, "disable math builtin functions")
LANGOPT(GNUAsm            , 1, 1, "GNU-style inline assembly")
LANGOPT(Coroutines        , 1, 0, "C++20 coroutines")
<<<<<<< HEAD
LANGOPT(ReflectionTS      , 1, 0, "C++ Reflection TS")
LANGOPT(ReflectionExt     , 1, 0, "C++ Reflection extension")
=======
LANGOPT(CoroAlignedAllocation, 1, 0, "prefer Aligned Allocation according to P2014 Option 2")
>>>>>>> 7cbf1a25
LANGOPT(DllExportInlines  , 1, 1, "dllexported classes dllexport inline methods")
LANGOPT(RelaxedTemplateTemplateArgs, 1, 0, "C++17 relaxed matching of template template arguments")
LANGOPT(ExperimentalLibrary, 1, 0, "enable unstable and experimental library features")

LANGOPT(DoubleSquareBracketAttributes, 1, 0, "'[[]]' attributes extension for all language standard modes")

COMPATIBLE_LANGOPT(RecoveryAST, 1, 1, "Preserve expressions in AST when encountering errors")
COMPATIBLE_LANGOPT(RecoveryASTType, 1, 1, "Preserve the type in recovery expressions")

BENIGN_LANGOPT(ThreadsafeStatics , 1, 1, "thread-safe static initializers")
LANGOPT(POSIXThreads      , 1, 0, "POSIX thread support")
LANGOPT(Blocks            , 1, 0, "blocks extension to C")
BENIGN_LANGOPT(EmitAllDecls      , 1, 0, "emitting all declarations")
LANGOPT(MathErrno         , 1, 1, "errno in math functions")
BENIGN_LANGOPT(HeinousExtensions , 1, 0, "extensions that we really don't like and may be ripped out at any time")
LANGOPT(Modules           , 1, 0, "modules semantics")
COMPATIBLE_LANGOPT(ModulesTS  , 1, 0, "C++ Modules TS syntax")
COMPATIBLE_LANGOPT(CPlusPlusModules, 1, 0, "C++ modules syntax")
BENIGN_ENUM_LANGOPT(CompilingModule, CompilingModuleKind, 3, CMK_None,
                    "compiling a module interface")
BENIGN_LANGOPT(CompilingPCH, 1, 0, "building a pch")
BENIGN_LANGOPT(BuildingPCHWithObjectFile, 1, 0, "building a pch which has a corresponding object file")
BENIGN_LANGOPT(CacheGeneratedPCH, 1, 0, "cache generated PCH files in memory")
BENIGN_LANGOPT(PCHInstantiateTemplates, 1, 0, "instantiate templates while building a PCH")
COMPATIBLE_LANGOPT(ModulesDeclUse    , 1, 0, "require declaration of module uses")
BENIGN_LANGOPT(ModulesSearchAll  , 1, 1, "searching even non-imported modules to find unresolved references")
COMPATIBLE_LANGOPT(ModulesStrictDeclUse, 1, 0, "requiring declaration of module uses and all headers to be in modules")
COMPATIBLE_LANGOPT(ModulesValidateTextualHeaderIncludes, 1, 1, "validation of textual header includes")
BENIGN_LANGOPT(ModulesErrorRecovery, 1, 1, "automatically importing modules as needed when performing error recovery")
BENIGN_LANGOPT(ImplicitModules, 1, 1, "building modules that are not specified via -fmodule-file")
COMPATIBLE_LANGOPT(ModulesLocalVisibility, 1, 0, "local submodule visibility")
COMPATIBLE_LANGOPT(Optimize          , 1, 0, "__OPTIMIZE__ predefined macro")
COMPATIBLE_LANGOPT(OptimizeSize      , 1, 0, "__OPTIMIZE_SIZE__ predefined macro")
COMPATIBLE_LANGOPT(Static            , 1, 0, "__STATIC__ predefined macro (as opposed to __DYNAMIC__)")
VALUE_LANGOPT(PackStruct  , 32, 0,
              "default struct packing maximum alignment")
VALUE_LANGOPT(MaxTypeAlign  , 32, 0,
              "default maximum alignment for types")
VALUE_LANGOPT(AlignDouble            , 1, 0, "Controls if doubles should be aligned to 8 bytes (x86 only)")
VALUE_LANGOPT(DoubleSize            , 32, 0, "width of double")
VALUE_LANGOPT(LongDoubleSize        , 32, 0, "width of long double")
LANGOPT(PPCIEEELongDouble            , 1, 0, "use IEEE 754 quadruple-precision for long double")
LANGOPT(EnableAIXExtendedAltivecABI  , 1, 0, "__EXTABI__  predefined macro")
LANGOPT(EnableAIXQuadwordAtomicsABI  , 1, 0, "Use 16-byte atomic lock free semantics")
COMPATIBLE_VALUE_LANGOPT(PICLevel    , 2, 0, "__PIC__ level")
COMPATIBLE_VALUE_LANGOPT(PIE         , 1, 0, "is pie")
LANGOPT(ROPI                         , 1, 0, "Read-only position independence")
LANGOPT(RWPI                         , 1, 0, "Read-write position independence")
COMPATIBLE_LANGOPT(GNUInline         , 1, 0, "GNU inline semantics")
COMPATIBLE_LANGOPT(NoInlineDefine    , 1, 0, "__NO_INLINE__ predefined macro")
COMPATIBLE_LANGOPT(Deprecated        , 1, 0, "__DEPRECATED predefined macro")
COMPATIBLE_LANGOPT(FastMath          , 1, 0, "fast FP math optimizations, and __FAST_MATH__ predefined macro")
COMPATIBLE_LANGOPT(FiniteMathOnly    , 1, 0, "__FINITE_MATH_ONLY__ predefined macro")
COMPATIBLE_LANGOPT(UnsafeFPMath      , 1, 0, "Unsafe Floating Point Math")
COMPATIBLE_LANGOPT(ProtectParens     , 1, 0, "optimizer honors parentheses "
                   "when floating-point expressions are evaluated")
BENIGN_LANGOPT(AllowFPReassoc    , 1, 0, "Permit Floating Point reassociation")
BENIGN_LANGOPT(NoHonorNaNs       , 1, 0, "Permit Floating Point optimization without regard to NaN")
BENIGN_LANGOPT(NoHonorInfs       , 1, 0, "Permit Floating Point optimization without regard to infinities")
BENIGN_LANGOPT(NoSignedZero      , 1, 0, "Permit Floating Point optimization without regard to signed zeros")
BENIGN_LANGOPT(AllowRecip        , 1, 0, "Permit Floating Point reciprocal")
BENIGN_LANGOPT(ApproxFunc        , 1, 0, "Permit Floating Point approximation")

BENIGN_LANGOPT(ObjCGCBitmapPrint , 1, 0, "printing of GC's bitmap layout for __weak/__strong ivars")

BENIGN_LANGOPT(AccessControl     , 1, 1, "C++ access control")
LANGOPT(CharIsSigned      , 1, 1, "signed char")
LANGOPT(WCharSize         , 4, 0, "width of wchar_t")
LANGOPT(WCharIsSigned        , 1, 0, "signed or unsigned wchar_t")
ENUM_LANGOPT(MSPointerToMemberRepresentationMethod, PragmaMSPointersToMembersKind, 2, PPTMK_BestCase, "member-pointer representation method")
ENUM_LANGOPT(DefaultCallingConv, DefaultCallingConvention, 3, DCC_None, "default calling convention")

LANGOPT(ShortEnums        , 1, 0, "short enum types")

LANGOPT(OpenCL            , 1, 0, "OpenCL")
LANGOPT(OpenCLVersion     , 32, 0, "OpenCL C version")
LANGOPT(OpenCLCPlusPlus   , 1, 0, "C++ for OpenCL")
LANGOPT(OpenCLCPlusPlusVersion     , 32, 0, "C++ for OpenCL version")
LANGOPT(OpenCLGenericAddressSpace, 1, 0, "OpenCL generic keyword")
LANGOPT(OpenCLPipes              , 1, 0, "OpenCL pipes language constructs and built-ins")
LANGOPT(NativeHalfType    , 1, 0, "Native half type support")
LANGOPT(NativeHalfArgsAndReturns, 1, 0, "Native half args and returns")
LANGOPT(CUDA              , 1, 0, "CUDA")
LANGOPT(HIP               , 1, 0, "HIP")
LANGOPT(OpenMP            , 32, 0, "OpenMP support and version of OpenMP (31, 40 or 45)")
LANGOPT(OpenMPExtensions  , 1, 1, "Enable all Clang extensions for OpenMP directives and clauses")
LANGOPT(OpenMPSimd        , 1, 0, "Use SIMD only OpenMP support.")
LANGOPT(OpenMPUseTLS      , 1, 0, "Use TLS for threadprivates or runtime calls")
LANGOPT(OpenMPIsDevice    , 1, 0, "Generate code only for OpenMP target device")
LANGOPT(OpenMPCUDAMode    , 1, 0, "Generate code for OpenMP pragmas in SIMT/SPMD mode")
LANGOPT(OpenMPIRBuilder   , 1, 0, "Use the experimental OpenMP-IR-Builder codegen path.")
LANGOPT(OpenMPCUDANumSMs  , 32, 0, "Number of SMs for CUDA devices.")
LANGOPT(OpenMPCUDABlocksPerSM  , 32, 0, "Number of blocks per SM for CUDA devices.")
LANGOPT(OpenMPCUDAReductionBufNum , 32, 1024, "Number of the reduction records in the intermediate reduction buffer used for the teams reductions.")
LANGOPT(OpenMPTargetDebug , 32, 0, "Enable debugging in the OpenMP offloading device RTL")
LANGOPT(OpenMPOptimisticCollapse  , 1, 0, "Use at most 32 bits to represent the collapsed loop nest counter.")
LANGOPT(OpenMPThreadSubscription  , 1, 0, "Assume work-shared loops do not have more iterations than participating threads.")
LANGOPT(OpenMPTeamSubscription  , 1, 0, "Assume distributed loops do not have more iterations than participating teams.")
LANGOPT(OpenMPNoThreadState  , 1, 0, "Assume that no thread in a parallel region will modify an ICV.")
LANGOPT(OpenMPNoNestedParallelism  , 1, 0, "Assume that no thread in a parallel region will encounter a parallel region")
LANGOPT(OpenMPOffloadMandatory  , 1, 0, "Assert that offloading is mandatory and do not create a host fallback.")
LANGOPT(NoGPULib  , 1, 0, "Indicate a build without the standard GPU libraries.")
LANGOPT(RenderScript      , 1, 0, "RenderScript")

LANGOPT(HLSL, 1, 0, "HLSL")
ENUM_LANGOPT(HLSLVersion, HLSLLangStd, 16, HLSL_Unset, "HLSL Version")

LANGOPT(CUDAIsDevice      , 1, 0, "compiling for CUDA device")
LANGOPT(CUDAAllowVariadicFunctions, 1, 0, "allowing variadic functions in CUDA device code")
LANGOPT(CUDAHostDeviceConstexpr, 1, 1, "treating unattributed constexpr functions as __host__ __device__")
LANGOPT(CUDADeviceApproxTranscendentals, 1, 0, "using approximate transcendental functions")
LANGOPT(GPURelocatableDeviceCode, 1, 0, "generate relocatable device code")
LANGOPT(GPUAllowDeviceInit, 1, 0, "allowing device side global init functions for HIP")
LANGOPT(GPUMaxThreadsPerBlock, 32, 1024, "default max threads per block for kernel launch bounds for HIP")
LANGOPT(GPUDeferDiag, 1, 0, "defer host/device related diagnostic messages for CUDA/HIP")
LANGOPT(GPUExcludeWrongSideOverloads, 1, 0, "always exclude wrong side overloads in overloading resolution for CUDA/HIP")
LANGOPT(OffloadingNewDriver, 1, 0, "use the new driver for generating offloading code.")

LANGOPT(SYCLIsDevice      , 1, 0, "Generate code for SYCL device")
LANGOPT(SYCLIsHost        , 1, 0, "SYCL host compilation")
ENUM_LANGOPT(SYCLVersion  , SYCLMajorVersion, 2, SYCL_None, "Version of the SYCL standard used")

LANGOPT(HIPUseNewLaunchAPI, 1, 0, "Use new kernel launching API for HIP")

LANGOPT(SizedDeallocation , 1, 0, "sized deallocation")
LANGOPT(AlignedAllocation , 1, 0, "aligned allocation")
LANGOPT(AlignedAllocationUnavailable, 1, 0, "aligned allocation functions are unavailable")
LANGOPT(NewAlignOverride  , 32, 0, "maximum alignment guaranteed by '::operator new(size_t)'")
BENIGN_LANGOPT(ModulesCodegen , 1, 0, "Modules code generation")
BENIGN_LANGOPT(ModulesDebugInfo , 1, 0, "Modules debug info")
BENIGN_LANGOPT(ElideConstructors , 1, 1, "C++ copy constructor elision")
BENIGN_LANGOPT(DumpRecordLayouts , 1, 0, "dumping the layout of IRgen'd records")
BENIGN_LANGOPT(DumpRecordLayoutsSimple , 1, 0, "dumping the layout of IRgen'd records in a simple form")
BENIGN_LANGOPT(DumpRecordLayoutsCanonical , 1, 0, "dumping the AST layout of records using canonical field types")
BENIGN_LANGOPT(DumpRecordLayoutsComplete , 1, 0, "dumping the AST layout of all complete records")
BENIGN_LANGOPT(DumpVTableLayouts , 1, 0, "dumping the layouts of emitted vtables")
LANGOPT(NoConstantCFStrings , 1, 0, "no constant CoreFoundation strings")
BENIGN_LANGOPT(InlineVisibilityHidden , 1, 0, "hidden visibility for inline C++ methods")
BENIGN_ENUM_LANGOPT(DefaultVisibilityExportMapping, DefaultVisiblityExportMapping, 2, DefaultVisiblityExportMapping::None, "controls mapping of default visibility to dllexport")
BENIGN_LANGOPT(IgnoreXCOFFVisibility, 1, 0, "All the visibility attributes that are specified in the source code are ignored in aix XCOFF.")
BENIGN_LANGOPT(VisibilityInlinesHiddenStaticLocalVar, 1, 0,
               "hidden visibility for static local variables in inline C++ "
               "methods when -fvisibility-inlines hidden is enabled")
LANGOPT(GlobalAllocationFunctionVisibilityHidden , 1, 0, "hidden visibility for global operator new and delete declaration")
LANGOPT(NewInfallible , 1, 0, "Treats throwing global C++ operator new as always returning valid memory (annotates with __attribute__((returns_nonnull)) and throw()). This is detectable in source.")
BENIGN_LANGOPT(ParseUnknownAnytype, 1, 0, "__unknown_anytype")
BENIGN_LANGOPT(DebuggerSupport , 1, 0, "debugger support")
BENIGN_LANGOPT(DebuggerCastResultToId, 1, 0, "for 'po' in the debugger, cast the result to id if it is of unknown type")
BENIGN_LANGOPT(DebuggerObjCLiteral , 1, 0, "debugger Objective-C literals and subscripting support")

BENIGN_LANGOPT(SpellChecking , 1, 1, "spell-checking")
LANGOPT(SinglePrecisionConstants , 1, 0, "treating double-precision floating point constants as single precision constants")
LANGOPT(FastRelaxedMath , 1, 0, "OpenCL fast relaxed math")
BENIGN_LANGOPT(CLNoSignedZero , 1, 0, "Permit Floating Point optimization without regard to signed zeros")
COMPATIBLE_LANGOPT(CLUnsafeMath , 1, 0, "Unsafe Floating Point Math")
COMPATIBLE_LANGOPT(CLFiniteMathOnly , 1, 0, "__FINITE_MATH_ONLY__ predefined macro")
/// FP_CONTRACT mode (on/off/fast).
BENIGN_ENUM_LANGOPT(DefaultFPContractMode, FPModeKind, 2, FPM_Off, "FP contraction type")
COMPATIBLE_LANGOPT(ExpStrictFP, 1, false, "Enable experimental strict floating point")
BENIGN_LANGOPT(RoundingMath, 1, false, "Do not assume default floating-point rounding behavior")
BENIGN_ENUM_LANGOPT(FPExceptionMode, FPExceptionModeKind, 2, FPE_Default, "FP Exception Behavior Mode type")
BENIGN_ENUM_LANGOPT(FPEvalMethod, FPEvalMethodKind, 2, FEM_UnsetOnCommandLine, "FP type used for floating point arithmetic")
ENUM_LANGOPT(Float16ExcessPrecision, ExcessPrecisionKind, 2, FPP_Standard, "Intermediate truncation behavior for floating point arithmetic")
LANGOPT(NoBitFieldTypeAlign , 1, 0, "bit-field type alignment")
LANGOPT(HexagonQdsp6Compat , 1, 0, "hexagon-qdsp6 backward compatibility")
LANGOPT(ObjCAutoRefCount , 1, 0, "Objective-C automated reference counting")
LANGOPT(ObjCWeakRuntime     , 1, 0, "__weak support in the ARC runtime")
LANGOPT(ObjCWeak            , 1, 0, "Objective-C __weak in ARC and MRC files")
LANGOPT(ObjCSubscriptingLegacyRuntime         , 1, 0, "Subscripting support in legacy ObjectiveC runtime")
BENIGN_LANGOPT(CompatibilityQualifiedIdBlockParamTypeChecking, 1, 0,
               "compatibility mode for type checking block parameters "
               "involving qualified id types")
LANGOPT(ObjCDisableDirectMethodsForTesting, 1, 0,
        "Disable recognition of objc_direct methods")
LANGOPT(CFProtectionBranch , 1, 0, "Control-Flow Branch Protection enabled")
LANGOPT(FakeAddressSpaceMap , 1, 0, "OpenCL fake address space map")
ENUM_LANGOPT(AddressSpaceMapMangling , AddrSpaceMapMangling, 2, ASMM_Target, "OpenCL address space map mangling mode")
LANGOPT(IncludeDefaultHeader, 1, 0, "Include default header file for OpenCL")
LANGOPT(DeclareOpenCLBuiltins, 1, 0, "Declare OpenCL builtin functions")
BENIGN_LANGOPT(DelayedTemplateParsing , 1, 0, "delayed template parsing")
LANGOPT(BlocksRuntimeOptional , 1, 0, "optional blocks runtime")
LANGOPT(
    CompleteMemberPointers, 1, 0,
    "Require member pointer base types to be complete at the point where the "
    "type's inheritance model would be determined under the Microsoft ABI")

ENUM_LANGOPT(GC, GCMode, 2, NonGC, "Objective-C Garbage Collection mode")
ENUM_LANGOPT(ValueVisibilityMode, Visibility, 3, DefaultVisibility,
             "default visibility for functions and variables [-fvisibility]")
ENUM_LANGOPT(TypeVisibilityMode, Visibility, 3, DefaultVisibility,
             "default visibility for types [-ftype-visibility]")
LANGOPT(SetVisibilityForExternDecls, 1, 0,
        "apply global symbol visibility to external declarations without an explicit visibility")
LANGOPT(VisibilityFromDLLStorageClass, 1, 0,
        "set the visiblity of globals from their DLL storage class [-fvisibility-from-dllstorageclass]")
ENUM_LANGOPT(DLLExportVisibility, Visibility, 3, DefaultVisibility,
             "visibility for functions and variables with dllexport annotations [-fvisibility-from-dllstorageclass]")
ENUM_LANGOPT(NoDLLStorageClassVisibility, Visibility, 3, HiddenVisibility,
             "visibility for functions and variables without an explicit DLL storage class [-fvisibility-from-dllstorageclass]")
ENUM_LANGOPT(ExternDeclDLLImportVisibility, Visibility, 3, DefaultVisibility,
             "visibility for external declarations with dllimport annotations [-fvisibility-from-dllstorageclass]")
ENUM_LANGOPT(ExternDeclNoDLLStorageClassVisibility, Visibility, 3, HiddenVisibility,
             "visibility for external declarations without an explicit DLL storage class [-fvisibility-from-dllstorageclass]")
BENIGN_LANGOPT(SemanticInterposition        , 1, 0, "semantic interposition")
BENIGN_LANGOPT(HalfNoSemanticInterposition, 1, 0,
               "Like -fno-semantic-interposition but don't use local aliases")
ENUM_LANGOPT(StackProtector, StackProtectorMode, 2, SSPOff,
             "stack protector mode")
ENUM_LANGOPT(TrivialAutoVarInit, TrivialAutoVarInitKind, 2, TrivialAutoVarInitKind::Uninitialized,
             "trivial automatic variable initialization")
VALUE_LANGOPT(TrivialAutoVarInitStopAfter, 32, 0,
             "stop trivial automatic variable initialization after the specified number of instances. Must be greater than 0.")
ENUM_LANGOPT(SignedOverflowBehavior, SignedOverflowBehaviorTy, 2, SOB_Undefined,
             "signed integer overflow handling")
ENUM_LANGOPT(ThreadModel  , ThreadModelKind, 2, ThreadModelKind::POSIX, "Thread Model")

BENIGN_LANGOPT(ArrowDepth, 32, 256,
               "maximum number of operator->s to follow")
BENIGN_LANGOPT(InstantiationDepth, 32, 1024,
               "maximum template instantiation depth")
BENIGN_LANGOPT(ConstexprCallDepth, 32, 512,
               "maximum constexpr call depth")
BENIGN_LANGOPT(ConstexprStepLimit, 32, 1048576,
               "maximum constexpr evaluation steps")
BENIGN_LANGOPT(EnableNewConstInterp, 1, 0,
               "enable the experimental new constant interpreter")
BENIGN_LANGOPT(BracketDepth, 32, 256,
               "maximum bracket nesting depth")
BENIGN_LANGOPT(NumLargeByValueCopy, 32, 0,
        "if non-zero, warn about parameter or return Warn if parameter/return value is larger in bytes than this setting. 0 is no check.")
VALUE_LANGOPT(MSCompatibilityVersion, 32, 0, "Microsoft Visual C/C++ Version")
ENUM_LANGOPT(VtorDispMode, MSVtorDispMode, 2, MSVtorDispMode::ForVBaseOverride,
             "How many vtordisps to insert")

LANGOPT(ApplePragmaPack, 1, 0, "Apple gcc-compatible #pragma pack handling")

LANGOPT(XLPragmaPack, 1, 0, "IBM XL #pragma pack handling")

LANGOPT(RetainCommentsFromSystemHeaders, 1, 0, "retain documentation comments from system headers in the AST")

LANGOPT(SanitizeAddressFieldPadding, 2, 0, "controls how aggressive is ASan "
                                           "field padding (0: none, 1:least "
                                           "aggressive, 2: more aggressive)")

LANGOPT(Cmse, 1, 0, "ARM Security extensions support")

LANGOPT(XRayInstrument, 1, 0, "controls whether to do XRay instrumentation")
LANGOPT(XRayAlwaysEmitCustomEvents, 1, 0,
        "controls whether to always emit intrinsic calls to "
        "__xray_customevent(...) builtin.")
LANGOPT(XRayAlwaysEmitTypedEvents, 1, 0,
        "controls whether to always emit intrinsic calls to "
        "__xray_typedevent(...) builtin.")

LANGOPT(ForceEmitVTables, 1, 0, "whether to emit all vtables")

BENIGN_LANGOPT(AllowEditorPlaceholders, 1, 0,
               "allow editor placeholders in source")

ENUM_LANGOPT(ClangABICompat, ClangABI, 4, ClangABI::Latest,
             "version of Clang that we should attempt to be ABI-compatible "
             "with")

COMPATIBLE_VALUE_LANGOPT(FunctionAlignment, 5, 0, "Default alignment for functions")
COMPATIBLE_VALUE_LANGOPT(LoopAlignment, 32, 0, "Default alignment for loops")

LANGOPT(FixedPoint, 1, 0, "fixed point types")
LANGOPT(PaddingOnUnsignedFixedPoint, 1, 0,
        "unsigned fixed point types having one extra padding bit")

LANGOPT(RegisterStaticDestructors, 1, 1, "Register C++ static destructors")

LANGOPT(MatrixTypes, 1, 0, "Enable or disable the builtin matrix type")

ENUM_LANGOPT(StrictFlexArraysLevel, StrictFlexArraysLevelKind, 2,
             StrictFlexArraysLevelKind::Default,
             "Rely on strict definition of flexible arrays")

COMPATIBLE_VALUE_LANGOPT(MaxTokens, 32, 0, "Max number of tokens per TU or 0")

ENUM_LANGOPT(SignReturnAddressScope, SignReturnAddressScopeKind, 2, SignReturnAddressScopeKind::None,
             "Scope of return address signing")
ENUM_LANGOPT(SignReturnAddressKey, SignReturnAddressKeyKind, 1, SignReturnAddressKeyKind::AKey,
             "Key used for return address signing")
LANGOPT(BranchTargetEnforcement, 1, 0, "Branch-target enforcement enabled")

LANGOPT(SpeculativeLoadHardening, 1, 0, "Speculative load hardening enabled")

LANGOPT(RelativeCXXABIVTables, 1, 0,
        "Use an ABI-incompatible v-table layout that uses relative references")

LANGOPT(VScaleMin, 32, 0, "Minimum vscale value")
LANGOPT(VScaleMax, 32, 0, "Maximum vscale value")

ENUM_LANGOPT(ExtendIntArgs, ExtendArgsKind, 1, ExtendArgsKind::ExtendTo32,
             "Controls how scalar integer arguments are extended in calls "
             "to unprototyped and varargs functions")

VALUE_LANGOPT(FuchsiaAPILevel, 32, 0, "Fuchsia API level")

// This option will be removed in the future once the backend
// supports all operations (like division or float-to-integer conversion)
// on large _BitInts.
BENIGN_VALUE_LANGOPT(MaxBitIntWidth, 32, 128, "Maximum width of a _BitInt")

LANGOPT(IncrementalExtensions, 1, 0, " True if we want to process statements"
        "on the global scope, ignore EOF token and continue later on (thus "
        "avoid tearing the Lexer and etc. down). Controlled by "
        "-fincremental-extensions.")

#undef LANGOPT
#undef COMPATIBLE_LANGOPT
#undef BENIGN_LANGOPT
#undef ENUM_LANGOPT
#undef COMPATIBLE_ENUM_LANGOPT
#undef BENIGN_ENUM_LANGOPT
#undef VALUE_LANGOPT
#undef COMPATIBLE_VALUE_LANGOPT
#undef BENIGN_VALUE_LANGOPT<|MERGE_RESOLUTION|>--- conflicted
+++ resolved
@@ -154,12 +154,9 @@
 LANGOPT(NoMathBuiltin     , 1, 0, "disable math builtin functions")
 LANGOPT(GNUAsm            , 1, 1, "GNU-style inline assembly")
 LANGOPT(Coroutines        , 1, 0, "C++20 coroutines")
-<<<<<<< HEAD
+LANGOPT(CoroAlignedAllocation, 1, 0, "prefer Aligned Allocation according to P2014 Option 2")
 LANGOPT(ReflectionTS      , 1, 0, "C++ Reflection TS")
 LANGOPT(ReflectionExt     , 1, 0, "C++ Reflection extension")
-=======
-LANGOPT(CoroAlignedAllocation, 1, 0, "prefer Aligned Allocation according to P2014 Option 2")
->>>>>>> 7cbf1a25
 LANGOPT(DllExportInlines  , 1, 1, "dllexported classes dllexport inline methods")
 LANGOPT(RelaxedTemplateTemplateArgs, 1, 0, "C++17 relaxed matching of template template arguments")
 LANGOPT(ExperimentalLibrary, 1, 0, "enable unstable and experimental library features")
