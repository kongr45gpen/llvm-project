//==--- riscv_vector.td - RISC-V V-ext Builtin function list --------------===//
//
//  Part of the LLVM Project, under the Apache License v2.0 with LLVM Exceptions.
//  See https://llvm.org/LICENSE.txt for license information.
//  SPDX-License-Identifier: Apache-2.0 WITH LLVM-exception
//
//===----------------------------------------------------------------------===//
//
// This file defines the builtins for RISC-V V-extension. See:
//
//     https://github.com/riscv/rvv-intrinsic-doc
//
//===----------------------------------------------------------------------===//

include "riscv_vector_common.td"

//===----------------------------------------------------------------------===//
// Basic classes with automatic codegen.
//===----------------------------------------------------------------------===//

class RVVOutBuiltin<string suffix, string prototype, string type_range>
    : RVVBuiltin<suffix, prototype, type_range> {
  let IntrinsicTypes = [-1];
}

class RVVOp0Builtin<string suffix, string prototype, string type_range>
    : RVVBuiltin<suffix, prototype, type_range> {
  let IntrinsicTypes = [0];
}

class RVVOutOp1Builtin<string suffix, string prototype, string type_range>
    : RVVBuiltin<suffix, prototype, type_range> {
  let IntrinsicTypes = [-1, 1];
}

class RVVOutOp0Op1Builtin<string suffix, string prototype, string type_range>
    : RVVBuiltin<suffix, prototype, type_range> {
  let IntrinsicTypes = [-1, 0, 1];
}

multiclass RVVBuiltinSet<string intrinsic_name, string type_range,
                         list<list<string>> suffixes_prototypes,
                         list<int> intrinsic_types> {
  let IRName = intrinsic_name, MaskedIRName = intrinsic_name # "_mask",
      IntrinsicTypes = intrinsic_types in {
    foreach s_p = suffixes_prototypes in {
      let Name = NAME # "_" # s_p[0] in {
        defvar suffix = s_p[1];
        defvar prototype = s_p[2];
        def : RVVBuiltin<suffix, prototype, type_range>;
      }
    }
  }
}

// IntrinsicTypes is output, op0, op1 [-1, 0, 1]
multiclass RVVOutOp0Op1BuiltinSet<string intrinsic_name, string type_range,
                                  list<list<string>> suffixes_prototypes>
    : RVVBuiltinSet<intrinsic_name, type_range, suffixes_prototypes,
                            [-1, 0, 1]>;

multiclass RVVOutBuiltinSet<string intrinsic_name, string type_range,
                            list<list<string>> suffixes_prototypes>
    : RVVBuiltinSet<intrinsic_name, type_range, suffixes_prototypes, [-1]>;

multiclass RVVOp0BuiltinSet<string intrinsic_name, string type_range,
                            list<list<string>> suffixes_prototypes>
    : RVVBuiltinSet<intrinsic_name, type_range, suffixes_prototypes, [0]>;

// IntrinsicTypes is output, op1 [-1, 0]
multiclass RVVOutOp0BuiltinSet<string intrinsic_name, string type_range,
                               list<list<string>> suffixes_prototypes>
    : RVVBuiltinSet<intrinsic_name, type_range, suffixes_prototypes, [-1, 0]>;

// IntrinsicTypes is output, op1 [-1, 1]
multiclass RVVOutOp1BuiltinSet<string intrinsic_name, string type_range,
                               list<list<string>> suffixes_prototypes>
    : RVVBuiltinSet<intrinsic_name, type_range, suffixes_prototypes, [-1, 1]>;

multiclass RVVOp0Op1BuiltinSet<string intrinsic_name, string type_range,
                               list<list<string>> suffixes_prototypes>
    : RVVBuiltinSet<intrinsic_name, type_range, suffixes_prototypes, [0, 1]>;

multiclass RVVOutOp1Op2BuiltinSet<string intrinsic_name, string type_range,
                                  list<list<string>> suffixes_prototypes>
    : RVVBuiltinSet<intrinsic_name, type_range, suffixes_prototypes, [-1, 1, 2]>;

multiclass RVVSignedBinBuiltinSet
    : RVVOutOp1BuiltinSet<NAME, "csil",
                          [["vv", "v", "vvv"],
                           ["vx", "v", "vve"]]>;

multiclass RVVSignedBinBuiltinSetRoundingMode
    : RVVOutOp1BuiltinSet<NAME, "csil",
                          [["vv", "v", "vvvu"],
                           ["vx", "v", "vveu"]]>;

multiclass RVVUnsignedBinBuiltinSet
    : RVVOutOp1BuiltinSet<NAME, "csil",
                          [["vv", "Uv", "UvUvUv"],
                           ["vx", "Uv", "UvUvUe"]]>;

multiclass RVVUnsignedBinBuiltinSetRoundingMode
    : RVVOutOp1BuiltinSet<NAME, "csil",
                          [["vv", "Uv", "UvUvUvu"],
                           ["vx", "Uv", "UvUvUeu"]]>;

multiclass RVVIntBinBuiltinSet
    : RVVSignedBinBuiltinSet,
      RVVUnsignedBinBuiltinSet;

multiclass RVVSlideOneBuiltinSet
    : RVVOutOp1BuiltinSet<NAME, "csil",
                          [["vx", "v", "vve"],
                           ["vx", "Uv", "UvUvUe"]]>;

multiclass RVVSignedShiftBuiltinSet
    : RVVOutOp1BuiltinSet<NAME, "csil",
                          [["vv", "v", "vvUv"],
                           ["vx", "v", "vvz"]]>;

multiclass RVVSignedShiftBuiltinSetRoundingMode
    : RVVOutOp1BuiltinSet<NAME, "csil",
                          [["vv", "v", "vvUvu"],
                           ["vx", "v", "vvzu"]]>;

multiclass RVVUnsignedShiftBuiltinSet
    : RVVOutOp1BuiltinSet<NAME, "csil",
                          [["vv", "Uv", "UvUvUv"],
                           ["vx", "Uv", "UvUvz"]]>;

multiclass RVVUnsignedShiftBuiltinSetRoundingMode
    : RVVOutOp1BuiltinSet<NAME, "csil",
                          [["vv", "Uv", "UvUvUvu"],
                           ["vx", "Uv", "UvUvzu"]]>;

multiclass RVVShiftBuiltinSet
    : RVVSignedShiftBuiltinSet,
      RVVUnsignedShiftBuiltinSet;

let Log2LMUL = [-3, -2, -1, 0, 1, 2] in {
  multiclass RVVSignedNShiftBuiltinSet
      : RVVOutOp0Op1BuiltinSet<NAME, "csil",
                                     [["wv", "v", "vwUv"],
                                      ["wx", "v", "vwz"]]>;

  multiclass RVVSignedNShiftBuiltinSetRoundingMode
      : RVVOutOp0Op1BuiltinSet<NAME, "csil",
                                     [["wv", "v", "vwUvu"],
                                      ["wx", "v", "vwzu"]]>;

  multiclass RVVUnsignedNShiftBuiltinSet
      : RVVOutOp0Op1BuiltinSet<NAME, "csil",
                                     [["wv", "Uv", "UvUwUv"],
                                      ["wx", "Uv", "UvUwz"]]>;

  multiclass RVVUnsignedNShiftBuiltinSetRoundingMode
      : RVVOutOp0Op1BuiltinSet<NAME, "csil",
                                     [["wv", "Uv", "UvUwUvu"],
                                      ["wx", "Uv", "UvUwzu"]]>;

}

multiclass RVVCarryinBuiltinSet
    : RVVOutOp1BuiltinSet<NAME, "csil",
                          [["vvm", "v", "vvvm"],
                           ["vxm", "v", "vvem"],
                           ["vvm", "Uv", "UvUvUvm"],
                           ["vxm", "Uv", "UvUvUem"]]>;

multiclass RVVCarryOutInBuiltinSet<string intrinsic_name>
    : RVVOp0Op1BuiltinSet<intrinsic_name, "csil",
                          [["vvm", "vm", "mvvm"],
                           ["vxm", "vm", "mvem"],
                           ["vvm", "Uvm", "mUvUvm"],
                           ["vxm", "Uvm", "mUvUem"]]>;

multiclass RVVSignedMaskOutBuiltinSet
    : RVVOp0Op1BuiltinSet<NAME, "csil",
                          [["vv", "vm", "mvv"],
                           ["vx", "vm", "mve"]]>;

multiclass RVVUnsignedMaskOutBuiltinSet
    : RVVOp0Op1BuiltinSet<NAME, "csil",
                          [["vv", "Uvm", "mUvUv"],
                           ["vx", "Uvm", "mUvUe"]]>;

multiclass RVVIntMaskOutBuiltinSet
    : RVVSignedMaskOutBuiltinSet,
      RVVUnsignedMaskOutBuiltinSet;

class RVVIntExt<string intrinsic_name, string suffix, string prototype,
                string type_range>
    : RVVBuiltin<suffix, prototype, type_range> {
  let IRName = intrinsic_name;
  let MaskedIRName = intrinsic_name # "_mask";
  let OverloadedName = NAME;
  let IntrinsicTypes = [-1, 0];
}

let HasMaskedOffOperand = false in {
  multiclass RVVIntTerBuiltinSet {
    defm "" : RVVOutOp1BuiltinSet<NAME, "csil",
                                  [["vv", "v", "vvvv"],
                                   ["vx", "v", "vvev"],
                                   ["vv", "Uv", "UvUvUvUv"],
                                   ["vx", "Uv", "UvUvUeUv"]]>;
  }
  multiclass RVVFloatingTerBuiltinSet {
    defm "" : RVVOutOp1BuiltinSet<NAME, "xfd",
                                  [["vv", "v", "vvvv"],
                                   ["vf", "v", "vvev"]]>;
  }
  multiclass RVVFloatingTerBuiltinSetRoundingMode {
    defm "" : RVVOutOp1BuiltinSet<NAME, "xfd",
                                  [["vv", "v", "vvvvu"],
                                   ["vf", "v", "vvevu"]]>;
  }
}

let HasMaskedOffOperand = false, Log2LMUL = [-2, -1, 0, 1, 2] in {
  multiclass RVVFloatingWidenTerBuiltinSet {
    defm ""  : RVVOutOp1Op2BuiltinSet<NAME, "xf",
                                      [["vv", "w", "wwvv"],
                                       ["vf", "w", "wwev"]]>;
  }
  multiclass RVVFloatingWidenTerBuiltinSetRoundingMode {
    defm ""  : RVVOutOp1Op2BuiltinSet<NAME, "xf",
                                      [["vv", "w", "wwvvu"],
                                       ["vf", "w", "wwevu"]]>;
  }
}

multiclass RVVFloatingBinBuiltinSet
    : RVVOutOp1BuiltinSet<NAME, "xfd",
                          [["vv", "v", "vvv"],
                           ["vf", "v", "vve"]]>;

multiclass RVVFloatingBinBuiltinSetRoundingMode
    : RVVOutOp1BuiltinSet<NAME, "xfd",
                          [["vv", "v", "vvvu"],
                           ["vf", "v", "vveu"]]>;

multiclass RVVFloatingBinVFBuiltinSet
    : RVVOutOp1BuiltinSet<NAME, "xfd",
                          [["vf", "v", "vve"]]>;

multiclass RVVFloatingBinVFBuiltinSetRoundingMode
    : RVVOutOp1BuiltinSet<NAME, "xfd",
                          [["vf", "v", "vveu"]]>;

multiclass RVVFloatingMaskOutBuiltinSet
    : RVVOp0Op1BuiltinSet<NAME, "xfd",
                          [["vv", "vm", "mvv"],
                           ["vf", "vm", "mve"]]>;

multiclass RVVFloatingMaskOutVFBuiltinSet
    : RVVOp0Op1BuiltinSet<NAME, "fd",
                          [["vf", "vm", "mve"]]>;

multiclass RVVConvBuiltinSet<string intrinsic_name, string type_range,
                         list<list<string>> suffixes_prototypes> {
let Name = intrinsic_name,
    IRName = intrinsic_name,
    MaskedIRName = intrinsic_name # "_mask",
    IntrinsicTypes = [-1, 0] in {
  foreach s_p = suffixes_prototypes in {
      defvar suffix = s_p[0];
      defvar prototype = s_p[1];
      def : RVVBuiltin<suffix, prototype, type_range>;
    }
  }
}


class RVVMaskBinBuiltin : RVVOutBuiltin<"m", "mmm", "c"> {
  let Name = NAME # "_mm";
  let HasMasked = false;
}

class RVVMaskUnaryBuiltin : RVVOutBuiltin<"m", "mm", "c"> {
  let Name = NAME # "_m";
}

class RVVMaskNullaryBuiltin : RVVOutBuiltin<"m", "m", "c"> {
  let Name = NAME # "_m";
  let HasMasked = false;
  let SupportOverloading = false;
}

class RVVMaskOp0Builtin<string prototype> : RVVOp0Builtin<"m", prototype, "c"> {
  let Name = NAME # "_m";
  let HasMaskedOffOperand = false;
}

let UnMaskedPolicyScheme = HasPolicyOperand,
    HasMaskedOffOperand = false in {
  multiclass RVVSlideUpBuiltinSet {
    defm "" : RVVOutBuiltinSet<NAME, "csilxfd",
                               [["vx","v", "vvvz"]]>;
    defm "" : RVVOutBuiltinSet<NAME, "csil",
                               [["vx","Uv", "UvUvUvz"]]>;
  }
}

let UnMaskedPolicyScheme = HasPassthruOperand,
    ManualCodegen = [{
      if (IsMasked) {
        std::rotate(Ops.begin(), Ops.begin() + 1, Ops.end() - 1);
        if ((PolicyAttrs & RVV_VTA) && (PolicyAttrs & RVV_VMA))
          Ops.insert(Ops.begin(), llvm::PoisonValue::get(ResultType));
      } else {
        if (PolicyAttrs & RVV_VTA)
          Ops.insert(Ops.begin(), llvm::PoisonValue::get(ResultType));
      }

      Ops.push_back(ConstantInt::get(Ops.back()->getType(), PolicyAttrs));
      IntrinsicTypes = {ResultType, Ops.back()->getType()};
    }] in {
  multiclass RVVSlideDownBuiltinSet {
    defm "" : RVVOutBuiltinSet<NAME, "csilxfd",
                               [["vx","v", "vvz"]]>;
    defm "" : RVVOutBuiltinSet<NAME, "csil",
                               [["vx","Uv", "UvUvz"]]>;
  }
}

class RVVFloatingUnaryBuiltin<string builtin_suffix, string ir_suffix,
                              string prototype>
    : RVVOutBuiltin<ir_suffix, prototype, "xfd"> {
  let Name = NAME # "_" # builtin_suffix;
}

class RVVFloatingUnaryVVBuiltin : RVVFloatingUnaryBuiltin<"v", "v", "vv">;

class RVVConvBuiltin<string suffix, string prototype, string type_range,
                     string overloaded_name>
    : RVVBuiltin<suffix, prototype, type_range> {
  let IntrinsicTypes = [-1, 0];
  let OverloadedName = overloaded_name;
}

class RVVConvToSignedBuiltin<string overloaded_name>
    : RVVConvBuiltin<"Iv", "Ivv", "xfd", overloaded_name>;

class RVVConvToUnsignedBuiltin<string overloaded_name>
    : RVVConvBuiltin<"Uv", "Uvv", "xfd", overloaded_name>;

class RVVConvToWidenSignedBuiltin<string overloaded_name>
    : RVVConvBuiltin<"Iw", "Iwv", "xf", overloaded_name>;

class RVVConvToWidenUnsignedBuiltin<string overloaded_name>
    : RVVConvBuiltin<"Uw", "Uwv", "xf", overloaded_name>;

class RVVConvToNarrowingSignedBuiltin<string overloaded_name>
    : RVVConvBuiltin<"Iv", "IvFw", "csi", overloaded_name>;

class RVVConvToNarrowingUnsignedBuiltin<string overloaded_name>
    : RVVConvBuiltin<"Uv", "UvFw", "csi", overloaded_name>;

let HasMaskedOffOperand = true in {
  multiclass RVVSignedReductionBuiltin {
    defm "" : RVVOutOp0BuiltinSet<NAME, "csil",
                                  [["vs", "vSv", "SvvSv"]]>;
  }
  multiclass RVVUnsignedReductionBuiltin {
    defm "" : RVVOutOp0BuiltinSet<NAME, "csil",
                                  [["vs", "UvUSv", "USvUvUSv"]]>;
  }
  multiclass RVVFloatingReductionBuiltin {
    defm "" : RVVOutOp0BuiltinSet<NAME, "xfd",
                                  [["vs", "vSv", "SvvSv"]]>;
  }
  multiclass RVVFloatingReductionBuiltinRoundingMode {
    defm "" : RVVOutOp0BuiltinSet<NAME, "xfd",
                                  [["vs", "vSv", "SvvSvu"]]>;
  }
  multiclass RVVFloatingWidenReductionBuiltin {
    defm "" : RVVOutOp0BuiltinSet<NAME, "xf",
                                  [["vs", "vSw", "SwvSw"]]>;
  }
  multiclass RVVFloatingWidenReductionBuiltinRoundingMode {
    defm "" : RVVOutOp0BuiltinSet<NAME, "xf",
                                  [["vs", "vSw", "SwvSwu"]]>;
  }
}

multiclass RVVIntReductionBuiltinSet
    : RVVSignedReductionBuiltin,
      RVVUnsignedReductionBuiltin;

// For widen operation which has different mangling name.
multiclass RVVWidenBuiltinSet<string intrinsic_name, string type_range,
                              list<list<string>> suffixes_prototypes> {
  let Log2LMUL = [-3, -2, -1, 0, 1, 2],
      IRName = intrinsic_name, MaskedIRName = intrinsic_name # "_mask" in {
    foreach s_p = suffixes_prototypes in {
      let Name = NAME # "_" # s_p[0],
          OverloadedName = NAME # "_" # s_p[0] in {
        defvar suffix = s_p[1];
        defvar prototype = s_p[2];
        def : RVVOutOp0Op1Builtin<suffix, prototype, type_range>;
      }
    }
  }
}

// For widen operation with widen operand which has different mangling name.
multiclass RVVWidenWOp0BuiltinSet<string intrinsic_name, string type_range,
                                  list<list<string>> suffixes_prototypes> {
  let Log2LMUL = [-3, -2, -1, 0, 1, 2],
      IRName = intrinsic_name, MaskedIRName = intrinsic_name # "_mask" in {
    foreach s_p = suffixes_prototypes in {
      let Name = NAME # "_" # s_p[0],
          OverloadedName = NAME # "_" # s_p[0] in {
        defvar suffix = s_p[1];
        defvar prototype = s_p[2];
        def : RVVOutOp1Builtin<suffix, prototype, type_range>;
      }
    }
  }
}

multiclass RVVSignedWidenBinBuiltinSet
    : RVVWidenBuiltinSet<NAME, "csi",
                         [["vv", "w", "wvv"],
                          ["vx", "w", "wve"]]>;

multiclass RVVSignedWidenOp0BinBuiltinSet
    : RVVWidenWOp0BuiltinSet<NAME # "_w", "csi",
                             [["wv", "w", "wwv"],
                              ["wx", "w", "wwe"]]>;

multiclass RVVUnsignedWidenBinBuiltinSet
    : RVVWidenBuiltinSet<NAME, "csi",
                         [["vv", "Uw", "UwUvUv"],
                          ["vx", "Uw", "UwUvUe"]]>;

multiclass RVVUnsignedWidenOp0BinBuiltinSet
    : RVVWidenWOp0BuiltinSet<NAME # "_w", "csi",
                             [["wv", "Uw", "UwUwUv"],
                              ["wx", "Uw", "UwUwUe"]]>;

multiclass RVVFloatingWidenBinBuiltinSet
    : RVVWidenBuiltinSet<NAME, "xf",
                         [["vv", "w", "wvv"],
                          ["vf", "w", "wve"]]>;

multiclass RVVFloatingWidenBinBuiltinSetRoundingMode
    : RVVWidenBuiltinSet<NAME, "xf",
                         [["vv", "w", "wvvu"],
                          ["vf", "w", "wveu"]]>;

multiclass RVVFloatingWidenOp0BinBuiltinSet
    : RVVWidenWOp0BuiltinSet<NAME # "_w", "xf",
                             [["wv", "w", "wwv"],
                              ["wf", "w", "wwe"]]>;

multiclass RVVFloatingWidenOp0BinBuiltinSetRoundingMode
    : RVVWidenWOp0BuiltinSet<NAME # "_w", "xf",
                             [["wv", "w", "wwvu"],
                              ["wf", "w", "wweu"]]>;

defvar TypeList = ["c","s","i","l","x","f","d"];
defvar EEWList = [["8", "(Log2EEW:3)"],
                  ["16", "(Log2EEW:4)"],
                  ["32", "(Log2EEW:5)"],
                  ["64", "(Log2EEW:6)"]];

class IsFloat<string type> {
  bit val = !or(!eq(type, "x"), !eq(type, "f"), !eq(type, "d"));
}

let SupportOverloading = false,
    MaskedPolicyScheme = NonePolicy in {
  class RVVVLEMaskBuiltin : RVVOutBuiltin<"m", "mPCUe", "c"> {
    let Name = "vlm_v";
    let IRName = "vlm";
    let HasMasked = false;
  }
}

let SupportOverloading = false,
    UnMaskedPolicyScheme = HasPassthruOperand in {
  multiclass RVVVLEBuiltin<list<string> types> {
    let Name = NAME # "_v",
        IRName = "vle",
        MaskedIRName ="vle_mask" in {
      foreach type = types in {
        def : RVVOutBuiltin<"v", "vPCe", type>;
        if !not(IsFloat<type>.val) then {
          def : RVVOutBuiltin<"Uv", "UvPCUe", type>;
        }
      }
    }
  }
}

multiclass RVVVLEFFBuiltin<list<string> types> {
  let Name = NAME # "_v",
      IRName = "vleff",
      MaskedIRName = "vleff_mask",
      SupportOverloading = false,
      UnMaskedPolicyScheme = HasPassthruOperand,
      ManualCodegen = [{
      {
        if (IsMasked) {
          // Move mask to right before vl.
          std::rotate(Ops.begin(), Ops.begin() + 1, Ops.end() - 1);
          if ((PolicyAttrs & RVV_VTA) && (PolicyAttrs & RVV_VMA))
            Ops.insert(Ops.begin(), llvm::PoisonValue::get(ResultType));
          Ops.push_back(ConstantInt::get(Ops.back()->getType(), PolicyAttrs));
          IntrinsicTypes = {ResultType, Ops[4]->getType()};
        } else {
          if (PolicyAttrs & RVV_VTA)
            Ops.insert(Ops.begin(), llvm::PoisonValue::get(ResultType));
          IntrinsicTypes = {ResultType, Ops[3]->getType()};
        }
        Ops[1] = Builder.CreateBitCast(Ops[1], ResultType->getPointerTo());
        Value *NewVL = Ops[2];
        Ops.erase(Ops.begin() + 2);
        llvm::Function *F = CGM.getIntrinsic(ID, IntrinsicTypes);
        llvm::Value *LoadValue = Builder.CreateCall(F, Ops, "");
        llvm::Value *V = Builder.CreateExtractValue(LoadValue, {0});
        // Store new_vl.
        clang::CharUnits Align;
        if (IsMasked)
          Align = CGM.getNaturalPointeeTypeAlignment(E->getArg(E->getNumArgs()-2)->getType());
        else
          Align = CGM.getNaturalPointeeTypeAlignment(E->getArg(1)->getType());
        llvm::Value *Val = Builder.CreateExtractValue(LoadValue, {1});
        Builder.CreateStore(Val, Address(NewVL, Val->getType(), Align));
        return V;
      }
      }] in {
    foreach type = types in {
      def : RVVBuiltin<"v", "vPCePz", type>;
      // Skip floating types for unsigned versions.
      if !not(IsFloat<type>.val) then {
        def : RVVBuiltin<"Uv", "UvPCUePz", type>;
      }
    }
  }
}

multiclass RVVVLSEBuiltin<list<string> types> {
  let Name = NAME # "_v",
      IRName = "vlse",
      MaskedIRName ="vlse_mask",
      SupportOverloading = false,
      UnMaskedPolicyScheme = HasPassthruOperand in {
    foreach type = types in {
      def : RVVOutBuiltin<"v", "vPCet", type>;
      if !not(IsFloat<type>.val) then {
        def : RVVOutBuiltin<"Uv", "UvPCUet", type>;
      }
    }
  }
}

multiclass RVVIndexedLoad<string op> {
  let UnMaskedPolicyScheme = HasPassthruOperand in {
    foreach type = TypeList in {
      foreach eew_list = EEWList[0-2] in {
        defvar eew = eew_list[0];
        defvar eew_type = eew_list[1];
        let Name = op # eew # "_v", IRName = op, MaskedIRName = op # "_mask" in {
          def: RVVOutOp1Builtin<"v", "vPCe" # eew_type # "Uv", type>;
            if !not(IsFloat<type>.val) then {
              def: RVVOutOp1Builtin<"Uv", "UvPCUe" # eew_type # "Uv", type>;
            }
        }
      }
      defvar eew64 = "64";
      defvar eew64_type = "(Log2EEW:6)";
      let Name = op # eew64 # "_v", IRName = op, MaskedIRName = op # "_mask",
          RequiredFeatures = ["RV64"] in {
          def: RVVOutOp1Builtin<"v", "vPCe" # eew64_type # "Uv", type>;
            if !not(IsFloat<type>.val) then {
              def: RVVOutOp1Builtin<"Uv", "UvPCUe" # eew64_type # "Uv", type>;
            }
        }
    }
  }
}

let HasMaskedOffOperand = false,
    MaskedPolicyScheme = NonePolicy,
    ManualCodegen = [{
      if (IsMasked) {
        // Builtin: (mask, ptr, value, vl). Intrinsic: (value, ptr, mask, vl)
        std::swap(Ops[0], Ops[2]);
      } else {
        // Builtin: (ptr, value, vl). Intrinsic: (value, ptr, vl)
        std::swap(Ops[0], Ops[1]);
      }
      Ops[1] = Builder.CreateBitCast(Ops[1], Ops[0]->getType()->getPointerTo());
      if (IsMasked)
        IntrinsicTypes = {Ops[0]->getType(), Ops[3]->getType()};
      else
        IntrinsicTypes = {Ops[0]->getType(), Ops[2]->getType()};
    }] in {
  class RVVVSEMaskBuiltin : RVVBuiltin<"m", "0PUem", "c"> {
    let Name = "vsm_v";
    let IRName = "vsm";
    let HasMasked = false;
  }
  multiclass RVVVSEBuiltin<list<string> types> {
    let Name = NAME # "_v",
        IRName = "vse",
        MaskedIRName = "vse_mask" in {
      foreach type = types in {
        def : RVVBuiltin<"v", "0Pev", type>;
        if !not(IsFloat<type>.val) then {
          def : RVVBuiltin<"Uv", "0PUeUv", type>;
        }
      }
    }
  }
}

multiclass RVVVSSEBuiltin<list<string> types> {
  let Name = NAME # "_v",
      IRName = "vsse",
      MaskedIRName = "vsse_mask",
      HasMaskedOffOperand = false,
      MaskedPolicyScheme = NonePolicy,
      ManualCodegen = [{
        if (IsMasked) {
          // Builtin: (mask, ptr, stride, value, vl). Intrinsic: (value, ptr, stride, mask, vl)
          std::swap(Ops[0], Ops[3]);
        } else {
          // Builtin: (ptr, stride, value, vl). Intrinsic: (value, ptr, stride, vl)
          std::rotate(Ops.begin(), Ops.begin() + 2, Ops.begin() + 3);
        }
        Ops[1] = Builder.CreateBitCast(Ops[1], Ops[0]->getType()->getPointerTo());
        if (IsMasked)
          IntrinsicTypes = {Ops[0]->getType(), Ops[4]->getType()};
        else
          IntrinsicTypes = {Ops[0]->getType(), Ops[3]->getType()};
      }] in {
    foreach type = types in {
      def : RVVBuiltin<"v", "0Petv", type>;
      if !not(IsFloat<type>.val) then {
        def : RVVBuiltin<"Uv", "0PUetUv", type>;
      }
    }
  }
}

multiclass RVVIndexedStore<string op> {
  let HasMaskedOffOperand = false,
      MaskedPolicyScheme = NonePolicy,
      ManualCodegen = [{
        if (IsMasked) {
          // Builtin: (mask, ptr, index, value, vl). Intrinsic: (value, ptr, index, mask, vl)
          std::swap(Ops[0], Ops[3]);
        } else {
          // Builtin: (ptr, index, value, vl). Intrinsic: (value, ptr, index, vl)
          std::rotate(Ops.begin(), Ops.begin() + 2, Ops.begin() + 3);
        }
        Ops[1] = Builder.CreateBitCast(Ops[1], Ops[0]->getType()->getPointerTo());
        if (IsMasked)
          IntrinsicTypes = {Ops[0]->getType(), Ops[2]->getType(), Ops[4]->getType()};
        else
          IntrinsicTypes = {Ops[0]->getType(), Ops[2]->getType(), Ops[3]->getType()};
      }] in {
      foreach type = TypeList in {
        foreach eew_list = EEWList[0-2] in {
          defvar eew = eew_list[0];
          defvar eew_type = eew_list[1];
          let Name = op # eew  # "_v", IRName = op, MaskedIRName = op # "_mask" in  {
            def : RVVBuiltin<"v", "0Pe" # eew_type # "Uvv", type>;
            if !not(IsFloat<type>.val) then {
              def : RVVBuiltin<"Uv", "0PUe" # eew_type # "UvUv", type>;
            }
          }
        }
        defvar eew64 = "64";
        defvar eew64_type = "(Log2EEW:6)";
        let Name = op # eew64  # "_v", IRName = op, MaskedIRName = op # "_mask",
            RequiredFeatures = ["RV64"]  in  {
          def : RVVBuiltin<"v", "0Pe" # eew64_type # "Uvv", type>;
          if !not(IsFloat<type>.val) then {
            def : RVVBuiltin<"Uv", "0PUe" # eew64_type # "UvUv", type>;
          }
        }
      }
  }
}

defvar NFList = [2, 3, 4, 5, 6, 7, 8];
/*
A segment load builtin has different variants.

Therefore a segment unit-stride load builtin can have 4 variants,
1. When unmasked and the policies are all specified as agnostic:
(Address0, ..., Address{NF - 1}, Ptr, VL)
2. When masked and the policies are all specified as agnostic:
(Address0, ..., Address{NF - 1}, Mask, Ptr, VL)
3. When unmasked and one of the policies is specified as undisturbed:
(Address0, ..., Address{NF - 1}, Maskedoff0, ..., Maskedoff{NF - 1},
  Ptr, VL)
4. When masked and one of the policies is specified as undisturbed:
(Address0, ..., Address{NF - 1}, Mask, Maskedoff0, ..., Maskedoff{NF - 1},
  Ptr, VL)

Other variants of segment load builtin share the same structure, but they
have their own extra parameter.

The segment unit-stride fault-only-first load builtin has a 'NewVL'
operand after the 'Ptr' operand.
1. When unmasked and the policies are all specified as agnostic:
(Address0, ..., Address{NF - 1}, Ptr, NewVL, VL)
2. When masked and the policies are all specified as agnostic:
(Address0, ..., Address{NF - 1}, Mask, Ptr, NewVL, VL)
3. When unmasked and one of the policies is specified as undisturbed:
(Address0, ..., Address{NF - 1}, Maskedoff0, ..., Maskedoff{NF - 1},
  Ptr, NewVL, VL)
4. When masked and one of the policies is specified as undisturbed:
(Address0, ..., Address{NF - 1}, Mask, Maskedoff0, ..., Maskedoff{NF - 1},
  Ptr, NewVL, VL)

The segment strided load builtin has a 'Stride' operand after the 'Ptr'
operand.
1. When unmasked and the policies are all specified as agnostic:
(Address0, ..., Address{NF - 1}, Ptr, Stride, VL)
2. When masked and the policies are all specified as agnostic:
(Address0, ..., Address{NF - 1}, Mask, Ptr, Stride, VL)
3. When unmasked and one of the policies is specified as undisturbed:
(Address0, ..., Address{NF - 1}, Maskedoff0, ..., Maskedoff{NF - 1},
  Ptr, Stride, VL)
4. When masked and one of the policies is specified as undisturbed:
(Address0, ..., Address{NF - 1}, Mask, Maskedoff0, ..., Maskedoff{NF - 1},
  Ptr, Stride, VL)

The segment indexed load builtin has a 'Idx' operand after the 'Ptr' operand.
1. When unmasked and the policies are all specified as agnostic:
(Address0, ..., Address{NF - 1}, Ptr, Idx, VL)
2. When masked and the policies are all specified as agnostic:
(Address0, ..., Address{NF - 1}, Mask, Ptr, Idx, VL)
3. When unmasked and one of the policies is specified as undisturbed:
(Address0, ..., Address{NF - 1}, Maskedoff0, ..., Maskedoff{NF - 1},
  Ptr, Idx, VL)
4. When masked and one of the policies is specified as undisturbed:
(Address0, ..., Address{NF - 1}, Mask, Maskedoff0, ..., Maskedoff{NF - 1},
  Ptr, Idx, VL)

Segment load intrinsics has different variants similar to their builtins.

Segment unit-stride load intrinsic,
  Masked: (Vector0, ..., Vector{NF - 1}, Ptr, Mask, VL, Policy)
  Unmasked: (Vector0, ..., Vector{NF - 1}, Ptr, VL)
Segment unit-stride fault-only-first load intrinsic,
  Masked: (Vector0, ..., Vector{NF - 1}, Ptr, Mask, VL, Policy)
  Unmasked: (Vector0, ..., Vector{NF - 1}, Ptr, VL)
Segment strided load intrinsic,
  Masked: (Vector0, ..., Vector{NF - 1}, Ptr, Stride, Mask, VL, Policy)
  Unmasked: (Vector0, ..., Vector{NF - 1}, Ptr, Stride, VL)
Segment indexed load intrinsic,
  Masked: (Vector0, ..., Vector{NF - 1}, Ptr, Index, Mask, VL, Policy)
  Unmasked: (Vector0, ..., Vector{NF - 1}, Ptr, Index, VL)

The Vector(s) is poison when the policy behavior allows us to not care
about any masked-off elements.
*/

class PVString<int nf, bit signed> {
  string S =
    !cond(!eq(nf, 2): !if(signed, "PvPv", "PUvPUv"),
          !eq(nf, 3): !if(signed, "PvPvPv", "PUvPUvPUv"),
          !eq(nf, 4): !if(signed, "PvPvPvPv", "PUvPUvPUvPUv"),
          !eq(nf, 5): !if(signed, "PvPvPvPvPv", "PUvPUvPUvPUvPUv"),
          !eq(nf, 6): !if(signed, "PvPvPvPvPvPv", "PUvPUvPUvPUvPUvPUv"),
          !eq(nf, 7): !if(signed, "PvPvPvPvPvPvPv", "PUvPUvPUvPUvPUvPUvPUv"),
          !eq(nf, 8): !if(signed, "PvPvPvPvPvPvPvPv", "PUvPUvPUvPUvPUvPUvPUvPUv"));
}

class VString<int nf, bit signed> {
  string S = !cond(!eq(nf, 2): !if(signed, "vv", "UvUv"),
                   !eq(nf, 3): !if(signed, "vvv", "UvUvUv"),
                   !eq(nf, 4): !if(signed, "vvvv", "UvUvUvUv"),
                   !eq(nf, 5): !if(signed, "vvvvv", "UvUvUvUvUv"),
                   !eq(nf, 6): !if(signed, "vvvvvv", "UvUvUvUvUvUv"),
                   !eq(nf, 7): !if(signed, "vvvvvvv", "UvUvUvUvUvUvUv"),
                   !eq(nf, 8): !if(signed, "vvvvvvvv", "UvUvUvUvUvUvUvUv"));
}

multiclass RVVPseudoUnaryBuiltin<string IR, string type_range> {
  let Name = NAME,
      IRName = IR,
      MaskedIRName = IR # "_mask",
      UnMaskedPolicyScheme = HasPassthruOperand,
      ManualCodegen = [{
      {
        if (IsMasked) {
          std::rotate(Ops.begin(), Ops.begin() + 1, Ops.end() - 1);
          if ((PolicyAttrs & RVV_VTA) && (PolicyAttrs & RVV_VMA))
            Ops.insert(Ops.begin(), llvm::PoisonValue::get(ResultType));
        } else {
          if (PolicyAttrs & RVV_VTA)
            Ops.insert(Ops.begin(), llvm::PoisonValue::get(ResultType));
        }
        auto ElemTy = cast<llvm::VectorType>(ResultType)->getElementType();
        Ops.insert(Ops.begin() + 2, llvm::Constant::getNullValue(ElemTy));

        if (IsMasked) {
          Ops.push_back(ConstantInt::get(Ops.back()->getType(), PolicyAttrs));
          // maskedoff, op1, op2, mask, vl, policy
          IntrinsicTypes = {ResultType, ElemTy, Ops[4]->getType()};
        } else {
          // passthru, op1, op2, vl
          IntrinsicTypes = {ResultType, ElemTy, Ops[3]->getType()};
        }
        break;
      }
      }] in {
        def : RVVBuiltin<"v", "vv", type_range>;
  }
}

multiclass RVVPseudoVNotBuiltin<string IR, string type_range> {
  let Name = NAME,
      IRName = IR,
      MaskedIRName = IR # "_mask",
      UnMaskedPolicyScheme = HasPassthruOperand,
      ManualCodegen = [{
      {
        if (IsMasked) {
          std::rotate(Ops.begin(), Ops.begin() + 1, Ops.end() - 1);
          if ((PolicyAttrs & RVV_VTA) && (PolicyAttrs & RVV_VMA))
            Ops.insert(Ops.begin(), llvm::PoisonValue::get(ResultType));
        } else {
          if (PolicyAttrs & RVV_VTA)
            Ops.insert(Ops.begin(), llvm::PoisonValue::get(ResultType));
        }
        auto ElemTy = cast<llvm::VectorType>(ResultType)->getElementType();
        Ops.insert(Ops.begin() + 2,
                   llvm::Constant::getAllOnesValue(ElemTy));
        if (IsMasked) {
          Ops.push_back(ConstantInt::get(Ops.back()->getType(), PolicyAttrs));
          // maskedoff, op1, po2, mask, vl, policy
          IntrinsicTypes = {ResultType,
                            ElemTy,
                            Ops[4]->getType()};
        } else {
          // passthru, op1, op2, vl
          IntrinsicTypes = {ResultType,
                            ElemTy,
                            Ops[3]->getType()};
        }
        break;
      }
      }] in {
        def : RVVBuiltin<"v", "vv", type_range>;
        def : RVVBuiltin<"Uv", "UvUv", type_range>;
  }
}

multiclass RVVPseudoMaskBuiltin<string IR, string type_range> {
  let Name = NAME,
      IRName = IR,
      HasMasked = false,
      ManualCodegen = [{
      {
        // op1, vl
        IntrinsicTypes = {ResultType,
                          Ops[1]->getType()};
        Ops.insert(Ops.begin() + 1, Ops[0]);
        break;
      }
      }] in {
        def : RVVBuiltin<"m", "mm", type_range>;
  }
}

multiclass RVVPseudoVFUnaryBuiltin<string IR, string type_range> {
  let Name = NAME,
      IRName = IR,
      MaskedIRName = IR # "_mask",
      UnMaskedPolicyScheme = HasPassthruOperand,
      ManualCodegen = [{
      {
        if (IsMasked) {
          std::rotate(Ops.begin(), Ops.begin() + 1, Ops.end() - 1);
          if ((PolicyAttrs & RVV_VTA) && (PolicyAttrs & RVV_VMA))
            Ops.insert(Ops.begin(), llvm::PoisonValue::get(ResultType));
          Ops.insert(Ops.begin() + 2, Ops[1]);
          Ops.push_back(ConstantInt::get(Ops.back()->getType(), PolicyAttrs));
          // maskedoff, op1, op2, mask, vl
          IntrinsicTypes = {ResultType,
                            Ops[2]->getType(),
                            Ops.back()->getType()};
        } else {
          if (PolicyAttrs & RVV_VTA)
            Ops.insert(Ops.begin(), llvm::PoisonValue::get(ResultType));
          // op1, po2, vl
          IntrinsicTypes = {ResultType,
                            Ops[1]->getType(), Ops[2]->getType()};
          Ops.insert(Ops.begin() + 2, Ops[1]);
          break;
        }
        break;
      }
      }] in {
        def : RVVBuiltin<"v", "vv", type_range>;
  }
}

multiclass RVVPseudoVWCVTBuiltin<string IR, string MName, string type_range,
                                 list<list<string>> suffixes_prototypes> {
  let Name = NAME,
      OverloadedName = MName,
      IRName = IR,
      MaskedIRName = IR # "_mask",
      UnMaskedPolicyScheme = HasPassthruOperand,
      ManualCodegen = [{
      {
        if (IsMasked) {
          std::rotate(Ops.begin(), Ops.begin() + 1, Ops.end() - 1);
          if ((PolicyAttrs & RVV_VTA) && (PolicyAttrs & RVV_VMA))
            Ops.insert(Ops.begin(), llvm::PoisonValue::get(ResultType));
        } else {
          if (PolicyAttrs & RVV_VTA)
            Ops.insert(Ops.begin(), llvm::PoisonValue::get(ResultType));
        }
        auto ElemTy = cast<llvm::VectorType>(ResultType)->getElementType();
        Ops.insert(Ops.begin() + 2, llvm::Constant::getNullValue(ElemTy));
        if (IsMasked) {
          Ops.push_back(ConstantInt::get(Ops.back()->getType(), PolicyAttrs));
          // maskedoff, op1, op2, mask, vl, policy
          IntrinsicTypes = {ResultType,
                            Ops[1]->getType(),
                            ElemTy,
                            Ops[4]->getType()};
        } else {
          // passtru, op1, op2, vl
          IntrinsicTypes = {ResultType,
                            Ops[1]->getType(),
                            ElemTy,
                            Ops[3]->getType()};
        }
        break;
      }
      }] in {
        foreach s_p = suffixes_prototypes in {
          def : RVVBuiltin<s_p[0], s_p[1], type_range>;
        }
  }
}

multiclass RVVPseudoVNCVTBuiltin<string IR, string MName, string type_range,
                                 list<list<string>> suffixes_prototypes> {
  let Name = NAME,
      OverloadedName = MName,
      IRName = IR,
      MaskedIRName = IR # "_mask",
      UnMaskedPolicyScheme = HasPassthruOperand,
      ManualCodegen = [{
      {
        if (IsMasked) {
          std::rotate(Ops.begin(), Ops.begin() + 1, Ops.end() - 1);
          if ((PolicyAttrs & RVV_VTA) && (PolicyAttrs & RVV_VMA))
            Ops.insert(Ops.begin(), llvm::PoisonValue::get(ResultType));
        } else {
          if (PolicyAttrs & RVV_VTA)
            Ops.insert(Ops.begin(), llvm::PoisonValue::get(ResultType));
        }
        Ops.insert(Ops.begin() + 2, llvm::Constant::getNullValue(Ops.back()->getType()));
        if (IsMasked) {
          Ops.push_back(ConstantInt::get(Ops.back()->getType(), PolicyAttrs));
          // maskedoff, op1, xlen, mask, vl
          IntrinsicTypes = {ResultType,
                            Ops[1]->getType(),
                            Ops[4]->getType(),
                            Ops[4]->getType()};
        } else {
          // passthru, op1, xlen, vl
          IntrinsicTypes = {ResultType,
                  Ops[1]->getType(),
                  Ops[3]->getType(),
                  Ops[3]->getType()};
        }
        break;
      }
      }] in {
        foreach s_p = suffixes_prototypes in {
          def : RVVBuiltin<s_p[0], s_p[1], type_range>;
        }
  }
}

<<<<<<< HEAD
// Define vread_csr&vwrite_csr described in RVV intrinsics doc.
let HeaderCode =
[{
enum RVV_CSR {
  RVV_VSTART = 0,
  RVV_VXSAT,
  RVV_VXRM,
  RVV_VCSR,
};

static __inline__ __attribute__((__always_inline__, __nodebug__))
unsigned long __riscv_vread_csr(enum RVV_CSR __csr) {
  unsigned long __rv = 0;
  switch (__csr) {
    case RVV_VSTART:
      __asm__ __volatile__ ("csrr\t%0, vstart" : "=r"(__rv) : : "memory");
      break;
    case RVV_VXSAT:
      __asm__ __volatile__ ("csrr\t%0, vxsat" : "=r"(__rv) : : "memory");
      break;
    case RVV_VXRM:
      __asm__ __volatile__ ("csrr\t%0, vxrm" : "=r"(__rv) : : "memory");
      break;
    case RVV_VCSR:
      __asm__ __volatile__ ("csrr\t%0, vcsr" : "=r"(__rv) : : "memory");
      break;
  }
  return __rv;
}

static __inline__ __attribute__((__always_inline__, __nodebug__))
void __riscv_vwrite_csr(enum RVV_CSR __csr, unsigned long __value) {
  switch (__csr) {
    case RVV_VSTART:
      __asm__ __volatile__ ("csrw\tvstart, %z0" : : "rJ"(__value) : "memory");
      break;
    case RVV_VXSAT:
      __asm__ __volatile__ ("csrw\tvxsat, %z0" : : "rJ"(__value) : "memory");
      break;
    case RVV_VXRM:
      __asm__ __volatile__ ("csrw\tvxrm, %z0" : : "rJ"(__value) : "memory");
      break;
    case RVV_VCSR:
      __asm__ __volatile__ ("csrw\tvcsr, %z0" : : "rJ"(__value) : "memory");
      break;
  }
}
}] in
def vread_vwrite_csr: RVVHeader;

=======
>>>>>>> 7f790f9a
let HeaderCode =
[{
#define __riscv_vlenb() __builtin_rvv_vlenb()
}] in
def vlenb_macro: RVVHeader;

let HasBuiltinAlias = false, HasVL = false, HasMasked = false,
    UnMaskedPolicyScheme = NonePolicy, MaskedPolicyScheme = NonePolicy,
    Log2LMUL = [0], IRName = "",
    ManualCodegen = [{
    {
      LLVMContext &Context = CGM.getLLVMContext();
      llvm::MDBuilder MDHelper(Context);

      llvm::Metadata *Ops[] = {llvm::MDString::get(Context, "vlenb")};
      llvm::MDNode *RegName = llvm::MDNode::get(Context, Ops);
      llvm::Value *Metadata = llvm::MetadataAsValue::get(Context, RegName);
      llvm::Function *F =
        CGM.getIntrinsic(llvm::Intrinsic::read_register, {SizeTy});
      return Builder.CreateCall(F, Metadata);
    }
    }] in
{
  def vlenb : RVVBuiltin<"", "u", "i">;
}

// 6. Configuration-Setting Instructions
// 6.1. vsetvli/vsetvl instructions

// vsetvl/vsetvlmax are a macro because they require constant integers in SEW
// and LMUL.
let HeaderCode =
[{
#define __riscv_vsetvl_e8mf4(avl) __builtin_rvv_vsetvli((size_t)(avl), 0, 6)
#define __riscv_vsetvl_e8mf2(avl) __builtin_rvv_vsetvli((size_t)(avl), 0, 7)
#define __riscv_vsetvl_e8m1(avl) __builtin_rvv_vsetvli((size_t)(avl), 0, 0)
#define __riscv_vsetvl_e8m2(avl) __builtin_rvv_vsetvli((size_t)(avl), 0, 1)
#define __riscv_vsetvl_e8m4(avl) __builtin_rvv_vsetvli((size_t)(avl), 0, 2)
#define __riscv_vsetvl_e8m8(avl) __builtin_rvv_vsetvli((size_t)(avl), 0, 3)

#define __riscv_vsetvl_e16mf2(avl) __builtin_rvv_vsetvli((size_t)(avl), 1, 7)
#define __riscv_vsetvl_e16m1(avl) __builtin_rvv_vsetvli((size_t)(avl), 1, 0)
#define __riscv_vsetvl_e16m2(avl) __builtin_rvv_vsetvli((size_t)(avl), 1, 1)
#define __riscv_vsetvl_e16m4(avl) __builtin_rvv_vsetvli((size_t)(avl), 1, 2)
#define __riscv_vsetvl_e16m8(avl) __builtin_rvv_vsetvli((size_t)(avl), 1, 3)

#define __riscv_vsetvl_e32m1(avl) __builtin_rvv_vsetvli((size_t)(avl), 2, 0)
#define __riscv_vsetvl_e32m2(avl) __builtin_rvv_vsetvli((size_t)(avl), 2, 1)
#define __riscv_vsetvl_e32m4(avl) __builtin_rvv_vsetvli((size_t)(avl), 2, 2)
#define __riscv_vsetvl_e32m8(avl) __builtin_rvv_vsetvli((size_t)(avl), 2, 3)
<<<<<<< HEAD

#if __riscv_v_elen >= 64
#define __riscv_vsetvl_e8mf8(avl) __builtin_rvv_vsetvli((size_t)(avl), 0, 5)
#define __riscv_vsetvl_e16mf4(avl) __builtin_rvv_vsetvli((size_t)(avl), 1, 6)
#define __riscv_vsetvl_e32mf2(avl) __builtin_rvv_vsetvli((size_t)(avl), 2, 7)

#define __riscv_vsetvl_e64m1(avl) __builtin_rvv_vsetvli((size_t)(avl), 3, 0)
#define __riscv_vsetvl_e64m2(avl) __builtin_rvv_vsetvli((size_t)(avl), 3, 1)
#define __riscv_vsetvl_e64m4(avl) __builtin_rvv_vsetvli((size_t)(avl), 3, 2)
#define __riscv_vsetvl_e64m8(avl) __builtin_rvv_vsetvli((size_t)(avl), 3, 3)
#endif

#define __riscv_vsetvlmax_e8mf4() __builtin_rvv_vsetvlimax(0, 6)
#define __riscv_vsetvlmax_e8mf2() __builtin_rvv_vsetvlimax(0, 7)
#define __riscv_vsetvlmax_e8m1() __builtin_rvv_vsetvlimax(0, 0)
#define __riscv_vsetvlmax_e8m2() __builtin_rvv_vsetvlimax(0, 1)
#define __riscv_vsetvlmax_e8m4() __builtin_rvv_vsetvlimax(0, 2)
#define __riscv_vsetvlmax_e8m8() __builtin_rvv_vsetvlimax(0, 3)

#define __riscv_vsetvlmax_e16mf2() __builtin_rvv_vsetvlimax(1, 7)
#define __riscv_vsetvlmax_e16m1() __builtin_rvv_vsetvlimax(1, 0)
#define __riscv_vsetvlmax_e16m2() __builtin_rvv_vsetvlimax(1, 1)
#define __riscv_vsetvlmax_e16m4() __builtin_rvv_vsetvlimax(1, 2)
#define __riscv_vsetvlmax_e16m8() __builtin_rvv_vsetvlimax(1, 3)

#define __riscv_vsetvlmax_e32m1() __builtin_rvv_vsetvlimax(2, 0)
#define __riscv_vsetvlmax_e32m2() __builtin_rvv_vsetvlimax(2, 1)
#define __riscv_vsetvlmax_e32m4() __builtin_rvv_vsetvlimax(2, 2)
#define __riscv_vsetvlmax_e32m8() __builtin_rvv_vsetvlimax(2, 3)

#if __riscv_v_elen >= 64
#define __riscv_vsetvlmax_e8mf8() __builtin_rvv_vsetvlimax(0, 5)
#define __riscv_vsetvlmax_e16mf4() __builtin_rvv_vsetvlimax(1, 6)
#define __riscv_vsetvlmax_e32mf2() __builtin_rvv_vsetvlimax(2, 7)

#define __riscv_vsetvlmax_e64m1() __builtin_rvv_vsetvlimax(3, 0)
#define __riscv_vsetvlmax_e64m2() __builtin_rvv_vsetvlimax(3, 1)
#define __riscv_vsetvlmax_e64m4() __builtin_rvv_vsetvlimax(3, 2)
#define __riscv_vsetvlmax_e64m8() __builtin_rvv_vsetvlimax(3, 3)
#endif
=======

#if __riscv_v_elen >= 64
#define __riscv_vsetvl_e8mf8(avl) __builtin_rvv_vsetvli((size_t)(avl), 0, 5)
#define __riscv_vsetvl_e16mf4(avl) __builtin_rvv_vsetvli((size_t)(avl), 1, 6)
#define __riscv_vsetvl_e32mf2(avl) __builtin_rvv_vsetvli((size_t)(avl), 2, 7)

#define __riscv_vsetvl_e64m1(avl) __builtin_rvv_vsetvli((size_t)(avl), 3, 0)
#define __riscv_vsetvl_e64m2(avl) __builtin_rvv_vsetvli((size_t)(avl), 3, 1)
#define __riscv_vsetvl_e64m4(avl) __builtin_rvv_vsetvli((size_t)(avl), 3, 2)
#define __riscv_vsetvl_e64m8(avl) __builtin_rvv_vsetvli((size_t)(avl), 3, 3)
#endif

#define __riscv_vsetvlmax_e8mf4() __builtin_rvv_vsetvlimax(0, 6)
#define __riscv_vsetvlmax_e8mf2() __builtin_rvv_vsetvlimax(0, 7)
#define __riscv_vsetvlmax_e8m1() __builtin_rvv_vsetvlimax(0, 0)
#define __riscv_vsetvlmax_e8m2() __builtin_rvv_vsetvlimax(0, 1)
#define __riscv_vsetvlmax_e8m4() __builtin_rvv_vsetvlimax(0, 2)
#define __riscv_vsetvlmax_e8m8() __builtin_rvv_vsetvlimax(0, 3)

#define __riscv_vsetvlmax_e16mf2() __builtin_rvv_vsetvlimax(1, 7)
#define __riscv_vsetvlmax_e16m1() __builtin_rvv_vsetvlimax(1, 0)
#define __riscv_vsetvlmax_e16m2() __builtin_rvv_vsetvlimax(1, 1)
#define __riscv_vsetvlmax_e16m4() __builtin_rvv_vsetvlimax(1, 2)
#define __riscv_vsetvlmax_e16m8() __builtin_rvv_vsetvlimax(1, 3)

#define __riscv_vsetvlmax_e32m1() __builtin_rvv_vsetvlimax(2, 0)
#define __riscv_vsetvlmax_e32m2() __builtin_rvv_vsetvlimax(2, 1)
#define __riscv_vsetvlmax_e32m4() __builtin_rvv_vsetvlimax(2, 2)
#define __riscv_vsetvlmax_e32m8() __builtin_rvv_vsetvlimax(2, 3)

#if __riscv_v_elen >= 64
#define __riscv_vsetvlmax_e8mf8() __builtin_rvv_vsetvlimax(0, 5)
#define __riscv_vsetvlmax_e16mf4() __builtin_rvv_vsetvlimax(1, 6)
#define __riscv_vsetvlmax_e32mf2() __builtin_rvv_vsetvlimax(2, 7)

#define __riscv_vsetvlmax_e64m1() __builtin_rvv_vsetvlimax(3, 0)
#define __riscv_vsetvlmax_e64m2() __builtin_rvv_vsetvlimax(3, 1)
#define __riscv_vsetvlmax_e64m4() __builtin_rvv_vsetvlimax(3, 2)
#define __riscv_vsetvlmax_e64m8() __builtin_rvv_vsetvlimax(3, 3)
#endif

}] in
def vsetvl_macro: RVVHeader;

let HasBuiltinAlias = false,
    HasVL = false,
    HasMasked = false,
    MaskedPolicyScheme = NonePolicy,
    Log2LMUL = [0],
    ManualCodegen = [{IntrinsicTypes = {ResultType};}] in // Set XLEN type
{
  def vsetvli : RVVBuiltin<"", "zzKzKz", "i">;
  def vsetvlimax : RVVBuiltin<"", "zKzKz", "i">;
}

// 7. Vector Loads and Stores
// 7.4. Vector Unit-Stride Instructions
def vlm: RVVVLEMaskBuiltin;
defm vle8: RVVVLEBuiltin<["c"]>;
defm vle16: RVVVLEBuiltin<["s","x"]>;
defm vle32: RVVVLEBuiltin<["i","f"]>;
defm vle64: RVVVLEBuiltin<["l","d"]>;

def vsm : RVVVSEMaskBuiltin;
defm vse8 : RVVVSEBuiltin<["c"]>;
defm vse16: RVVVSEBuiltin<["s","x"]>;
defm vse32: RVVVSEBuiltin<["i","f"]>;
defm vse64: RVVVSEBuiltin<["l","d"]>;

// 7.5. Vector Strided Instructions
defm vlse8: RVVVLSEBuiltin<["c"]>;
defm vlse16: RVVVLSEBuiltin<["s","x"]>;
defm vlse32: RVVVLSEBuiltin<["i","f"]>;
defm vlse64: RVVVLSEBuiltin<["l","d"]>;

defm vsse8 : RVVVSSEBuiltin<["c"]>;
defm vsse16: RVVVSSEBuiltin<["s","x"]>;
defm vsse32: RVVVSSEBuiltin<["i","f"]>;
defm vsse64: RVVVSSEBuiltin<["l","d"]>;

// 7.6. Vector Indexed Instructions
defm : RVVIndexedLoad<"vluxei">;
defm : RVVIndexedLoad<"vloxei">;

defm : RVVIndexedStore<"vsuxei">;
defm : RVVIndexedStore<"vsoxei">;

// 7.7. Unit-stride Fault-Only-First Loads
defm vle8ff: RVVVLEFFBuiltin<["c"]>;
defm vle16ff: RVVVLEFFBuiltin<["s","x"]>;
defm vle32ff: RVVVLEFFBuiltin<["i", "f"]>;
defm vle64ff: RVVVLEFFBuiltin<["l", "d"]>;

multiclass RVVUnitStridedSegLoadTuple<string op> {
  foreach type = TypeList in {
    defvar eew = !cond(!eq(type, "c") : "8",
                       !eq(type, "s") : "16",
                       !eq(type, "i") : "32",
                       !eq(type, "l") : "64",
                       !eq(type, "x") : "16",
                       !eq(type, "f") : "32",
                       !eq(type, "d") : "64");
      foreach nf = NFList in {
        let Name = op # nf # "e" # eew # "_v",
            IRName = op # nf,
            MaskedIRName = op # nf # "_mask",
            NF = nf,
            ManualCodegen = [{
    {
      llvm::Type *ElementVectorType = cast<StructType>(ResultType)->elements()[0];
      IntrinsicTypes = {ElementVectorType, Ops.back()->getType()};
      SmallVector<llvm::Value*, 12> Operands;

      bool NoPassthru =
        (IsMasked && (PolicyAttrs & RVV_VTA) && (PolicyAttrs & RVV_VMA)) |
        (!IsMasked && (PolicyAttrs & RVV_VTA));
      unsigned Offset = IsMasked ? NoPassthru ? 1 : 2 : NoPassthru ? 0 : 1;

      if (NoPassthru) { // Push poison into passthru
        Operands.append(NF, llvm::PoisonValue::get(ElementVectorType));
      } else { // Push intrinsics operands into passthru
        llvm::Value *PassthruOperand = IsMasked ? Ops[1] : Ops[0];
        for (unsigned I = 0; I < NF; ++I)
          Operands.push_back(Builder.CreateExtractValue(PassthruOperand, {I}));
      }

      Operands.push_back(Ops[Offset]); // Ptr
      if (IsMasked)
        Operands.push_back(Ops[0]);
      Operands.push_back(Ops[Offset + 1]); // VL
      if (IsMasked)
        Operands.push_back(ConstantInt::get(Ops.back()->getType(), PolicyAttrs));

      llvm::Function *F = CGM.getIntrinsic(ID, IntrinsicTypes);

      llvm::Value *LoadValue = Builder.CreateCall(F, Operands, "");
      if (ReturnValue.isNull())
        return LoadValue;
      else
        return Builder.CreateStore(LoadValue, ReturnValue.getValue());
    }
    }] in {
        defvar T = "(Tuple:" # nf # ")";
        def : RVVBuiltin<T # "v", T # "vPCe", type>;
        if !not(IsFloat<type>.val) then {
          def : RVVBuiltin<T # "Uv", T # "UvPCUe", type>;
        }
      }
    }
  }
}

multiclass RVVUnitStridedSegStoreTuple<string op> {
  foreach type = TypeList in {
    defvar eew = !cond(!eq(type, "c") : "8",
                       !eq(type, "s") : "16",
                       !eq(type, "i") : "32",
                       !eq(type, "l") : "64",
                       !eq(type, "x") : "16",
                       !eq(type, "f") : "32",
                       !eq(type, "d") : "64");
      foreach nf = NFList in {
      let Name = op # nf # "e" # eew # "_v",
          IRName = op # nf,
          MaskedIRName = op # nf # "_mask",
          NF = nf,
          HasMaskedOffOperand = false,
          ManualCodegen = [{
    {
      // Masked
      // Builtin: (mask, ptr, v_tuple, vl)
      // Intrinsic: (val0, val1, ..., ptr, mask, vl)
      // Unmasked
      // Builtin: (ptr, v_tuple, vl)
      // Intrinsic: (val0, val1, ..., ptr, vl)
      unsigned Offset = IsMasked ? 1 : 0;
      llvm::Value *VTupleOperand = Ops[Offset + 1];

      SmallVector<llvm::Value*, 12> Operands;
      for (unsigned I = 0; I < NF; ++I) {
        llvm::Value *V = Builder.CreateExtractValue(VTupleOperand, {I});
        Operands.push_back(V);
      }
      Operands.push_back(Ops[Offset]); // Ptr
      if (IsMasked)
        Operands.push_back(Ops[0]);
      Operands.push_back(Ops[Offset + 2]); // VL

      IntrinsicTypes = {Operands[0]->getType(), Operands.back()->getType()};
      llvm::Function *F = CGM.getIntrinsic(ID, IntrinsicTypes);
      return Builder.CreateCall(F, Operands, "");
   }
      }] in {
        defvar T = "(Tuple:" # nf # ")";
        def : RVVBuiltin<T # "v", "0Pe" # T # "v", type>;
        if !not(IsFloat<type>.val) then {
          def : RVVBuiltin<T # "Uv", "0PUe" # T # "Uv", type>;
        }
      }
    }
  }
}

multiclass RVVUnitStridedSegLoadFFTuple<string op> {
  foreach type = TypeList in {
    defvar eew = !cond(!eq(type, "c") : "8",
                       !eq(type, "s") : "16",
                       !eq(type, "i") : "32",
                       !eq(type, "l") : "64",
                       !eq(type, "x") : "16",
                       !eq(type, "f") : "32",
                       !eq(type, "d") : "64");
      foreach nf = NFList in {
        let Name = op # nf # "e" # eew # "ff_v",
            IRName = op # nf # "ff",
            MaskedIRName = op # nf # "ff_mask",
            NF = nf,
            ManualCodegen = [{
    {
      llvm::Type *ElementVectorType = cast<StructType>(ResultType)->elements()[0];
      IntrinsicTypes = {ElementVectorType, Ops.back()->getType()};
      SmallVector<llvm::Value*, 12> Operands;

      bool NoPassthru =
        (IsMasked && (PolicyAttrs & RVV_VTA) && (PolicyAttrs & RVV_VMA)) |
        (!IsMasked && (PolicyAttrs & RVV_VTA));
      unsigned Offset = IsMasked ? NoPassthru ? 1 : 2 : NoPassthru ? 0 : 1;

      if (NoPassthru) { // Push poison into passthru
        Operands.append(NF, llvm::PoisonValue::get(ElementVectorType));
      } else { // Push intrinsics operands into passthru
        llvm::Value *PassthruOperand = IsMasked ? Ops[1] : Ops[0];
        for (unsigned I = 0; I < NF; ++I)
          Operands.push_back(Builder.CreateExtractValue(PassthruOperand, {I}));
      }

      Operands.push_back(Ops[Offset]); // Ptr
      if (IsMasked)
        Operands.push_back(Ops[0]);
      Operands.push_back(Ops[Offset + 2]); // vl
      if (IsMasked)
        Operands.push_back(ConstantInt::get(Ops.back()->getType(), PolicyAttrs));

      llvm::Function *F = CGM.getIntrinsic(ID, IntrinsicTypes);

      llvm::Value *LoadValue = Builder.CreateCall(F, Operands, "");
      // Get alignment from the new vl operand
      clang::CharUnits Align =
          CGM.getNaturalPointeeTypeAlignment(E->getArg(Offset + 1)->getType());

      llvm::Value *ReturnTuple = llvm::PoisonValue::get(ResultType);
      for (unsigned I = 0; I < NF; ++I) {
        llvm::Value *V = Builder.CreateExtractValue(LoadValue, {I});
        ReturnTuple = Builder.CreateInsertValue(ReturnTuple, V, {I});
      }

      // Store new_vl
      llvm::Value *V = Builder.CreateExtractValue(LoadValue, {NF});
      Builder.CreateStore(V, Address(Ops[Offset + 1], V->getType(), Align));

      if (ReturnValue.isNull())
        return ReturnTuple;
      else
        return Builder.CreateStore(ReturnTuple, ReturnValue.getValue());
    }
    }] in {
        defvar T = "(Tuple:" # nf # ")";
        def : RVVBuiltin<T # "v", T # "vPCePz", type>;
        if !not(IsFloat<type>.val) then {
          def : RVVBuiltin<T # "Uv", T # "UvPCUePz", type>;
        }
      }
    }
  }
}

multiclass RVVStridedSegLoadTuple<string op> {
  foreach type = TypeList in {
    defvar eew = !cond(!eq(type, "c") : "8",
                       !eq(type, "s") : "16",
                       !eq(type, "i") : "32",
                       !eq(type, "l") : "64",
                       !eq(type, "x") : "16",
                       !eq(type, "f") : "32",
                       !eq(type, "d") : "64");
      foreach nf = NFList in {
        let Name = op # nf # "e" # eew # "_v",
            IRName = op # nf,
            MaskedIRName = op # nf # "_mask",
            NF = nf,
            ManualCodegen = [{
    {
      llvm::Type *ElementVectorType = cast<StructType>(ResultType)->elements()[0];
      IntrinsicTypes = {ElementVectorType, Ops.back()->getType()};
      SmallVector<llvm::Value*, 12> Operands;

      bool NoPassthru =
        (IsMasked && (PolicyAttrs & RVV_VTA) && (PolicyAttrs & RVV_VMA)) |
        (!IsMasked && (PolicyAttrs & RVV_VTA));
      unsigned Offset = IsMasked ? NoPassthru ? 1 : 2 : NoPassthru ? 0 : 1;

      if (NoPassthru) { // Push poison into passthru
        Operands.append(NF, llvm::PoisonValue::get(ElementVectorType));
      } else { // Push intrinsics operands into passthru
        llvm::Value *PassthruOperand = IsMasked ? Ops[1] : Ops[0];
        for (unsigned I = 0; I < NF; ++I)
          Operands.push_back(Builder.CreateExtractValue(PassthruOperand, {I}));
      }

      Operands.push_back(Ops[Offset]); // Ptr
      Operands.push_back(Ops[Offset + 1]); // Stride
      if (IsMasked)
        Operands.push_back(Ops[0]);
      Operands.push_back(Ops[Offset + 2]); // VL
      if (IsMasked)
        Operands.push_back(ConstantInt::get(Ops.back()->getType(), PolicyAttrs));

      llvm::Function *F = CGM.getIntrinsic(ID, IntrinsicTypes);
      llvm::Value *LoadValue = Builder.CreateCall(F, Operands, "");

      if (ReturnValue.isNull())
        return LoadValue;
      else
        return Builder.CreateStore(LoadValue, ReturnValue.getValue());
    }
    }] in {
        defvar T = "(Tuple:" # nf # ")";
        def : RVVBuiltin<T # "v", T # "vPCet", type>;
        if !not(IsFloat<type>.val) then {
          def : RVVBuiltin<T # "Uv", T # "UvPCUet", type>;
        }
      }
    }
  }
}

multiclass RVVStridedSegStoreTuple<string op> {
  foreach type = TypeList in {
    defvar eew = !cond(!eq(type, "c") : "8",
                       !eq(type, "s") : "16",
                       !eq(type, "i") : "32",
                       !eq(type, "l") : "64",
                       !eq(type, "x") : "16",
                       !eq(type, "f") : "32",
                       !eq(type, "d") : "64");
      foreach nf = NFList in {
        let Name = op # nf # "e" # eew # "_v",
            IRName = op # nf,
            MaskedIRName = op # nf # "_mask",
            NF = nf,
            HasMaskedOffOperand = false,
            MaskedPolicyScheme = NonePolicy,
            ManualCodegen = [{
    {
      // Masked
      // Builtin: (mask, ptr, stride, v_tuple, vl)
      // Intrinsic: (val0, val1, ..., ptr, stride, mask, vl)
      // Unmasked
      // Builtin: (ptr, stride, v_tuple, vl)
      // Intrinsic: (val0, val1, ..., ptr, stride, vl)
      unsigned Offset = IsMasked ? 1 : 0;
      llvm::Value *VTupleOperand = Ops[Offset + 2];
>>>>>>> 7f790f9a

      SmallVector<llvm::Value*, 12> Operands;
      for (unsigned I = 0; I < NF; ++I) {
        llvm::Value *V = Builder.CreateExtractValue(VTupleOperand, {I});
        Operands.push_back(V);
      }
      Operands.push_back(Ops[Offset]); // Ptr
      Operands.push_back(Ops[Offset + 1]); // Stride
      if (IsMasked)
        Operands.push_back(Ops[0]);
      Operands.push_back(Ops[Offset + 3]); // VL

      IntrinsicTypes = {Operands[0]->getType(), Operands.back()->getType()};
      llvm::Function *F = CGM.getIntrinsic(ID, IntrinsicTypes);
      return Builder.CreateCall(F, Operands, "");
    }
            }] in {
        defvar T = "(Tuple:" # nf # ")";
        def : RVVBuiltin<T # "v", "0Pet" # T # "v", type>;
        if !not(IsFloat<type>.val) then {
          def : RVVBuiltin<T # "Uv", "0PUet" # T # "Uv", type>;
        }
      }
    }
  }
}

multiclass RVVIndexedSegLoadTuple<string op> {
  foreach type = TypeList in {
    foreach eew_info = EEWList in {
      defvar eew = eew_info[0];
      defvar eew_type = eew_info[1];
      foreach nf = NFList in {
        let Name = op # nf # "ei" # eew # "_v",
            IRName = op # nf,
            MaskedIRName = op # nf # "_mask",
            NF = nf,
            ManualCodegen = [{
    {
      llvm::Type *ElementVectorType = cast<StructType>(ResultType)->elements()[0];
      IntrinsicTypes = {ElementVectorType, Ops.back()->getType()};
      SmallVector<llvm::Value*, 12> Operands;

      bool NoPassthru =
        (IsMasked && (PolicyAttrs & RVV_VTA) && (PolicyAttrs & RVV_VMA)) |
        (!IsMasked && (PolicyAttrs & RVV_VTA));
      unsigned Offset = IsMasked ? NoPassthru ? 1 : 2 : NoPassthru ? 0 : 1;

      if (NoPassthru) { // Push poison into passthru
        Operands.append(NF, llvm::PoisonValue::get(ElementVectorType));
      } else { // Push intrinsics operands into passthru
        llvm::Value *PassthruOperand = IsMasked ? Ops[1] : Ops[0];
        for (unsigned I = 0; I < NF; ++I)
          Operands.push_back(Builder.CreateExtractValue(PassthruOperand, {I}));
      }

      Operands.push_back(Ops[Offset]); // Ptr
      Operands.push_back(Ops[Offset + 1]); // Idx
      if (IsMasked)
        Operands.push_back(Ops[0]);
      Operands.push_back(Ops[Offset + 2]); // VL
      if (IsMasked)
        Operands.push_back(ConstantInt::get(Ops.back()->getType(), PolicyAttrs));

      IntrinsicTypes = {ElementVectorType, Ops[Offset + 1]->getType(),
                        Ops.back()->getType()};
      llvm::Function *F = CGM.getIntrinsic(ID, IntrinsicTypes);
      llvm::Value *LoadValue = Builder.CreateCall(F, Operands, "");

      if (ReturnValue.isNull())
        return LoadValue;
      else
        return Builder.CreateStore(LoadValue, ReturnValue.getValue());
    }
    }] in {
          defvar T = "(Tuple:" # nf # ")";
          def : RVVBuiltin<T # "v", T # "vPCe" # eew_type # "Uv", type>;
          if !not(IsFloat<type>.val) then {
            def : RVVBuiltin<T # "Uv", T # "UvPCUe" # eew_type # "Uv", type>;
          }
        }
      }
    }
  }
}

multiclass RVVIndexedSegStoreTuple<string op> {
  foreach type = TypeList in {
    foreach eew_info = EEWList in {
      defvar eew = eew_info[0];
      defvar eew_type = eew_info[1];
      foreach nf = NFList in {
        let Name = op # nf # "ei" # eew # "_v",
            IRName = op # nf,
            MaskedIRName = op # nf # "_mask",
            NF = nf,
            HasMaskedOffOperand = false,
            MaskedPolicyScheme = NonePolicy,
            ManualCodegen = [{
    {
      // Masked
      // Builtin: (mask, ptr, index, v_tuple, vl)
      // Intrinsic: (val0, val1, ..., ptr, index, mask, vl)
      // Unmasked
      // Builtin: (ptr, index, v_tuple, vl)
      // Intrinsic: (val0, val1, ..., ptr, index, vl)
      unsigned Offset = IsMasked ? 1 : 0;
      llvm::Value *VTupleOperand = Ops[Offset + 2];

      SmallVector<llvm::Value*, 12> Operands;
      for (unsigned I = 0; I < NF; ++I) {
        llvm::Value *V = Builder.CreateExtractValue(VTupleOperand, {I});
        Operands.push_back(V);
      }
      Operands.push_back(Ops[Offset]); // Ptr
      Operands.push_back(Ops[Offset + 1]); // Idx
      if (IsMasked)
        Operands.push_back(Ops[0]);
      Operands.push_back(Ops[Offset + 3]); // VL

      IntrinsicTypes = {Operands[0]->getType(), Ops[Offset + 1]->getType(),
                        Operands.back()->getType()};
      llvm::Function *F = CGM.getIntrinsic(ID, IntrinsicTypes);
      return Builder.CreateCall(F, Operands, "");
    }
            }] in {
          defvar T = "(Tuple:" # nf # ")";
          def : RVVBuiltin<T # "v", "0Pe" # eew_type # "Uv" # T # "v", type>;
          if !not(IsFloat<type>.val) then {
            def : RVVBuiltin<T # "Uv", "0PUe" # eew_type # "Uv" # T # "Uv", type>;
          }
        }
      }
    }
  }
}

// 7.8 Vector Load/Store Segment Instructions
let UnMaskedPolicyScheme = HasPassthruOperand,
    IsTuple = true in {
  defm : RVVUnitStridedSegLoadTuple<"vlseg">;
  defm : RVVUnitStridedSegLoadFFTuple<"vlseg">;
  defm : RVVStridedSegLoadTuple<"vlsseg">;
  defm : RVVIndexedSegLoadTuple<"vluxseg">;
  defm : RVVIndexedSegLoadTuple<"vloxseg">;
}

let UnMaskedPolicyScheme = NonePolicy,
    MaskedPolicyScheme = NonePolicy,
    IsTuple = true in {
defm : RVVUnitStridedSegStoreTuple<"vsseg">;
defm : RVVStridedSegStoreTuple<"vssseg">;
defm : RVVIndexedSegStoreTuple<"vsuxseg">;
defm : RVVIndexedSegStoreTuple<"vsoxseg">;
}

// 12. Vector Integer Arithmetic Instructions
// 12.1. Vector Single-Width Integer Add and Subtract
let UnMaskedPolicyScheme = HasPassthruOperand in {
defm vadd : RVVIntBinBuiltinSet;
defm vsub : RVVIntBinBuiltinSet;
defm vrsub : RVVOutOp1BuiltinSet<"vrsub", "csil",
                                 [["vx", "v", "vve"],
                                  ["vx", "Uv", "UvUvUe"]]>;
}
defm vneg_v : RVVPseudoUnaryBuiltin<"vrsub", "csil">;

// 12.2. Vector Widening Integer Add/Subtract
// Widening unsigned integer add/subtract, 2*SEW = SEW +/- SEW
let UnMaskedPolicyScheme = HasPassthruOperand in {
defm vwaddu : RVVUnsignedWidenBinBuiltinSet;
defm vwsubu : RVVUnsignedWidenBinBuiltinSet;
// Widening signed integer add/subtract, 2*SEW = SEW +/- SEW
defm vwadd : RVVSignedWidenBinBuiltinSet;
defm vwsub : RVVSignedWidenBinBuiltinSet;
// Widening unsigned integer add/subtract, 2*SEW = 2*SEW +/- SEW
defm vwaddu : RVVUnsignedWidenOp0BinBuiltinSet;
defm vwsubu : RVVUnsignedWidenOp0BinBuiltinSet;
// Widening signed integer add/subtract, 2*SEW = 2*SEW +/- SEW
defm vwadd : RVVSignedWidenOp0BinBuiltinSet;
defm vwsub : RVVSignedWidenOp0BinBuiltinSet;
}
defm vwcvtu_x_x_v : RVVPseudoVWCVTBuiltin<"vwaddu", "vwcvtu_x", "csi",
                                          [["Uw", "UwUv"]]>;
defm vwcvt_x_x_v : RVVPseudoVWCVTBuiltin<"vwadd", "vwcvt_x", "csi",
                                         [["w", "wv"]]>;

// 12.3. Vector Integer Extension
let UnMaskedPolicyScheme = HasPassthruOperand in {
let Log2LMUL = [-3, -2, -1, 0, 1, 2] in {
  def vsext_vf2 : RVVIntExt<"vsext", "w", "wv", "csi">;
  def vzext_vf2 : RVVIntExt<"vzext", "Uw", "UwUv", "csi">;
}
let Log2LMUL = [-3, -2, -1, 0, 1] in {
  def vsext_vf4 : RVVIntExt<"vsext", "q", "qv", "cs">;
  def vzext_vf4 : RVVIntExt<"vzext", "Uq", "UqUv", "cs">;
}
let Log2LMUL = [-3, -2, -1, 0] in {
  def vsext_vf8 : RVVIntExt<"vsext", "o", "ov", "c">;
  def vzext_vf8 : RVVIntExt<"vzext", "Uo", "UoUv", "c">;
}
}

// 12.4. Vector Integer Add-with-Carry / Subtract-with-Borrow Instructions
let HasMasked = false, MaskedPolicyScheme = NonePolicy in {
  let UnMaskedPolicyScheme = HasPassthruOperand in {
    defm vadc : RVVCarryinBuiltinSet;
    defm vsbc : RVVCarryinBuiltinSet;
  }
  defm vmadc : RVVCarryOutInBuiltinSet<"vmadc_carry_in">;
  defm vmadc : RVVIntMaskOutBuiltinSet;
  defm vmsbc : RVVCarryOutInBuiltinSet<"vmsbc_borrow_in">;
  defm vmsbc : RVVIntMaskOutBuiltinSet;
}

// 12.5. Vector Bitwise Logical Instructions
let UnMaskedPolicyScheme = HasPassthruOperand in {
defm vand : RVVIntBinBuiltinSet;
defm vxor : RVVIntBinBuiltinSet;
defm vor : RVVIntBinBuiltinSet;
}
defm vnot_v : RVVPseudoVNotBuiltin<"vxor", "csil">;

// 12.6. Vector Single-Width Bit Shift Instructions
let UnMaskedPolicyScheme = HasPassthruOperand in {
defm vsll : RVVShiftBuiltinSet;
defm vsrl : RVVUnsignedShiftBuiltinSet;
defm vsra : RVVSignedShiftBuiltinSet;

// 12.7. Vector Narrowing Integer Right Shift Instructions
defm vnsrl : RVVUnsignedNShiftBuiltinSet;
defm vnsra : RVVSignedNShiftBuiltinSet;
}
defm vncvt_x_x_w : RVVPseudoVNCVTBuiltin<"vnsrl", "vncvt_x", "csi",
                                         [["v", "vw"],
                                          ["Uv", "UvUw"]]>;

// 12.8. Vector Integer Comparison Instructions
let MaskedPolicyScheme = HasPassthruOperand,
    HasTailPolicy = false in {
defm vmseq : RVVIntMaskOutBuiltinSet;
defm vmsne : RVVIntMaskOutBuiltinSet;
defm vmsltu : RVVUnsignedMaskOutBuiltinSet;
defm vmslt : RVVSignedMaskOutBuiltinSet;
defm vmsleu : RVVUnsignedMaskOutBuiltinSet;
defm vmsle : RVVSignedMaskOutBuiltinSet;
defm vmsgtu : RVVUnsignedMaskOutBuiltinSet;
defm vmsgt : RVVSignedMaskOutBuiltinSet;
defm vmsgeu : RVVUnsignedMaskOutBuiltinSet;
defm vmsge : RVVSignedMaskOutBuiltinSet;
}

// 12.9. Vector Integer Min/Max Instructions
let UnMaskedPolicyScheme = HasPassthruOperand in {
defm vminu : RVVUnsignedBinBuiltinSet;
defm vmin : RVVSignedBinBuiltinSet;
defm vmaxu : RVVUnsignedBinBuiltinSet;
defm vmax : RVVSignedBinBuiltinSet;

// 12.10. Vector Single-Width Integer Multiply Instructions
defm vmul : RVVIntBinBuiltinSet;
defm vmulh : RVVSignedBinBuiltinSet;
defm vmulhu : RVVUnsignedBinBuiltinSet;
defm vmulhsu : RVVOutOp1BuiltinSet<"vmulhsu", "csil",
                                   [["vv", "v", "vvUv"],
                                    ["vx", "v", "vvUe"]]>;

// 12.11. Vector Integer Divide Instructions
defm vdivu : RVVUnsignedBinBuiltinSet;
defm vdiv : RVVSignedBinBuiltinSet;
defm vremu : RVVUnsignedBinBuiltinSet;
defm vrem : RVVSignedBinBuiltinSet;
}

// 12.12. Vector Widening Integer Multiply Instructions
let Log2LMUL = [-3, -2, -1, 0, 1, 2], UnMaskedPolicyScheme = HasPassthruOperand in {
defm vwmul : RVVOutOp0Op1BuiltinSet<"vwmul", "csi",
                                    [["vv", "w", "wvv"],
                                     ["vx", "w", "wve"]]>;
defm vwmulu : RVVOutOp0Op1BuiltinSet<"vwmulu", "csi",
                                     [["vv", "Uw", "UwUvUv"],
                                      ["vx", "Uw", "UwUvUe"]]>;
defm vwmulsu : RVVOutOp0Op1BuiltinSet<"vwmulsu", "csi",
                                      [["vv", "w", "wvUv"],
                                       ["vx", "w", "wvUe"]]>;
}

// 12.13. Vector Single-Width Integer Multiply-Add Instructions
let UnMaskedPolicyScheme = HasPolicyOperand in {
defm vmacc  : RVVIntTerBuiltinSet;
defm vnmsac : RVVIntTerBuiltinSet;
defm vmadd  : RVVIntTerBuiltinSet;
defm vnmsub : RVVIntTerBuiltinSet;

// 12.14. Vector Widening Integer Multiply-Add Instructions
let HasMaskedOffOperand = false,
    Log2LMUL = [-3, -2, -1, 0, 1, 2] in {
defm vwmaccu : RVVOutOp1Op2BuiltinSet<"vwmaccu", "csi",
                                      [["vv", "Uw", "UwUwUvUv"],
                                       ["vx", "Uw", "UwUwUeUv"]]>;
defm vwmacc : RVVOutOp1Op2BuiltinSet<"vwmacc", "csi",
                                     [["vv", "w", "wwvv"],
                                      ["vx", "w", "wwev"]]>;
defm vwmaccsu : RVVOutOp1Op2BuiltinSet<"vwmaccsu", "csi",
                                       [["vv", "w", "wwvUv"],
                                        ["vx", "w", "wweUv"]]>;
defm vwmaccus : RVVOutOp1Op2BuiltinSet<"vwmaccus", "csi",
                                       [["vx", "w", "wwUev"]]>;
}
}

// 12.15. Vector Integer Merge Instructions
// C/C++ Operand: (mask, op1, op2, vl), Intrinsic: (passthru, op1, op2, mask, vl)
let HasMasked = false,
    UnMaskedPolicyScheme = HasPassthruOperand,
    MaskedPolicyScheme = NonePolicy,
    ManualCodegen = [{
      // insert poison passthru
      if (PolicyAttrs & RVV_VTA)
        Ops.insert(Ops.begin(), llvm::PoisonValue::get(ResultType));
      IntrinsicTypes = {ResultType, Ops[2]->getType(), Ops.back()->getType()};
    }] in {
  defm vmerge : RVVOutOp1BuiltinSet<"vmerge", "csil",
                                    [["vvm", "v", "vvvm"],
                                     ["vxm", "v", "vvem"],
                                     ["vvm", "Uv", "UvUvUvm"],
                                     ["vxm", "Uv", "UvUvUem"]]>;
}

// 12.16. Vector Integer Move Instructions
let HasMasked = false,
    UnMaskedPolicyScheme = HasPassthruOperand,
    MaskedPolicyScheme = NonePolicy,
    OverloadedName = "vmv_v" in {
    defm vmv_v : RVVOutBuiltinSet<"vmv_v_v", "csil",
                                   [["v", "Uv", "UvUv"]]>;
    defm vmv_v : RVVOutBuiltinSet<"vmv_v_v", "csilxfd",
                                   [["v", "v", "vv"]]>;
  let SupportOverloading = false in
    defm vmv_v : RVVOutBuiltinSet<"vmv_v_x", "csil",
                                   [["x", "v", "ve"],
                                    ["x", "Uv", "UvUe"]]>;
}

// 13. Vector Fixed-Point Arithmetic Instructions
let HeaderCode =
[{
enum __RISCV_VXRM {
  __RISCV_VXRM_RNU = 0,
  __RISCV_VXRM_RNE = 1,
  __RISCV_VXRM_RDN = 2,
  __RISCV_VXRM_ROD = 3,
};
}] in
def vxrm_enum : RVVHeader;

// 13.1. Vector Single-Width Saturating Add and Subtract
let UnMaskedPolicyScheme = HasPassthruOperand in {
defm vsaddu : RVVUnsignedBinBuiltinSet;
defm vsadd : RVVSignedBinBuiltinSet;
defm vssubu : RVVUnsignedBinBuiltinSet;
defm vssub : RVVSignedBinBuiltinSet;

let ManualCodegen = [{
  {
    // LLVM intrinsic
    // Unmasked: (passthru, op0, op1, round_mode, vl)
    // Masked:   (passthru, vector_in, vector_in/scalar_in, mask, vxrm, vl, policy)

    SmallVector<llvm::Value*, 7> Operands;
    bool HasMaskedOff = !(
        (IsMasked && (PolicyAttrs & RVV_VTA) && (PolicyAttrs & RVV_VMA)) ||
        (!IsMasked && PolicyAttrs & RVV_VTA));
    unsigned Offset = IsMasked ?
        (HasMaskedOff ? 2 : 1) : (HasMaskedOff ? 1 : 0);

    if (!HasMaskedOff)
      Operands.push_back(llvm::PoisonValue::get(ResultType));
    else
      Operands.push_back(Ops[IsMasked ? 1 : 0]);

    Operands.push_back(Ops[Offset]); // op0
    Operands.push_back(Ops[Offset + 1]); // op1

    if (IsMasked)
      Operands.push_back(Ops[0]); // mask

    Operands.push_back(Ops[Offset + 2]); // vxrm
    Operands.push_back(Ops[Offset + 3]); // vl

    if (IsMasked)
      Operands.push_back(ConstantInt::get(Ops.back()->getType(), PolicyAttrs));

    IntrinsicTypes = {ResultType, Ops[Offset + 1]->getType(), Ops.back()->getType()};
    llvm::Function *F = CGM.getIntrinsic(ID, IntrinsicTypes);
    return Builder.CreateCall(F, Operands, "");
  }
}] in {
  // 13.2. Vector Single-Width Averaging Add and Subtract
  defm vaaddu : RVVUnsignedBinBuiltinSetRoundingMode;
  defm vaadd : RVVSignedBinBuiltinSetRoundingMode;
  defm vasubu : RVVUnsignedBinBuiltinSetRoundingMode;
  defm vasub : RVVSignedBinBuiltinSetRoundingMode;

  // 13.3. Vector Single-Width Fractional Multiply with Rounding and Saturation
  defm vsmul : RVVSignedBinBuiltinSetRoundingMode;

  // 13.4. Vector Single-Width Scaling Shift Instructions
  defm vssrl : RVVUnsignedShiftBuiltinSetRoundingMode;
  defm vssra : RVVSignedShiftBuiltinSetRoundingMode;
}

let ManualCodegen = [{
  {
    // LLVM intrinsic
    // Unmasked: (passthru, op0, op1, round_mode, vl)
    // Masked:   (passthru, vector_in, vector_in/scalar_in, mask, vxrm, vl, policy)

    SmallVector<llvm::Value*, 7> Operands;
    bool HasMaskedOff = !(
        (IsMasked && (PolicyAttrs & RVV_VTA) && (PolicyAttrs & RVV_VMA)) ||
        (!IsMasked && PolicyAttrs & RVV_VTA));
    unsigned Offset = IsMasked ?
        (HasMaskedOff ? 2 : 1) : (HasMaskedOff ? 1 : 0);

    if (!HasMaskedOff)
      Operands.push_back(llvm::PoisonValue::get(ResultType));
    else
      Operands.push_back(Ops[IsMasked ? 1 : 0]);

    Operands.push_back(Ops[Offset]); // op0
    Operands.push_back(Ops[Offset + 1]); // op1

    if (IsMasked)
      Operands.push_back(Ops[0]); // mask

    Operands.push_back(Ops[Offset + 2]); // vxrm
    Operands.push_back(Ops[Offset + 3]); // vl

    if (IsMasked)
      Operands.push_back(ConstantInt::get(Ops.back()->getType(), PolicyAttrs));

    IntrinsicTypes = {ResultType, Ops[Offset]->getType(), Ops[Offset + 1]->getType(),
                      Ops.back()->getType()};
    llvm::Function *F = CGM.getIntrinsic(ID, IntrinsicTypes);
    return Builder.CreateCall(F, Operands, "");
  }
}] in {
  // 13.5. Vector Narrowing Fixed-Point Clip Instructions
  defm vnclipu : RVVUnsignedNShiftBuiltinSetRoundingMode;
  defm vnclip : RVVSignedNShiftBuiltinSetRoundingMode;
}
}

// 14. Vector Floating-Point Instructions
let HeaderCode =
[{
enum __RISCV_FRM {
  __RISCV_FRM_RNE = 0,
  __RISCV_FRM_RTZ = 1,
  __RISCV_FRM_RDN = 2,
  __RISCV_FRM_RUP = 3,
  __RISCV_FRM_RMM = 4,
};
}] in def frm_enum : RVVHeader;

let UnMaskedPolicyScheme = HasPassthruOperand in {
let ManualCodegen = [{
  {
    // LLVM intrinsic
    // Unmasked: (passthru, op0, op1, round_mode, vl)
    // Masked:   (passthru, vector_in, vector_in/scalar_in, mask, frm, vl, policy)

    SmallVector<llvm::Value*, 7> Operands;
    bool HasMaskedOff = !(
        (IsMasked && (PolicyAttrs & RVV_VTA) && (PolicyAttrs & RVV_VMA)) ||
        (!IsMasked && PolicyAttrs & RVV_VTA));
    bool HasRoundModeOp = IsMasked ?
      (HasMaskedOff ? Ops.size() == 6 : Ops.size() == 5) :
      (HasMaskedOff ? Ops.size() == 5 : Ops.size() == 4);

    unsigned Offset = IsMasked ?
        (HasMaskedOff ? 2 : 1) : (HasMaskedOff ? 1 : 0);

    if (!HasMaskedOff)
      Operands.push_back(llvm::PoisonValue::get(ResultType));
    else
      Operands.push_back(Ops[IsMasked ? 1 : 0]);

    Operands.push_back(Ops[Offset]); // op0
    Operands.push_back(Ops[Offset + 1]); // op1

    if (IsMasked)
      Operands.push_back(Ops[0]); // mask

    if (HasRoundModeOp) {
      Operands.push_back(Ops[Offset + 2]); // frm
      Operands.push_back(Ops[Offset + 3]); // vl
    } else {
      Operands.push_back(ConstantInt::get(Ops[Offset + 2]->getType(), 7)); // frm
      Operands.push_back(Ops[Offset + 2]); // vl
    }

    if (IsMasked)
      Operands.push_back(ConstantInt::get(Ops.back()->getType(), PolicyAttrs));

    IntrinsicTypes = {ResultType, Ops[Offset + 1]->getType(),
                      Operands.back()->getType()};
    llvm::Function *F = CGM.getIntrinsic(ID, IntrinsicTypes);
    return Builder.CreateCall(F, Operands, "");
  }
}] in {
  let HasFRMRoundModeOp = true in {
    // 14.2. Vector Single-Width Floating-Point Add/Subtract Instructions
    defm vfadd  : RVVFloatingBinBuiltinSetRoundingMode;
    defm vfsub  : RVVFloatingBinBuiltinSetRoundingMode;
    defm vfrsub : RVVFloatingBinVFBuiltinSetRoundingMode;

    // 14.3. Vector Widening Floating-Point Add/Subtract Instructions
    // Widening FP add/subtract, 2*SEW = 2*SEW +/- SEW
    defm vfwadd : RVVFloatingWidenOp0BinBuiltinSetRoundingMode;
    defm vfwsub : RVVFloatingWidenOp0BinBuiltinSetRoundingMode;

    // 14.4. Vector Single-Width Floating-Point Multiply/Divide Instructions
    defm vfmul  : RVVFloatingBinBuiltinSetRoundingMode;
    defm vfdiv  : RVVFloatingBinBuiltinSetRoundingMode;
    defm vfrdiv : RVVFloatingBinVFBuiltinSetRoundingMode;
  }
  // 14.2. Vector Single-Width Floating-Point Add/Subtract Instructions
  defm vfadd  : RVVFloatingBinBuiltinSet;
  defm vfsub  : RVVFloatingBinBuiltinSet;
  defm vfrsub : RVVFloatingBinVFBuiltinSet;

  // 14.3. Vector Widening Floating-Point Add/Subtract Instructions
  // Widening FP add/subtract, 2*SEW = 2*SEW +/- SEW
  defm vfwadd : RVVFloatingWidenOp0BinBuiltinSet;
  defm vfwsub : RVVFloatingWidenOp0BinBuiltinSet;

  // 14.4. Vector Single-Width Floating-Point Multiply/Divide Instructions
  defm vfmul  : RVVFloatingBinBuiltinSet;
  defm vfdiv  : RVVFloatingBinBuiltinSet;
  defm vfrdiv : RVVFloatingBinVFBuiltinSet;
}

let ManualCodegen = [{
  {
    // LLVM intrinsic
    // Unmasked: (passthru, op0, op1, round_mode, vl)
    // Masked:   (passthru, vector_in, vector_in/scalar_in, mask, frm, vl, policy)

    SmallVector<llvm::Value*, 7> Operands;
    bool HasMaskedOff = !(
        (IsMasked && (PolicyAttrs & RVV_VTA) && (PolicyAttrs & RVV_VMA)) ||
        (!IsMasked && PolicyAttrs & RVV_VTA));
    bool HasRoundModeOp = IsMasked ?
      (HasMaskedOff ? Ops.size() == 6 : Ops.size() == 5) :
      (HasMaskedOff ? Ops.size() == 5 : Ops.size() == 4);

    unsigned Offset = IsMasked ?
        (HasMaskedOff ? 2 : 1) : (HasMaskedOff ? 1 : 0);

    if (!HasMaskedOff)
      Operands.push_back(llvm::PoisonValue::get(ResultType));
    else
      Operands.push_back(Ops[IsMasked ? 1 : 0]);

    Operands.push_back(Ops[Offset]); // op0
    Operands.push_back(Ops[Offset + 1]); // op1

    if (IsMasked)
      Operands.push_back(Ops[0]); // mask

    if (HasRoundModeOp) {
      Operands.push_back(Ops[Offset + 2]); // frm
      Operands.push_back(Ops[Offset + 3]); // vl
    } else {
      Operands.push_back(ConstantInt::get(Ops[Offset + 2]->getType(), 7)); // frm
      Operands.push_back(Ops[Offset + 2]); // vl
    }

    if (IsMasked)
      Operands.push_back(ConstantInt::get(Ops.back()->getType(), PolicyAttrs));

    IntrinsicTypes = {ResultType, Ops[Offset]->getType(), Ops[Offset + 1]->getType(),
                      Ops.back()->getType()};
    llvm::Function *F = CGM.getIntrinsic(ID, IntrinsicTypes);
    return Builder.CreateCall(F, Operands, "");
  }
}] in {
  let HasFRMRoundModeOp = true in {
    // 14.3. Vector Widening Floating-Point Add/Subtract Instructions
    // Widening FP add/subtract, 2*SEW = SEW +/- SEW
    defm vfwadd : RVVFloatingWidenBinBuiltinSetRoundingMode;
    defm vfwsub : RVVFloatingWidenBinBuiltinSetRoundingMode;

    // 14.5. Vector Widening Floating-Point Multiply
    let Log2LMUL = [-2, -1, 0, 1, 2] in {
      defm vfwmul : RVVOutOp0Op1BuiltinSet<"vfwmul", "xf",
                                          [["vv", "w", "wvvu"],
                                            ["vf", "w", "wveu"]]>;
    }
  }
  // 14.3. Vector Widening Floating-Point Add/Subtract Instructions
  // Widening FP add/subtract, 2*SEW = SEW +/- SEW
  defm vfwadd : RVVFloatingWidenBinBuiltinSet;
  defm vfwsub : RVVFloatingWidenBinBuiltinSet;

  // 14.5. Vector Widening Floating-Point Multiply
  let Log2LMUL = [-2, -1, 0, 1, 2] in {
    defm vfwmul : RVVOutOp0Op1BuiltinSet<"vfwmul", "xf",
                                        [["vv", "w", "wvv"],
                                          ["vf", "w", "wve"]]>;
  }
}
}


let UnMaskedPolicyScheme = HasPolicyOperand in {
let ManualCodegen = [{
  {
    // LLVM intrinsic
    // Unmasked: (passthru, op0, op1, round_mode, vl)
    // Masked:   (passthru, vector_in, vector_in/scalar_in, mask, frm, vl, policy)

    SmallVector<llvm::Value*, 7> Operands;
    bool HasRoundModeOp = IsMasked ? Ops.size() == 6 : Ops.size() == 5;

    unsigned Offset = IsMasked ? 2 : 1;

    Operands.push_back(Ops[IsMasked ? 1 : 0]); // passthrough

    Operands.push_back(Ops[Offset]); // op0
    Operands.push_back(Ops[Offset + 1]); // op1

    if (IsMasked)
      Operands.push_back(Ops[0]); // mask

    if (HasRoundModeOp) {
      Operands.push_back(Ops[Offset + 2]); // frm
      Operands.push_back(Ops[Offset + 3]); // vl
    } else {
      Operands.push_back(ConstantInt::get(Ops[Offset + 2]->getType(), 7)); // frm
      Operands.push_back(Ops[Offset + 2]); // vl
    }

    Operands.push_back(ConstantInt::get(Ops.back()->getType(), PolicyAttrs));

    IntrinsicTypes = {ResultType, Ops[Offset]->getType(),
                      Operands.back()->getType()};

    llvm::Function *F = CGM.getIntrinsic(ID, IntrinsicTypes);

    return Builder.CreateCall(F, Operands, "");
  }
}] in {
  let HasFRMRoundModeOp = 1 in {
    // 14.6. Vector Single-Width Floating-Point Fused Multiply-Add Instructions
    defm vfmacc  : RVVFloatingTerBuiltinSetRoundingMode;
    defm vfnmacc : RVVFloatingTerBuiltinSetRoundingMode;
    defm vfmsac  : RVVFloatingTerBuiltinSetRoundingMode;
    defm vfnmsac : RVVFloatingTerBuiltinSetRoundingMode;
    defm vfmadd  : RVVFloatingTerBuiltinSetRoundingMode;
    defm vfnmadd : RVVFloatingTerBuiltinSetRoundingMode;
    defm vfmsub  : RVVFloatingTerBuiltinSetRoundingMode;
    defm vfnmsub : RVVFloatingTerBuiltinSetRoundingMode;
  }
  // 14.6. Vector Single-Width Floating-Point Fused Multiply-Add Instructions
  defm vfmacc  : RVVFloatingTerBuiltinSet;
  defm vfnmacc : RVVFloatingTerBuiltinSet;
  defm vfmsac  : RVVFloatingTerBuiltinSet;
  defm vfnmsac : RVVFloatingTerBuiltinSet;
  defm vfmadd  : RVVFloatingTerBuiltinSet;
  defm vfnmadd : RVVFloatingTerBuiltinSet;
  defm vfmsub  : RVVFloatingTerBuiltinSet;
  defm vfnmsub : RVVFloatingTerBuiltinSet;
}

let ManualCodegen = [{
  {
    // LLVM intrinsic
    // Unmasked: (passthru, op0, op1, round_mode, vl)
    // Masked:   (passthru, vector_in, vector_in/scalar_in, mask, frm, vl, policy)

    SmallVector<llvm::Value*, 7> Operands;
    bool HasRoundModeOp = IsMasked ? Ops.size() == 6 : Ops.size() == 5;

    unsigned Offset = IsMasked ? 2 : 1;

    Operands.push_back(Ops[IsMasked ? 1 : 0]); // passthrough

    Operands.push_back(Ops[Offset]); // op0
    Operands.push_back(Ops[Offset + 1]); // op1

    if (IsMasked)
      Operands.push_back(Ops[0]); // mask

    if (HasRoundModeOp) {
      Operands.push_back(Ops[Offset + 2]); // frm
      Operands.push_back(Ops[Offset + 3]); // vl
    } else {
      Operands.push_back(ConstantInt::get(Ops[Offset + 2]->getType(), 7)); // frm
      Operands.push_back(Ops[Offset + 2]); // vl
    }

    Operands.push_back(ConstantInt::get(Ops.back()->getType(), PolicyAttrs));

    IntrinsicTypes = {ResultType, Ops[Offset]->getType(), Ops[Offset + 1]->getType(),
                      Operands.back()->getType()};

    llvm::Function *F = CGM.getIntrinsic(ID, IntrinsicTypes);

    return Builder.CreateCall(F, Operands, "");
  }
}] in {
  let HasFRMRoundModeOp = 1 in {
    // 14.7. Vector Widening Floating-Point Fused Multiply-Add Instructions
    defm vfwmacc  : RVVFloatingWidenTerBuiltinSetRoundingMode;
    defm vfwnmacc : RVVFloatingWidenTerBuiltinSetRoundingMode;
    defm vfwmsac  : RVVFloatingWidenTerBuiltinSetRoundingMode;
    defm vfwnmsac : RVVFloatingWidenTerBuiltinSetRoundingMode;
  }
  // 14.7. Vector Widening Floating-Point Fused Multiply-Add Instructions
  defm vfwmacc  : RVVFloatingWidenTerBuiltinSet;
  defm vfwnmacc : RVVFloatingWidenTerBuiltinSet;
  defm vfwmsac  : RVVFloatingWidenTerBuiltinSet;
  defm vfwnmsac : RVVFloatingWidenTerBuiltinSet;
}

}

let UnMaskedPolicyScheme = HasPassthruOperand in {
let ManualCodegen = [{
  {
    // LLVM intrinsic
    // Unmasked: (passthru, op0, round_mode, vl)
    // Masked:   (passthru, op0, mask, frm, vl, policy)

    SmallVector<llvm::Value*, 7> Operands;
    bool HasMaskedOff = !(
        (IsMasked && (PolicyAttrs & RVV_VTA) && (PolicyAttrs & RVV_VMA)) ||
        (!IsMasked && PolicyAttrs & RVV_VTA));
    bool HasRoundModeOp = IsMasked ?
      (HasMaskedOff ? Ops.size() == 5 : Ops.size() == 4) :
      (HasMaskedOff ? Ops.size() == 4 : Ops.size() == 3);

    unsigned Offset = IsMasked ?
        (HasMaskedOff ? 2 : 1) : (HasMaskedOff ? 1 : 0);

    if (!HasMaskedOff)
      Operands.push_back(llvm::PoisonValue::get(ResultType));
    else
      Operands.push_back(Ops[IsMasked ? 1 : 0]);

    Operands.push_back(Ops[Offset]); // op0

    if (IsMasked)
      Operands.push_back(Ops[0]); // mask

    if (HasRoundModeOp) {
      Operands.push_back(Ops[Offset + 1]); // frm
      Operands.push_back(Ops[Offset + 2]); // vl
    } else {
      Operands.push_back(ConstantInt::get(Ops[Offset + 1]->getType(), 7)); // frm
      Operands.push_back(Ops[Offset + 1]); // vl
    }

    if (IsMasked)
      Operands.push_back(ConstantInt::get(Ops.back()->getType(), PolicyAttrs));

    IntrinsicTypes = {ResultType, Operands.back()->getType()};
    llvm::Function *F = CGM.getIntrinsic(ID, IntrinsicTypes);
    return Builder.CreateCall(F, Operands, "");
  }
}] in {
  let HasFRMRoundModeOp = 1 in {
    // 14.8. Vector Floating-Point Square-Root Instruction
    defm vfsqrt : RVVOutBuiltinSet<"vfsqrt", "xfd", [["v", "v", "vvu"]]>;

    // 14.10. Vector Floating-Point Reciprocal Estimate Instruction
    defm vfrec7 : RVVOutBuiltinSet<"vfrec7", "xfd", [["v", "v", "vvu"]]>;
  }
  // 14.8. Vector Floating-Point Square-Root Instruction
  defm vfsqrt : RVVOutBuiltinSet<"vfsqrt", "xfd", [["v", "v", "vv"]]>;

  // 14.10. Vector Floating-Point Reciprocal Estimate Instruction
  defm vfrec7 : RVVOutBuiltinSet<"vfrec7", "xfd", [["v", "v", "vv"]]>;
}

// 14.9. Vector Floating-Point Reciprocal Square-Root Estimate Instruction
def vfrsqrt7 : RVVFloatingUnaryVVBuiltin;

// 14.11. Vector Floating-Point MIN/MAX Instructions
defm vfmin : RVVFloatingBinBuiltinSet;
defm vfmax : RVVFloatingBinBuiltinSet;

// 14.12. Vector Floating-Point Sign-Injection Instructions
defm vfsgnj  : RVVFloatingBinBuiltinSet;
defm vfsgnjn : RVVFloatingBinBuiltinSet;
defm vfsgnjx : RVVFloatingBinBuiltinSet;
}
defm vfneg_v : RVVPseudoVFUnaryBuiltin<"vfsgnjn", "xfd">;
defm vfabs_v : RVVPseudoVFUnaryBuiltin<"vfsgnjx", "xfd">;

// 14.13. Vector Floating-Point Compare Instructions
let MaskedPolicyScheme = HasPassthruOperand,
    HasTailPolicy = false in {
defm vmfeq : RVVFloatingMaskOutBuiltinSet;
defm vmfne : RVVFloatingMaskOutBuiltinSet;
defm vmflt : RVVFloatingMaskOutBuiltinSet;
defm vmfle : RVVFloatingMaskOutBuiltinSet;
defm vmfgt : RVVFloatingMaskOutBuiltinSet;
defm vmfge : RVVFloatingMaskOutBuiltinSet;
}

// 14.14. Vector Floating-Point Classify Instruction
let Name = "vfclass_v", UnMaskedPolicyScheme = HasPassthruOperand in
  def vfclass : RVVOp0Builtin<"Uv", "Uvv", "xfd">;

// 14.15. Vector Floating-Point Merge Instructio
// C/C++ Operand: (mask, op1, op2, vl), Builtin: (op1, op2, mask, vl)
let HasMasked = false,
    UnMaskedPolicyScheme = HasPassthruOperand,
    MaskedPolicyScheme = NonePolicy,
    ManualCodegen = [{
      // insert poison passthru
      if (PolicyAttrs & RVV_VTA)
        Ops.insert(Ops.begin(), llvm::PoisonValue::get(ResultType));
      IntrinsicTypes = {ResultType, Ops[2]->getType(), Ops.back()->getType()};
    }] in {
  defm vmerge : RVVOutOp1BuiltinSet<"vmerge", "xfd",
                                    [["vvm", "v", "vvvm"]]>;
  defm vfmerge : RVVOutOp1BuiltinSet<"vfmerge", "xfd",
                                     [["vfm", "v", "vvem"]]>;
}

// 14.16. Vector Floating-Point Move Instruction
let HasMasked = false,
    UnMaskedPolicyScheme = HasPassthruOperand,
    SupportOverloading = false,
    MaskedPolicyScheme = NonePolicy,
    OverloadedName = "vfmv_v" in
  defm vfmv_v : RVVOutBuiltinSet<"vfmv_v_f", "xfd",
                                  [["f", "v", "ve"]]>;

// 14.17. Single-Width Floating-Point/Integer Type-Convert Instructions
let UnMaskedPolicyScheme = HasPassthruOperand in {
def vfcvt_rtz_xu_f_v : RVVConvToUnsignedBuiltin<"vfcvt_rtz_xu">;
def vfcvt_rtz_x_f_v : RVVConvToSignedBuiltin<"vfcvt_rtz_x">;

// 14.18. Widening Floating-Point/Integer Type-Convert Instructions
let Log2LMUL = [-3, -2, -1, 0, 1, 2] in {
  def vfwcvt_rtz_xu_f_v : RVVConvToWidenUnsignedBuiltin<"vfwcvt_rtz_xu">;
  def vfwcvt_rtz_x_f_v : RVVConvToWidenSignedBuiltin<"vfwcvt_rtz_x">;
  def vfwcvt_f_xu_v : RVVConvBuiltin<"Fw", "FwUv", "csi", "vfwcvt_f">;
  def vfwcvt_f_x_v : RVVConvBuiltin<"Fw", "Fwv", "csi", "vfwcvt_f">;
  def vfwcvt_f_f_v : RVVConvBuiltin<"w", "wv", "xf", "vfwcvt_f">;
}

// 14.19. Narrowing Floating-Point/Integer Type-Convert Instructions
let Log2LMUL = [-3, -2, -1, 0, 1, 2] in {
  def vfncvt_rtz_xu_f_w : RVVConvToNarrowingUnsignedBuiltin<"vfncvt_rtz_xu">;
  def vfncvt_rtz_x_f_w : RVVConvToNarrowingSignedBuiltin<"vfncvt_rtz_x">;
  def vfncvt_rod_f_f_w : RVVConvBuiltin<"v", "vw", "xf", "vfncvt_rod_f">;
}
let ManualCodegen = [{
  {
    // LLVM intrinsic
    // Unmasked: (passthru, op0, frm, vl)
    // Masked:   (passthru, op0, mask, frm, vl, policy)
    SmallVector<llvm::Value*, 7> Operands;
    bool HasMaskedOff = !(
        (IsMasked && (PolicyAttrs & RVV_VTA) && (PolicyAttrs & RVV_VMA)) ||
        (!IsMasked && PolicyAttrs & RVV_VTA));
    bool HasRoundModeOp = IsMasked ?
      (HasMaskedOff ? Ops.size() == 5 : Ops.size() == 4) :
      (HasMaskedOff ? Ops.size() == 4 : Ops.size() == 3);

    unsigned Offset = IsMasked ?
        (HasMaskedOff ? 2 : 1) : (HasMaskedOff ? 1 : 0);

    if (!HasMaskedOff)
      Operands.push_back(llvm::PoisonValue::get(ResultType));
    else
      Operands.push_back(Ops[IsMasked ? 1 : 0]);

    Operands.push_back(Ops[Offset]); // op0

    if (IsMasked)
      Operands.push_back(Ops[0]); // mask

    if (HasRoundModeOp) {
      Operands.push_back(Ops[Offset + 1]); // frm
      Operands.push_back(Ops[Offset + 2]); // vl
    } else {
      Operands.push_back(ConstantInt::get(Ops[Offset + 1]->getType(), 7)); // frm
      Operands.push_back(Ops[Offset + 1]); // vl
    }

    if (IsMasked)
      Operands.push_back(ConstantInt::get(Ops.back()->getType(), PolicyAttrs));

    IntrinsicTypes = {ResultType, Ops[Offset]->getType(),
                      Operands.back()->getType()};
    llvm::Function *F = CGM.getIntrinsic(ID, IntrinsicTypes);
    return Builder.CreateCall(F, Operands, "");
  }
}] in {
  let HasFRMRoundModeOp = 1 in {
    // 14.17. Single-Width Floating-Point/Integer Type-Convert Instructions
    let OverloadedName = "vfcvt_x" in
      defm :
        RVVConvBuiltinSet<"vfcvt_x_f_v", "xfd", [["Iv", "Ivvu"]]>;
    let OverloadedName = "vfcvt_xu" in
      defm :
        RVVConvBuiltinSet<"vfcvt_xu_f_v", "xfd", [["Uv", "Uvvu"]]>;
    let OverloadedName = "vfcvt_f" in {
      defm :
        RVVConvBuiltinSet<"vfcvt_f_x_v", "sil", [["Fv", "Fvvu"]]>;
      defm :
        RVVConvBuiltinSet<"vfcvt_f_xu_v", "sil", [["Fv", "FvUvu"]]>;
    }

    // 14.18. Widening Floating-Point/Integer Type-Convert Instructions
    let Log2LMUL = [-3, -2, -1, 0, 1, 2] in {
      let OverloadedName = "vfwcvt_x" in
        defm :
          RVVConvBuiltinSet<"vfwcvt_x_f_v", "xf", [["Iw", "Iwvu"]]>;
      let OverloadedName = "vfwcvt_xu" in
        defm :
          RVVConvBuiltinSet<"vfwcvt_xu_f_v", "xf", [["Uw", "Uwvu"]]>;
    }
    // 14.19. Narrowing Floating-Point/Integer Type-Convert Instructions
    let Log2LMUL = [-3, -2, -1, 0, 1, 2] in {
      let OverloadedName = "vfncvt_x" in
        defm :
          RVVConvBuiltinSet<"vfncvt_x_f_w", "csi", [["Iv", "IvFwu"]]>;
      let OverloadedName = "vfncvt_xu" in
        defm :
          RVVConvBuiltinSet<"vfncvt_xu_f_w", "csi", [["Uv", "UvFwu"]]>;
      let OverloadedName = "vfncvt_f" in {
        defm :
          RVVConvBuiltinSet<"vfncvt_f_x_w", "csi", [["Fv", "Fvwu"]]>;
        defm :
          RVVConvBuiltinSet<"vfncvt_f_xu_w", "csi", [["Fv", "FvUwu"]]>;
      }
      let OverloadedName = "vfncvt_f" in
        defm :
          RVVConvBuiltinSet<"vfncvt_f_f_w", "xf", [["v", "vwu"]]>;
    }
  }

  // 14.17. Single-Width Floating-Point/Integer Type-Convert Instructions
  let OverloadedName = "vfcvt_x" in
    defm :
      RVVConvBuiltinSet<"vfcvt_x_f_v", "xfd", [["Iv", "Ivv"]]>;
  let OverloadedName = "vfcvt_xu" in
    defm :
      RVVConvBuiltinSet<"vfcvt_xu_f_v", "xfd", [["Uv", "Uvv"]]>;
  let OverloadedName = "vfcvt_f" in {
    defm :
      RVVConvBuiltinSet<"vfcvt_f_x_v", "sil", [["Fv", "Fvv"]]>;
    defm :
      RVVConvBuiltinSet<"vfcvt_f_xu_v", "sil", [["Fv", "FvUv"]]>;
  }

  // 14.18. Widening Floating-Point/Integer Type-Convert Instructions
  let Log2LMUL = [-3, -2, -1, 0, 1, 2] in {
    let OverloadedName = "vfwcvt_x" in
      defm :
        RVVConvBuiltinSet<"vfwcvt_x_f_v", "xf", [["Iw", "Iwv"]]>;
    let OverloadedName = "vfwcvt_xu" in
      defm :
        RVVConvBuiltinSet<"vfwcvt_xu_f_v", "xf", [["Uw", "Uwv"]]>;
  }
  // 14.19. Narrowing Floating-Point/Integer Type-Convert Instructions
  let Log2LMUL = [-3, -2, -1, 0, 1, 2] in {
    let OverloadedName = "vfncvt_x" in
      defm :
        RVVConvBuiltinSet<"vfncvt_x_f_w", "csi", [["Iv", "IvFw"]]>;
    let OverloadedName = "vfncvt_xu" in
      defm :
        RVVConvBuiltinSet<"vfncvt_xu_f_w", "csi", [["Uv", "UvFw"]]>;
    let OverloadedName = "vfncvt_f" in {
      defm :
        RVVConvBuiltinSet<"vfncvt_f_x_w", "csi", [["Fv", "Fvw"]]>;
      defm :
        RVVConvBuiltinSet<"vfncvt_f_xu_w", "csi", [["Fv", "FvUw"]]>;
    }
    let OverloadedName = "vfncvt_f" in
      defm :
        RVVConvBuiltinSet<"vfncvt_f_f_w", "xf", [["v", "vw"]]>;
  }
}
}

// 15. Vector Reduction Operations
// 15.1. Vector Single-Width Integer Reduction Instructions
let UnMaskedPolicyScheme = HasPassthruOperand,
    MaskedPolicyScheme = HasPassthruOperand,
    HasMaskPolicy = false in {
defm vredsum : RVVIntReductionBuiltinSet;
defm vredmaxu : RVVUnsignedReductionBuiltin;
defm vredmax : RVVSignedReductionBuiltin;
defm vredminu : RVVUnsignedReductionBuiltin;
defm vredmin : RVVSignedReductionBuiltin;
defm vredand : RVVIntReductionBuiltinSet;
defm vredor : RVVIntReductionBuiltinSet;
defm vredxor : RVVIntReductionBuiltinSet;

// 15.2. Vector Widening Integer Reduction Instructions
// Vector Widening Integer Reduction Operations
let HasMaskedOffOperand = true in {
  defm vwredsum : RVVOutOp0BuiltinSet<"vwredsum", "csi",
                                      [["vs", "vSw", "SwvSw"]]>;
  defm vwredsumu : RVVOutOp0BuiltinSet<"vwredsumu", "csi",
                                       [["vs", "UvUSw", "USwUvUSw"]]>;
}

// 15.3. Vector Single-Width Floating-Point Reduction Instructions
defm vfredmax : RVVFloatingReductionBuiltin;
defm vfredmin : RVVFloatingReductionBuiltin;
let ManualCodegen = [{
  {
    // LLVM intrinsic
    // Unmasked: (passthru, op0, op1, round_mode, vl)
    // Masked:   (passthru, vector_in, vector_in/scalar_in, mask, frm, vl, policy)

    SmallVector<llvm::Value*, 7> Operands;
    bool HasMaskedOff = !(
        (IsMasked && (PolicyAttrs & RVV_VTA) && (PolicyAttrs & RVV_VMA)) ||
        (!IsMasked && PolicyAttrs & RVV_VTA));
    bool HasRoundModeOp = IsMasked ?
      (HasMaskedOff ? Ops.size() == 6 : Ops.size() == 5) :
      (HasMaskedOff ? Ops.size() == 5 : Ops.size() == 4);

    unsigned Offset = IsMasked ?
        (HasMaskedOff ? 2 : 1) : (HasMaskedOff ? 1 : 0);

    if (!HasMaskedOff)
      Operands.push_back(llvm::PoisonValue::get(ResultType));
    else
      Operands.push_back(Ops[IsMasked ? 1 : 0]);

    Operands.push_back(Ops[Offset]); // op0
    Operands.push_back(Ops[Offset + 1]); // op1

    if (IsMasked)
      Operands.push_back(Ops[0]); // mask

    if (HasRoundModeOp) {
      Operands.push_back(Ops[Offset + 2]); // frm
      Operands.push_back(Ops[Offset + 3]); // vl
    } else {
      Operands.push_back(ConstantInt::get(Ops[Offset + 2]->getType(), 7)); // frm
      Operands.push_back(Ops[Offset + 2]); // vl
    }

    IntrinsicTypes = {ResultType, Ops[Offset]->getType(),
                      Ops.back()->getType()};
    llvm::Function *F = CGM.getIntrinsic(ID, IntrinsicTypes);
    return Builder.CreateCall(F, Operands, "");
  }
}] in {
  let HasFRMRoundModeOp = 1 in {
    // 15.3. Vector Single-Width Floating-Point Reduction Instructions
    defm vfredusum : RVVFloatingReductionBuiltinRoundingMode;
    defm vfredosum : RVVFloatingReductionBuiltinRoundingMode;

    // 15.4. Vector Widening Floating-Point Reduction Instructions
    defm vfwredusum : RVVFloatingWidenReductionBuiltinRoundingMode;
    defm vfwredosum : RVVFloatingWidenReductionBuiltinRoundingMode;
  }
  // 15.3. Vector Single-Width Floating-Point Reduction Instructions
  defm vfredusum : RVVFloatingReductionBuiltin;
  defm vfredosum : RVVFloatingReductionBuiltin;

  // 15.4. Vector Widening Floating-Point Reduction Instructions
  defm vfwredusum : RVVFloatingWidenReductionBuiltin;
  defm vfwredosum : RVVFloatingWidenReductionBuiltin;
}
}

// 16. Vector Mask Instructions
// 16.1. Vector Mask-Register Logical Instructions
def vmand    : RVVMaskBinBuiltin;
def vmnand   : RVVMaskBinBuiltin;
def vmandn   : RVVMaskBinBuiltin;
def vmxor    : RVVMaskBinBuiltin;
def vmor     : RVVMaskBinBuiltin;
def vmnor    : RVVMaskBinBuiltin;
def vmorn    : RVVMaskBinBuiltin;
def vmxnor   : RVVMaskBinBuiltin;
// pseudoinstructions
def vmclr    : RVVMaskNullaryBuiltin;
def vmset    : RVVMaskNullaryBuiltin;
defm vmmv_m : RVVPseudoMaskBuiltin<"vmand", "c">;
defm vmnot_m : RVVPseudoMaskBuiltin<"vmnand", "c">;

let MaskedPolicyScheme = NonePolicy in {
// 16.2. Vector count population in mask vcpop.m
def vcpop : RVVMaskOp0Builtin<"um">;

// 16.3. vfirst find-first-set mask bit
def vfirst : RVVMaskOp0Builtin<"lm">;
}

let MaskedPolicyScheme = HasPassthruOperand,
    HasTailPolicy = false in {
// 16.4. vmsbf.m set-before-first mask bit
def vmsbf : RVVMaskUnaryBuiltin;

// 16.5. vmsif.m set-including-first mask bit
def vmsif : RVVMaskUnaryBuiltin;

// 16.6. vmsof.m set-only-first mask bit
def vmsof : RVVMaskUnaryBuiltin;
}

let UnMaskedPolicyScheme = HasPassthruOperand, SupportOverloading = false in {
  // 16.8. Vector Iota Instruction
  defm viota : RVVOutBuiltinSet<"viota", "csil", [["m", "Uv", "Uvm"]]>;

  // 16.9. Vector Element Index Instruction
  defm vid : RVVOutBuiltinSet<"vid", "csil", [["v", "v", "v"],
                                              ["v", "Uv", "Uv"]]>;
}

// 17. Vector Permutation Instructions
// 17.1. Integer Scalar Move Instructions
let HasMasked = false, MaskedPolicyScheme = NonePolicy in {
  let HasVL = false, OverloadedName = "vmv_x" in
    defm vmv_x : RVVOp0BuiltinSet<"vmv_x_s", "csil",
                                   [["s", "ve", "ev"],
                                    ["s", "UvUe", "UeUv"]]>;
  let OverloadedName = "vmv_s",
      UnMaskedPolicyScheme = HasPassthruOperand,
      SupportOverloading = false in
    defm vmv_s : RVVOutBuiltinSet<"vmv_s_x", "csil",
                                   [["x", "v", "ve"],
                                    ["x", "Uv", "UvUe"]]>;
}

// 17.2. Floating-Point Scalar Move Instructions
let HasMasked = false, MaskedPolicyScheme = NonePolicy in {
  let HasVL = false, OverloadedName = "vfmv_f" in
    defm vfmv_f : RVVOp0BuiltinSet<"vfmv_f_s", "xfd",
                                     [["s", "ve", "ev"]]>;
  let OverloadedName = "vfmv_s",
      UnMaskedPolicyScheme = HasPassthruOperand,
      SupportOverloading = false in
    defm vfmv_s : RVVOutBuiltinSet<"vfmv_s_f", "xfd",
                                     [["f", "v", "ve"],
                                      ["x", "Uv", "UvUe"]]>;
}

// 17.3. Vector Slide Instructions
// 17.3.1. Vector Slideup Instructions
defm vslideup   : RVVSlideUpBuiltinSet;
// 17.3.2. Vector Slidedown Instructions
defm vslidedown : RVVSlideDownBuiltinSet;

// 17.3.3. Vector Slide1up Instructions
let UnMaskedPolicyScheme = HasPassthruOperand in {
defm vslide1up : RVVSlideOneBuiltinSet;
defm vfslide1up : RVVFloatingBinVFBuiltinSet;

// 17.3.4. Vector Slide1down Instruction
defm vslide1down : RVVSlideOneBuiltinSet;
defm vfslide1down : RVVFloatingBinVFBuiltinSet;

// 17.4. Vector Register Gather Instructions
// signed and floating type
defm vrgather : RVVOutBuiltinSet<"vrgather_vv", "csilxfd",
                                 [["vv", "v", "vvUv"]]>;
defm vrgather : RVVOutBuiltinSet<"vrgather_vx", "csilxfd",
                                 [["vx", "v", "vvz"]]>;
defm vrgatherei16 : RVVOutBuiltinSet<"vrgatherei16_vv", "csilxfd",
                                     [["vv", "v", "vv(Log2EEW:4)Uv"]]>;
// unsigned type
defm vrgather : RVVOutBuiltinSet<"vrgather_vv", "csil",
                                 [["vv", "Uv", "UvUvUv"]]>;
defm vrgather : RVVOutBuiltinSet<"vrgather_vx", "csil",
                                 [["vx", "Uv", "UvUvz"]]>;
defm vrgatherei16 : RVVOutBuiltinSet<"vrgatherei16_vv", "csil",
                                     [["vv", "Uv", "UvUv(Log2EEW:4)Uv"]]>;
}

// 17.5. Vector Compress Instruction
let HasMasked = false,
    UnMaskedPolicyScheme = HasPassthruOperand,
    MaskedPolicyScheme = NonePolicy,
    ManualCodegen = [{
      // insert poison passthru
      if (PolicyAttrs & RVV_VTA)
        Ops.insert(Ops.begin(), llvm::PoisonValue::get(ResultType));
      IntrinsicTypes = {ResultType, Ops.back()->getType()};
    }] in {
  // signed and floating type
  defm vcompress : RVVOutBuiltinSet<"vcompress", "csilxfd",
                                    [["vm", "v", "vvm"]]>;
  // unsigned type
  defm vcompress : RVVOutBuiltinSet<"vcompress", "csil",
                                    [["vm", "Uv", "UvUvm"]]>;
}

// Miscellaneous
let HasMasked = false, HasVL = false, IRName = "" in {
  let Name = "vreinterpret_v", MaskedPolicyScheme = NonePolicy,
      ManualCodegen = [{
        if (ResultType->isIntOrIntVectorTy(1) ||
            Ops[0]->getType()->isIntOrIntVectorTy(1)) {
          assert(isa<ScalableVectorType>(ResultType) &&
                 isa<ScalableVectorType>(Ops[0]->getType()));

          LLVMContext &Context = CGM.getLLVMContext();
          ScalableVectorType *Boolean64Ty =
              ScalableVectorType::get(llvm::Type::getInt1Ty(Context), 64);

          if (ResultType->isIntOrIntVectorTy(1)) {
            // Casting from m1 vector integer -> vector boolean
            // Ex: <vscale x 8 x i8>
            //     --(bitcast)--------> <vscale x 64 x i1>
            //     --(vector_extract)-> <vscale x  8 x i1>
            llvm::Value *BitCast = Builder.CreateBitCast(Ops[0], Boolean64Ty);
            return Builder.CreateExtractVector(ResultType, BitCast,
                                               ConstantInt::get(Int64Ty, 0));
          } else {
            // Casting from vector boolean -> m1 vector integer
            // Ex: <vscale x  1 x i1>
            //       --(vector_insert)-> <vscale x 64 x i1>
            //       --(bitcast)-------> <vscale x  8 x i8>
            llvm::Value *Boolean64Val =
              Builder.CreateInsertVector(Boolean64Ty,
                                         llvm::PoisonValue::get(Boolean64Ty),
                                         Ops[0],
                                         ConstantInt::get(Int64Ty, 0));
            return Builder.CreateBitCast(Boolean64Val, ResultType);
          }
        }
        return Builder.CreateBitCast(Ops[0], ResultType);
      }] in {
    // Reinterpret between different type under the same SEW and LMUL
    def vreinterpret_i_u : RVVBuiltin<"Uvv", "vUv", "csil", "v">;
    def vreinterpret_i_f : RVVBuiltin<"Fvv", "vFv", "sil", "v">;
    def vreinterpret_u_i : RVVBuiltin<"vUv", "Uvv", "csil", "Uv">;
    def vreinterpret_u_f : RVVBuiltin<"FvUv", "UvFv", "sil", "Uv">;
    def vreinterpret_f_i : RVVBuiltin<"vFv", "Fvv", "sil", "Fv">;
    def vreinterpret_f_u : RVVBuiltin<"UvFv", "FvUv", "sil", "Fv">;

    // Reinterpret between different SEW under the same LMUL
    foreach dst_sew = ["(FixedSEW:8)", "(FixedSEW:16)", "(FixedSEW:32)",
                       "(FixedSEW:64)"] in {
      def vreinterpret_i_ # dst_sew : RVVBuiltin<"v" # dst_sew # "v",
                                                 dst_sew # "vv", "csil", dst_sew # "v">;
      def vreinterpret_u_ # dst_sew : RVVBuiltin<"Uv" # dst_sew # "Uv",
                                                 dst_sew # "UvUv", "csil", dst_sew # "Uv">;
    }

    // Existing users of FixedSEW - the reinterpretation between different SEW
    // and same LMUL has the implicit assumption that if FixedSEW is set to the
    // given element width, then the type will be identified as invalid, thus
    // skipping definition of reinterpret of SEW=8 to SEW=8. However this blocks
    // our usage here of defining all possible combinations of a fixed SEW to
    // any boolean. So we need to separately define SEW=8 here.
    // Reinterpret from LMUL=1 integer type to vector boolean type
    def vreintrepret_m1_b8_signed :
        RVVBuiltin<"Svm",
                    "mSv",
                    "c", "m">;
    def vreintrepret_m1_b8_usigned :
        RVVBuiltin<"USvm",
                    "mUSv",
                    "c", "m">;

    // Reinterpret from vector boolean type to LMUL=1 integer type
    def vreintrepret_b8_m1_signed :
        RVVBuiltin<"mSv",
                    "Svm",
                    "c", "Sv">;
    def vreintrepret_b8_m1_usigned :
        RVVBuiltin<"mUSv",
                    "USvm",
                    "c", "USv">;

    foreach dst_sew = ["16", "32", "64"] in {
      // Reinterpret from LMUL=1 integer type to vector boolean type
      def vreinterpret_m1_b # dst_sew # _signed:
        RVVBuiltin<"(FixedSEW:" # dst_sew # ")Svm",
                    "m(FixedSEW:" # dst_sew # ")Sv",
                    "c", "m">;
      def vreinterpret_m1_b # dst_sew # _unsigned:
        RVVBuiltin<"(FixedSEW:" # dst_sew # ")USvm",
                    "m(FixedSEW:" # dst_sew # ")USv",
                    "c", "m">;
      // Reinterpret from vector boolean type to LMUL=1 integer type
      def vreinterpret_b # dst_sew # _m1_signed:
        RVVBuiltin<"m(FixedSEW:" # dst_sew # ")Sv",
                    "(FixedSEW:" # dst_sew # ")Svm",
                    "c", "(FixedSEW:" # dst_sew # ")Sv">;
      def vreinterpret_b # dst_sew # _m1_unsigned:
        RVVBuiltin<"m(FixedSEW:" # dst_sew # ")USv",
                    "(FixedSEW:" # dst_sew # ")USvm",
                    "c", "(FixedSEW:" # dst_sew # ")USv">;
    }
  }

  let Name = "vundefined", SupportOverloading = false,
      MaskedPolicyScheme = NonePolicy,
      ManualCodegen = [{
        return llvm::PoisonValue::get(ResultType);
      }] in {
    def vundefined : RVVBuiltin<"v", "v", "csilxfd">;
    def vundefined_u : RVVBuiltin<"Uv", "Uv", "csil">;
  }

  // LMUL truncation
  // C/C++ Operand: VecTy, IR Operand: VecTy, Index
  let Name = "vlmul_trunc_v", OverloadedName = "vlmul_trunc",
      MaskedPolicyScheme = NonePolicy,
      ManualCodegen = [{ {
        return Builder.CreateExtractVector(ResultType, Ops[0],
                                           ConstantInt::get(Int64Ty, 0));
      } }] in {
    foreach dst_lmul = ["(SFixedLog2LMUL:-3)", "(SFixedLog2LMUL:-2)", "(SFixedLog2LMUL:-1)",
                        "(SFixedLog2LMUL:0)", "(SFixedLog2LMUL:1)", "(SFixedLog2LMUL:2)"] in {
      def vlmul_trunc # dst_lmul : RVVBuiltin<"v" # dst_lmul # "v",
                                              dst_lmul # "vv", "csilxfd", dst_lmul # "v">;
      def vlmul_trunc_u # dst_lmul : RVVBuiltin<"Uv" # dst_lmul # "Uv",
                                                dst_lmul # "UvUv", "csil", dst_lmul # "Uv">;
    }
  }

  // LMUL extension
  // C/C++ Operand: SubVecTy, IR Operand: VecTy, SubVecTy, Index
  let Name = "vlmul_ext_v", OverloadedName = "vlmul_ext",
      MaskedPolicyScheme = NonePolicy,
      ManualCodegen = [{
        return Builder.CreateInsertVector(ResultType,
                                          llvm::PoisonValue::get(ResultType),
                                          Ops[0], ConstantInt::get(Int64Ty, 0));
      }] in {
    foreach dst_lmul = ["(LFixedLog2LMUL:-2)", "(LFixedLog2LMUL:-1)", "(LFixedLog2LMUL:-0)",
                        "(LFixedLog2LMUL:1)", "(LFixedLog2LMUL:2)", "(LFixedLog2LMUL:3)"] in {
      def vlmul_ext # dst_lmul : RVVBuiltin<"v" # dst_lmul # "v",
                                            dst_lmul # "vv", "csilxfd", dst_lmul # "v">;
      def vlmul_ext_u # dst_lmul : RVVBuiltin<"Uv" # dst_lmul # "Uv",
                                              dst_lmul # "UvUv", "csil", dst_lmul # "Uv">;
    }
  }

  let Name = "vget_v", MaskedPolicyScheme = NonePolicy,
      ManualCodegen = [{
      {
        if (isa<StructType>(Ops[0]->getType())) // For tuple type
          // Extract value from index (operand 1) of vtuple (operand 0)
          return Builder.CreateExtractValue(
            Ops[0],
            {(unsigned)cast<ConstantInt>(Ops[1])->getZExtValue()});
        auto *VecTy = cast<ScalableVectorType>(ResultType);
        auto *OpVecTy = cast<ScalableVectorType>(Ops[0]->getType());
        // Mask to only valid indices.
        unsigned MaxIndex = OpVecTy->getMinNumElements() / VecTy->getMinNumElements();
        assert(isPowerOf2_32(MaxIndex));
        Ops[1] = Builder.CreateZExt(Ops[1], Builder.getInt64Ty());
        Ops[1] = Builder.CreateAnd(Ops[1], MaxIndex - 1);
        Ops[1] = Builder.CreateMul(Ops[1],
                                   ConstantInt::get(Ops[1]->getType(),
                                                    VecTy->getMinNumElements()));
        return Builder.CreateExtractVector(ResultType, Ops[0], Ops[1]);
      }
      }] in {
    foreach dst_lmul = ["(SFixedLog2LMUL:0)", "(SFixedLog2LMUL:1)", "(SFixedLog2LMUL:2)"] in {
      def : RVVBuiltin<"v" # dst_lmul # "v", dst_lmul # "vvKz", "csilxfd", dst_lmul # "v">;
      def : RVVBuiltin<"Uv" # dst_lmul # "Uv", dst_lmul # "UvUvKz", "csil", dst_lmul # "Uv">;
    }
    foreach nf = NFList in {
      defvar T = "(Tuple:" # nf # ")";
      def : RVVBuiltin<T # "vv", "v" # T # "vKz", "csilxfd", "v">;
      def : RVVBuiltin<T # "UvUv", "Uv" # T # "UvKz", "csil", "Uv">;
    }
  }

  let Name = "vset_v", MaskedPolicyScheme = NonePolicy,
      ManualCodegen = [{
      {
        if (isa<StructType>(ResultType)) // For tuple type
          // Insert value (operand 2) into index (operand 1) of vtuple (operand 0)
          return Builder.CreateInsertValue(
            Ops[0], Ops[2],
            {(unsigned)cast<ConstantInt>(Ops[1])->getZExtValue()});
        auto *ResVecTy = cast<ScalableVectorType>(ResultType);
        auto *VecTy = cast<ScalableVectorType>(Ops[2]->getType());
        // Mask to only valid indices.
        unsigned MaxIndex = ResVecTy->getMinNumElements() / VecTy->getMinNumElements();
        assert(isPowerOf2_32(MaxIndex));
        Ops[1] = Builder.CreateZExt(Ops[1], Builder.getInt64Ty());
        Ops[1] = Builder.CreateAnd(Ops[1], MaxIndex - 1);
        Ops[1] = Builder.CreateMul(Ops[1],
                                   ConstantInt::get(Ops[1]->getType(),
                                                    VecTy->getMinNumElements()));
        return Builder.CreateInsertVector(ResultType, Ops[0], Ops[2], Ops[1]);
      }
      }] in {
    let Log2LMUL = [0, 1, 2] in {
      foreach dst_lmul = ["(LFixedLog2LMUL:1)", "(LFixedLog2LMUL:2)", "(LFixedLog2LMUL:3)"] in {
        def : RVVBuiltin<"v" # dst_lmul # "v", dst_lmul # "v" # dst_lmul # "vKzv", "csilxfd">;
        def : RVVBuiltin<"Uv" # dst_lmul # "Uv", dst_lmul # "Uv" # dst_lmul #"UvKzUv", "csil">;
      }
    }
    foreach nf = NFList in {
      defvar T = "(Tuple:" # nf # ")";
      def : RVVBuiltin<"v" # T # "v", T # "v" # T # "vKzv", "csilxfd">;
      def : RVVBuiltin<"Uv" # T # "Uv", T # "Uv" # T # "UvKzUv", "csil">;
    }
  }
}<|MERGE_RESOLUTION|>--- conflicted
+++ resolved
@@ -990,59 +990,6 @@
   }
 }
 
-<<<<<<< HEAD
-// Define vread_csr&vwrite_csr described in RVV intrinsics doc.
-let HeaderCode =
-[{
-enum RVV_CSR {
-  RVV_VSTART = 0,
-  RVV_VXSAT,
-  RVV_VXRM,
-  RVV_VCSR,
-};
-
-static __inline__ __attribute__((__always_inline__, __nodebug__))
-unsigned long __riscv_vread_csr(enum RVV_CSR __csr) {
-  unsigned long __rv = 0;
-  switch (__csr) {
-    case RVV_VSTART:
-      __asm__ __volatile__ ("csrr\t%0, vstart" : "=r"(__rv) : : "memory");
-      break;
-    case RVV_VXSAT:
-      __asm__ __volatile__ ("csrr\t%0, vxsat" : "=r"(__rv) : : "memory");
-      break;
-    case RVV_VXRM:
-      __asm__ __volatile__ ("csrr\t%0, vxrm" : "=r"(__rv) : : "memory");
-      break;
-    case RVV_VCSR:
-      __asm__ __volatile__ ("csrr\t%0, vcsr" : "=r"(__rv) : : "memory");
-      break;
-  }
-  return __rv;
-}
-
-static __inline__ __attribute__((__always_inline__, __nodebug__))
-void __riscv_vwrite_csr(enum RVV_CSR __csr, unsigned long __value) {
-  switch (__csr) {
-    case RVV_VSTART:
-      __asm__ __volatile__ ("csrw\tvstart, %z0" : : "rJ"(__value) : "memory");
-      break;
-    case RVV_VXSAT:
-      __asm__ __volatile__ ("csrw\tvxsat, %z0" : : "rJ"(__value) : "memory");
-      break;
-    case RVV_VXRM:
-      __asm__ __volatile__ ("csrw\tvxrm, %z0" : : "rJ"(__value) : "memory");
-      break;
-    case RVV_VCSR:
-      __asm__ __volatile__ ("csrw\tvcsr, %z0" : : "rJ"(__value) : "memory");
-      break;
-  }
-}
-}] in
-def vread_vwrite_csr: RVVHeader;
-
-=======
->>>>>>> 7f790f9a
 let HeaderCode =
 [{
 #define __riscv_vlenb() __builtin_rvv_vlenb()
@@ -1093,48 +1040,6 @@
 #define __riscv_vsetvl_e32m2(avl) __builtin_rvv_vsetvli((size_t)(avl), 2, 1)
 #define __riscv_vsetvl_e32m4(avl) __builtin_rvv_vsetvli((size_t)(avl), 2, 2)
 #define __riscv_vsetvl_e32m8(avl) __builtin_rvv_vsetvli((size_t)(avl), 2, 3)
-<<<<<<< HEAD
-
-#if __riscv_v_elen >= 64
-#define __riscv_vsetvl_e8mf8(avl) __builtin_rvv_vsetvli((size_t)(avl), 0, 5)
-#define __riscv_vsetvl_e16mf4(avl) __builtin_rvv_vsetvli((size_t)(avl), 1, 6)
-#define __riscv_vsetvl_e32mf2(avl) __builtin_rvv_vsetvli((size_t)(avl), 2, 7)
-
-#define __riscv_vsetvl_e64m1(avl) __builtin_rvv_vsetvli((size_t)(avl), 3, 0)
-#define __riscv_vsetvl_e64m2(avl) __builtin_rvv_vsetvli((size_t)(avl), 3, 1)
-#define __riscv_vsetvl_e64m4(avl) __builtin_rvv_vsetvli((size_t)(avl), 3, 2)
-#define __riscv_vsetvl_e64m8(avl) __builtin_rvv_vsetvli((size_t)(avl), 3, 3)
-#endif
-
-#define __riscv_vsetvlmax_e8mf4() __builtin_rvv_vsetvlimax(0, 6)
-#define __riscv_vsetvlmax_e8mf2() __builtin_rvv_vsetvlimax(0, 7)
-#define __riscv_vsetvlmax_e8m1() __builtin_rvv_vsetvlimax(0, 0)
-#define __riscv_vsetvlmax_e8m2() __builtin_rvv_vsetvlimax(0, 1)
-#define __riscv_vsetvlmax_e8m4() __builtin_rvv_vsetvlimax(0, 2)
-#define __riscv_vsetvlmax_e8m8() __builtin_rvv_vsetvlimax(0, 3)
-
-#define __riscv_vsetvlmax_e16mf2() __builtin_rvv_vsetvlimax(1, 7)
-#define __riscv_vsetvlmax_e16m1() __builtin_rvv_vsetvlimax(1, 0)
-#define __riscv_vsetvlmax_e16m2() __builtin_rvv_vsetvlimax(1, 1)
-#define __riscv_vsetvlmax_e16m4() __builtin_rvv_vsetvlimax(1, 2)
-#define __riscv_vsetvlmax_e16m8() __builtin_rvv_vsetvlimax(1, 3)
-
-#define __riscv_vsetvlmax_e32m1() __builtin_rvv_vsetvlimax(2, 0)
-#define __riscv_vsetvlmax_e32m2() __builtin_rvv_vsetvlimax(2, 1)
-#define __riscv_vsetvlmax_e32m4() __builtin_rvv_vsetvlimax(2, 2)
-#define __riscv_vsetvlmax_e32m8() __builtin_rvv_vsetvlimax(2, 3)
-
-#if __riscv_v_elen >= 64
-#define __riscv_vsetvlmax_e8mf8() __builtin_rvv_vsetvlimax(0, 5)
-#define __riscv_vsetvlmax_e16mf4() __builtin_rvv_vsetvlimax(1, 6)
-#define __riscv_vsetvlmax_e32mf2() __builtin_rvv_vsetvlimax(2, 7)
-
-#define __riscv_vsetvlmax_e64m1() __builtin_rvv_vsetvlimax(3, 0)
-#define __riscv_vsetvlmax_e64m2() __builtin_rvv_vsetvlimax(3, 1)
-#define __riscv_vsetvlmax_e64m4() __builtin_rvv_vsetvlimax(3, 2)
-#define __riscv_vsetvlmax_e64m8() __builtin_rvv_vsetvlimax(3, 3)
-#endif
-=======
 
 #if __riscv_v_elen >= 64
 #define __riscv_vsetvl_e8mf8(avl) __builtin_rvv_vsetvli((size_t)(avl), 0, 5)
@@ -1497,7 +1402,6 @@
       // Intrinsic: (val0, val1, ..., ptr, stride, vl)
       unsigned Offset = IsMasked ? 1 : 0;
       llvm::Value *VTupleOperand = Ops[Offset + 2];
->>>>>>> 7f790f9a
 
       SmallVector<llvm::Value*, 12> Operands;
       for (unsigned I = 0; I < NF; ++I) {
