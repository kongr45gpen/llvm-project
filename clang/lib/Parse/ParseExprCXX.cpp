--- conflicted
+++ resolved
@@ -3833,15 +3833,6 @@
   }
 }
 
-<<<<<<< HEAD
-static unsigned TypeTraitArity(tok::TokenKind kind) {
-  switch (kind) {
-    default: llvm_unreachable("Not a known type trait");
-#define TYPE_TRAIT(N,Spelling,K) case tok::kw_##Spelling: return N;
-#include "clang/Basic/TokenKinds.def"
-  }
-}
-
 /// \brief Parse a reflexpr or __reflexpr_id expression.
 ///
 ExprResult Parser::ParseReflexprExpression(bool idOnly) {
@@ -4149,8 +4140,6 @@
   return ExprError();
 }
 
-=======
->>>>>>> 7cbf1a25
 /// Parse the built-in type-trait pseudo-functions that allow
 /// implementation of the TR1/C++11 type traits templates.
 ///
