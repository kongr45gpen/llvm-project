//===--- RISCV.cpp - Implement RISC-V target feature support --------------===//
//
// Part of the LLVM Project, under the Apache License v2.0 with LLVM Exceptions.
// See https://llvm.org/LICENSE.txt for license information.
// SPDX-License-Identifier: Apache-2.0 WITH LLVM-exception
//
//===----------------------------------------------------------------------===//
//
// This file implements RISC-V TargetInfo objects.
//
//===----------------------------------------------------------------------===//

#include "RISCV.h"
#include "clang/Basic/Diagnostic.h"
#include "clang/Basic/MacroBuilder.h"
#include "clang/Basic/TargetBuiltins.h"
#include "llvm/ADT/StringSwitch.h"
#include "llvm/Support/raw_ostream.h"
#include "llvm/TargetParser/RISCVTargetParser.h"
#include <optional>

using namespace clang;
using namespace clang::targets;

ArrayRef<const char *> RISCVTargetInfo::getGCCRegNames() const {
  static const char *const GCCRegNames[] = {
      // Integer registers
      "x0",  "x1",  "x2",  "x3",  "x4",  "x5",  "x6",  "x7",
      "x8",  "x9",  "x10", "x11", "x12", "x13", "x14", "x15",
      "x16", "x17", "x18", "x19", "x20", "x21", "x22", "x23",
      "x24", "x25", "x26", "x27", "x28", "x29", "x30", "x31",

      // Floating point registers
      "f0",  "f1",  "f2",  "f3",  "f4",  "f5",  "f6",  "f7",
      "f8",  "f9",  "f10", "f11", "f12", "f13", "f14", "f15",
      "f16", "f17", "f18", "f19", "f20", "f21", "f22", "f23",
      "f24", "f25", "f26", "f27", "f28", "f29", "f30", "f31",

      // Vector registers
      "v0",  "v1",  "v2",  "v3",  "v4",  "v5",  "v6",  "v7",
      "v8",  "v9",  "v10", "v11", "v12", "v13", "v14", "v15",
      "v16", "v17", "v18", "v19", "v20", "v21", "v22", "v23",
      "v24", "v25", "v26", "v27", "v28", "v29", "v30", "v31"};
  return llvm::ArrayRef(GCCRegNames);
}

ArrayRef<TargetInfo::GCCRegAlias> RISCVTargetInfo::getGCCRegAliases() const {
  static const TargetInfo::GCCRegAlias GCCRegAliases[] = {
      {{"zero"}, "x0"}, {{"ra"}, "x1"},   {{"sp"}, "x2"},    {{"gp"}, "x3"},
      {{"tp"}, "x4"},   {{"t0"}, "x5"},   {{"t1"}, "x6"},    {{"t2"}, "x7"},
      {{"s0"}, "x8"},   {{"s1"}, "x9"},   {{"a0"}, "x10"},   {{"a1"}, "x11"},
      {{"a2"}, "x12"},  {{"a3"}, "x13"},  {{"a4"}, "x14"},   {{"a5"}, "x15"},
      {{"a6"}, "x16"},  {{"a7"}, "x17"},  {{"s2"}, "x18"},   {{"s3"}, "x19"},
      {{"s4"}, "x20"},  {{"s5"}, "x21"},  {{"s6"}, "x22"},   {{"s7"}, "x23"},
      {{"s8"}, "x24"},  {{"s9"}, "x25"},  {{"s10"}, "x26"},  {{"s11"}, "x27"},
      {{"t3"}, "x28"},  {{"t4"}, "x29"},  {{"t5"}, "x30"},   {{"t6"}, "x31"},
      {{"ft0"}, "f0"},  {{"ft1"}, "f1"},  {{"ft2"}, "f2"},   {{"ft3"}, "f3"},
      {{"ft4"}, "f4"},  {{"ft5"}, "f5"},  {{"ft6"}, "f6"},   {{"ft7"}, "f7"},
      {{"fs0"}, "f8"},  {{"fs1"}, "f9"},  {{"fa0"}, "f10"},  {{"fa1"}, "f11"},
      {{"fa2"}, "f12"}, {{"fa3"}, "f13"}, {{"fa4"}, "f14"},  {{"fa5"}, "f15"},
      {{"fa6"}, "f16"}, {{"fa7"}, "f17"}, {{"fs2"}, "f18"},  {{"fs3"}, "f19"},
      {{"fs4"}, "f20"}, {{"fs5"}, "f21"}, {{"fs6"}, "f22"},  {{"fs7"}, "f23"},
      {{"fs8"}, "f24"}, {{"fs9"}, "f25"}, {{"fs10"}, "f26"}, {{"fs11"}, "f27"},
      {{"ft8"}, "f28"}, {{"ft9"}, "f29"}, {{"ft10"}, "f30"}, {{"ft11"}, "f31"}};
  return llvm::ArrayRef(GCCRegAliases);
}

bool RISCVTargetInfo::validateAsmConstraint(
    const char *&Name, TargetInfo::ConstraintInfo &Info) const {
  switch (*Name) {
  default:
    return false;
  case 'I':
    // A 12-bit signed immediate.
    Info.setRequiresImmediate(-2048, 2047);
    return true;
  case 'J':
    // Integer zero.
    Info.setRequiresImmediate(0);
    return true;
  case 'K':
    // A 5-bit unsigned immediate for CSR access instructions.
    Info.setRequiresImmediate(0, 31);
    return true;
  case 'f':
    // A floating-point register.
    Info.setAllowsRegister();
    return true;
  case 'A':
    // An address that is held in a general-purpose register.
    Info.setAllowsMemory();
    return true;
  case 'S': // A symbolic address
    Info.setAllowsRegister();
    return true;
  case 'v':
    // A vector register.
    if (Name[1] == 'r' || Name[1] == 'm') {
      Info.setAllowsRegister();
      Name += 1;
      return true;
    }
    return false;
  }
}

std::string RISCVTargetInfo::convertConstraint(const char *&Constraint) const {
  std::string R;
  switch (*Constraint) {
  case 'v':
    R = std::string("^") + std::string(Constraint, 2);
    Constraint += 1;
    break;
  default:
    R = TargetInfo::convertConstraint(Constraint);
    break;
  }
  return R;
}

static unsigned getVersionValue(unsigned MajorVersion, unsigned MinorVersion) {
  return MajorVersion * 1000000 + MinorVersion * 1000;
}

void RISCVTargetInfo::getTargetDefines(const LangOptions &Opts,
                                       MacroBuilder &Builder) const {
  Builder.defineMacro("__riscv");
  bool Is64Bit = getTriple().getArch() == llvm::Triple::riscv64;
  Builder.defineMacro("__riscv_xlen", Is64Bit ? "64" : "32");
  StringRef CodeModel = getTargetOpts().CodeModel;
  unsigned FLen = ISAInfo->getFLen();
  unsigned MinVLen = ISAInfo->getMinVLen();
  unsigned MaxELen = ISAInfo->getMaxELen();
  unsigned MaxELenFp = ISAInfo->getMaxELenFp();
  if (CodeModel == "default")
    CodeModel = "small";

  if (CodeModel == "small")
    Builder.defineMacro("__riscv_cmodel_medlow");
  else if (CodeModel == "medium")
    Builder.defineMacro("__riscv_cmodel_medany");

  StringRef ABIName = getABI();
  if (ABIName == "ilp32f" || ABIName == "lp64f")
    Builder.defineMacro("__riscv_float_abi_single");
  else if (ABIName == "ilp32d" || ABIName == "lp64d")
    Builder.defineMacro("__riscv_float_abi_double");
  else
    Builder.defineMacro("__riscv_float_abi_soft");

  if (ABIName == "ilp32e")
    Builder.defineMacro("__riscv_abi_rve");

  Builder.defineMacro("__riscv_arch_test");

  for (auto &Extension : ISAInfo->getExtensions()) {
    auto ExtName = Extension.first;
    auto ExtInfo = Extension.second;

    Builder.defineMacro(
        Twine("__riscv_", ExtName),
        Twine(getVersionValue(ExtInfo.MajorVersion, ExtInfo.MinorVersion)));
  }

  if (ISAInfo->hasExtension("m") || ISAInfo->hasExtension("zmmul"))
    Builder.defineMacro("__riscv_mul");

  if (ISAInfo->hasExtension("m")) {
    Builder.defineMacro("__riscv_div");
    Builder.defineMacro("__riscv_muldiv");
  }

  if (ISAInfo->hasExtension("a")) {
    Builder.defineMacro("__riscv_atomic");
    Builder.defineMacro("__GCC_HAVE_SYNC_COMPARE_AND_SWAP_1");
    Builder.defineMacro("__GCC_HAVE_SYNC_COMPARE_AND_SWAP_2");
    Builder.defineMacro("__GCC_HAVE_SYNC_COMPARE_AND_SWAP_4");
    if (Is64Bit)
      Builder.defineMacro("__GCC_HAVE_SYNC_COMPARE_AND_SWAP_8");
  }

  if (FLen) {
    Builder.defineMacro("__riscv_flen", Twine(FLen));
    Builder.defineMacro("__riscv_fdiv");
    Builder.defineMacro("__riscv_fsqrt");
  }

  if (MinVLen) {
    Builder.defineMacro("__riscv_v_min_vlen", Twine(MinVLen));
    Builder.defineMacro("__riscv_v_elen", Twine(MaxELen));
    Builder.defineMacro("__riscv_v_elen_fp", Twine(MaxELenFp));
  }

  if (ISAInfo->hasExtension("c"))
    Builder.defineMacro("__riscv_compressed");

  if (ISAInfo->hasExtension("zve32x")) {
    Builder.defineMacro("__riscv_vector");
<<<<<<< HEAD
    // Currently we support the v0.11 RISC-V V intrinsics.
    Builder.defineMacro("__riscv_v_intrinsic", Twine(getVersionValue(0, 11)));
=======
    // Currently we support the v0.12 RISC-V V intrinsics.
    Builder.defineMacro("__riscv_v_intrinsic", Twine(getVersionValue(0, 12)));
>>>>>>> 7f790f9a
  }

  auto VScale = getVScaleRange(Opts);
  if (VScale && VScale->first && VScale->first == VScale->second)
    Builder.defineMacro("__riscv_v_fixed_vlen",
                        Twine(VScale->first * llvm::RISCV::RVVBitsPerBlock));
}

static constexpr Builtin::Info BuiltinInfo[] = {
#define BUILTIN(ID, TYPE, ATTRS)                                               \
  {#ID, TYPE, ATTRS, nullptr, HeaderDesc::NO_HEADER, ALL_LANGUAGES},
#define TARGET_BUILTIN(ID, TYPE, ATTRS, FEATURE)                               \
  {#ID, TYPE, ATTRS, FEATURE, HeaderDesc::NO_HEADER, ALL_LANGUAGES},
#include "clang/Basic/BuiltinsRISCVVector.def"
#define BUILTIN(ID, TYPE, ATTRS)                                               \
  {#ID, TYPE, ATTRS, nullptr, HeaderDesc::NO_HEADER, ALL_LANGUAGES},
#define TARGET_BUILTIN(ID, TYPE, ATTRS, FEATURE)                               \
  {#ID, TYPE, ATTRS, FEATURE, HeaderDesc::NO_HEADER, ALL_LANGUAGES},
#include "clang/Basic/BuiltinsRISCV.def"
};

ArrayRef<Builtin::Info> RISCVTargetInfo::getTargetBuiltins() const {
  return llvm::ArrayRef(BuiltinInfo,
                        clang::RISCV::LastTSBuiltin - Builtin::FirstTSBuiltin);
}

bool RISCVTargetInfo::initFeatureMap(
    llvm::StringMap<bool> &Features, DiagnosticsEngine &Diags, StringRef CPU,
    const std::vector<std::string> &FeaturesVec) const {

  unsigned XLen = 32;

  if (getTriple().getArch() == llvm::Triple::riscv64) {
    Features["64bit"] = true;
    XLen = 64;
  } else {
    Features["32bit"] = true;
  }

  auto ParseResult = llvm::RISCVISAInfo::parseFeatures(XLen, FeaturesVec);
  if (!ParseResult) {
    std::string Buffer;
    llvm::raw_string_ostream OutputErrMsg(Buffer);
    handleAllErrors(ParseResult.takeError(), [&](llvm::StringError &ErrMsg) {
      OutputErrMsg << ErrMsg.getMessage();
    });
    Diags.Report(diag::err_invalid_feature_combination) << OutputErrMsg.str();
    return false;
  }

  // RISCVISAInfo makes implications for ISA features
  std::vector<std::string> ImpliedFeatures = (*ParseResult)->toFeatureVector();
  // Add non-ISA features like `relax` and `save-restore` back
  for (const std::string &Feature : FeaturesVec)
    if (!llvm::is_contained(ImpliedFeatures, Feature))
      ImpliedFeatures.push_back(Feature);

  return TargetInfo::initFeatureMap(Features, Diags, CPU, ImpliedFeatures);
}

std::optional<std::pair<unsigned, unsigned>>
RISCVTargetInfo::getVScaleRange(const LangOptions &LangOpts) const {
  // RISCV::RVVBitsPerBlock is 64.
  unsigned VScaleMin = ISAInfo->getMinVLen() / llvm::RISCV::RVVBitsPerBlock;

  if (LangOpts.VScaleMin || LangOpts.VScaleMax) {
    // Treat Zvl*b as a lower bound on vscale.
    VScaleMin = std::max(VScaleMin, LangOpts.VScaleMin);
    unsigned VScaleMax = LangOpts.VScaleMax;
    if (VScaleMax != 0 && VScaleMax < VScaleMin)
      VScaleMax = VScaleMin;
    return std::pair<unsigned, unsigned>(VScaleMin ? VScaleMin : 1, VScaleMax);
  }

  if (VScaleMin > 0) {
    unsigned VScaleMax = ISAInfo->getMaxVLen() / llvm::RISCV::RVVBitsPerBlock;
    return std::make_pair(VScaleMin, VScaleMax);
  }

  return std::nullopt;
}

/// Return true if has this feature, need to sync with handleTargetFeatures.
bool RISCVTargetInfo::hasFeature(StringRef Feature) const {
  bool Is64Bit = getTriple().getArch() == llvm::Triple::riscv64;
  auto Result = llvm::StringSwitch<std::optional<bool>>(Feature)
                    .Case("riscv", true)
                    .Case("riscv32", !Is64Bit)
                    .Case("riscv64", Is64Bit)
                    .Case("32bit", !Is64Bit)
                    .Case("64bit", Is64Bit)
                    .Default(std::nullopt);
  if (Result)
    return *Result;

  if (ISAInfo->isSupportedExtensionFeature(Feature))
    return ISAInfo->hasExtension(Feature);

  return false;
}

/// Perform initialization based on the user configured set of features.
bool RISCVTargetInfo::handleTargetFeatures(std::vector<std::string> &Features,
                                           DiagnosticsEngine &Diags) {
  unsigned XLen = getTriple().isArch64Bit() ? 64 : 32;
  auto ParseResult = llvm::RISCVISAInfo::parseFeatures(XLen, Features);
  if (!ParseResult) {
    std::string Buffer;
    llvm::raw_string_ostream OutputErrMsg(Buffer);
    handleAllErrors(ParseResult.takeError(), [&](llvm::StringError &ErrMsg) {
      OutputErrMsg << ErrMsg.getMessage();
    });
    Diags.Report(diag::err_invalid_feature_combination) << OutputErrMsg.str();
    return false;
  } else {
    ISAInfo = std::move(*ParseResult);
  }

  if (ABI.empty())
    ABI = ISAInfo->computeDefaultABI().str();

  if (ISAInfo->hasExtension("zfh") || ISAInfo->hasExtension("zhinx"))
    HasLegalHalfType = true;

  return true;
}

bool RISCVTargetInfo::isValidCPUName(StringRef Name) const {
  bool Is64Bit = getTriple().isArch64Bit();
  return llvm::RISCV::parseCPU(Name, Is64Bit);
}

void RISCVTargetInfo::fillValidCPUList(
    SmallVectorImpl<StringRef> &Values) const {
  bool Is64Bit = getTriple().isArch64Bit();
  llvm::RISCV::fillValidCPUArchList(Values, Is64Bit);
}

bool RISCVTargetInfo::isValidTuneCPUName(StringRef Name) const {
  bool Is64Bit = getTriple().isArch64Bit();
  return llvm::RISCV::parseTuneCPU(Name, Is64Bit);
}

void RISCVTargetInfo::fillValidTuneCPUList(
    SmallVectorImpl<StringRef> &Values) const {
  bool Is64Bit = getTriple().isArch64Bit();
  llvm::RISCV::fillValidTuneCPUArchList(Values, Is64Bit);
}<|MERGE_RESOLUTION|>--- conflicted
+++ resolved
@@ -196,13 +196,8 @@
 
   if (ISAInfo->hasExtension("zve32x")) {
     Builder.defineMacro("__riscv_vector");
-<<<<<<< HEAD
-    // Currently we support the v0.11 RISC-V V intrinsics.
-    Builder.defineMacro("__riscv_v_intrinsic", Twine(getVersionValue(0, 11)));
-=======
     // Currently we support the v0.12 RISC-V V intrinsics.
     Builder.defineMacro("__riscv_v_intrinsic", Twine(getVersionValue(0, 12)));
->>>>>>> 7f790f9a
   }
 
   auto VScale = getVScaleRange(Opts);
