--- conflicted
+++ resolved
@@ -6082,11 +6082,7 @@
   // Saves the list of values that are used in the loop but are defined outside
   // the loop (not including non-instruction values such as arguments and
   // constants).
-<<<<<<< HEAD
-  SmallPtrSet<Instruction *, 8> LoopInvariants;
-=======
   SmallSetVector<Instruction *, 8> LoopInvariants;
->>>>>>> 7f790f9a
 
   for (BasicBlock *BB : make_range(DFS.beginRPO(), DFS.endRPO())) {
     for (Instruction &I : BB->instructionsWithoutDebug()) {
