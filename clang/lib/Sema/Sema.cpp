--- conflicted
+++ resolved
@@ -203,15 +203,9 @@
       VisContext(nullptr), PragmaAttributeCurrentTargetDecl(nullptr),
       IsBuildingRecoveryCallExpr(false), LateTemplateParser(nullptr),
       LateTemplateParserCleanup(nullptr), OpaqueParser(nullptr), IdResolver(pp),
-<<<<<<< HEAD
-      StdExperimentalNamespaceCache(nullptr), ReflectionNamespaceCache(nullptr),
-      StdInitializerList(nullptr),
-      StdCoroutineTraitsCache(nullptr), CXXTypeInfoDecl(nullptr),
-      MSVCGuidDecl(nullptr), StdSourceLocationImplDecl(nullptr),
-=======
       StdInitializerList(nullptr), StdCoroutineTraitsCache(nullptr),
+      ReflectionNamespaceCache(nullptr),
       CXXTypeInfoDecl(nullptr), StdSourceLocationImplDecl(nullptr),
->>>>>>> 7f790f9a
       NSNumberDecl(nullptr), NSValueDecl(nullptr), NSStringDecl(nullptr),
       StringWithUTF8StringMethod(nullptr),
       ValueWithBytesObjCTypeMethod(nullptr), NSArrayDecl(nullptr),
