//===-- RISCVELFStreamer.cpp - RISC-V ELF Target Streamer Methods ---------===//
//
// Part of the LLVM Project, under the Apache License v2.0 with LLVM Exceptions.
// See https://llvm.org/LICENSE.txt for license information.
// SPDX-License-Identifier: Apache-2.0 WITH LLVM-exception
//
//===----------------------------------------------------------------------===//
//
// This file provides RISC-V specific target streamer methods.
//
//===----------------------------------------------------------------------===//

#include "RISCVELFStreamer.h"
#include "RISCVAsmBackend.h"
#include "RISCVBaseInfo.h"
#include "RISCVMCTargetDesc.h"
#include "llvm/BinaryFormat/ELF.h"
#include "llvm/MC/MCAsmBackend.h"
#include "llvm/MC/MCAssembler.h"
#include "llvm/MC/MCCodeEmitter.h"
#include "llvm/MC/MCContext.h"
#include "llvm/MC/MCObjectWriter.h"
#include "llvm/MC/MCSectionELF.h"
#include "llvm/MC/MCSubtargetInfo.h"
#include "llvm/MC/MCValue.h"
#include "llvm/Support/LEB128.h"
#include "llvm/Support/RISCVAttributes.h"

using namespace llvm;

// This part is for ELF object output.
RISCVTargetELFStreamer::RISCVTargetELFStreamer(MCStreamer &S,
                                               const MCSubtargetInfo &STI)
    : RISCVTargetStreamer(S), CurrentVendor("riscv"), STI(STI) {
  MCAssembler &MCA = getStreamer().getAssembler();
  const FeatureBitset &Features = STI.getFeatureBits();
  auto &MAB = static_cast<RISCVAsmBackend &>(MCA.getBackend());
  setTargetABI(RISCVABI::computeTargetABI(STI.getTargetTriple(), Features,
                                          MAB.getTargetOptions().getABIName()));
}

RISCVELFStreamer &RISCVTargetELFStreamer::getStreamer() {
  return static_cast<RISCVELFStreamer &>(Streamer);
}

void RISCVTargetELFStreamer::emitDirectiveOptionPush() {}
void RISCVTargetELFStreamer::emitDirectiveOptionPop() {}
void RISCVTargetELFStreamer::emitDirectiveOptionPIC() {}
void RISCVTargetELFStreamer::emitDirectiveOptionNoPIC() {}
void RISCVTargetELFStreamer::emitDirectiveOptionRVC() {}
void RISCVTargetELFStreamer::emitDirectiveOptionNoRVC() {}
void RISCVTargetELFStreamer::emitDirectiveOptionRelax() {}
void RISCVTargetELFStreamer::emitDirectiveOptionNoRelax() {}

void RISCVTargetELFStreamer::emitAttribute(unsigned Attribute, unsigned Value) {
  getStreamer().setAttributeItem(Attribute, Value, /*OverwriteExisting=*/true);
}

void RISCVTargetELFStreamer::emitTextAttribute(unsigned Attribute,
                                               StringRef String) {
  getStreamer().setAttributeItem(Attribute, String, /*OverwriteExisting=*/true);
}

void RISCVTargetELFStreamer::emitIntTextAttribute(unsigned Attribute,
                                                  unsigned IntValue,
                                                  StringRef StringValue) {
  getStreamer().setAttributeItems(Attribute, IntValue, StringValue,
                                  /*OverwriteExisting=*/true);
}

void RISCVTargetELFStreamer::finishAttributeSection() {
  RISCVELFStreamer &S = getStreamer();
  if (S.Contents.empty())
    return;

  S.emitAttributesSection(CurrentVendor, ".riscv.attributes",
                          ELF::SHT_RISCV_ATTRIBUTES, AttributeSection);
}

void RISCVTargetELFStreamer::finish() {
  RISCVTargetStreamer::finish();
  MCAssembler &MCA = getStreamer().getAssembler();
  const FeatureBitset &Features = STI.getFeatureBits();
  RISCVABI::ABI ABI = getTargetABI();

  unsigned EFlags = MCA.getELFHeaderEFlags();

  if (Features[RISCV::FeatureStdExtC])
    EFlags |= ELF::EF_RISCV_RVC;
  if (Features[RISCV::FeatureStdExtZtso])
    EFlags |= ELF::EF_RISCV_TSO;

  switch (ABI) {
  case RISCVABI::ABI_ILP32:
  case RISCVABI::ABI_LP64:
    break;
  case RISCVABI::ABI_ILP32F:
  case RISCVABI::ABI_LP64F:
    EFlags |= ELF::EF_RISCV_FLOAT_ABI_SINGLE;
    break;
  case RISCVABI::ABI_ILP32D:
  case RISCVABI::ABI_LP64D:
    EFlags |= ELF::EF_RISCV_FLOAT_ABI_DOUBLE;
    break;
  case RISCVABI::ABI_ILP32E:
  case RISCVABI::ABI_LP64E:
    EFlags |= ELF::EF_RISCV_RVE;
    break;
  case RISCVABI::ABI_Unknown:
    llvm_unreachable("Improperly initialised target ABI");
  }

  MCA.setELFHeaderEFlags(EFlags);
}

void RISCVTargetELFStreamer::reset() {
  AttributeSection = nullptr;
}

void RISCVTargetELFStreamer::emitDirectiveVariantCC(MCSymbol &Symbol) {
  getStreamer().getAssembler().registerSymbol(Symbol);
  cast<MCSymbolELF>(Symbol).setOther(ELF::STO_RISCV_VARIANT_CC);
}

<<<<<<< HEAD
std::pair<unsigned, unsigned>
RISCVELFStreamer::getRelocPairForSize(unsigned Size) {
  switch (Size) {
  default:
    llvm_unreachable("unsupported fixup size");
  case 1:
    return std::make_pair(RISCV::fixup_riscv_add_8, RISCV::fixup_riscv_sub_8);
  case 2:
    return std::make_pair(RISCV::fixup_riscv_add_16, RISCV::fixup_riscv_sub_16);
  case 4:
    return std::make_pair(RISCV::fixup_riscv_add_32, RISCV::fixup_riscv_sub_32);
  case 8:
    return std::make_pair(RISCV::fixup_riscv_add_64, RISCV::fixup_riscv_sub_64);
  }
}

bool RISCVELFStreamer::requiresFixups(MCContext &C, const MCExpr *Value,
                                      const MCExpr *&LHS, const MCExpr *&RHS) {
  const auto *MBE = dyn_cast<MCBinaryExpr>(Value);
  if (MBE == nullptr)
    return false;

  MCValue E;
  if (!Value->evaluateAsRelocatable(E, nullptr, nullptr))
    return false;
  if (E.getSymA() == nullptr || E.getSymB() == nullptr)
    return false;

  const auto &A = E.getSymA()->getSymbol();
  const auto &B = E.getSymB()->getSymbol();

  LHS = MCBinaryExpr::create(MCBinaryExpr::Add, MCSymbolRefExpr::create(&A, C),
                             MCConstantExpr::create(E.getConstant(), C), C);
  RHS = E.getSymB();

  // If either symbol is in a text section, we need to delay the relocation
  // evaluation as relaxation may alter the size of the symbol.
  //
  // Unfortunately, we cannot identify if the symbol was built with relaxation
  // as we do not track the state per symbol or section.  However, BFD will
  // always emit the relocation and so we follow suit which avoids the need to
  // track that information.
  if (A.isInSection() && A.getSection().getKind().isText())
    return true;
  if (B.isInSection() && B.getSection().getKind().isText())
    return true;

  // If A is undefined and B is defined, we should emit ADD/SUB for A-B.
  // Unfortunately, A may be defined later, but this requiresFixups call has to
  // eagerly make a decision. For now, emit ADD/SUB unless A is .L*. This
  // heuristic handles many temporary label differences for .debug_* and
  // .apple_types sections.
  //
  // TODO Implement delayed relocation decision.
  if (!A.isInSection() && !A.isTemporary() && B.isInSection())
    return true;

  // Support cross-section symbolic differences ...
  return A.isInSection() && B.isInSection() &&
         A.getSection().getName() != B.getSection().getName();
}

=======
>>>>>>> 7f790f9a
void RISCVELFStreamer::reset() {
  static_cast<RISCVTargetStreamer *>(getTargetStreamer())->reset();
  MCELFStreamer::reset();
}

namespace llvm {
MCELFStreamer *createRISCVELFStreamer(MCContext &C,
                                      std::unique_ptr<MCAsmBackend> MAB,
                                      std::unique_ptr<MCObjectWriter> MOW,
                                      std::unique_ptr<MCCodeEmitter> MCE,
                                      bool RelaxAll) {
  RISCVELFStreamer *S =
      new RISCVELFStreamer(C, std::move(MAB), std::move(MOW), std::move(MCE));
  S->getAssembler().setRelaxAll(RelaxAll);
  return S;
}
} // namespace llvm<|MERGE_RESOLUTION|>--- conflicted
+++ resolved
@@ -122,71 +122,6 @@
   cast<MCSymbolELF>(Symbol).setOther(ELF::STO_RISCV_VARIANT_CC);
 }
 
-<<<<<<< HEAD
-std::pair<unsigned, unsigned>
-RISCVELFStreamer::getRelocPairForSize(unsigned Size) {
-  switch (Size) {
-  default:
-    llvm_unreachable("unsupported fixup size");
-  case 1:
-    return std::make_pair(RISCV::fixup_riscv_add_8, RISCV::fixup_riscv_sub_8);
-  case 2:
-    return std::make_pair(RISCV::fixup_riscv_add_16, RISCV::fixup_riscv_sub_16);
-  case 4:
-    return std::make_pair(RISCV::fixup_riscv_add_32, RISCV::fixup_riscv_sub_32);
-  case 8:
-    return std::make_pair(RISCV::fixup_riscv_add_64, RISCV::fixup_riscv_sub_64);
-  }
-}
-
-bool RISCVELFStreamer::requiresFixups(MCContext &C, const MCExpr *Value,
-                                      const MCExpr *&LHS, const MCExpr *&RHS) {
-  const auto *MBE = dyn_cast<MCBinaryExpr>(Value);
-  if (MBE == nullptr)
-    return false;
-
-  MCValue E;
-  if (!Value->evaluateAsRelocatable(E, nullptr, nullptr))
-    return false;
-  if (E.getSymA() == nullptr || E.getSymB() == nullptr)
-    return false;
-
-  const auto &A = E.getSymA()->getSymbol();
-  const auto &B = E.getSymB()->getSymbol();
-
-  LHS = MCBinaryExpr::create(MCBinaryExpr::Add, MCSymbolRefExpr::create(&A, C),
-                             MCConstantExpr::create(E.getConstant(), C), C);
-  RHS = E.getSymB();
-
-  // If either symbol is in a text section, we need to delay the relocation
-  // evaluation as relaxation may alter the size of the symbol.
-  //
-  // Unfortunately, we cannot identify if the symbol was built with relaxation
-  // as we do not track the state per symbol or section.  However, BFD will
-  // always emit the relocation and so we follow suit which avoids the need to
-  // track that information.
-  if (A.isInSection() && A.getSection().getKind().isText())
-    return true;
-  if (B.isInSection() && B.getSection().getKind().isText())
-    return true;
-
-  // If A is undefined and B is defined, we should emit ADD/SUB for A-B.
-  // Unfortunately, A may be defined later, but this requiresFixups call has to
-  // eagerly make a decision. For now, emit ADD/SUB unless A is .L*. This
-  // heuristic handles many temporary label differences for .debug_* and
-  // .apple_types sections.
-  //
-  // TODO Implement delayed relocation decision.
-  if (!A.isInSection() && !A.isTemporary() && B.isInSection())
-    return true;
-
-  // Support cross-section symbolic differences ...
-  return A.isInSection() && B.isInSection() &&
-         A.getSection().getName() != B.getSection().getName();
-}
-
-=======
->>>>>>> 7f790f9a
 void RISCVELFStreamer::reset() {
   static_cast<RISCVTargetStreamer *>(getTargetStreamer())->reset();
   MCELFStreamer::reset();
