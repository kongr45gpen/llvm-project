// RUN: %clang -target i386-unknown-unknown -march=core2 -msse4 -x c -E -dM -o - %s | FileCheck -match-full-lines --check-prefix=SSE4 %s

// SSE4: #define __SSE2_MATH__ 1
// SSE4: #define __SSE2__ 1
// SSE4: #define __SSE3__ 1
// SSE4: #define __SSE4_1__ 1
// SSE4: #define __SSE4_2__ 1
// SSE4: #define __SSE_MATH__ 1
// SSE4: #define __SSE__ 1
// SSE4: #define __SSSE3__ 1

// RUN: %clang -target i386-unknown-unknown -march=core2 -msse4.1 -mno-sse4 -x c -E -dM -o - %s | FileCheck -match-full-lines --check-prefix=NOSSE4 %s

// NOSSE4-NOT: #define __SSE4_1__ 1

// RUN: %clang -target i386-unknown-unknown -march=core2 -msse4 -mno-sse2 -x c -E -dM -o - %s | FileCheck -match-full-lines --check-prefix=SSE %s

// SSE-NOT: #define __SSE2_MATH__ 1
// SSE-NOT: #define __SSE2__ 1
// SSE-NOT: #define __SSE3__ 1
// SSE-NOT: #define __SSE4_1__ 1
// SSE-NOT: #define __SSE4_2__ 1
// SSE: #define __SSE_MATH__ 1
// SSE: #define __SSE__ 1
// SSE-NOT: #define __SSSE3__ 1

// RUN: %clang -target i386-unknown-unknown -march=pentium-m -x c -E -dM -o - %s | FileCheck -match-full-lines --check-prefix=SSE2 %s

// SSE2: #define __SSE2_MATH__ 1
// SSE2: #define __SSE2__ 1
// SSE2-NOT: #define __SSE3__ 1
// SSE2-NOT: #define __SSE4_1__ 1
// SSE2-NOT: #define __SSE4_2__ 1
// SSE2: #define __SSE_MATH__ 1
// SSE2: #define __SSE__ 1
// SSE2-NOT: #define __SSSE3__ 1

// RUN: %clang -target i386-unknown-unknown -march=pentium-m -mno-sse -mavx -x c -E -dM -o - %s | FileCheck -match-full-lines --check-prefix=AVX %s

// AVX: #define __AVX__ 1
// AVX: #define __SSE2_MATH__ 1
// AVX: #define __SSE2__ 1
// AVX: #define __SSE3__ 1
// AVX: #define __SSE4_1__ 1
// AVX: #define __SSE4_2__ 1
// AVX: #define __SSE_MATH__ 1
// AVX: #define __SSE__ 1
// AVX: #define __SSSE3__ 1

// RUN: %clang -target i386-unknown-unknown -march=pentium-m -mxop -mno-avx -x c -E -dM -o - %s | FileCheck -match-full-lines --check-prefix=SSE4A %s

// SSE4A: #define __SSE2_MATH__ 1
// SSE4A: #define __SSE2__ 1
// SSE4A: #define __SSE3__ 1
// SSE4A: #define __SSE4A__ 1
// SSE4A: #define __SSE4_1__ 1
// SSE4A: #define __SSE4_2__ 1
// SSE4A: #define __SSE_MATH__ 1
// SSE4A: #define __SSE__ 1
// SSE4A: #define __SSSE3__ 1

// RUN: %clang -target i386-unknown-unknown -march=atom -mavx512f -x c -E -dM -o - %s | FileCheck -match-full-lines --check-prefix=AVX512F %s

// AVX512F: #define __AVX2__ 1
// AVX512F: #define __AVX512F__ 1
// AVX512F: #define __AVX__ 1
// AVX512F: #define __SSE2_MATH__ 1
// AVX512F: #define __SSE2__ 1
// AVX512F: #define __SSE3__ 1
// AVX512F: #define __SSE4_1__ 1
// AVX512F: #define __SSE4_2__ 1
// AVX512F: #define __SSE_MATH__ 1
// AVX512F: #define __SSE__ 1
// AVX512F: #define __SSSE3__ 1

// RUN: %clang -target i386-unknown-unknown -march=atom -mavx512cd -x c -E -dM -o - %s | FileCheck -match-full-lines --check-prefix=AVX512CD %s

// AVX512CD: #define __AVX2__ 1
// AVX512CD: #define __AVX512CD__ 1
// AVX512CD: #define __AVX512F__ 1
// AVX512CD: #define __AVX__ 1
// AVX512CD: #define __SSE2_MATH__ 1
// AVX512CD: #define __SSE2__ 1
// AVX512CD: #define __SSE3__ 1
// AVX512CD: #define __SSE4_1__ 1
// AVX512CD: #define __SSE4_2__ 1
// AVX512CD: #define __SSE_MATH__ 1
// AVX512CD: #define __SSE__ 1
// AVX512CD: #define __SSSE3__ 1

// RUN: %clang -target i386-unknown-unknown -march=atom -mavx512er -x c -E -dM -o - %s | FileCheck -match-full-lines --check-prefix=AVX512ER %s

// AVX512ER: #define __AVX2__ 1
// AVX512ER: #define __AVX512ER__ 1
// AVX512ER: #define __AVX512F__ 1
// AVX512ER: #define __AVX__ 1
// AVX512ER: #define __SSE2_MATH__ 1
// AVX512ER: #define __SSE2__ 1
// AVX512ER: #define __SSE3__ 1
// AVX512ER: #define __SSE4_1__ 1
// AVX512ER: #define __SSE4_2__ 1
// AVX512ER: #define __SSE_MATH__ 1
// AVX512ER: #define __SSE__ 1
// AVX512ER: #define __SSSE3__ 1

// RUN: %clang -target i386-unknown-unknown -march=atom -mavx512pf -x c -E -dM -o - %s | FileCheck -match-full-lines --check-prefix=AVX512PF %s

// AVX512PF: #define __AVX2__ 1
// AVX512PF: #define __AVX512F__ 1
// AVX512PF: #define __AVX512PF__ 1
// AVX512PF: #define __AVX__ 1
// AVX512PF: #define __SSE2_MATH__ 1
// AVX512PF: #define __SSE2__ 1
// AVX512PF: #define __SSE3__ 1
// AVX512PF: #define __SSE4_1__ 1
// AVX512PF: #define __SSE4_2__ 1
// AVX512PF: #define __SSE_MATH__ 1
// AVX512PF: #define __SSE__ 1
// AVX512PF: #define __SSSE3__ 1

// RUN: %clang -target i386-unknown-unknown -march=atom -mavx512dq -x c -E -dM -o - %s | FileCheck -match-full-lines --check-prefix=AVX512DQ %s

// AVX512DQ: #define __AVX2__ 1
// AVX512DQ: #define __AVX512DQ__ 1
// AVX512DQ: #define __AVX512F__ 1
// AVX512DQ: #define __AVX__ 1
// AVX512DQ: #define __SSE2_MATH__ 1
// AVX512DQ: #define __SSE2__ 1
// AVX512DQ: #define __SSE3__ 1
// AVX512DQ: #define __SSE4_1__ 1
// AVX512DQ: #define __SSE4_2__ 1
// AVX512DQ: #define __SSE_MATH__ 1
// AVX512DQ: #define __SSE__ 1
// AVX512DQ: #define __SSSE3__ 1

// RUN: %clang -target i386-unknown-unknown -march=atom -mavx512bw -x c -E -dM -o - %s | FileCheck -match-full-lines --check-prefix=AVX512BW %s

// AVX512BW: #define __AVX2__ 1
// AVX512BW: #define __AVX512BW__ 1
// AVX512BW: #define __AVX512F__ 1
// AVX512BW: #define __AVX__ 1
// AVX512BW: #define __SSE2_MATH__ 1
// AVX512BW: #define __SSE2__ 1
// AVX512BW: #define __SSE3__ 1
// AVX512BW: #define __SSE4_1__ 1
// AVX512BW: #define __SSE4_2__ 1
// AVX512BW: #define __SSE_MATH__ 1
// AVX512BW: #define __SSE__ 1
// AVX512BW: #define __SSSE3__ 1

// RUN: %clang -target i386-unknown-unknown -march=atom -mavx512vl -x c -E -dM -o - %s | FileCheck -match-full-lines --check-prefix=AVX512VL %s

// AVX512VL: #define __AVX2__ 1
// AVX512VL: #define __AVX512F__ 1
// AVX512VL: #define __AVX512VL__ 1
// AVX512VL: #define __AVX__ 1
// AVX512VL: #define __SSE2_MATH__ 1
// AVX512VL: #define __SSE2__ 1
// AVX512VL: #define __SSE3__ 1
// AVX512VL: #define __SSE4_1__ 1
// AVX512VL: #define __SSE4_2__ 1
// AVX512VL: #define __SSE_MATH__ 1
// AVX512VL: #define __SSE__ 1
// AVX512VL: #define __SSSE3__ 1

// RUN: %clang -target i386-unknown-unknown -march=atom -mavx512pf -mno-avx512f -x c -E -dM -o - %s | FileCheck -match-full-lines --check-prefix=AVX512F2 %s

// AVX512F2: #define __AVX2__ 1
// AVX512F2-NOT: #define __AVX512F__ 1
// AVX512F2-NOT: #define __AVX512PF__ 1
// AVX512F2: #define __AVX__ 1
// AVX512F2: #define __SSE2_MATH__ 1
// AVX512F2: #define __SSE2__ 1
// AVX512F2: #define __SSE3__ 1
// AVX512F2: #define __SSE4_1__ 1
// AVX512F2: #define __SSE4_2__ 1
// AVX512F2: #define __SSE_MATH__ 1
// AVX512F2: #define __SSE__ 1
// AVX512F2: #define __SSSE3__ 1

// RUN: %clang -target i386-unknown-unknown -march=atom -mavx512ifma -x c -E -dM -o - %s | FileCheck -match-full-lines --check-prefix=AVX512IFMA %s

// AVX512IFMA: #define __AVX2__ 1
// AVX512IFMA: #define __AVX512F__ 1
// AVX512IFMA: #define __AVX512IFMA__ 1
// AVX512IFMA: #define __AVX__ 1
// AVX512IFMA: #define __SSE2_MATH__ 1
// AVX512IFMA: #define __SSE2__ 1
// AVX512IFMA: #define __SSE3__ 1
// AVX512IFMA: #define __SSE4_1__ 1
// AVX512IFMA: #define __SSE4_2__ 1
// AVX512IFMA: #define __SSE_MATH__ 1
// AVX512IFMA: #define __SSE__ 1
// AVX512IFMA: #define __SSSE3__ 1

// RUN: %clang -target i386-unknown-unknown -march=atom -mavx512vbmi -x c -E -dM -o - %s | FileCheck -match-full-lines --check-prefix=AVX512VBMI %s

// AVX512VBMI: #define __AVX2__ 1
// AVX512VBMI: #define __AVX512BW__ 1
// AVX512VBMI: #define __AVX512F__ 1
// AVX512VBMI: #define __AVX512VBMI__ 1
// AVX512VBMI: #define __AVX__ 1
// AVX512VBMI: #define __SSE2_MATH__ 1
// AVX512VBMI: #define __SSE2__ 1
// AVX512VBMI: #define __SSE3__ 1
// AVX512VBMI: #define __SSE4_1__ 1
// AVX512VBMI: #define __SSE4_2__ 1
// AVX512VBMI: #define __SSE_MATH__ 1
// AVX512VBMI: #define __SSE__ 1
// AVX512VBMI: #define __SSSE3__ 1

// RUN: %clang -target i386-unknown-unknown -march=atom -mavx512bitalg -x c -E -dM -o - %s | FileCheck -match-full-lines --check-prefix=AVX512BITALG %s

// AVX512BITALG: #define __AVX2__ 1
// AVX512BITALG: #define __AVX512BITALG__ 1
// AVX512BITALG: #define __AVX512BW__ 1
// AVX512BITALG: #define __AVX512F__ 1
// AVX512BITALG: #define __AVX__ 1
// AVX512BITALG: #define __SSE2_MATH__ 1
// AVX512BITALG: #define __SSE2__ 1
// AVX512BITALG: #define __SSE3__ 1
// AVX512BITALG: #define __SSE4_1__ 1
// AVX512BITALG: #define __SSE4_2__ 1
// AVX512BITALG: #define __SSE_MATH__ 1
// AVX512BITALG: #define __SSE__ 1
// AVX512BITALG: #define __SSSE3__ 1


// RUN: %clang -target i386-unknown-unknown -march=atom -mavx512vbmi -mno-avx512bw -x c -E -dM -o - %s | FileCheck -match-full-lines --check-prefix=AVX512VBMINOAVX512BW %s

// AVX512VBMINOAVX512BW-NOT: #define __AVX512BW__ 1
// AVX512VBMINOAVX512BW-NOT: #define __AVX512VBMI__ 1

// RUN: %clang -target i386-unknown-unknown -march=atom -mavx512vbmi2 -x c -E -dM -o - %s | FileCheck -match-full-lines --check-prefix=AVX512VBMI2 %s

// AVX512VBMI2: #define __AVX2__ 1
// AVX512VBMI2: #define __AVX512BW__ 1
// AVX512VBMI2: #define __AVX512F__ 1
// AVX512VBMI2: #define __AVX512VBMI2__ 1
// AVX512VBMI2: #define __AVX__ 1
// AVX512VBMI2: #define __SSE2_MATH__ 1
// AVX512VBMI2: #define __SSE2__ 1
// AVX512VBMI2: #define __SSE3__ 1
// AVX512VBMI2: #define __SSE4_1__ 1
// AVX512VBMI2: #define __SSE4_2__ 1
// AVX512VBMI2: #define __SSE_MATH__ 1
// AVX512VBMI2: #define __SSE__ 1
// AVX512VBMI2: #define __SSSE3__ 1

// RUN: %clang -target i386-unknown-unknown -march=atom -mavx512vbmi2 -mno-avx512bw -x c -E -dM -o - %s | FileCheck -match-full-lines --check-prefix=AVX512VBMI2NOAVX512BW %s

// AVX512VBMI2NOAVX512BW-NOT: #define __AVX512BW__ 1
// AVX512VBMI2NOAVX512BW-NOT: #define __AVX512VBMI2__ 1

// RUN: %clang -target i386-unknown-unknown -march=atom -mavx512bitalg -mno-avx512bw -x c -E -dM -o - %s | FileCheck -match-full-lines --check-prefix=AVX512BITALGNOAVX512BW %s

// AVX512BITALGNOAVX512BW-NOT: #define __AVX512BITALG__ 1
// AVX512BITALGNOAVX512BW-NOT: #define __AVX512BW__ 1

// RUN: %clang -target i386-unknown-unknown -march=atom -msse4.2 -x c -E -dM -o - %s | FileCheck -match-full-lines --check-prefix=SSE42POPCNT %s

// SSE42POPCNT: #define __POPCNT__ 1

// RUN: %clang -target i386-unknown-unknown -march=atom -mno-popcnt -msse4.2 -x c -E -dM -o - %s | FileCheck -match-full-lines --check-prefix=SSE42NOPOPCNT %s

// SSE42NOPOPCNT-NOT: #define __POPCNT__ 1

// RUN: %clang -target i386-unknown-unknown -march=atom -mpopcnt -mno-sse4.2 -x c -E -dM -o - %s | FileCheck -match-full-lines --check-prefix=NOSSE42POPCNT %s

// NOSSE42POPCNT: #define __POPCNT__ 1

// RUN: %clang -target i386-unknown-unknown -march=nehalem -mno-sse4.2 -x c -E -dM -o - %s | FileCheck -match-full-lines --check-prefix=CPUPOPCNT %s
// RUN: %clang -target i386-unknown-unknown -march=silvermont -mno-sse4.2 -x c -E -dM -o - %s | FileCheck -match-full-lines --check-prefix=CPUPOPCNT %s
// RUN: %clang -target i386-unknown-unknown -march=knl -mno-sse4.2 -x c -E -dM -o - %s | FileCheck -match-full-lines --check-prefix=CPUPOPCNT %s

// CPUPOPCNT: #define __POPCNT__ 1

// RUN: %clang -target i386-unknown-unknown -march=pentium -msse -x c -E -dM -o - %s | FileCheck -match-full-lines --check-prefix=SSEMMX %s

// SSEMMX: #define __MMX__ 1

// RUN: %clang -target i386-unknown-unknown -march=pentium -msse -mno-sse -x c -E -dM -o - %s | FileCheck -match-full-lines --check-prefix=SSENOSSEMMX %s

// SSENOSSEMMX-NOT: #define __MMX__ 1

// RUN: %clang -target i386-unknown-unknown -march=pentium -msse -mno-mmx -x c -E -dM -o - %s | FileCheck -match-full-lines --check-prefix=SSENOMMX %s

// SSENOMMX-NOT: #define __MMX__ 1

// RUN: %clang -target i386-unknown-unknown -march=pentium3 -mno-sse -x c -E -dM -o - %s | FileCheck -match-full-lines --check-prefix=MARCHMMXNOSSE %s
// RUN: %clang -target i386-unknown-unknown -march=atom -mno-sse -x c -E -dM -o - %s | FileCheck -match-full-lines --check-prefix=MARCHMMXNOSSE %s
// RUN: %clang -target i386-unknown-unknown -march=knl -mno-sse -x c -E -dM -o - %s | FileCheck -match-full-lines --check-prefix=MARCHMMXNOSSE %s
// RUN: %clang -target i386-unknown-unknown -march=btver1 -mno-sse -x c -E -dM -o - %s | FileCheck -match-full-lines --check-prefix=MARCHMMXNOSSE %s
// RUN: %clang -target i386-unknown-unknown -march=znver1 -mno-sse -x c -E -dM -o - %s | FileCheck -match-full-lines --check-prefix=MARCHMMXNOSSE %s

// MARCHMMXNOSSE: #define __MMX__ 1

// RUN: %clang -target i386-unknown-unknown -march=atom -mf16c -x c -E -dM -o - %s | FileCheck -match-full-lines --check-prefix=F16C %s

// F16C: #define __AVX__ 1
// F16C: #define __F16C__ 1

// RUN: %clang -target i386-unknown-unknown -march=atom -mf16c -mno-avx -x c -E -dM -o - %s | FileCheck -match-full-lines --check-prefix=F16CNOAVX %s

// F16CNOAVX-NOT: #define __AVX__ 1
// F16CNOAVX-NOT: #define __F16C__ 1

// RUN: %clang -target i386-unknown-unknown -march=pentiumpro -mpclmul -x c -E -dM -o - %s | FileCheck -match-full-lines --check-prefix=PCLMUL %s

// PCLMUL: #define __PCLMUL__ 1
// PCLMUL: #define __SSE2__ 1
// PCLMUL-NOT: #define __SSE3__ 1

// RUN: %clang -target i386-unknown-unknown -march=pentiumpro -mpclmul -mno-sse2 -x c -E -dM -o - %s | FileCheck -match-full-lines --check-prefix=PCLMULNOSSE2 %s

// PCLMULNOSSE2-NOT: #define __PCLMUL__ 1
// PCLMULNOSSE2-NOT: #define __SSE2__ 1
// PCLMULNOSSE2-NOT: #define __SSE3__ 1

// RUN: %clang -target i386-unknown-unknown -march=pentiumpro -maes -x c -E -dM -o - %s | FileCheck -match-full-lines --check-prefix=AES %s

// AES: #define __AES__ 1
// AES: #define __SSE2__ 1
// AES-NOT: #define __SSE3__ 1

// RUN: %clang -target i386-unknown-unknown -march=pentiumpro -maes -mno-sse2 -x c -E -dM -o - %s | FileCheck -match-full-lines --check-prefix=AESNOSSE2 %s

// AESNOSSE2-NOT: #define __AES__ 1
// AESNOSSE2-NOT: #define __SSE2__ 1
// AESNOSSE2-NOT: #define __SSE3__ 1

// RUN: %clang -target i386-unknown-unknown -march=pentiumpro -mlwp -x c -E -dM -o - %s | FileCheck -match-full-lines --check-prefix=LWP %s

// LWP: #define __LWP__ 1

// RUN: %clang -target i386-unknown-unknown -march=bdver1 -mno-lwp -x c -E -dM -o - %s | FileCheck -match-full-lines --check-prefix=NOLWP %s

// NOLWP-NOT: #define __LWP__ 1

// RUN: %clang -target i386-unknown-unknown -march=pentiumpro -msha -x c -E -dM -o - %s | FileCheck -match-full-lines --check-prefix=SHA %s

// SHA: #define __SHA__ 1
// SHA: #define __SSE2__ 1
// SHA-NOT: #define __SSE3__ 1

// RUN: %clang -target i386-unknown-unknown -march=pentiumpro -msha -mno-sha -x c -E -dM -o - %s | FileCheck -match-full-lines --check-prefix=SHANOSHA %s

// SHANOSHA-NOT: #define __SHA__ 1
// SHANOSHA-NOT: #define __SSE2__ 1

// RUN: %clang -target i386-unknown-unknown -march=pentiumpro -msha -mno-sse2 -x c -E -dM -o - %s | FileCheck -match-full-lines --check-prefix=SHANOSSE2 %s

// SHANOSSE2-NOT: #define __SHA__ 1
// SHANOSSE2-NOT: #define __SSE2__ 1
// SHANOSSE2-NOT: #define __SSE3__ 1

// RUN: %clang -target i386-unknown-unknown -march=atom -mtbm -x c -E -dM -o - %s | FileCheck -match-full-lines --check-prefix=TBM %s

// TBM: #define __TBM__ 1

// RUN: %clang -target i386-unknown-unknown -march=bdver2 -mno-tbm -x c -E -dM -o - %s | FileCheck -match-full-lines --check-prefix=NOTBM %s

// NOTBM-NOT: #define __TBM__ 1

// RUN: %clang -target i386-unknown-unknown -march=pentiumpro -mcx16 -x c -E -dM -o - %s | FileCheck -match-full-lines --check-prefix=MCX16-32 %s

// MCX16-32-NOT: #define __GCC_HAVE_SYNC_COMPARE_AND_SWAP_16 1

// RUN: %clang -target x86_64-unknown-unknown -march=x86-64 -mcx16 -x c -E -dM -o - %s | FileCheck -match-full-lines --check-prefix=MCX16-64 %s

// MCX16-64: #define __GCC_HAVE_SYNC_COMPARE_AND_SWAP_16 1

// RUN: %clang -target i386-unknown-unknown -march=atom -mprfchw -x c -E -dM -o - %s | FileCheck -match-full-lines --check-prefix=PRFCHW %s

// PRFCHW: #define __PRFCHW__ 1

// RUN: %clang -target i386-unknown-unknown -march=btver2 -mno-prfchw -x c -E -dM -o - %s | FileCheck -match-full-lines --check-prefix=NOPRFCHW %s

// NOPRFCHW-NOT: #define __PRFCHW__ 1

// RUN: %clang -target i386-unknown-unknown -march=atom -m3dnow -x c -E -dM -o - %s | FileCheck -match-full-lines --check-prefix=3DNOWPRFCHW %s

// 3DNOWPRFCHW: #define __3dNOW__ 1
// 3DNOWPRFCHW-NOT: #define __PRFCHW__ 1

// RUN: %clang -target i386-unknown-unknown -march=atom -mno-prfchw -m3dnow -x c -E -dM -o - %s | FileCheck -match-full-lines --check-prefix=3DNOWNOPRFCHW %s

// 3DNOWNOPRFCHW: #define __3dNOW__ 1
// 3DNOWNOPRFCHW-NOT: #define __PRFCHW__ 1

// RUN: %clang -target i386-unknown-unknown -march=atom -mprfchw -mno-3dnow -x c -E -dM -o - %s | FileCheck -match-full-lines --check-prefix=NO3DNOWPRFCHW %s

// NO3DNOWPRFCHW: #define __PRFCHW__ 1

// RUN: %clang -target i386-unknown-unknown -march=atom -madx -x c -E -dM -o - %s | FileCheck -match-full-lines --check-prefix=ADX %s

// ADX: #define __ADX__ 1

// RUN: %clang -target i386-unknown-unknown -mshstk -x c -E -dM -o - %s | FileCheck -match-full-lines --check-prefix=SHSTK %s

// SHSTK: #define __SHSTK__ 1

// RUN: %clang -target i386-unknown-unknown -march=atom -mrdseed -x c -E -dM -o - %s | FileCheck -match-full-lines --check-prefix=RDSEED %s

// RDSEED: #define __RDSEED__ 1

// RUN: %clang -target i386-unknown-unknown -march=atom -mxsave -x c -E -dM -o - %s | FileCheck -match-full-lines --check-prefix=XSAVE %s

// XSAVE: #define __XSAVE__ 1

// RUN: %clang -target i386-unknown-unknown -march=atom -mxsaveopt -x c -E -dM -o - %s | FileCheck -match-full-lines --check-prefix=XSAVEOPT %s

// XSAVEOPT: #define __XSAVEOPT__ 1
// XSAVEOPT: #define __XSAVE__ 1

// RUN: %clang -target i386-unknown-unknown -march=atom -mxsavec -x c -E -dM -o - %s | FileCheck -match-full-lines --check-prefix=XSAVEC %s

// XSAVEC: #define __XSAVEC__ 1
// XSAVEC: #define __XSAVE__ 1

// RUN: %clang -target i386-unknown-unknown -march=atom -mxsaves -x c -E -dM -o - %s | FileCheck -match-full-lines --check-prefix=XSAVES %s

// XSAVES: #define __XSAVES__ 1
// XSAVES: #define __XSAVE__ 1

// RUN: %clang -target i386-unknown-unknown -march=atom -mxsaveopt -mxsavec -mxsaves -mno-xsave -x c -E -dM -o - %s | FileCheck -match-full-lines --check-prefix=NOXSAVE %s

// NOXSAVE-NOT: #define __XSAVEC__ 1
// NOXSAVE-NOT: #define __XSAVEOPT__ 1
// NOXSAVE-NOT: #define __XSAVES__ 1
// NOXSAVE-NOT: #define __XSAVE__ 1

// RUN: %clang -target i386-unknown-unknown -march=atom -mclflushopt -x c -E -dM -o - %s | FileCheck -match-full-lines --check-prefix=CLFLUSHOPT %s

// CLFLUSHOPT: #define __CLFLUSHOPT__ 1

// RUN: %clang -target i386-unknown-unknown -march=atom -mvaes -x c -E -dM -o - %s | FileCheck -match-full-lines --check-prefix=VAES %s

// VAES: #define __AES__ 1
// VAES: #define __VAES__ 1

// RUN: %clang -target i386-unknown-unknown -march=atom -mvaes -mno-aes -x c -E -dM -o - %s | FileCheck -match-full-lines --check-prefix=VAESNOAES %s

// VAESNOAES-NOT: #define __AES__ 1
// VAESNOAES-NOT: #define __VAES__ 1

// RUN: %clang -target i386-unknown-unknown -march=atom -mgfni -x c -E -dM -o - %s | FileCheck -match-full-lines --check-prefix=GFNI %s

// GFNI: #define __GFNI__ 1
// GFNI: #define __SSE2__ 1

// RUN: %clang -target i386-unknown-unknown -march=atom -mvpclmulqdq -x c -E -dM -o - %s | FileCheck -match-full-lines --check-prefix=VPCLMULQDQ %s

// VPCLMULQDQ: #define __PCLMUL__ 1
// VPCLMULQDQ: #define __VPCLMULQDQ__ 1

// RUN: %clang -target i386-unknown-unknown -march=atom -mvpclmulqdq -mno-pclmul -x c -E -dM -o - %s | FileCheck -match-full-lines --check-prefix=VPCLMULQDQNOPCLMUL %s
// VPCLMULQDQNOPCLMUL-NOT: #define __PCLMUL__ 1
// VPCLMULQDQNOPCLMUL-NOT: #define __VPCLMULQDQ__ 1

// RUN: %clang -target i386-unknown-unknown -march=atom -mrdpid -x c -E -dM -o - %s | FileCheck -match-full-lines --check-prefix=RDPID %s

// RDPID: #define __RDPID__ 1

// RUN: %clang -target i386-unknown-unknown -march=atom -mavx512bf16 -x c -E -dM -o - %s | FileCheck -match-full-lines --check-prefix=AVX512BF16 %s

// AVX512BF16: #define __AVX512BF16__ 1
// AVX512BF16: #define __AVX512BW__ 1
// AVX512BF16-NOT: #define __AVX512VL__ 1

// RUN: %clang -target i386-unknown-unknown -march=atom -mavx512bf16 -mno-avx512bw -x c -E -dM -o - %s | FileCheck -match-full-lines --check-prefix=AVX512BF16_NOAVX512BW %s

// AVX512BF16_NOAVX512BW-NOT: #define __AVX512BF16__ 1

// RUN: %clang -target i386-unknown-unknown -march=atom -mavx512bf16 -mno-avx512vl -x c -E -dM -o - %s | FileCheck -match-full-lines --check-prefix=AVX512BF16_NOAVX512VL %s

// AVX512BF16_NOAVX512VL: #define __AVX512BF16__ 1

// RUN: %clang -target i386-unknown-linux-gnu -march=i386 -mavx512vp2intersect -x c -E -dM -o - %s | FileCheck  -check-prefix=VP2INTERSECT %s

// VP2INTERSECT: #define __AVX512F__ 1
// VP2INTERSECT: #define __AVX512VP2INTERSECT__ 1

// RUN: %clang -target i386-unknown-linux-gnu -march=i386 -mno-avx512vp2intersect -x c -E -dM -o - %s | FileCheck  -check-prefix=NOVP2INTERSECT %s
// RUN: %clang -target i386-unknown-linux-gnu -march=i386 -mavx512vp2intersect -mno-avx512f -x c -E -dM -o - %s | FileCheck  -check-prefix=NOVP2INTERSECT %s

// NOVP2INTERSECT-NOT: #define __AVX512VP2INTERSECT__ 1


// RUN: %clang -target i386-unknown-linux-gnu -march=i386 -mkl -x c -E -dM -o - %s | FileCheck  -check-prefix=KEYLOCKER %s
// KEYLOCKER: #define __KL__ 1

// RUN: %clang -target i386-unknown-linux-gnu -march=i386 -mno-kl -x c -E -dM -o - %s | FileCheck  -check-prefix=NOKEYLOCKER %s
// NOKEYLOCKER-NOT: #define __KL__ 1

// RUN: %clang -target i386-unknown-linux-gnu -march=i386 -mwidekl -x c -E -dM -o - %s | FileCheck  -check-prefix=KEYLOCKERW %s
// KEYLOCKERW: #define __KL__ 1
// KEYLOCKERW: #define __WIDEKL__ 1

// RUN: %clang -target i386-unknown-linux-gnu -march=i386 -mno-widekl -x c -E -dM -o - %s | FileCheck  -check-prefix=NOKEYLOCKERW %s
// NOKEYLOCKERW-NOT: #define __KL__ 1
// NOKEYLOCKERW-NOT: #define __WIDEKL__ 1

// RUN: %clang -target i386-unknown-linux-gnu -march=i386 -mwidekl -mno-kl -x c -E -dM -o - %s | FileCheck  -check-prefix=NOKEYLOCKERW2 %s
// NOKEYLOCKERW2-NOT: #define __KL__ 1
// NOKEYLOCKERW2-NOT: #define __WIDEKL__ 1

// RUN: %clang -target i386-unknown-unknown -march=atom -menqcmd -x c -E -dM -o - %s | FileCheck -match-full-lines --check-prefix=ENQCMD %s

// ENQCMD: #define __ENQCMD__ 1

// RUN: %clang -target i386-unknown-unknown -march=atom -mno-enqcmd -x c -E -dM -o - %s | FileCheck -match-full-lines --check-prefix=NOENQCMD %s

// NOENQCMD-NOT: #define __ENQCMD__ 1

// RUN: %clang -target i386-unknown-unknown -march=atom -mserialize -x c -E -dM -o - %s | FileCheck -match-full-lines --check-prefix=SERIALIZE %s

// SERIALIZE: #define __SERIALIZE__ 1

// RUN: %clang -target i386-unknown-unknown -march=atom -mno-serialize -x c -E -dM -o - %s | FileCheck -match-full-lines --check-prefix=NOSERIALIZE %s

// NOSERIALIZE-NOT: #define __SERIALIZE__ 1

// RUN: %clang -target i386-unknown-unknown -march=atom -mtsxldtrk -x c -E -dM -o - %s | FileCheck -match-full-lines --check-prefix=TSXLDTRK %s

// TSXLDTRK: #define __TSXLDTRK__ 1

// RUN: %clang -target i386-unknown-unknown -march=atom -mno-tsxldtrk -x c -E -dM -o - %s | FileCheck -match-full-lines --check-prefix=NOTSXLDTRK %s

// NOTSXLDTRK-NOT: #define __TSXLDTRK__ 1

// RUN: %clang -target i386-unknown-unknown -march=atom -mhreset -x c -E -dM -o - %s | FileCheck -match-full-lines --check-prefix=HRESET %s

// HRESET: #define __HRESET__ 1

// RUN: %clang -target i386-unknown-unknown -march=atom -mno-hreset -x c -E -dM -o - %s | FileCheck -match-full-lines --check-prefix=NOHRESET %s

// NOHRESET-NOT: #define __HRESET__ 1

// RUN: %clang -target i386-unknown-linux-gnu -march=i386 -muintr -x c -E -dM -o - %s | FileCheck -check-prefix=UINTR %s

// UINTR: #define __UINTR__ 1

// RUN: %clang -target i386-unknown-linux-gnu -march=i386 -mno-uintr -x c -E -dM -o - %s | FileCheck -check-prefix=NOUINTR %s

// NOUINTR-NOT: #define __UINTR__ 1

// RUN: %clang -target x86_64-unknown-linux-gnu -march=atom -mamx-fp16 -x c \
// RUN: -E -dM -o - %s | FileCheck  -check-prefix=AMX-FP16 %s

// AMX-FP16: #define __AMX_FP16__ 1
// AMX-FP16: #define __AMX_TILE__ 1

// RUN: %clang -target x86_64-unknown-linux-gnu -march=atom -mno-amx-fp16 \
// RUN: -x c -E -dM -o - %s | FileCheck  -check-prefix=NO-AMX-FP16 %s
// RUN: %clang -target x86_64-unknown-linux-gnu -march=atom -mamx-fp16 \
// RUN: -mno-amx-tile -x c -E -dM -o - %s | FileCheck  -check-prefix=NO-AMX-FP16 %s

// NO-AMX-FP16-NOT: #define __AMX_FP16__ 1
// NO-AMX-FP16-NOT: #define __AMX_TILE__ 1
<<<<<<< HEAD
=======

// RUN: %clang -target x86_64-unknown-linux-gnu -march=x86-64 -mamx-complex -x c \
// RUN: -E -dM -o - %s | FileCheck  -check-prefix=AMX-COMPLEX %s

// AMX-COMPLEX: #define __AMX_COMPLEX__ 1

// RUN: %clang -target x86_64-unknown-linux-gnu -march=x86-64 -mno-amx-complex -x c \
// RUN: -E -dM -o - %s | FileCheck  -check-prefix=NO-AMX-COMPLEX %s
// RUN: %clang -target x86_64-unknown-linux-gnu -march=x86-64 -mamx-complex -mno-amx-tile \
// RUN: -x c -E -dM -o - %s | FileCheck  -check-prefix=NO-AMX-COMPLEX %s

// NO-AMX-COMPLEX-NOT: #define __AMX_COMPLEX__ 1
>>>>>>> 7f790f9a

// RUN: %clang -target i386-unknown-unknown -march=atom -mavxvnni -x c -E -dM -o - %s | FileCheck -match-full-lines --check-prefix=AVXVNNI %s

// AVXVNNI: #define __AVX2__ 1
// AVXVNNI: #define __AVXVNNI__ 1

// RUN: %clang -target i386-unknown-unknown -march=atom -mno-avxvnni -x c -E -dM -o - %s | FileCheck -match-full-lines --check-prefix=NOAVXVNNI %s

// NOAVXVNNI-NOT: #define __AVXVNNI__ 1

// RUN: %clang -target i386-unknown-unknown -march=atom -mavxvnni -mno-avx2 -x c -E -dM -o - %s | FileCheck -match-full-lines --check-prefix=AVXVNNINOAVX2 %s

// AVXVNNINOAVX2-NOT: #define __AVX2__ 1
// AVXVNNINOAVX2-NOT: #define __AVXVNNI__ 1

// RUN: %clang -target i386-unknown-unknown -march=atom -mavx512fp16 -x c -E -dM -o - %s | FileCheck -match-full-lines --check-prefix=AVX512FP16 %s

// AVX512FP16: #define __AVX512BW__ 1
// AVX512FP16: #define __AVX512DQ__ 1
// AVX512FP16: #define __AVX512FP16__ 1
// AVX512FP16: #define __AVX512VL__ 1

// RUN: %clang -target i386-unknown-unknown -march=atom -mavx512fp16 -mno-avx512vl -x c -E -dM -o - %s | FileCheck -match-full-lines --check-prefix=AVX512FP16NOAVX512VL %s

// AVX512FP16NOAVX512VL-NOT: #define __AVX512FP16__ 1
// AVX512FP16NOAVX512VL-NOT: #define __AVX512VL__ 1

// RUN: %clang -target i386-unknown-unknown -march=atom -mavx512fp16 -mno-avx512bw -x c -E -dM -o - %s | FileCheck -match-full-lines --check-prefix=AVX512FP16NOAVX512BW %s

// AVX512FP16NOAVX512BW-NOT: #define __AVX512BW__ 1
// AVX512FP16NOAVX512BW-NOT: #define __AVX512FP16__ 1

// RUN: %clang -target i386-unknown-unknown -march=atom -mavx512fp16 -mno-avx512dq -x c -E -dM -o - %s | FileCheck -match-full-lines --check-prefix=AVX512FP16NOAVX512DQ %s

// AVX512FP16NOAVX512DQ-NOT: #define __AVX512DQ__ 1
// AVX512FP16NOAVX512DQ-NOT: #define __AVX512FP16__ 1

// RUN: %clang -target x86_64-unknown-linux-gnu -march=atom -mcmpccxadd -x c -E -dM -o - %s | FileCheck  -check-prefix=CMPCCXADD %s

// CMPCCXADD: #define __CMPCCXADD__ 1

// RUN: %clang -target x86_64-unknown-linux-gnu -march=atom -mno-cmpccxadd -x c -E -dM -o - %s | FileCheck  -check-prefix=NO-CMPCCXADD %s

// NO-CMPCCXADD-NOT: #define __CMPCCXADD__ 1
// RUN: %clang -target i386-unknown-unknown -march=atom -mavxifma -x c -E -dM -o - %s | FileCheck -match-full-lines --check-prefix=AVXIFMA %s

// AVXIFMA: #define __AVX2__ 1
// AVXIFMA: #define __AVXIFMA__ 1

// RUN: %clang -target i386-unknown-unknown -march=atom -mavxifma -mno-avx2 -x c -E -dM -o - %s | FileCheck -match-full-lines --check-prefix=AVXIFMANOAVX2 %s

// AVXIFMANOAVX2-NOT: #define __AVX2__ 1
// AVXIFMANOAVX2-NOT: #define __AVXIFMA__ 1

// RUN: %clang -target i386-unknown-linux-gnu -march=atom -mraoint -x c -E -dM -o - %s | FileCheck  -check-prefix=RAOINT %s

// RAOINT: #define __RAOINT__ 1

// RUN: %clang -target i386-unknown-linux-gnu -march=atom -mno-raoint -x c -E -dM -o - %s | FileCheck  -check-prefix=NO-RAOINT %s

// NO-RAOINT-NOT: #define __RAOINT__ 1

// RUN: %clang -target i386-unknown-unknown -march=atom -mavxvnniint8 -x c -E -dM -o - %s | FileCheck -match-full-lines --check-prefix=AVXVNNIINT8 %s

// AVXVNNIINT8: #define __AVX2__ 1
// AVXVNNIINT8: #define __AVXVNNIINT8__ 1

// RUN: %clang -target i386-unknown-unknown -march=atom -mno-avxvnniint8 -x c -E -dM -o - %s | FileCheck -match-full-lines --check-prefix=NOAVXVNNIINT8 %s

// NOAVXVNNIINT8-NOT: #define __AVXVNNIINT8__ 1

// RUN: %clang -target i386-unknown-unknown -march=atom -mavxvnniint8 -mno-avx2 -x c -E -dM -o - %s | FileCheck -match-full-lines --check-prefix=AVXVNNIINT8NOAVX2 %s

// AVXVNNIINT8NOAVX2-NOT: #define __AVX2__ 1
// AVXVNNIINT8NOAVX2-NOT: #define __AVXVNNIINT8__ 1

// RUN: %clang -target i386-unknown-unknown -march=atom -mavxneconvert -x c -E -dM -o - %s | FileCheck -match-full-lines --check-prefix=AVXNECONVERT %s

// AVXNECONVERT: #define __AVX2__ 1
// AVXNECONVERT: #define __AVXNECONVERT__ 1

// RUN: %clang -target i386-unknown-unknown -march=atom -mno-avxneconvert -x c -E -dM -o - %s | FileCheck -match-full-lines --check-prefix=NOAVXNECONVERT %s

// NOAVXNECONVERT-NOT: #define __AVXNECONVERT__ 1

// RUN: %clang -target i386-unknown-unknown -march=atom -mavxneconvert -mno-avx2 -x c -E -dM -o - %s | FileCheck -match-full-lines --check-prefix=AVXNECONVERTNOAVX2 %s

// AVXNECONVERTNOAVX2-NOT: #define __AVX2__ 1
// AVXNECONVERTNOAVX2-NOT: #define __AVXNECONVERT__ 1

// RUN: %clang -target i386-unknown-linux-gnu -march=atom -msha512 -x c -E -dM -o - %s | FileCheck  -check-prefix=SHA512 %s

// SHA512: #define __AVX__ 1
// SHA512: #define __SHA512__ 1

// RUN: %clang -target i386-unknown-linux-gnu -march=atom -mno-sha512 -x c -E -dM -o - %s | FileCheck  -check-prefix=NOSHA512 %s
// NOSHA512-NOT: #define __SHA512__ 1

// RUN: %clang -target i386-unknown-linux-gnu -march=atom -msha512 -mno-avx -x c -E -dM -o - %s | FileCheck  -check-prefix=SHA512NOAVX %s

// SHA512NOAVX-NOT: #define __AVX__ 1
// SHA512NOAVX-NOT: #define __SHA512__ 1

// RUN: %clang -target i686-unknown-linux-gnu -march=atom -msm3 -x c -E -dM -o - %s | FileCheck  -check-prefix=SM3 %s

// SM3: #define __AVX__ 1
// SM3: #define __SM3__ 1

// RUN: %clang -target i686-unknown-linux-gnu -march=atom -mno-sm3 -x c -E -dM -o - %s | FileCheck  -check-prefix=NOSM3 %s

// NOSM3-NOT: #define __SM3__ 1

// RUN: %clang -target i686-unknown-linux-gnu -march=atom -msm3 -mno-avx -x c -E -dM -o - %s | FileCheck  -check-prefix=SM3NOAVX %s

// SM3NOAVX-NOT: #define __SM3__ 1
// SM3NOAVX-NOT: #define __AVX__ 1

// RUN: %clang -target i686-unknown-linux-gnu -march=atom -msm4 -x c -E -dM -o - %s | FileCheck  -check-prefix=SM4 %s

// SM4: #define __AVX__ 1
// SM4: #define __SM4__ 1

// RUN: %clang -target i686-unknown-linux-gnu -march=atom -mno-sm4 -x c -E -dM -o - %s | FileCheck  -check-prefix=NOSM4 %s
// NOSM4-NOT: #define __SM4__ 1

// RUN: %clang -target i686-unknown-linux-gnu -march=atom -msm4 -mno-avx -x c -E -dM -o - %s | FileCheck  -check-prefix=SM4NOAVX %s

// SM4NOAVX-NOT: #define __AVX__ 1
// SM4NOAVX-NOT: #define __SM4__ 1

// RUN: %clang -target i686-unknown-linux-gnu -march=atom -mavxvnniint16 -x c -E -dM -o - %s | FileCheck  -check-prefix=AVXVNNIINT16 %s

// AVXVNNIINT16: #define __AVX2__ 1
// AVXVNNIINT16: #define __AVXVNNIINT16__ 1

// RUN: %clang -target i686-unknown-linux-gnu -march=atom -mno-avxvnniint16 -x c -E -dM -o - %s | FileCheck  -check-prefix=NOAVXVNNIINT16 %s

// NOAVXVNNIINT16-NOT: #define __AVXVNNIINT16__ 1

// RUN: %clang -target i686-unknown-linux-gnu -march=atom -mavxvnniint16 -mno-avx2 -x c -E -dM -o - %s | FileCheck  -check-prefix=AVXVNNIINT16NOAVX2 %s

// AVXVNNIINT16NOAVX2-NOT: #define __AVX2__ 1
// AVXVNNIINT16NOAVX2-NOT: #define __AVXVNNIINT16__ 1

// RUN: %clang -target i386-unknown-linux-gnu -march=i386 -mcrc32 -x c -E -dM -o - %s | FileCheck -check-prefix=CRC32 %s

// CRC32: #define __CRC32__ 1

// RUN: %clang -target i386-unknown-linux-gnu -march=i386 -mno-crc32 -x c -E -dM -o - %s | FileCheck -check-prefix=NOCRC32 %s

// NOCRC32-NOT: #define __CRC32__ 1

// RUN: %clang -target i386-unknown-linux-gnu -march=i386 -mrdpru -x c -E -dM -o - %s | FileCheck -check-prefix=RDPRU %s

// RDPRU: #define __RDPRU__ 1

// RUN: %clang -target i386-unknown-linux-gnu -march=i386 -mno-rdpru -x c -E -dM -o - %s | FileCheck -check-prefix=NORDPRU %s

// NORDPRU-NOT: #define __RDPRU__ 1<|MERGE_RESOLUTION|>--- conflicted
+++ resolved
@@ -558,8 +558,6 @@
 
 // NO-AMX-FP16-NOT: #define __AMX_FP16__ 1
 // NO-AMX-FP16-NOT: #define __AMX_TILE__ 1
-<<<<<<< HEAD
-=======
 
 // RUN: %clang -target x86_64-unknown-linux-gnu -march=x86-64 -mamx-complex -x c \
 // RUN: -E -dM -o - %s | FileCheck  -check-prefix=AMX-COMPLEX %s
@@ -572,7 +570,6 @@
 // RUN: -x c -E -dM -o - %s | FileCheck  -check-prefix=NO-AMX-COMPLEX %s
 
 // NO-AMX-COMPLEX-NOT: #define __AMX_COMPLEX__ 1
->>>>>>> 7f790f9a
 
 // RUN: %clang -target i386-unknown-unknown -march=atom -mavxvnni -x c -E -dM -o - %s | FileCheck -match-full-lines --check-prefix=AVXVNNI %s
 
