--- conflicted
+++ resolved
@@ -239,13 +239,8 @@
     case ScanningOutputFormat::P1689:
     case ScanningOutputFormat::Full:
       MDC = std::make_shared<ModuleDepCollector>(
-<<<<<<< HEAD
-          std::move(Opts), ScanInstance, Consumer, OriginalInvocation,
-          OptimizeArgs, EagerLoadModules,
-=======
           std::move(Opts), ScanInstance, Consumer, Controller,
           OriginalInvocation, OptimizeArgs, EagerLoadModules,
->>>>>>> 7f790f9a
           Format == ScanningOutputFormat::P1689);
       ScanInstance.addDependencyCollector(MDC);
       break;
