--- conflicted
+++ resolved
@@ -108,18 +108,12 @@
     KEYOPENCLCXX  = 0x400000,
     KEYMSCOMPAT   = 0x800000,
     KEYSYCL       = 0x1000000,
-<<<<<<< HEAD
-    KEYREFLECTION = 0x2000000,
-    KEYALLCXX = KEYCXX | KEYCXX11 | KEYCXX20,
-    KEYALL = (0x2ffffff & ~KEYNOMS18 &
-              ~KEYNOOPENCL) // KEYNOMS18 and KEYNOOPENCL are used to exclude.
-=======
     KEYCUDA       = 0x2000000,
-    KEYMAX        = KEYCUDA, // The maximum key
+    KEYREFLECTION = 0x4000000,
+    KEYMAX        = KEYREFLECTION, // The maximum key
     KEYALLCXX = KEYCXX | KEYCXX11 | KEYCXX20,
     KEYALL = (KEYMAX | (KEYMAX-1)) & ~KEYNOMS18 &
              ~KEYNOOPENCL // KEYNOMS18 and KEYNOOPENCL are used to exclude.
->>>>>>> 69f61d6e
   };
 
   /// How a keyword is treated in the selected standard.
