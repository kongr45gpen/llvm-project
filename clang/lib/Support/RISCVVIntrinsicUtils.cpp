--- conflicted
+++ resolved
@@ -1058,14 +1058,11 @@
   Name = "__riscv_" + Name;
   OverloadedName = "__riscv_" + OverloadedName;
 
-<<<<<<< HEAD
-=======
   if (HasFRMRoundModeOp) {
     Name += "_rm";
     BuiltinName += "_rm";
   }
 
->>>>>>> 7f790f9a
   if (IsMasked) {
     if (PolicyAttrs.isTUMUPolicy())
       appendPolicySuffix("_tumu");
@@ -1075,29 +1072,15 @@
       appendPolicySuffix("_mu");
     else if (PolicyAttrs.isTAMAPolicy()) {
       Name += "_m";
-<<<<<<< HEAD
-      if (HasPolicy)
-        BuiltinName += "_tama";
-      else
-        BuiltinName += "_m";
-=======
       BuiltinName += "_m";
->>>>>>> 7f790f9a
     } else
       llvm_unreachable("Unhandled policy condition");
   } else {
     if (PolicyAttrs.isTUPolicy())
       appendPolicySuffix("_tu");
-<<<<<<< HEAD
-    else if (PolicyAttrs.isTAPolicy()) {
-      if (HasPolicy)
-        BuiltinName += "_ta";
-    } else
-=======
     else if (PolicyAttrs.isTAPolicy()) // no suffix needed
       return;
     else
->>>>>>> 7f790f9a
       llvm_unreachable("Unhandled policy condition");
   }
 }
