//===-- Clang.cpp - Clang+LLVM ToolChain Implementations --------*- C++ -*-===//
//
// Part of the LLVM Project, under the Apache License v2.0 with LLVM Exceptions.
// See https://llvm.org/LICENSE.txt for license information.
// SPDX-License-Identifier: Apache-2.0 WITH LLVM-exception
//
//===----------------------------------------------------------------------===//

#include "Clang.h"
#include "AMDGPU.h"
#include "Arch/AArch64.h"
#include "Arch/ARM.h"
#include "Arch/CSKY.h"
#include "Arch/LoongArch.h"
#include "Arch/M68k.h"
#include "Arch/Mips.h"
#include "Arch/PPC.h"
#include "Arch/RISCV.h"
#include "Arch/Sparc.h"
#include "Arch/SystemZ.h"
#include "Arch/VE.h"
#include "Arch/X86.h"
#include "CommonArgs.h"
#include "Hexagon.h"
#include "MSP430.h"
#include "PS4CPU.h"
#include "clang/Basic/CLWarnings.h"
#include "clang/Basic/CharInfo.h"
#include "clang/Basic/CodeGenOptions.h"
#include "clang/Basic/HeaderInclude.h"
#include "clang/Basic/LangOptions.h"
#include "clang/Basic/MakeSupport.h"
#include "clang/Basic/ObjCRuntime.h"
#include "clang/Basic/Version.h"
#include "clang/Config/config.h"
#include "clang/Driver/Action.h"
#include "clang/Driver/Distro.h"
#include "clang/Driver/DriverDiagnostic.h"
#include "clang/Driver/InputInfo.h"
#include "clang/Driver/Options.h"
#include "clang/Driver/SanitizerArgs.h"
#include "clang/Driver/Types.h"
#include "clang/Driver/XRayArgs.h"
#include "llvm/ADT/SmallSet.h"
#include "llvm/ADT/StringExtras.h"
#include "llvm/Config/llvm-config.h"
#include "llvm/Option/ArgList.h"
#include "llvm/Support/CodeGen.h"
#include "llvm/Support/Compiler.h"
#include "llvm/Support/Compression.h"
#include "llvm/Support/Error.h"
#include "llvm/Support/FileSystem.h"
#include "llvm/Support/Path.h"
#include "llvm/Support/Process.h"
#include "llvm/Support/RISCVISAInfo.h"
#include "llvm/Support/YAMLParser.h"
#include "llvm/TargetParser/ARMTargetParserCommon.h"
#include "llvm/TargetParser/Host.h"
#include "llvm/TargetParser/LoongArchTargetParser.h"
#include "llvm/TargetParser/RISCVTargetParser.h"
#include <cctype>

using namespace clang::driver;
using namespace clang::driver::tools;
using namespace clang;
using namespace llvm::opt;

static void CheckPreprocessingOptions(const Driver &D, const ArgList &Args) {
  if (Arg *A = Args.getLastArg(clang::driver::options::OPT_C, options::OPT_CC,
                               options::OPT_fminimize_whitespace,
                               options::OPT_fno_minimize_whitespace)) {
    if (!Args.hasArg(options::OPT_E) && !Args.hasArg(options::OPT__SLASH_P) &&
        !Args.hasArg(options::OPT__SLASH_EP) && !D.CCCIsCPP()) {
      D.Diag(clang::diag::err_drv_argument_only_allowed_with)
          << A->getBaseArg().getAsString(Args)
          << (D.IsCLMode() ? "/E, /P or /EP" : "-E");
    }
  }
}

static void CheckCodeGenerationOptions(const Driver &D, const ArgList &Args) {
  // In gcc, only ARM checks this, but it seems reasonable to check universally.
  if (Args.hasArg(options::OPT_static))
    if (const Arg *A =
            Args.getLastArg(options::OPT_dynamic, options::OPT_mdynamic_no_pic))
      D.Diag(diag::err_drv_argument_not_allowed_with) << A->getAsString(Args)
                                                      << "-static";
}

// Add backslashes to escape spaces and other backslashes.
// This is used for the space-separated argument list specified with
// the -dwarf-debug-flags option.
static void EscapeSpacesAndBackslashes(const char *Arg,
                                       SmallVectorImpl<char> &Res) {
  for (; *Arg; ++Arg) {
    switch (*Arg) {
    default:
      break;
    case ' ':
    case '\\':
      Res.push_back('\\');
      break;
    }
    Res.push_back(*Arg);
  }
}

/// Apply \a Work on the current tool chain \a RegularToolChain and any other
/// offloading tool chain that is associated with the current action \a JA.
static void
forAllAssociatedToolChains(Compilation &C, const JobAction &JA,
                           const ToolChain &RegularToolChain,
                           llvm::function_ref<void(const ToolChain &)> Work) {
  // Apply Work on the current/regular tool chain.
  Work(RegularToolChain);

  // Apply Work on all the offloading tool chains associated with the current
  // action.
  if (JA.isHostOffloading(Action::OFK_Cuda))
    Work(*C.getSingleOffloadToolChain<Action::OFK_Cuda>());
  else if (JA.isDeviceOffloading(Action::OFK_Cuda))
    Work(*C.getSingleOffloadToolChain<Action::OFK_Host>());
  else if (JA.isHostOffloading(Action::OFK_HIP))
    Work(*C.getSingleOffloadToolChain<Action::OFK_HIP>());
  else if (JA.isDeviceOffloading(Action::OFK_HIP))
    Work(*C.getSingleOffloadToolChain<Action::OFK_Host>());

  if (JA.isHostOffloading(Action::OFK_OpenMP)) {
    auto TCs = C.getOffloadToolChains<Action::OFK_OpenMP>();
    for (auto II = TCs.first, IE = TCs.second; II != IE; ++II)
      Work(*II->second);
  } else if (JA.isDeviceOffloading(Action::OFK_OpenMP))
    Work(*C.getSingleOffloadToolChain<Action::OFK_Host>());

  //
  // TODO: Add support for other offloading programming models here.
  //
}

/// This is a helper function for validating the optional refinement step
/// parameter in reciprocal argument strings. Return false if there is an error
/// parsing the refinement step. Otherwise, return true and set the Position
/// of the refinement step in the input string.
static bool getRefinementStep(StringRef In, const Driver &D,
                              const Arg &A, size_t &Position) {
  const char RefinementStepToken = ':';
  Position = In.find(RefinementStepToken);
  if (Position != StringRef::npos) {
    StringRef Option = A.getOption().getName();
    StringRef RefStep = In.substr(Position + 1);
    // Allow exactly one numeric character for the additional refinement
    // step parameter. This is reasonable for all currently-supported
    // operations and architectures because we would expect that a larger value
    // of refinement steps would cause the estimate "optimization" to
    // under-perform the native operation. Also, if the estimate does not
    // converge quickly, it probably will not ever converge, so further
    // refinement steps will not produce a better answer.
    if (RefStep.size() != 1) {
      D.Diag(diag::err_drv_invalid_value) << Option << RefStep;
      return false;
    }
    char RefStepChar = RefStep[0];
    if (RefStepChar < '0' || RefStepChar > '9') {
      D.Diag(diag::err_drv_invalid_value) << Option << RefStep;
      return false;
    }
  }
  return true;
}

/// The -mrecip flag requires processing of many optional parameters.
static void ParseMRecip(const Driver &D, const ArgList &Args,
                        ArgStringList &OutStrings) {
  StringRef DisabledPrefixIn = "!";
  StringRef DisabledPrefixOut = "!";
  StringRef EnabledPrefixOut = "";
  StringRef Out = "-mrecip=";

  Arg *A = Args.getLastArg(options::OPT_mrecip, options::OPT_mrecip_EQ);
  if (!A)
    return;

  unsigned NumOptions = A->getNumValues();
  if (NumOptions == 0) {
    // No option is the same as "all".
    OutStrings.push_back(Args.MakeArgString(Out + "all"));
    return;
  }

  // Pass through "all", "none", or "default" with an optional refinement step.
  if (NumOptions == 1) {
    StringRef Val = A->getValue(0);
    size_t RefStepLoc;
    if (!getRefinementStep(Val, D, *A, RefStepLoc))
      return;
    StringRef ValBase = Val.slice(0, RefStepLoc);
    if (ValBase == "all" || ValBase == "none" || ValBase == "default") {
      OutStrings.push_back(Args.MakeArgString(Out + Val));
      return;
    }
  }

  // Each reciprocal type may be enabled or disabled individually.
  // Check each input value for validity, concatenate them all back together,
  // and pass through.

  llvm::StringMap<bool> OptionStrings;
  OptionStrings.insert(std::make_pair("divd", false));
  OptionStrings.insert(std::make_pair("divf", false));
  OptionStrings.insert(std::make_pair("divh", false));
  OptionStrings.insert(std::make_pair("vec-divd", false));
  OptionStrings.insert(std::make_pair("vec-divf", false));
  OptionStrings.insert(std::make_pair("vec-divh", false));
  OptionStrings.insert(std::make_pair("sqrtd", false));
  OptionStrings.insert(std::make_pair("sqrtf", false));
  OptionStrings.insert(std::make_pair("sqrth", false));
  OptionStrings.insert(std::make_pair("vec-sqrtd", false));
  OptionStrings.insert(std::make_pair("vec-sqrtf", false));
  OptionStrings.insert(std::make_pair("vec-sqrth", false));

  for (unsigned i = 0; i != NumOptions; ++i) {
    StringRef Val = A->getValue(i);

    bool IsDisabled = Val.startswith(DisabledPrefixIn);
    // Ignore the disablement token for string matching.
    if (IsDisabled)
      Val = Val.substr(1);

    size_t RefStep;
    if (!getRefinementStep(Val, D, *A, RefStep))
      return;

    StringRef ValBase = Val.slice(0, RefStep);
    llvm::StringMap<bool>::iterator OptionIter = OptionStrings.find(ValBase);
    if (OptionIter == OptionStrings.end()) {
      // Try again specifying float suffix.
      OptionIter = OptionStrings.find(ValBase.str() + 'f');
      if (OptionIter == OptionStrings.end()) {
        // The input name did not match any known option string.
        D.Diag(diag::err_drv_unknown_argument) << Val;
        return;
      }
      // The option was specified without a half or float or double suffix.
      // Make sure that the double or half entry was not already specified.
      // The float entry will be checked below.
      if (OptionStrings[ValBase.str() + 'd'] ||
          OptionStrings[ValBase.str() + 'h']) {
        D.Diag(diag::err_drv_invalid_value) << A->getOption().getName() << Val;
        return;
      }
    }

    if (OptionIter->second == true) {
      // Duplicate option specified.
      D.Diag(diag::err_drv_invalid_value) << A->getOption().getName() << Val;
      return;
    }

    // Mark the matched option as found. Do not allow duplicate specifiers.
    OptionIter->second = true;

    // If the precision was not specified, also mark the double and half entry
    // as found.
    if (ValBase.back() != 'f' && ValBase.back() != 'd' && ValBase.back() != 'h') {
      OptionStrings[ValBase.str() + 'd'] = true;
      OptionStrings[ValBase.str() + 'h'] = true;
    }

    // Build the output string.
    StringRef Prefix = IsDisabled ? DisabledPrefixOut : EnabledPrefixOut;
    Out = Args.MakeArgString(Out + Prefix + Val);
    if (i != NumOptions - 1)
      Out = Args.MakeArgString(Out + ",");
  }

  OutStrings.push_back(Args.MakeArgString(Out));
}

/// The -mprefer-vector-width option accepts either a positive integer
/// or the string "none".
static void ParseMPreferVectorWidth(const Driver &D, const ArgList &Args,
                                    ArgStringList &CmdArgs) {
  Arg *A = Args.getLastArg(options::OPT_mprefer_vector_width_EQ);
  if (!A)
    return;

  StringRef Value = A->getValue();
  if (Value == "none") {
    CmdArgs.push_back("-mprefer-vector-width=none");
  } else {
    unsigned Width;
    if (Value.getAsInteger(10, Width)) {
      D.Diag(diag::err_drv_invalid_value) << A->getOption().getName() << Value;
      return;
    }
    CmdArgs.push_back(Args.MakeArgString("-mprefer-vector-width=" + Value));
  }
}

static bool
shouldUseExceptionTablesForObjCExceptions(const ObjCRuntime &runtime,
                                          const llvm::Triple &Triple) {
  // We use the zero-cost exception tables for Objective-C if the non-fragile
  // ABI is enabled or when compiling for x86_64 and ARM on Snow Leopard and
  // later.
  if (runtime.isNonFragile())
    return true;

  if (!Triple.isMacOSX())
    return false;

  return (!Triple.isMacOSXVersionLT(10, 5) &&
          (Triple.getArch() == llvm::Triple::x86_64 ||
           Triple.getArch() == llvm::Triple::arm));
}

/// Adds exception related arguments to the driver command arguments. There's a
/// main flag, -fexceptions and also language specific flags to enable/disable
/// C++ and Objective-C exceptions. This makes it possible to for example
/// disable C++ exceptions but enable Objective-C exceptions.
static bool addExceptionArgs(const ArgList &Args, types::ID InputType,
                             const ToolChain &TC, bool KernelOrKext,
                             const ObjCRuntime &objcRuntime,
                             ArgStringList &CmdArgs) {
  const llvm::Triple &Triple = TC.getTriple();

  if (KernelOrKext) {
    // -mkernel and -fapple-kext imply no exceptions, so claim exception related
    // arguments now to avoid warnings about unused arguments.
    Args.ClaimAllArgs(options::OPT_fexceptions);
    Args.ClaimAllArgs(options::OPT_fno_exceptions);
    Args.ClaimAllArgs(options::OPT_fobjc_exceptions);
    Args.ClaimAllArgs(options::OPT_fno_objc_exceptions);
    Args.ClaimAllArgs(options::OPT_fcxx_exceptions);
    Args.ClaimAllArgs(options::OPT_fno_cxx_exceptions);
    Args.ClaimAllArgs(options::OPT_fasync_exceptions);
    Args.ClaimAllArgs(options::OPT_fno_async_exceptions);
    return false;
  }

  // See if the user explicitly enabled exceptions.
  bool EH = Args.hasFlag(options::OPT_fexceptions, options::OPT_fno_exceptions,
                         false);

  bool EHa = Args.hasFlag(options::OPT_fasync_exceptions,
                          options::OPT_fno_async_exceptions, false);
  if (EHa) {
    CmdArgs.push_back("-fasync-exceptions");
    EH = true;
  }

  // Obj-C exceptions are enabled by default, regardless of -fexceptions. This
  // is not necessarily sensible, but follows GCC.
  if (types::isObjC(InputType) &&
      Args.hasFlag(options::OPT_fobjc_exceptions,
                   options::OPT_fno_objc_exceptions, true)) {
    CmdArgs.push_back("-fobjc-exceptions");

    EH |= shouldUseExceptionTablesForObjCExceptions(objcRuntime, Triple);
  }

  if (types::isCXX(InputType)) {
    // Disable C++ EH by default on XCore and PS4/PS5.
    bool CXXExceptionsEnabled = Triple.getArch() != llvm::Triple::xcore &&
                                !Triple.isPS() && !Triple.isDriverKit();
    Arg *ExceptionArg = Args.getLastArg(
        options::OPT_fcxx_exceptions, options::OPT_fno_cxx_exceptions,
        options::OPT_fexceptions, options::OPT_fno_exceptions);
    if (ExceptionArg)
      CXXExceptionsEnabled =
          ExceptionArg->getOption().matches(options::OPT_fcxx_exceptions) ||
          ExceptionArg->getOption().matches(options::OPT_fexceptions);

    if (CXXExceptionsEnabled) {
      CmdArgs.push_back("-fcxx-exceptions");

      EH = true;
    }
  }

  // OPT_fignore_exceptions means exception could still be thrown,
  // but no clean up or catch would happen in current module.
  // So we do not set EH to false.
  Args.AddLastArg(CmdArgs, options::OPT_fignore_exceptions);

  if (EH)
    CmdArgs.push_back("-fexceptions");
  return EH;
}

static bool ShouldEnableAutolink(const ArgList &Args, const ToolChain &TC,
                                 const JobAction &JA) {
  bool Default = true;
  if (TC.getTriple().isOSDarwin()) {
    // The native darwin assembler doesn't support the linker_option directives,
    // so we disable them if we think the .s file will be passed to it.
    Default = TC.useIntegratedAs();
  }
  // The linker_option directives are intended for host compilation.
  if (JA.isDeviceOffloading(Action::OFK_Cuda) ||
      JA.isDeviceOffloading(Action::OFK_HIP))
    Default = false;
  return Args.hasFlag(options::OPT_fautolink, options::OPT_fno_autolink,
                      Default);
}

static bool mustUseNonLeafFramePointerForTarget(const llvm::Triple &Triple) {
  switch (Triple.getArch()){
  default:
    return false;
  case llvm::Triple::arm:
  case llvm::Triple::thumb:
    // ARM Darwin targets require a frame pointer to be always present to aid
    // offline debugging via backtraces.
    return Triple.isOSDarwin();
  }
}

static bool useFramePointerForTargetByDefault(const ArgList &Args,
                                              const llvm::Triple &Triple) {
  if (Args.hasArg(options::OPT_pg) && !Args.hasArg(options::OPT_mfentry))
    return true;

  if (Triple.isAndroid()) {
    switch (Triple.getArch()) {
    case llvm::Triple::aarch64:
    case llvm::Triple::arm:
    case llvm::Triple::armeb:
    case llvm::Triple::thumb:
    case llvm::Triple::thumbeb:
    case llvm::Triple::riscv64:
      return true;
    default:
      break;
    }
  }

  switch (Triple.getArch()) {
  case llvm::Triple::xcore:
  case llvm::Triple::wasm32:
  case llvm::Triple::wasm64:
  case llvm::Triple::msp430:
    // XCore never wants frame pointers, regardless of OS.
    // WebAssembly never wants frame pointers.
    return false;
  case llvm::Triple::ppc:
  case llvm::Triple::ppcle:
  case llvm::Triple::ppc64:
  case llvm::Triple::ppc64le:
  case llvm::Triple::riscv32:
  case llvm::Triple::riscv64:
  case llvm::Triple::sparc:
  case llvm::Triple::sparcel:
  case llvm::Triple::sparcv9:
  case llvm::Triple::amdgcn:
  case llvm::Triple::r600:
  case llvm::Triple::csky:
  case llvm::Triple::loongarch32:
  case llvm::Triple::loongarch64:
    return !areOptimizationsEnabled(Args);
  default:
    break;
  }

  if (Triple.isOSFuchsia() || Triple.isOSNetBSD()) {
    return !areOptimizationsEnabled(Args);
  }

  if (Triple.isOSLinux() || Triple.getOS() == llvm::Triple::CloudABI ||
      Triple.isOSHurd()) {
    switch (Triple.getArch()) {
    // Don't use a frame pointer on linux if optimizing for certain targets.
    case llvm::Triple::arm:
    case llvm::Triple::armeb:
    case llvm::Triple::thumb:
    case llvm::Triple::thumbeb:
    case llvm::Triple::mips64:
    case llvm::Triple::mips64el:
    case llvm::Triple::mips:
    case llvm::Triple::mipsel:
    case llvm::Triple::systemz:
    case llvm::Triple::x86:
    case llvm::Triple::x86_64:
      return !areOptimizationsEnabled(Args);
    default:
      return true;
    }
  }

  if (Triple.isOSWindows()) {
    switch (Triple.getArch()) {
    case llvm::Triple::x86:
      return !areOptimizationsEnabled(Args);
    case llvm::Triple::x86_64:
      return Triple.isOSBinFormatMachO();
    case llvm::Triple::arm:
    case llvm::Triple::thumb:
      // Windows on ARM builds with FPO disabled to aid fast stack walking
      return true;
    default:
      // All other supported Windows ISAs use xdata unwind information, so frame
      // pointers are not generally useful.
      return false;
    }
  }

  return true;
}

static CodeGenOptions::FramePointerKind
getFramePointerKind(const ArgList &Args, const llvm::Triple &Triple) {
  // We have 4 states:
  //
  //  00) leaf retained, non-leaf retained
  //  01) leaf retained, non-leaf omitted (this is invalid)
  //  10) leaf omitted, non-leaf retained
  //      (what -momit-leaf-frame-pointer was designed for)
  //  11) leaf omitted, non-leaf omitted
  //
  //  "omit" options taking precedence over "no-omit" options is the only way
  //  to make 3 valid states representable
  Arg *A = Args.getLastArg(options::OPT_fomit_frame_pointer,
                           options::OPT_fno_omit_frame_pointer);
  bool OmitFP = A && A->getOption().matches(options::OPT_fomit_frame_pointer);
  bool NoOmitFP =
      A && A->getOption().matches(options::OPT_fno_omit_frame_pointer);
  bool OmitLeafFP =
      Args.hasFlag(options::OPT_momit_leaf_frame_pointer,
                   options::OPT_mno_omit_leaf_frame_pointer,
                   Triple.isAArch64() || Triple.isPS() || Triple.isVE() ||
                   (Triple.isAndroid() && Triple.isRISCV64()));
  if (NoOmitFP || mustUseNonLeafFramePointerForTarget(Triple) ||
      (!OmitFP && useFramePointerForTargetByDefault(Args, Triple))) {
    if (OmitLeafFP)
      return CodeGenOptions::FramePointerKind::NonLeaf;
    return CodeGenOptions::FramePointerKind::All;
  }
  return CodeGenOptions::FramePointerKind::None;
}

/// Add a CC1 option to specify the debug compilation directory.
static const char *addDebugCompDirArg(const ArgList &Args,
                                      ArgStringList &CmdArgs,
                                      const llvm::vfs::FileSystem &VFS) {
  if (Arg *A = Args.getLastArg(options::OPT_ffile_compilation_dir_EQ,
                               options::OPT_fdebug_compilation_dir_EQ)) {
    if (A->getOption().matches(options::OPT_ffile_compilation_dir_EQ))
      CmdArgs.push_back(Args.MakeArgString(Twine("-fdebug-compilation-dir=") +
                                           A->getValue()));
    else
      A->render(Args, CmdArgs);
  } else if (llvm::ErrorOr<std::string> CWD =
                 VFS.getCurrentWorkingDirectory()) {
    CmdArgs.push_back(Args.MakeArgString("-fdebug-compilation-dir=" + *CWD));
  }
  StringRef Path(CmdArgs.back());
  return Path.substr(Path.find('=') + 1).data();
}

static void addDebugObjectName(const ArgList &Args, ArgStringList &CmdArgs,
                               const char *DebugCompilationDir,
                               const char *OutputFileName) {
  // No need to generate a value for -object-file-name if it was provided.
  for (auto *Arg : Args.filtered(options::OPT_Xclang))
    if (StringRef(Arg->getValue()).startswith("-object-file-name"))
      return;

  if (Args.hasArg(options::OPT_object_file_name_EQ))
    return;

  SmallString<128> ObjFileNameForDebug(OutputFileName);
  if (ObjFileNameForDebug != "-" &&
      !llvm::sys::path::is_absolute(ObjFileNameForDebug) &&
      (!DebugCompilationDir ||
       llvm::sys::path::is_absolute(DebugCompilationDir))) {
    // Make the path absolute in the debug infos like MSVC does.
    llvm::sys::fs::make_absolute(ObjFileNameForDebug);
  }
  // If the object file name is a relative path, then always use Windows
  // backslash style as -object-file-name is used for embedding object file path
  // in codeview and it can only be generated when targeting on Windows.
  // Otherwise, just use native absolute path.
  llvm::sys::path::Style Style =
      llvm::sys::path::is_absolute(ObjFileNameForDebug)
          ? llvm::sys::path::Style::native
          : llvm::sys::path::Style::windows_backslash;
  llvm::sys::path::remove_dots(ObjFileNameForDebug, /*remove_dot_dot=*/true,
                               Style);
  CmdArgs.push_back(
      Args.MakeArgString(Twine("-object-file-name=") + ObjFileNameForDebug));
}

/// Add a CC1 and CC1AS option to specify the debug file path prefix map.
static void addDebugPrefixMapArg(const Driver &D, const ToolChain &TC,
                                 const ArgList &Args, ArgStringList &CmdArgs) {
  auto AddOneArg = [&](StringRef Map, StringRef Name) {
    if (!Map.contains('='))
      D.Diag(diag::err_drv_invalid_argument_to_option) << Map << Name;
    else
      CmdArgs.push_back(Args.MakeArgString("-fdebug-prefix-map=" + Map));
  };

  for (const Arg *A : Args.filtered(options::OPT_ffile_prefix_map_EQ,
                                    options::OPT_fdebug_prefix_map_EQ)) {
    AddOneArg(A->getValue(), A->getOption().getName());
    A->claim();
  }
  std::string GlobalRemapEntry = TC.GetGlobalDebugPathRemapping();
  if (GlobalRemapEntry.empty())
    return;
  AddOneArg(GlobalRemapEntry, "environment");
}

/// Add a CC1 and CC1AS option to specify the macro file path prefix map.
static void addMacroPrefixMapArg(const Driver &D, const ArgList &Args,
                                 ArgStringList &CmdArgs) {
  for (const Arg *A : Args.filtered(options::OPT_ffile_prefix_map_EQ,
                                    options::OPT_fmacro_prefix_map_EQ)) {
    StringRef Map = A->getValue();
    if (!Map.contains('='))
      D.Diag(diag::err_drv_invalid_argument_to_option)
          << Map << A->getOption().getName();
    else
      CmdArgs.push_back(Args.MakeArgString("-fmacro-prefix-map=" + Map));
    A->claim();
  }
}

/// Add a CC1 and CC1AS option to specify the coverage file path prefix map.
static void addCoveragePrefixMapArg(const Driver &D, const ArgList &Args,
                                   ArgStringList &CmdArgs) {
  for (const Arg *A : Args.filtered(options::OPT_ffile_prefix_map_EQ,
                                    options::OPT_fcoverage_prefix_map_EQ)) {
    StringRef Map = A->getValue();
    if (!Map.contains('='))
      D.Diag(diag::err_drv_invalid_argument_to_option)
          << Map << A->getOption().getName();
    else
      CmdArgs.push_back(Args.MakeArgString("-fcoverage-prefix-map=" + Map));
    A->claim();
  }
}

/// Vectorize at all optimization levels greater than 1 except for -Oz.
/// For -Oz the loop vectorizer is disabled, while the slp vectorizer is
/// enabled.
static bool shouldEnableVectorizerAtOLevel(const ArgList &Args, bool isSlpVec) {
  if (Arg *A = Args.getLastArg(options::OPT_O_Group)) {
    if (A->getOption().matches(options::OPT_O4) ||
        A->getOption().matches(options::OPT_Ofast))
      return true;

    if (A->getOption().matches(options::OPT_O0))
      return false;

    assert(A->getOption().matches(options::OPT_O) && "Must have a -O flag");

    // Vectorize -Os.
    StringRef S(A->getValue());
    if (S == "s")
      return true;

    // Don't vectorize -Oz, unless it's the slp vectorizer.
    if (S == "z")
      return isSlpVec;

    unsigned OptLevel = 0;
    if (S.getAsInteger(10, OptLevel))
      return false;

    return OptLevel > 1;
  }

  return false;
}

/// Add -x lang to \p CmdArgs for \p Input.
static void addDashXForInput(const ArgList &Args, const InputInfo &Input,
                             ArgStringList &CmdArgs) {
  // When using -verify-pch, we don't want to provide the type
  // 'precompiled-header' if it was inferred from the file extension
  if (Args.hasArg(options::OPT_verify_pch) && Input.getType() == types::TY_PCH)
    return;

  CmdArgs.push_back("-x");
  if (Args.hasArg(options::OPT_rewrite_objc))
    CmdArgs.push_back(types::getTypeName(types::TY_PP_ObjCXX));
  else {
    // Map the driver type to the frontend type. This is mostly an identity
    // mapping, except that the distinction between module interface units
    // and other source files does not exist at the frontend layer.
    const char *ClangType;
    switch (Input.getType()) {
    case types::TY_CXXModule:
      ClangType = "c++";
      break;
    case types::TY_PP_CXXModule:
      ClangType = "c++-cpp-output";
      break;
    default:
      ClangType = types::getTypeName(Input.getType());
      break;
    }
    CmdArgs.push_back(ClangType);
  }
}

static void addPGOAndCoverageFlags(const ToolChain &TC, Compilation &C,
                                   const JobAction &JA, const InputInfo &Output,
                                   const ArgList &Args, SanitizerArgs &SanArgs,
                                   ArgStringList &CmdArgs) {
  const Driver &D = TC.getDriver();
  auto *PGOGenerateArg = Args.getLastArg(options::OPT_fprofile_generate,
                                         options::OPT_fprofile_generate_EQ,
                                         options::OPT_fno_profile_generate);
  if (PGOGenerateArg &&
      PGOGenerateArg->getOption().matches(options::OPT_fno_profile_generate))
    PGOGenerateArg = nullptr;

  auto *CSPGOGenerateArg = getLastCSProfileGenerateArg(Args);

  auto *ProfileGenerateArg = Args.getLastArg(
      options::OPT_fprofile_instr_generate,
      options::OPT_fprofile_instr_generate_EQ,
      options::OPT_fno_profile_instr_generate);
  if (ProfileGenerateArg &&
      ProfileGenerateArg->getOption().matches(
          options::OPT_fno_profile_instr_generate))
    ProfileGenerateArg = nullptr;

  if (PGOGenerateArg && ProfileGenerateArg)
    D.Diag(diag::err_drv_argument_not_allowed_with)
        << PGOGenerateArg->getSpelling() << ProfileGenerateArg->getSpelling();

  auto *ProfileUseArg = getLastProfileUseArg(Args);

  if (PGOGenerateArg && ProfileUseArg)
    D.Diag(diag::err_drv_argument_not_allowed_with)
        << ProfileUseArg->getSpelling() << PGOGenerateArg->getSpelling();

  if (ProfileGenerateArg && ProfileUseArg)
    D.Diag(diag::err_drv_argument_not_allowed_with)
        << ProfileGenerateArg->getSpelling() << ProfileUseArg->getSpelling();

  if (CSPGOGenerateArg && PGOGenerateArg) {
    D.Diag(diag::err_drv_argument_not_allowed_with)
        << CSPGOGenerateArg->getSpelling() << PGOGenerateArg->getSpelling();
    PGOGenerateArg = nullptr;
  }

  if (TC.getTriple().isOSAIX()) {
    if (Arg *ProfileSampleUseArg = getLastProfileSampleUseArg(Args))
      D.Diag(diag::err_drv_unsupported_opt_for_target)
          << ProfileSampleUseArg->getSpelling() << TC.getTriple().str();
  }

  if (ProfileGenerateArg) {
    if (ProfileGenerateArg->getOption().matches(
            options::OPT_fprofile_instr_generate_EQ))
      CmdArgs.push_back(Args.MakeArgString(Twine("-fprofile-instrument-path=") +
                                           ProfileGenerateArg->getValue()));
    // The default is to use Clang Instrumentation.
    CmdArgs.push_back("-fprofile-instrument=clang");
    if (TC.getTriple().isWindowsMSVCEnvironment()) {
      // Add dependent lib for clang_rt.profile
      CmdArgs.push_back(Args.MakeArgString(
          "--dependent-lib=" + TC.getCompilerRTBasename(Args, "profile")));
    }
  }

  Arg *PGOGenArg = nullptr;
  if (PGOGenerateArg) {
    assert(!CSPGOGenerateArg);
    PGOGenArg = PGOGenerateArg;
    CmdArgs.push_back("-fprofile-instrument=llvm");
  }
  if (CSPGOGenerateArg) {
    assert(!PGOGenerateArg);
    PGOGenArg = CSPGOGenerateArg;
    CmdArgs.push_back("-fprofile-instrument=csllvm");
  }
  if (PGOGenArg) {
    if (TC.getTriple().isWindowsMSVCEnvironment()) {
      // Add dependent lib for clang_rt.profile
      CmdArgs.push_back(Args.MakeArgString(
          "--dependent-lib=" + TC.getCompilerRTBasename(Args, "profile")));
    }
    if (PGOGenArg->getOption().matches(
            PGOGenerateArg ? options::OPT_fprofile_generate_EQ
                           : options::OPT_fcs_profile_generate_EQ)) {
      SmallString<128> Path(PGOGenArg->getValue());
      llvm::sys::path::append(Path, "default_%m.profraw");
      CmdArgs.push_back(
          Args.MakeArgString(Twine("-fprofile-instrument-path=") + Path));
    }
  }

  if (ProfileUseArg) {
    if (ProfileUseArg->getOption().matches(options::OPT_fprofile_instr_use_EQ))
      CmdArgs.push_back(Args.MakeArgString(
          Twine("-fprofile-instrument-use-path=") + ProfileUseArg->getValue()));
    else if ((ProfileUseArg->getOption().matches(
                  options::OPT_fprofile_use_EQ) ||
              ProfileUseArg->getOption().matches(
                  options::OPT_fprofile_instr_use))) {
      SmallString<128> Path(
          ProfileUseArg->getNumValues() == 0 ? "" : ProfileUseArg->getValue());
      if (Path.empty() || llvm::sys::fs::is_directory(Path))
        llvm::sys::path::append(Path, "default.profdata");
      CmdArgs.push_back(
          Args.MakeArgString(Twine("-fprofile-instrument-use-path=") + Path));
    }
  }

  bool EmitCovNotes = Args.hasFlag(options::OPT_ftest_coverage,
                                   options::OPT_fno_test_coverage, false) ||
                      Args.hasArg(options::OPT_coverage);
  bool EmitCovData = TC.needsGCovInstrumentation(Args);

  if (Args.hasFlag(options::OPT_fcoverage_mapping,
                   options::OPT_fno_coverage_mapping, false)) {
    if (!ProfileGenerateArg)
      D.Diag(clang::diag::err_drv_argument_only_allowed_with)
          << "-fcoverage-mapping"
          << "-fprofile-instr-generate";

    CmdArgs.push_back("-fcoverage-mapping");
  }

  if (Arg *A = Args.getLastArg(options::OPT_ffile_compilation_dir_EQ,
                               options::OPT_fcoverage_compilation_dir_EQ)) {
    if (A->getOption().matches(options::OPT_ffile_compilation_dir_EQ))
      CmdArgs.push_back(Args.MakeArgString(
          Twine("-fcoverage-compilation-dir=") + A->getValue()));
    else
      A->render(Args, CmdArgs);
  } else if (llvm::ErrorOr<std::string> CWD =
                 D.getVFS().getCurrentWorkingDirectory()) {
    CmdArgs.push_back(Args.MakeArgString("-fcoverage-compilation-dir=" + *CWD));
  }

  if (Args.hasArg(options::OPT_fprofile_exclude_files_EQ)) {
    auto *Arg = Args.getLastArg(options::OPT_fprofile_exclude_files_EQ);
    if (!Args.hasArg(options::OPT_coverage))
      D.Diag(clang::diag::err_drv_argument_only_allowed_with)
          << "-fprofile-exclude-files="
          << "--coverage";

    StringRef v = Arg->getValue();
    CmdArgs.push_back(
        Args.MakeArgString(Twine("-fprofile-exclude-files=" + v)));
  }

  if (Args.hasArg(options::OPT_fprofile_filter_files_EQ)) {
    auto *Arg = Args.getLastArg(options::OPT_fprofile_filter_files_EQ);
    if (!Args.hasArg(options::OPT_coverage))
      D.Diag(clang::diag::err_drv_argument_only_allowed_with)
          << "-fprofile-filter-files="
          << "--coverage";

    StringRef v = Arg->getValue();
    CmdArgs.push_back(Args.MakeArgString(Twine("-fprofile-filter-files=" + v)));
  }

  if (const auto *A = Args.getLastArg(options::OPT_fprofile_update_EQ)) {
    StringRef Val = A->getValue();
    if (Val == "atomic" || Val == "prefer-atomic")
      CmdArgs.push_back("-fprofile-update=atomic");
    else if (Val != "single")
      D.Diag(diag::err_drv_unsupported_option_argument)
          << A->getSpelling() << Val;
  } else if (SanArgs.needsTsanRt()) {
    CmdArgs.push_back("-fprofile-update=atomic");
  }

  int FunctionGroups = 1;
  int SelectedFunctionGroup = 0;
  if (const auto *A = Args.getLastArg(options::OPT_fprofile_function_groups)) {
    StringRef Val = A->getValue();
    if (Val.getAsInteger(0, FunctionGroups) || FunctionGroups < 1)
      D.Diag(diag::err_drv_invalid_int_value) << A->getAsString(Args) << Val;
  }
  if (const auto *A =
          Args.getLastArg(options::OPT_fprofile_selected_function_group)) {
    StringRef Val = A->getValue();
    if (Val.getAsInteger(0, SelectedFunctionGroup) ||
        SelectedFunctionGroup < 0 || SelectedFunctionGroup >= FunctionGroups)
      D.Diag(diag::err_drv_invalid_int_value) << A->getAsString(Args) << Val;
  }
  if (FunctionGroups != 1)
    CmdArgs.push_back(Args.MakeArgString("-fprofile-function-groups=" +
                                         Twine(FunctionGroups)));
  if (SelectedFunctionGroup != 0)
    CmdArgs.push_back(Args.MakeArgString("-fprofile-selected-function-group=" +
                                         Twine(SelectedFunctionGroup)));

  // Leave -fprofile-dir= an unused argument unless .gcda emission is
  // enabled. To be polite, with '-fprofile-arcs -fno-profile-arcs' consider
  // the flag used. There is no -fno-profile-dir, so the user has no
  // targeted way to suppress the warning.
  Arg *FProfileDir = nullptr;
  if (Args.hasArg(options::OPT_fprofile_arcs) ||
      Args.hasArg(options::OPT_coverage))
    FProfileDir = Args.getLastArg(options::OPT_fprofile_dir);

  // TODO: Don't claim -c/-S to warn about -fsyntax-only -c/-S, -E -c/-S,
  // like we warn about -fsyntax-only -E.
  (void)(Args.hasArg(options::OPT_c) || Args.hasArg(options::OPT_S));

  // Put the .gcno and .gcda files (if needed) next to the primary output file,
  // or fall back to a file in the current directory for `clang -c --coverage
  // d/a.c` in the absence of -o.
  if (EmitCovNotes || EmitCovData) {
    SmallString<128> CoverageFilename;
    if (Arg *DumpDir = Args.getLastArgNoClaim(options::OPT_dumpdir)) {
      // Form ${dumpdir}${basename}.gcno. Note that dumpdir may not end with a
      // path separator.
      CoverageFilename = DumpDir->getValue();
      CoverageFilename += llvm::sys::path::filename(Output.getBaseInput());
    } else if (Arg *FinalOutput =
                   C.getArgs().getLastArg(options::OPT__SLASH_Fo)) {
      CoverageFilename = FinalOutput->getValue();
    } else if (Arg *FinalOutput = C.getArgs().getLastArg(options::OPT_o)) {
      CoverageFilename = FinalOutput->getValue();
    } else {
      CoverageFilename = llvm::sys::path::filename(Output.getBaseInput());
    }
    if (llvm::sys::path::is_relative(CoverageFilename))
      (void)D.getVFS().makeAbsolute(CoverageFilename);
    llvm::sys::path::replace_extension(CoverageFilename, "gcno");
    if (EmitCovNotes) {
      CmdArgs.push_back("-coverage-notes-file");
      CmdArgs.push_back(Args.MakeArgString(CoverageFilename));
    }

    if (EmitCovData) {
      if (FProfileDir) {
        SmallString<128> Gcno = std::move(CoverageFilename);
        CoverageFilename = FProfileDir->getValue();
        llvm::sys::path::append(CoverageFilename, Gcno);
      }
      llvm::sys::path::replace_extension(CoverageFilename, "gcda");
      CmdArgs.push_back("-coverage-data-file");
      CmdArgs.push_back(Args.MakeArgString(CoverageFilename));
    }
  }
}

/// Check whether the given input tree contains any compilation actions.
static bool ContainsCompileAction(const Action *A) {
  if (isa<CompileJobAction>(A) || isa<BackendJobAction>(A))
    return true;

  return llvm::any_of(A->inputs(), ContainsCompileAction);
}

/// Check if -relax-all should be passed to the internal assembler.
/// This is done by default when compiling non-assembler source with -O0.
static bool UseRelaxAll(Compilation &C, const ArgList &Args) {
  bool RelaxDefault = true;

  if (Arg *A = Args.getLastArg(options::OPT_O_Group))
    RelaxDefault = A->getOption().matches(options::OPT_O0);

  if (RelaxDefault) {
    RelaxDefault = false;
    for (const auto &Act : C.getActions()) {
      if (ContainsCompileAction(Act)) {
        RelaxDefault = true;
        break;
      }
    }
  }

  return Args.hasFlag(options::OPT_mrelax_all, options::OPT_mno_relax_all,
                      RelaxDefault);
}

static void
RenderDebugEnablingArgs(const ArgList &Args, ArgStringList &CmdArgs,
                        llvm::codegenoptions::DebugInfoKind DebugInfoKind,
                        unsigned DwarfVersion,
                        llvm::DebuggerKind DebuggerTuning) {
  addDebugInfoKind(CmdArgs, DebugInfoKind);
  if (DwarfVersion > 0)
    CmdArgs.push_back(
        Args.MakeArgString("-dwarf-version=" + Twine(DwarfVersion)));
  switch (DebuggerTuning) {
  case llvm::DebuggerKind::GDB:
    CmdArgs.push_back("-debugger-tuning=gdb");
    break;
  case llvm::DebuggerKind::LLDB:
    CmdArgs.push_back("-debugger-tuning=lldb");
    break;
  case llvm::DebuggerKind::SCE:
    CmdArgs.push_back("-debugger-tuning=sce");
    break;
  case llvm::DebuggerKind::DBX:
    CmdArgs.push_back("-debugger-tuning=dbx");
    break;
  default:
    break;
  }
}

static bool checkDebugInfoOption(const Arg *A, const ArgList &Args,
                                 const Driver &D, const ToolChain &TC) {
  assert(A && "Expected non-nullptr argument.");
  if (TC.supportsDebugInfoOption(A))
    return true;
  D.Diag(diag::warn_drv_unsupported_debug_info_opt_for_target)
      << A->getAsString(Args) << TC.getTripleString();
  return false;
}

static void RenderDebugInfoCompressionArgs(const ArgList &Args,
                                           ArgStringList &CmdArgs,
                                           const Driver &D,
                                           const ToolChain &TC) {
  const Arg *A = Args.getLastArg(options::OPT_gz_EQ);
  if (!A)
    return;
  if (checkDebugInfoOption(A, Args, D, TC)) {
    StringRef Value = A->getValue();
    if (Value == "none") {
      CmdArgs.push_back("--compress-debug-sections=none");
    } else if (Value == "zlib") {
      if (llvm::compression::zlib::isAvailable()) {
        CmdArgs.push_back(
            Args.MakeArgString("--compress-debug-sections=" + Twine(Value)));
      } else {
        D.Diag(diag::warn_debug_compression_unavailable) << "zlib";
      }
    } else if (Value == "zstd") {
      if (llvm::compression::zstd::isAvailable()) {
        CmdArgs.push_back(
            Args.MakeArgString("--compress-debug-sections=" + Twine(Value)));
      } else {
        D.Diag(diag::warn_debug_compression_unavailable) << "zstd";
      }
    } else {
      D.Diag(diag::err_drv_unsupported_option_argument)
          << A->getSpelling() << Value;
    }
  }
}

static void handleAMDGPUCodeObjectVersionOptions(const Driver &D,
                                                 const ArgList &Args,
                                                 ArgStringList &CmdArgs,
                                                 bool IsCC1As = false) {
  // If no version was requested by the user, use the default value from the
  // back end. This is consistent with the value returned from
  // getAMDGPUCodeObjectVersion. This lets clang emit IR for amdgpu without
  // requiring the corresponding llvm to have the AMDGPU target enabled,
  // provided the user (e.g. front end tests) can use the default.
  if (haveAMDGPUCodeObjectVersionArgument(D, Args)) {
    unsigned CodeObjVer = getAMDGPUCodeObjectVersion(D, Args);
    CmdArgs.insert(CmdArgs.begin() + 1,
                   Args.MakeArgString(Twine("--amdhsa-code-object-version=") +
                                      Twine(CodeObjVer)));
    CmdArgs.insert(CmdArgs.begin() + 1, "-mllvm");
    // -cc1as does not accept -mcode-object-version option.
    if (!IsCC1As)
      CmdArgs.insert(CmdArgs.begin() + 1,
                     Args.MakeArgString(Twine("-mcode-object-version=") +
                                        Twine(CodeObjVer)));
  }
}

void Clang::AddPreprocessingOptions(Compilation &C, const JobAction &JA,
                                    const Driver &D, const ArgList &Args,
                                    ArgStringList &CmdArgs,
                                    const InputInfo &Output,
                                    const InputInfoList &Inputs) const {
  const bool IsIAMCU = getToolChain().getTriple().isOSIAMCU();

  CheckPreprocessingOptions(D, Args);

  Args.AddLastArg(CmdArgs, options::OPT_C);
  Args.AddLastArg(CmdArgs, options::OPT_CC);

  // Handle dependency file generation.
  Arg *ArgM = Args.getLastArg(options::OPT_MM);
  if (!ArgM)
    ArgM = Args.getLastArg(options::OPT_M);
  Arg *ArgMD = Args.getLastArg(options::OPT_MMD);
  if (!ArgMD)
    ArgMD = Args.getLastArg(options::OPT_MD);

  // -M and -MM imply -w.
  if (ArgM)
    CmdArgs.push_back("-w");
  else
    ArgM = ArgMD;

  if (ArgM) {
    // Determine the output location.
    const char *DepFile;
    if (Arg *MF = Args.getLastArg(options::OPT_MF)) {
      DepFile = MF->getValue();
      C.addFailureResultFile(DepFile, &JA);
    } else if (Output.getType() == types::TY_Dependencies) {
      DepFile = Output.getFilename();
    } else if (!ArgMD) {
      DepFile = "-";
    } else {
      DepFile = getDependencyFileName(Args, Inputs);
      C.addFailureResultFile(DepFile, &JA);
    }
    CmdArgs.push_back("-dependency-file");
    CmdArgs.push_back(DepFile);

    bool HasTarget = false;
    for (const Arg *A : Args.filtered(options::OPT_MT, options::OPT_MQ)) {
      HasTarget = true;
      A->claim();
      if (A->getOption().matches(options::OPT_MT)) {
        A->render(Args, CmdArgs);
      } else {
        CmdArgs.push_back("-MT");
        SmallString<128> Quoted;
        quoteMakeTarget(A->getValue(), Quoted);
        CmdArgs.push_back(Args.MakeArgString(Quoted));
      }
    }

    // Add a default target if one wasn't specified.
    if (!HasTarget) {
      const char *DepTarget;

      // If user provided -o, that is the dependency target, except
      // when we are only generating a dependency file.
      Arg *OutputOpt = Args.getLastArg(options::OPT_o);
      if (OutputOpt && Output.getType() != types::TY_Dependencies) {
        DepTarget = OutputOpt->getValue();
      } else {
        // Otherwise derive from the base input.
        //
        // FIXME: This should use the computed output file location.
        SmallString<128> P(Inputs[0].getBaseInput());
        llvm::sys::path::replace_extension(P, "o");
        DepTarget = Args.MakeArgString(llvm::sys::path::filename(P));
      }

      CmdArgs.push_back("-MT");
      SmallString<128> Quoted;
      quoteMakeTarget(DepTarget, Quoted);
      CmdArgs.push_back(Args.MakeArgString(Quoted));
    }

    if (ArgM->getOption().matches(options::OPT_M) ||
        ArgM->getOption().matches(options::OPT_MD))
      CmdArgs.push_back("-sys-header-deps");
    if (Args.hasFlag(options::OPT_canonical_prefixes,
                     options::OPT_no_canonical_prefixes, true))
      CmdArgs.push_back("-canonical-system-headers");
    if ((isa<PrecompileJobAction>(JA) &&
         !Args.hasArg(options::OPT_fno_module_file_deps)) ||
        Args.hasArg(options::OPT_fmodule_file_deps))
      CmdArgs.push_back("-module-file-deps");
  }

  if (Args.hasArg(options::OPT_MG)) {
    if (!ArgM || ArgM->getOption().matches(options::OPT_MD) ||
        ArgM->getOption().matches(options::OPT_MMD))
      D.Diag(diag::err_drv_mg_requires_m_or_mm);
    CmdArgs.push_back("-MG");
  }

  Args.AddLastArg(CmdArgs, options::OPT_MP);
  Args.AddLastArg(CmdArgs, options::OPT_MV);

  // Add offload include arguments specific for CUDA/HIP.  This must happen
  // before we -I or -include anything else, because we must pick up the
  // CUDA/HIP headers from the particular CUDA/ROCm installation, rather than
  // from e.g. /usr/local/include.
  if (JA.isOffloading(Action::OFK_Cuda))
    getToolChain().AddCudaIncludeArgs(Args, CmdArgs);
  if (JA.isOffloading(Action::OFK_HIP))
    getToolChain().AddHIPIncludeArgs(Args, CmdArgs);

  // If we are compiling for a GPU target we want to override the system headers
  // with ones created by the 'libc' project if present.
  if (!Args.hasArg(options::OPT_nostdinc) &&
      !Args.hasArg(options::OPT_nogpuinc) &&
      !Args.hasArg(options::OPT_nobuiltininc) &&
      (getToolChain().getTriple().isNVPTX() ||
       getToolChain().getTriple().isAMDGCN())) {

    // Without an offloading language we will include these headers directly.
    // Offloading languages will instead only use the declarations stored in
    // the resource directory at clang/lib/Headers/llvm_libc_wrappers.
    if (C.getActiveOffloadKinds() == Action::OFK_None) {
      SmallString<128> P(llvm::sys::path::parent_path(D.InstalledDir));
      llvm::sys::path::append(P, "include");
      llvm::sys::path::append(P, "gpu-none-llvm");
      CmdArgs.push_back("-c-isystem");
      CmdArgs.push_back(Args.MakeArgString(P));
    } else if (C.getActiveOffloadKinds() == Action::OFK_OpenMP) {
      // TODO: CUDA / HIP include their own headers for some common functions
      // implemented here. We'll need to clean those up so they do not conflict.
      SmallString<128> P(D.ResourceDir);
      llvm::sys::path::append(P, "include");
      llvm::sys::path::append(P, "llvm_libc_wrappers");
      CmdArgs.push_back("-internal-isystem");
      CmdArgs.push_back(Args.MakeArgString(P));
    }
  }

  // If we are offloading to a target via OpenMP we need to include the
  // openmp_wrappers folder which contains alternative system headers.
  if (JA.isDeviceOffloading(Action::OFK_OpenMP) &&
      !Args.hasArg(options::OPT_nostdinc) &&
      !Args.hasArg(options::OPT_nogpuinc) &&
      (getToolChain().getTriple().isNVPTX() ||
       getToolChain().getTriple().isAMDGCN())) {
    if (!Args.hasArg(options::OPT_nobuiltininc)) {
      // Add openmp_wrappers/* to our system include path.  This lets us wrap
      // standard library headers.
      SmallString<128> P(D.ResourceDir);
      llvm::sys::path::append(P, "include");
      llvm::sys::path::append(P, "openmp_wrappers");
      CmdArgs.push_back("-internal-isystem");
      CmdArgs.push_back(Args.MakeArgString(P));
    }

    CmdArgs.push_back("-include");
    CmdArgs.push_back("__clang_openmp_device_functions.h");
  }

  // Add -i* options, and automatically translate to
  // -include-pch/-include-pth for transparent PCH support. It's
  // wonky, but we include looking for .gch so we can support seamless
  // replacement into a build system already set up to be generating
  // .gch files.

  if (getToolChain().getDriver().IsCLMode()) {
    const Arg *YcArg = Args.getLastArg(options::OPT__SLASH_Yc);
    const Arg *YuArg = Args.getLastArg(options::OPT__SLASH_Yu);
    if (YcArg && JA.getKind() >= Action::PrecompileJobClass &&
        JA.getKind() <= Action::AssembleJobClass) {
      CmdArgs.push_back(Args.MakeArgString("-building-pch-with-obj"));
      // -fpch-instantiate-templates is the default when creating
      // precomp using /Yc
      if (Args.hasFlag(options::OPT_fpch_instantiate_templates,
                       options::OPT_fno_pch_instantiate_templates, true))
        CmdArgs.push_back(Args.MakeArgString("-fpch-instantiate-templates"));
    }
    if (YcArg || YuArg) {
      StringRef ThroughHeader = YcArg ? YcArg->getValue() : YuArg->getValue();
      if (!isa<PrecompileJobAction>(JA)) {
        CmdArgs.push_back("-include-pch");
        CmdArgs.push_back(Args.MakeArgString(D.GetClPchPath(
            C, !ThroughHeader.empty()
                   ? ThroughHeader
                   : llvm::sys::path::filename(Inputs[0].getBaseInput()))));
      }

      if (ThroughHeader.empty()) {
        CmdArgs.push_back(Args.MakeArgString(
            Twine("-pch-through-hdrstop-") + (YcArg ? "create" : "use")));
      } else {
        CmdArgs.push_back(
            Args.MakeArgString(Twine("-pch-through-header=") + ThroughHeader));
      }
    }
  }

  bool RenderedImplicitInclude = false;
  for (const Arg *A : Args.filtered(options::OPT_clang_i_Group)) {
    if (A->getOption().matches(options::OPT_include) &&
        D.getProbePrecompiled()) {
      // Handling of gcc-style gch precompiled headers.
      bool IsFirstImplicitInclude = !RenderedImplicitInclude;
      RenderedImplicitInclude = true;

      bool FoundPCH = false;
      SmallString<128> P(A->getValue());
      // We want the files to have a name like foo.h.pch. Add a dummy extension
      // so that replace_extension does the right thing.
      P += ".dummy";
      llvm::sys::path::replace_extension(P, "pch");
      if (D.getVFS().exists(P))
        FoundPCH = true;

      if (!FoundPCH) {
        llvm::sys::path::replace_extension(P, "gch");
        if (D.getVFS().exists(P)) {
          FoundPCH = true;
        }
      }

      if (FoundPCH) {
        if (IsFirstImplicitInclude) {
          A->claim();
          CmdArgs.push_back("-include-pch");
          CmdArgs.push_back(Args.MakeArgString(P));
          continue;
        } else {
          // Ignore the PCH if not first on command line and emit warning.
          D.Diag(diag::warn_drv_pch_not_first_include) << P
                                                       << A->getAsString(Args);
        }
      }
    } else if (A->getOption().matches(options::OPT_isystem_after)) {
      // Handling of paths which must come late.  These entries are handled by
      // the toolchain itself after the resource dir is inserted in the right
      // search order.
      // Do not claim the argument so that the use of the argument does not
      // silently go unnoticed on toolchains which do not honour the option.
      continue;
    } else if (A->getOption().matches(options::OPT_stdlibxx_isystem)) {
      // Translated to -internal-isystem by the driver, no need to pass to cc1.
      continue;
    } else if (A->getOption().matches(options::OPT_ibuiltininc)) {
      // This is used only by the driver. No need to pass to cc1.
      continue;
    }

    // Not translated, render as usual.
    A->claim();
    A->render(Args, CmdArgs);
  }

  Args.AddAllArgs(CmdArgs,
                  {options::OPT_D, options::OPT_U, options::OPT_I_Group,
                   options::OPT_F, options::OPT_index_header_map});

  // Add -Wp, and -Xpreprocessor if using the preprocessor.

  // FIXME: There is a very unfortunate problem here, some troubled
  // souls abuse -Wp, to pass preprocessor options in gcc syntax. To
  // really support that we would have to parse and then translate
  // those options. :(
  Args.AddAllArgValues(CmdArgs, options::OPT_Wp_COMMA,
                       options::OPT_Xpreprocessor);

  // -I- is a deprecated GCC feature, reject it.
  if (Arg *A = Args.getLastArg(options::OPT_I_))
    D.Diag(diag::err_drv_I_dash_not_supported) << A->getAsString(Args);

  // If we have a --sysroot, and don't have an explicit -isysroot flag, add an
  // -isysroot to the CC1 invocation.
  StringRef sysroot = C.getSysRoot();
  if (sysroot != "") {
    if (!Args.hasArg(options::OPT_isysroot)) {
      CmdArgs.push_back("-isysroot");
      CmdArgs.push_back(C.getArgs().MakeArgString(sysroot));
    }
  }

  // Parse additional include paths from environment variables.
  // FIXME: We should probably sink the logic for handling these from the
  // frontend into the driver. It will allow deleting 4 otherwise unused flags.
  // CPATH - included following the user specified includes (but prior to
  // builtin and standard includes).
  addDirectoryList(Args, CmdArgs, "-I", "CPATH");
  // C_INCLUDE_PATH - system includes enabled when compiling C.
  addDirectoryList(Args, CmdArgs, "-c-isystem", "C_INCLUDE_PATH");
  // CPLUS_INCLUDE_PATH - system includes enabled when compiling C++.
  addDirectoryList(Args, CmdArgs, "-cxx-isystem", "CPLUS_INCLUDE_PATH");
  // OBJC_INCLUDE_PATH - system includes enabled when compiling ObjC.
  addDirectoryList(Args, CmdArgs, "-objc-isystem", "OBJC_INCLUDE_PATH");
  // OBJCPLUS_INCLUDE_PATH - system includes enabled when compiling ObjC++.
  addDirectoryList(Args, CmdArgs, "-objcxx-isystem", "OBJCPLUS_INCLUDE_PATH");

  // While adding the include arguments, we also attempt to retrieve the
  // arguments of related offloading toolchains or arguments that are specific
  // of an offloading programming model.

  // Add C++ include arguments, if needed.
  if (types::isCXX(Inputs[0].getType())) {
    bool HasStdlibxxIsystem = Args.hasArg(options::OPT_stdlibxx_isystem);
    forAllAssociatedToolChains(
        C, JA, getToolChain(),
        [&Args, &CmdArgs, HasStdlibxxIsystem](const ToolChain &TC) {
          HasStdlibxxIsystem ? TC.AddClangCXXStdlibIsystemArgs(Args, CmdArgs)
                             : TC.AddClangCXXStdlibIncludeArgs(Args, CmdArgs);
        });
  }

  // Add system include arguments for all targets but IAMCU.
  if (!IsIAMCU)
    forAllAssociatedToolChains(C, JA, getToolChain(),
                               [&Args, &CmdArgs](const ToolChain &TC) {
                                 TC.AddClangSystemIncludeArgs(Args, CmdArgs);
                               });
  else {
    // For IAMCU add special include arguments.
    getToolChain().AddIAMCUIncludeArgs(Args, CmdArgs);
  }

  addMacroPrefixMapArg(D, Args, CmdArgs);
  addCoveragePrefixMapArg(D, Args, CmdArgs);

  Args.AddLastArg(CmdArgs, options::OPT_ffile_reproducible,
                  options::OPT_fno_file_reproducible);

  if (const char *Epoch = std::getenv("SOURCE_DATE_EPOCH")) {
    CmdArgs.push_back("-source-date-epoch");
    CmdArgs.push_back(Args.MakeArgString(Epoch));
  }
}

// FIXME: Move to target hook.
static bool isSignedCharDefault(const llvm::Triple &Triple) {
  switch (Triple.getArch()) {
  default:
    return true;

  case llvm::Triple::aarch64:
  case llvm::Triple::aarch64_32:
  case llvm::Triple::aarch64_be:
  case llvm::Triple::arm:
  case llvm::Triple::armeb:
  case llvm::Triple::thumb:
  case llvm::Triple::thumbeb:
    if (Triple.isOSDarwin() || Triple.isOSWindows())
      return true;
    return false;

  case llvm::Triple::ppc:
  case llvm::Triple::ppc64:
    if (Triple.isOSDarwin())
      return true;
    return false;

  case llvm::Triple::hexagon:
  case llvm::Triple::ppcle:
  case llvm::Triple::ppc64le:
  case llvm::Triple::riscv32:
  case llvm::Triple::riscv64:
  case llvm::Triple::systemz:
  case llvm::Triple::xcore:
    return false;
  }
}

static bool hasMultipleInvocations(const llvm::Triple &Triple,
                                   const ArgList &Args) {
  // Supported only on Darwin where we invoke the compiler multiple times
  // followed by an invocation to lipo.
  if (!Triple.isOSDarwin())
    return false;
  // If more than one "-arch <arch>" is specified, we're targeting multiple
  // architectures resulting in a fat binary.
  return Args.getAllArgValues(options::OPT_arch).size() > 1;
}

static bool checkRemarksOptions(const Driver &D, const ArgList &Args,
                                const llvm::Triple &Triple) {
  // When enabling remarks, we need to error if:
  // * The remark file is specified but we're targeting multiple architectures,
  // which means more than one remark file is being generated.
  bool hasMultipleInvocations = ::hasMultipleInvocations(Triple, Args);
  bool hasExplicitOutputFile =
      Args.getLastArg(options::OPT_foptimization_record_file_EQ);
  if (hasMultipleInvocations && hasExplicitOutputFile) {
    D.Diag(diag::err_drv_invalid_output_with_multiple_archs)
        << "-foptimization-record-file";
    return false;
  }
  return true;
}

static void renderRemarksOptions(const ArgList &Args, ArgStringList &CmdArgs,
                                 const llvm::Triple &Triple,
                                 const InputInfo &Input,
                                 const InputInfo &Output, const JobAction &JA) {
  StringRef Format = "yaml";
  if (const Arg *A = Args.getLastArg(options::OPT_fsave_optimization_record_EQ))
    Format = A->getValue();

  CmdArgs.push_back("-opt-record-file");

  const Arg *A = Args.getLastArg(options::OPT_foptimization_record_file_EQ);
  if (A) {
    CmdArgs.push_back(A->getValue());
  } else {
    bool hasMultipleArchs =
        Triple.isOSDarwin() && // Only supported on Darwin platforms.
        Args.getAllArgValues(options::OPT_arch).size() > 1;

    SmallString<128> F;

    if (Args.hasArg(options::OPT_c) || Args.hasArg(options::OPT_S)) {
      if (Arg *FinalOutput = Args.getLastArg(options::OPT_o))
        F = FinalOutput->getValue();
    } else {
      if (Format != "yaml" && // For YAML, keep the original behavior.
          Triple.isOSDarwin() && // Enable this only on darwin, since it's the only platform supporting .dSYM bundles.
          Output.isFilename())
        F = Output.getFilename();
    }

    if (F.empty()) {
      // Use the input filename.
      F = llvm::sys::path::stem(Input.getBaseInput());

      // If we're compiling for an offload architecture (i.e. a CUDA device),
      // we need to make the file name for the device compilation different
      // from the host compilation.
      if (!JA.isDeviceOffloading(Action::OFK_None) &&
          !JA.isDeviceOffloading(Action::OFK_Host)) {
        llvm::sys::path::replace_extension(F, "");
        F += Action::GetOffloadingFileNamePrefix(JA.getOffloadingDeviceKind(),
                                                 Triple.normalize());
        F += "-";
        F += JA.getOffloadingArch();
      }
    }

    // If we're having more than one "-arch", we should name the files
    // differently so that every cc1 invocation writes to a different file.
    // We're doing that by appending "-<arch>" with "<arch>" being the arch
    // name from the triple.
    if (hasMultipleArchs) {
      // First, remember the extension.
      SmallString<64> OldExtension = llvm::sys::path::extension(F);
      // then, remove it.
      llvm::sys::path::replace_extension(F, "");
      // attach -<arch> to it.
      F += "-";
      F += Triple.getArchName();
      // put back the extension.
      llvm::sys::path::replace_extension(F, OldExtension);
    }

    SmallString<32> Extension;
    Extension += "opt.";
    Extension += Format;

    llvm::sys::path::replace_extension(F, Extension);
    CmdArgs.push_back(Args.MakeArgString(F));
  }

  if (const Arg *A =
          Args.getLastArg(options::OPT_foptimization_record_passes_EQ)) {
    CmdArgs.push_back("-opt-record-passes");
    CmdArgs.push_back(A->getValue());
  }

  if (!Format.empty()) {
    CmdArgs.push_back("-opt-record-format");
    CmdArgs.push_back(Format.data());
  }
}

void AddAAPCSVolatileBitfieldArgs(const ArgList &Args, ArgStringList &CmdArgs) {
  if (!Args.hasFlag(options::OPT_faapcs_bitfield_width,
                    options::OPT_fno_aapcs_bitfield_width, true))
    CmdArgs.push_back("-fno-aapcs-bitfield-width");

  if (Args.getLastArg(options::OPT_ForceAAPCSBitfieldLoad))
    CmdArgs.push_back("-faapcs-bitfield-load");
}

namespace {
void RenderARMABI(const Driver &D, const llvm::Triple &Triple,
                  const ArgList &Args, ArgStringList &CmdArgs) {
  // Select the ABI to use.
  // FIXME: Support -meabi.
  // FIXME: Parts of this are duplicated in the backend, unify this somehow.
  const char *ABIName = nullptr;
  if (Arg *A = Args.getLastArg(options::OPT_mabi_EQ)) {
    ABIName = A->getValue();
  } else {
    std::string CPU = getCPUName(D, Args, Triple, /*FromAs*/ false);
    ABIName = llvm::ARM::computeDefaultTargetABI(Triple, CPU).data();
  }

  CmdArgs.push_back("-target-abi");
  CmdArgs.push_back(ABIName);
}

void AddUnalignedAccessWarning(ArgStringList &CmdArgs) {
  auto StrictAlignIter =
      llvm::find_if(llvm::reverse(CmdArgs), [](StringRef Arg) {
        return Arg == "+strict-align" || Arg == "-strict-align";
      });
  if (StrictAlignIter != CmdArgs.rend() &&
      StringRef(*StrictAlignIter) == "+strict-align")
    CmdArgs.push_back("-Wunaligned-access");
}
}

static void CollectARMPACBTIOptions(const ToolChain &TC, const ArgList &Args,
                                    ArgStringList &CmdArgs, bool isAArch64) {
  const Arg *A = isAArch64
                     ? Args.getLastArg(options::OPT_msign_return_address_EQ,
                                       options::OPT_mbranch_protection_EQ)
                     : Args.getLastArg(options::OPT_mbranch_protection_EQ);
  if (!A)
    return;

  const Driver &D = TC.getDriver();
  const llvm::Triple &Triple = TC.getEffectiveTriple();
  if (!(isAArch64 || (Triple.isArmT32() && Triple.isArmMClass())))
    D.Diag(diag::warn_incompatible_branch_protection_option)
        << Triple.getArchName();

  StringRef Scope, Key;
  bool IndirectBranches;

  if (A->getOption().matches(options::OPT_msign_return_address_EQ)) {
    Scope = A->getValue();
    if (Scope != "none" && Scope != "non-leaf" && Scope != "all")
      D.Diag(diag::err_drv_unsupported_option_argument)
          << A->getSpelling() << Scope;
    Key = "a_key";
    IndirectBranches = false;
  } else {
    StringRef DiagMsg;
    llvm::ARM::ParsedBranchProtection PBP;
    if (!llvm::ARM::parseBranchProtection(A->getValue(), PBP, DiagMsg))
      D.Diag(diag::err_drv_unsupported_option_argument)
          << A->getSpelling() << DiagMsg;
    if (!isAArch64 && PBP.Key == "b_key")
      D.Diag(diag::warn_unsupported_branch_protection)
          << "b-key" << A->getAsString(Args);
    Scope = PBP.Scope;
    Key = PBP.Key;
    IndirectBranches = PBP.BranchTargetEnforcement;
  }

  CmdArgs.push_back(
      Args.MakeArgString(Twine("-msign-return-address=") + Scope));
  if (!Scope.equals("none"))
    CmdArgs.push_back(
        Args.MakeArgString(Twine("-msign-return-address-key=") + Key));
  if (IndirectBranches)
    CmdArgs.push_back("-mbranch-target-enforce");
}

void Clang::AddARMTargetArgs(const llvm::Triple &Triple, const ArgList &Args,
                             ArgStringList &CmdArgs, bool KernelOrKext) const {
  RenderARMABI(getToolChain().getDriver(), Triple, Args, CmdArgs);

  // Determine floating point ABI from the options & target defaults.
  arm::FloatABI ABI = arm::getARMFloatABI(getToolChain(), Args);
  if (ABI == arm::FloatABI::Soft) {
    // Floating point operations and argument passing are soft.
    // FIXME: This changes CPP defines, we need -target-soft-float.
    CmdArgs.push_back("-msoft-float");
    CmdArgs.push_back("-mfloat-abi");
    CmdArgs.push_back("soft");
  } else if (ABI == arm::FloatABI::SoftFP) {
    // Floating point operations are hard, but argument passing is soft.
    CmdArgs.push_back("-mfloat-abi");
    CmdArgs.push_back("soft");
  } else {
    // Floating point operations and argument passing are hard.
    assert(ABI == arm::FloatABI::Hard && "Invalid float abi!");
    CmdArgs.push_back("-mfloat-abi");
    CmdArgs.push_back("hard");
  }

  // Forward the -mglobal-merge option for explicit control over the pass.
  if (Arg *A = Args.getLastArg(options::OPT_mglobal_merge,
                               options::OPT_mno_global_merge)) {
    CmdArgs.push_back("-mllvm");
    if (A->getOption().matches(options::OPT_mno_global_merge))
      CmdArgs.push_back("-arm-global-merge=false");
    else
      CmdArgs.push_back("-arm-global-merge=true");
  }

  if (!Args.hasFlag(options::OPT_mimplicit_float,
                    options::OPT_mno_implicit_float, true))
    CmdArgs.push_back("-no-implicit-float");

  if (Args.getLastArg(options::OPT_mcmse))
    CmdArgs.push_back("-mcmse");

  AddAAPCSVolatileBitfieldArgs(Args, CmdArgs);

  // Enable/disable return address signing and indirect branch targets.
  CollectARMPACBTIOptions(getToolChain(), Args, CmdArgs, false /*isAArch64*/);

  AddUnalignedAccessWarning(CmdArgs);
}

void Clang::RenderTargetOptions(const llvm::Triple &EffectiveTriple,
                                const ArgList &Args, bool KernelOrKext,
                                ArgStringList &CmdArgs) const {
  const ToolChain &TC = getToolChain();

  // Add the target features
  getTargetFeatures(TC.getDriver(), EffectiveTriple, Args, CmdArgs, false);

  // Add target specific flags.
  switch (TC.getArch()) {
  default:
    break;

  case llvm::Triple::arm:
  case llvm::Triple::armeb:
  case llvm::Triple::thumb:
  case llvm::Triple::thumbeb:
    // Use the effective triple, which takes into account the deployment target.
    AddARMTargetArgs(EffectiveTriple, Args, CmdArgs, KernelOrKext);
    break;

  case llvm::Triple::aarch64:
  case llvm::Triple::aarch64_32:
  case llvm::Triple::aarch64_be:
    AddAArch64TargetArgs(Args, CmdArgs);
    break;

  case llvm::Triple::loongarch32:
  case llvm::Triple::loongarch64:
    AddLoongArchTargetArgs(Args, CmdArgs);
    break;

  case llvm::Triple::mips:
  case llvm::Triple::mipsel:
  case llvm::Triple::mips64:
  case llvm::Triple::mips64el:
    AddMIPSTargetArgs(Args, CmdArgs);
    break;

  case llvm::Triple::ppc:
  case llvm::Triple::ppcle:
  case llvm::Triple::ppc64:
  case llvm::Triple::ppc64le:
    AddPPCTargetArgs(Args, CmdArgs);
    break;

  case llvm::Triple::riscv32:
  case llvm::Triple::riscv64:
    AddRISCVTargetArgs(Args, CmdArgs);
    break;

  case llvm::Triple::sparc:
  case llvm::Triple::sparcel:
  case llvm::Triple::sparcv9:
    AddSparcTargetArgs(Args, CmdArgs);
    break;

  case llvm::Triple::systemz:
    AddSystemZTargetArgs(Args, CmdArgs);
    break;

  case llvm::Triple::x86:
  case llvm::Triple::x86_64:
    AddX86TargetArgs(Args, CmdArgs);
    break;

  case llvm::Triple::lanai:
    AddLanaiTargetArgs(Args, CmdArgs);
    break;

  case llvm::Triple::hexagon:
    AddHexagonTargetArgs(Args, CmdArgs);
    break;

  case llvm::Triple::wasm32:
  case llvm::Triple::wasm64:
    AddWebAssemblyTargetArgs(Args, CmdArgs);
    break;

  case llvm::Triple::ve:
    AddVETargetArgs(Args, CmdArgs);
    break;
  }
}

namespace {
void RenderAArch64ABI(const llvm::Triple &Triple, const ArgList &Args,
                      ArgStringList &CmdArgs) {
  const char *ABIName = nullptr;
  if (Arg *A = Args.getLastArg(options::OPT_mabi_EQ))
    ABIName = A->getValue();
  else if (Triple.isOSDarwin())
    ABIName = "darwinpcs";
  else
    ABIName = "aapcs";

  CmdArgs.push_back("-target-abi");
  CmdArgs.push_back(ABIName);
}
}

void Clang::AddAArch64TargetArgs(const ArgList &Args,
                                 ArgStringList &CmdArgs) const {
  const llvm::Triple &Triple = getToolChain().getEffectiveTriple();

  if (!Args.hasFlag(options::OPT_mred_zone, options::OPT_mno_red_zone, true) ||
      Args.hasArg(options::OPT_mkernel) ||
      Args.hasArg(options::OPT_fapple_kext))
    CmdArgs.push_back("-disable-red-zone");

  if (!Args.hasFlag(options::OPT_mimplicit_float,
                    options::OPT_mno_implicit_float, true))
    CmdArgs.push_back("-no-implicit-float");

  RenderAArch64ABI(Triple, Args, CmdArgs);

  // Forward the -mglobal-merge option for explicit control over the pass.
  if (Arg *A = Args.getLastArg(options::OPT_mglobal_merge,
                               options::OPT_mno_global_merge)) {
    CmdArgs.push_back("-mllvm");
    if (A->getOption().matches(options::OPT_mno_global_merge))
      CmdArgs.push_back("-aarch64-enable-global-merge=false");
    else
      CmdArgs.push_back("-aarch64-enable-global-merge=true");
  }

  // Enable/disable return address signing and indirect branch targets.
  CollectARMPACBTIOptions(getToolChain(), Args, CmdArgs, true /*isAArch64*/);

  // Handle -msve_vector_bits=<bits>
  if (Arg *A = Args.getLastArg(options::OPT_msve_vector_bits_EQ)) {
    StringRef Val = A->getValue();
    const Driver &D = getToolChain().getDriver();
    if (Val.equals("128") || Val.equals("256") || Val.equals("512") ||
        Val.equals("1024") || Val.equals("2048") || Val.equals("128+") ||
        Val.equals("256+") || Val.equals("512+") || Val.equals("1024+") ||
        Val.equals("2048+")) {
      unsigned Bits = 0;
      if (Val.endswith("+"))
        Val = Val.substr(0, Val.size() - 1);
      else {
        bool Invalid = Val.getAsInteger(10, Bits); (void)Invalid;
        assert(!Invalid && "Failed to parse value");
        CmdArgs.push_back(
            Args.MakeArgString("-mvscale-max=" + llvm::Twine(Bits / 128)));
      }

      bool Invalid = Val.getAsInteger(10, Bits); (void)Invalid;
      assert(!Invalid && "Failed to parse value");
      CmdArgs.push_back(
          Args.MakeArgString("-mvscale-min=" + llvm::Twine(Bits / 128)));
    // Silently drop requests for vector-length agnostic code as it's implied.
    } else if (!Val.equals("scalable"))
      // Handle the unsupported values passed to msve-vector-bits.
      D.Diag(diag::err_drv_unsupported_option_argument)
          << A->getSpelling() << Val;
  }

  AddAAPCSVolatileBitfieldArgs(Args, CmdArgs);

  if (const Arg *A = Args.getLastArg(clang::driver::options::OPT_mtune_EQ)) {
    CmdArgs.push_back("-tune-cpu");
    if (strcmp(A->getValue(), "native") == 0)
      CmdArgs.push_back(Args.MakeArgString(llvm::sys::getHostCPUName()));
    else
      CmdArgs.push_back(A->getValue());
  }

  AddUnalignedAccessWarning(CmdArgs);
}

void Clang::AddLoongArchTargetArgs(const ArgList &Args,
                                   ArgStringList &CmdArgs) const {
  const llvm::Triple &Triple = getToolChain().getTriple();

  CmdArgs.push_back("-target-abi");
  CmdArgs.push_back(
      loongarch::getLoongArchABI(getToolChain().getDriver(), Args, Triple)
          .data());

  // Handle -mtune.
  if (const Arg *A = Args.getLastArg(options::OPT_mtune_EQ)) {
    std::string TuneCPU = A->getValue();
    TuneCPU = loongarch::postProcessTargetCPUString(TuneCPU, Triple);
    CmdArgs.push_back("-tune-cpu");
    CmdArgs.push_back(Args.MakeArgString(TuneCPU));
  }
}

void Clang::AddMIPSTargetArgs(const ArgList &Args,
                              ArgStringList &CmdArgs) const {
  const Driver &D = getToolChain().getDriver();
  StringRef CPUName;
  StringRef ABIName;
  const llvm::Triple &Triple = getToolChain().getTriple();
  mips::getMipsCPUAndABI(Args, Triple, CPUName, ABIName);

  CmdArgs.push_back("-target-abi");
  CmdArgs.push_back(ABIName.data());

  mips::FloatABI ABI = mips::getMipsFloatABI(D, Args, Triple);
  if (ABI == mips::FloatABI::Soft) {
    // Floating point operations and argument passing are soft.
    CmdArgs.push_back("-msoft-float");
    CmdArgs.push_back("-mfloat-abi");
    CmdArgs.push_back("soft");
  } else {
    // Floating point operations and argument passing are hard.
    assert(ABI == mips::FloatABI::Hard && "Invalid float abi!");
    CmdArgs.push_back("-mfloat-abi");
    CmdArgs.push_back("hard");
  }

  if (Arg *A = Args.getLastArg(options::OPT_mldc1_sdc1,
                               options::OPT_mno_ldc1_sdc1)) {
    if (A->getOption().matches(options::OPT_mno_ldc1_sdc1)) {
      CmdArgs.push_back("-mllvm");
      CmdArgs.push_back("-mno-ldc1-sdc1");
    }
  }

  if (Arg *A = Args.getLastArg(options::OPT_mcheck_zero_division,
                               options::OPT_mno_check_zero_division)) {
    if (A->getOption().matches(options::OPT_mno_check_zero_division)) {
      CmdArgs.push_back("-mllvm");
      CmdArgs.push_back("-mno-check-zero-division");
    }
  }

  if (Args.getLastArg(options::OPT_mfix4300)) {
    CmdArgs.push_back("-mllvm");
    CmdArgs.push_back("-mfix4300");
  }

  if (Arg *A = Args.getLastArg(options::OPT_G)) {
    StringRef v = A->getValue();
    CmdArgs.push_back("-mllvm");
    CmdArgs.push_back(Args.MakeArgString("-mips-ssection-threshold=" + v));
    A->claim();
  }

  Arg *GPOpt = Args.getLastArg(options::OPT_mgpopt, options::OPT_mno_gpopt);
  Arg *ABICalls =
      Args.getLastArg(options::OPT_mabicalls, options::OPT_mno_abicalls);

  // -mabicalls is the default for many MIPS environments, even with -fno-pic.
  // -mgpopt is the default for static, -fno-pic environments but these two
  // options conflict. We want to be certain that -mno-abicalls -mgpopt is
  // the only case where -mllvm -mgpopt is passed.
  // NOTE: We need a warning here or in the backend to warn when -mgpopt is
  //       passed explicitly when compiling something with -mabicalls
  //       (implictly) in affect. Currently the warning is in the backend.
  //
  // When the ABI in use is  N64, we also need to determine the PIC mode that
  // is in use, as -fno-pic for N64 implies -mno-abicalls.
  bool NoABICalls =
      ABICalls && ABICalls->getOption().matches(options::OPT_mno_abicalls);

  llvm::Reloc::Model RelocationModel;
  unsigned PICLevel;
  bool IsPIE;
  std::tie(RelocationModel, PICLevel, IsPIE) =
      ParsePICArgs(getToolChain(), Args);

  NoABICalls = NoABICalls ||
               (RelocationModel == llvm::Reloc::Static && ABIName == "n64");

  bool WantGPOpt = GPOpt && GPOpt->getOption().matches(options::OPT_mgpopt);
  // We quietly ignore -mno-gpopt as the backend defaults to -mno-gpopt.
  if (NoABICalls && (!GPOpt || WantGPOpt)) {
    CmdArgs.push_back("-mllvm");
    CmdArgs.push_back("-mgpopt");

    Arg *LocalSData = Args.getLastArg(options::OPT_mlocal_sdata,
                                      options::OPT_mno_local_sdata);
    Arg *ExternSData = Args.getLastArg(options::OPT_mextern_sdata,
                                       options::OPT_mno_extern_sdata);
    Arg *EmbeddedData = Args.getLastArg(options::OPT_membedded_data,
                                        options::OPT_mno_embedded_data);
    if (LocalSData) {
      CmdArgs.push_back("-mllvm");
      if (LocalSData->getOption().matches(options::OPT_mlocal_sdata)) {
        CmdArgs.push_back("-mlocal-sdata=1");
      } else {
        CmdArgs.push_back("-mlocal-sdata=0");
      }
      LocalSData->claim();
    }

    if (ExternSData) {
      CmdArgs.push_back("-mllvm");
      if (ExternSData->getOption().matches(options::OPT_mextern_sdata)) {
        CmdArgs.push_back("-mextern-sdata=1");
      } else {
        CmdArgs.push_back("-mextern-sdata=0");
      }
      ExternSData->claim();
    }

    if (EmbeddedData) {
      CmdArgs.push_back("-mllvm");
      if (EmbeddedData->getOption().matches(options::OPT_membedded_data)) {
        CmdArgs.push_back("-membedded-data=1");
      } else {
        CmdArgs.push_back("-membedded-data=0");
      }
      EmbeddedData->claim();
    }

  } else if ((!ABICalls || (!NoABICalls && ABICalls)) && WantGPOpt)
    D.Diag(diag::warn_drv_unsupported_gpopt) << (ABICalls ? 0 : 1);

  if (GPOpt)
    GPOpt->claim();

  if (Arg *A = Args.getLastArg(options::OPT_mcompact_branches_EQ)) {
    StringRef Val = StringRef(A->getValue());
    if (mips::hasCompactBranches(CPUName)) {
      if (Val == "never" || Val == "always" || Val == "optimal") {
        CmdArgs.push_back("-mllvm");
        CmdArgs.push_back(Args.MakeArgString("-mips-compact-branches=" + Val));
      } else
        D.Diag(diag::err_drv_unsupported_option_argument)
            << A->getSpelling() << Val;
    } else
      D.Diag(diag::warn_target_unsupported_compact_branches) << CPUName;
  }

  if (Arg *A = Args.getLastArg(options::OPT_mrelax_pic_calls,
                               options::OPT_mno_relax_pic_calls)) {
    if (A->getOption().matches(options::OPT_mno_relax_pic_calls)) {
      CmdArgs.push_back("-mllvm");
      CmdArgs.push_back("-mips-jalr-reloc=0");
    }
  }
}

void Clang::AddPPCTargetArgs(const ArgList &Args,
                             ArgStringList &CmdArgs) const {
<<<<<<< HEAD
  const llvm::Triple &T = getToolChain().getTriple();
  if (const Arg *A = Args.getLastArg(options::OPT_mtune_EQ)) {
=======
  const Driver &D = getToolChain().getDriver();
  const llvm::Triple &T = getToolChain().getTriple();
  if (Args.getLastArg(options::OPT_mtune_EQ)) {
>>>>>>> 7f790f9a
    CmdArgs.push_back("-tune-cpu");
    std::string CPU = ppc::getPPCTuneCPU(Args, T);
    CmdArgs.push_back(Args.MakeArgString(CPU));
  }

  // Select the ABI to use.
  const char *ABIName = nullptr;
  if (T.isOSBinFormatELF()) {
    switch (getToolChain().getArch()) {
    case llvm::Triple::ppc64: {
      if (T.isPPC64ELFv2ABI())
        ABIName = "elfv2";
      else
        ABIName = "elfv1";
      break;
    }
    case llvm::Triple::ppc64le:
      ABIName = "elfv2";
      break;
    default:
      break;
    }
  }

  bool IEEELongDouble = getToolChain().defaultToIEEELongDouble();
  bool VecExtabi = false;
  for (const Arg *A : Args.filtered(options::OPT_mabi_EQ)) {
    StringRef V = A->getValue();
    if (V == "ieeelongdouble") {
      IEEELongDouble = true;
      A->claim();
    } else if (V == "ibmlongdouble") {
      IEEELongDouble = false;
      A->claim();
    } else if (V == "vec-default") {
      VecExtabi = false;
      A->claim();
    } else if (V == "vec-extabi") {
      VecExtabi = true;
      A->claim();
    } else if (V == "elfv1") {
      ABIName = "elfv1";
      A->claim();
    } else if (V == "elfv2") {
      ABIName = "elfv2";
      A->claim();
    } else if (V != "altivec")
      // The ppc64 linux abis are all "altivec" abis by default. Accept and ignore
      // the option if given as we don't have backend support for any targets
      // that don't use the altivec abi.
      ABIName = A->getValue();
  }
  if (IEEELongDouble)
    CmdArgs.push_back("-mabi=ieeelongdouble");
  if (VecExtabi) {
    if (!T.isOSAIX())
      D.Diag(diag::err_drv_unsupported_opt_for_target)
          << "-mabi=vec-extabi" << T.str();
    CmdArgs.push_back("-mabi=vec-extabi");
  }

  ppc::FloatABI FloatABI = ppc::getPPCFloatABI(D, Args);
  if (FloatABI == ppc::FloatABI::Soft) {
    // Floating point operations and argument passing are soft.
    CmdArgs.push_back("-msoft-float");
    CmdArgs.push_back("-mfloat-abi");
    CmdArgs.push_back("soft");
  } else {
    // Floating point operations and argument passing are hard.
    assert(FloatABI == ppc::FloatABI::Hard && "Invalid float abi!");
    CmdArgs.push_back("-mfloat-abi");
    CmdArgs.push_back("hard");
  }

  if (ABIName) {
    CmdArgs.push_back("-target-abi");
    CmdArgs.push_back(ABIName);
  }
}

static void SetRISCVSmallDataLimit(const ToolChain &TC, const ArgList &Args,
                                   ArgStringList &CmdArgs) {
  const Driver &D = TC.getDriver();
  const llvm::Triple &Triple = TC.getTriple();
  // Default small data limitation is eight.
  const char *SmallDataLimit = "8";
  // Get small data limitation.
  if (Args.getLastArg(options::OPT_shared, options::OPT_fpic,
                      options::OPT_fPIC)) {
    // Not support linker relaxation for PIC.
    SmallDataLimit = "0";
    if (Args.hasArg(options::OPT_G)) {
      D.Diag(diag::warn_drv_unsupported_sdata);
    }
  } else if (Args.getLastArgValue(options::OPT_mcmodel_EQ)
                 .equals_insensitive("large") &&
             (Triple.getArch() == llvm::Triple::riscv64)) {
    // Not support linker relaxation for RV64 with large code model.
    SmallDataLimit = "0";
    if (Args.hasArg(options::OPT_G)) {
      D.Diag(diag::warn_drv_unsupported_sdata);
    }
  } else if (Triple.isAndroid()) {
    // GP relaxation is not supported on Android.
    SmallDataLimit = "0";
    if (Args.hasArg(options::OPT_G)) {
      D.Diag(diag::warn_drv_unsupported_sdata);
    }
  } else if (Arg *A = Args.getLastArg(options::OPT_G)) {
    SmallDataLimit = A->getValue();
  }
  // Forward the -msmall-data-limit= option.
  CmdArgs.push_back("-msmall-data-limit");
  CmdArgs.push_back(SmallDataLimit);
}

void Clang::AddRISCVTargetArgs(const ArgList &Args,
                               ArgStringList &CmdArgs) const {
  const llvm::Triple &Triple = getToolChain().getTriple();
  StringRef ABIName = riscv::getRISCVABI(Args, Triple);

  CmdArgs.push_back("-target-abi");
  CmdArgs.push_back(ABIName.data());

  SetRISCVSmallDataLimit(getToolChain(), Args, CmdArgs);

  if (!Args.hasFlag(options::OPT_mimplicit_float,
                    options::OPT_mno_implicit_float, true))
    CmdArgs.push_back("-no-implicit-float");

  if (const Arg *A = Args.getLastArg(options::OPT_mtune_EQ)) {
    CmdArgs.push_back("-tune-cpu");
    if (strcmp(A->getValue(), "native") == 0)
      CmdArgs.push_back(Args.MakeArgString(llvm::sys::getHostCPUName()));
    else
      CmdArgs.push_back(A->getValue());
  }

  // Handle -mrvv-vector-bits=<bits>
  if (Arg *A = Args.getLastArg(options::OPT_mrvv_vector_bits_EQ)) {
    StringRef Val = A->getValue();
    const Driver &D = getToolChain().getDriver();

    // Get minimum VLen from march.
    unsigned MinVLen = 0;
    StringRef Arch = riscv::getRISCVArch(Args, Triple);
    auto ISAInfo = llvm::RISCVISAInfo::parseArchString(
        Arch, /*EnableExperimentalExtensions*/ true);
    if (!ISAInfo) {
      // Ignore parsing error.
      consumeError(ISAInfo.takeError());
    } else {
      MinVLen = (*ISAInfo)->getMinVLen();
    }

    // If the value is "zvl", use MinVLen from march. Otherwise, try to parse
    // as integer as long as we have a MinVLen.
    unsigned Bits = 0;
    if (Val.equals("zvl") && MinVLen >= llvm::RISCV::RVVBitsPerBlock) {
      Bits = MinVLen;
    } else if (!Val.getAsInteger(10, Bits)) {
      // Only accept power of 2 values beteen RVVBitsPerBlock and 65536 that
      // at least MinVLen.
      if (Bits < MinVLen || Bits < llvm::RISCV::RVVBitsPerBlock ||
          Bits > 65536 || !llvm::isPowerOf2_32(Bits))
        Bits = 0;
    }

    // If we got a valid value try to use it.
    if (Bits != 0) {
      unsigned VScaleMin = Bits / llvm::RISCV::RVVBitsPerBlock;
      CmdArgs.push_back(
          Args.MakeArgString("-mvscale-max=" + llvm::Twine(VScaleMin)));
      CmdArgs.push_back(
          Args.MakeArgString("-mvscale-min=" + llvm::Twine(VScaleMin)));
    } else if (!Val.equals("scalable")) {
      // Handle the unsupported values passed to mrvv-vector-bits.
      D.Diag(diag::err_drv_unsupported_option_argument)
          << A->getSpelling() << Val;
    }
  }
}

void Clang::AddSparcTargetArgs(const ArgList &Args,
                               ArgStringList &CmdArgs) const {
  sparc::FloatABI FloatABI =
      sparc::getSparcFloatABI(getToolChain().getDriver(), Args);

  if (FloatABI == sparc::FloatABI::Soft) {
    // Floating point operations and argument passing are soft.
    CmdArgs.push_back("-msoft-float");
    CmdArgs.push_back("-mfloat-abi");
    CmdArgs.push_back("soft");
  } else {
    // Floating point operations and argument passing are hard.
    assert(FloatABI == sparc::FloatABI::Hard && "Invalid float abi!");
    CmdArgs.push_back("-mfloat-abi");
    CmdArgs.push_back("hard");
  }

  if (const Arg *A = Args.getLastArg(clang::driver::options::OPT_mtune_EQ)) {
    StringRef Name = A->getValue();
    std::string TuneCPU;
    if (Name == "native")
      TuneCPU = std::string(llvm::sys::getHostCPUName());
    else
      TuneCPU = std::string(Name);

    CmdArgs.push_back("-tune-cpu");
    CmdArgs.push_back(Args.MakeArgString(TuneCPU));
  }
}

void Clang::AddSystemZTargetArgs(const ArgList &Args,
                                 ArgStringList &CmdArgs) const {
  if (const Arg *A = Args.getLastArg(options::OPT_mtune_EQ)) {
    CmdArgs.push_back("-tune-cpu");
    if (strcmp(A->getValue(), "native") == 0)
      CmdArgs.push_back(Args.MakeArgString(llvm::sys::getHostCPUName()));
    else
      CmdArgs.push_back(A->getValue());
  }

  bool HasBackchain =
      Args.hasFlag(options::OPT_mbackchain, options::OPT_mno_backchain, false);
  bool HasPackedStack = Args.hasFlag(options::OPT_mpacked_stack,
                                     options::OPT_mno_packed_stack, false);
  systemz::FloatABI FloatABI =
      systemz::getSystemZFloatABI(getToolChain().getDriver(), Args);
  bool HasSoftFloat = (FloatABI == systemz::FloatABI::Soft);
  if (HasBackchain && HasPackedStack && !HasSoftFloat) {
    const Driver &D = getToolChain().getDriver();
    D.Diag(diag::err_drv_unsupported_opt)
      << "-mpacked-stack -mbackchain -mhard-float";
  }
  if (HasBackchain)
    CmdArgs.push_back("-mbackchain");
  if (HasPackedStack)
    CmdArgs.push_back("-mpacked-stack");
  if (HasSoftFloat) {
    // Floating point operations and argument passing are soft.
    CmdArgs.push_back("-msoft-float");
    CmdArgs.push_back("-mfloat-abi");
    CmdArgs.push_back("soft");
  }
}

void Clang::AddX86TargetArgs(const ArgList &Args,
                             ArgStringList &CmdArgs) const {
  const Driver &D = getToolChain().getDriver();
  addX86AlignBranchArgs(D, Args, CmdArgs, /*IsLTO=*/false);

  if (!Args.hasFlag(options::OPT_mred_zone, options::OPT_mno_red_zone, true) ||
      Args.hasArg(options::OPT_mkernel) ||
      Args.hasArg(options::OPT_fapple_kext))
    CmdArgs.push_back("-disable-red-zone");

  if (!Args.hasFlag(options::OPT_mtls_direct_seg_refs,
                    options::OPT_mno_tls_direct_seg_refs, true))
    CmdArgs.push_back("-mno-tls-direct-seg-refs");

  // Default to avoid implicit floating-point for kernel/kext code, but allow
  // that to be overridden with -mno-soft-float.
  bool NoImplicitFloat = (Args.hasArg(options::OPT_mkernel) ||
                          Args.hasArg(options::OPT_fapple_kext));
  if (Arg *A = Args.getLastArg(
          options::OPT_msoft_float, options::OPT_mno_soft_float,
          options::OPT_mimplicit_float, options::OPT_mno_implicit_float)) {
    const Option &O = A->getOption();
    NoImplicitFloat = (O.matches(options::OPT_mno_implicit_float) ||
                       O.matches(options::OPT_msoft_float));
  }
  if (NoImplicitFloat)
    CmdArgs.push_back("-no-implicit-float");

  if (Arg *A = Args.getLastArg(options::OPT_masm_EQ)) {
    StringRef Value = A->getValue();
    if (Value == "intel" || Value == "att") {
      CmdArgs.push_back("-mllvm");
      CmdArgs.push_back(Args.MakeArgString("-x86-asm-syntax=" + Value));
      CmdArgs.push_back(Args.MakeArgString("-inline-asm=" + Value));
    } else {
      D.Diag(diag::err_drv_unsupported_option_argument)
          << A->getSpelling() << Value;
    }
  } else if (D.IsCLMode()) {
    CmdArgs.push_back("-mllvm");
    CmdArgs.push_back("-x86-asm-syntax=intel");
  }

  if (Arg *A = Args.getLastArg(options::OPT_mskip_rax_setup,
                               options::OPT_mno_skip_rax_setup))
    if (A->getOption().matches(options::OPT_mskip_rax_setup))
      CmdArgs.push_back(Args.MakeArgString("-mskip-rax-setup"));

  // Set flags to support MCU ABI.
  if (Args.hasFlag(options::OPT_miamcu, options::OPT_mno_iamcu, false)) {
    CmdArgs.push_back("-mfloat-abi");
    CmdArgs.push_back("soft");
    CmdArgs.push_back("-mstack-alignment=4");
  }

  // Handle -mtune.

  // Default to "generic" unless -march is present or targetting the PS4/PS5.
  std::string TuneCPU;
  if (!Args.hasArg(clang::driver::options::OPT_march_EQ) &&
      !getToolChain().getTriple().isPS())
    TuneCPU = "generic";

  // Override based on -mtune.
  if (const Arg *A = Args.getLastArg(clang::driver::options::OPT_mtune_EQ)) {
    StringRef Name = A->getValue();

    if (Name == "native") {
      Name = llvm::sys::getHostCPUName();
      if (!Name.empty())
        TuneCPU = std::string(Name);
    } else
      TuneCPU = std::string(Name);
  }

  if (!TuneCPU.empty()) {
    CmdArgs.push_back("-tune-cpu");
    CmdArgs.push_back(Args.MakeArgString(TuneCPU));
  }
}

void Clang::AddHexagonTargetArgs(const ArgList &Args,
                                 ArgStringList &CmdArgs) const {
  CmdArgs.push_back("-mqdsp6-compat");
  CmdArgs.push_back("-Wreturn-type");

  if (auto G = toolchains::HexagonToolChain::getSmallDataThreshold(Args)) {
    CmdArgs.push_back("-mllvm");
    CmdArgs.push_back(
        Args.MakeArgString("-hexagon-small-data-threshold=" + Twine(*G)));
  }

  if (!Args.hasArg(options::OPT_fno_short_enums))
    CmdArgs.push_back("-fshort-enums");
  if (Args.getLastArg(options::OPT_mieee_rnd_near)) {
    CmdArgs.push_back("-mllvm");
    CmdArgs.push_back("-enable-hexagon-ieee-rnd-near");
  }
  CmdArgs.push_back("-mllvm");
  CmdArgs.push_back("-machine-sink-split=0");
}

void Clang::AddLanaiTargetArgs(const ArgList &Args,
                               ArgStringList &CmdArgs) const {
  if (Arg *A = Args.getLastArg(options::OPT_mcpu_EQ)) {
    StringRef CPUName = A->getValue();

    CmdArgs.push_back("-target-cpu");
    CmdArgs.push_back(Args.MakeArgString(CPUName));
  }
  if (Arg *A = Args.getLastArg(options::OPT_mregparm_EQ)) {
    StringRef Value = A->getValue();
    // Only support mregparm=4 to support old usage. Report error for all other
    // cases.
    int Mregparm;
    if (Value.getAsInteger(10, Mregparm)) {
      if (Mregparm != 4) {
        getToolChain().getDriver().Diag(
            diag::err_drv_unsupported_option_argument)
            << A->getSpelling() << Value;
      }
    }
  }
}

void Clang::AddWebAssemblyTargetArgs(const ArgList &Args,
                                     ArgStringList &CmdArgs) const {
  // Default to "hidden" visibility.
  if (!Args.hasArg(options::OPT_fvisibility_EQ,
                   options::OPT_fvisibility_ms_compat))
    CmdArgs.push_back("-fvisibility=hidden");
}

void Clang::AddVETargetArgs(const ArgList &Args, ArgStringList &CmdArgs) const {
  // Floating point operations and argument passing are hard.
  CmdArgs.push_back("-mfloat-abi");
  CmdArgs.push_back("hard");
}

void Clang::DumpCompilationDatabase(Compilation &C, StringRef Filename,
                                    StringRef Target, const InputInfo &Output,
                                    const InputInfo &Input, const ArgList &Args) const {
  // If this is a dry run, do not create the compilation database file.
  if (C.getArgs().hasArg(options::OPT__HASH_HASH_HASH))
    return;

  using llvm::yaml::escape;
  const Driver &D = getToolChain().getDriver();

  if (!CompilationDatabase) {
    std::error_code EC;
    auto File = std::make_unique<llvm::raw_fd_ostream>(
        Filename, EC,
        llvm::sys::fs::OF_TextWithCRLF | llvm::sys::fs::OF_Append);
    if (EC) {
      D.Diag(clang::diag::err_drv_compilationdatabase) << Filename
                                                       << EC.message();
      return;
    }
    CompilationDatabase = std::move(File);
  }
  auto &CDB = *CompilationDatabase;
  auto CWD = D.getVFS().getCurrentWorkingDirectory();
  if (!CWD)
    CWD = ".";
  CDB << "{ \"directory\": \"" << escape(*CWD) << "\"";
  CDB << ", \"file\": \"" << escape(Input.getFilename()) << "\"";
  CDB << ", \"output\": \"" << escape(Output.getFilename()) << "\"";
  CDB << ", \"arguments\": [\"" << escape(D.ClangExecutable) << "\"";
  SmallString<128> Buf;
  Buf = "-x";
  Buf += types::getTypeName(Input.getType());
  CDB << ", \"" << escape(Buf) << "\"";
  if (!D.SysRoot.empty() && !Args.hasArg(options::OPT__sysroot_EQ)) {
    Buf = "--sysroot=";
    Buf += D.SysRoot;
    CDB << ", \"" << escape(Buf) << "\"";
  }
  CDB << ", \"" << escape(Input.getFilename()) << "\"";
  CDB << ", \"-o\", \"" << escape(Output.getFilename()) << "\"";
  for (auto &A: Args) {
    auto &O = A->getOption();
    // Skip language selection, which is positional.
    if (O.getID() == options::OPT_x)
      continue;
    // Skip writing dependency output and the compilation database itself.
    if (O.getGroup().isValid() && O.getGroup().getID() == options::OPT_M_Group)
      continue;
    if (O.getID() == options::OPT_gen_cdb_fragment_path)
      continue;
    // Skip inputs.
    if (O.getKind() == Option::InputClass)
      continue;
    // Skip output.
    if (O.getID() == options::OPT_o)
      continue;
    // All other arguments are quoted and appended.
    ArgStringList ASL;
    A->render(Args, ASL);
    for (auto &it: ASL)
      CDB << ", \"" << escape(it) << "\"";
  }
  Buf = "--target=";
  Buf += Target;
  CDB << ", \"" << escape(Buf) << "\"]},\n";
}

void Clang::DumpCompilationDatabaseFragmentToDir(
    StringRef Dir, Compilation &C, StringRef Target, const InputInfo &Output,
    const InputInfo &Input, const llvm::opt::ArgList &Args) const {
  // If this is a dry run, do not create the compilation database file.
  if (C.getArgs().hasArg(options::OPT__HASH_HASH_HASH))
    return;

  if (CompilationDatabase)
    DumpCompilationDatabase(C, "", Target, Output, Input, Args);

  SmallString<256> Path = Dir;
  const auto &Driver = C.getDriver();
  Driver.getVFS().makeAbsolute(Path);
  auto Err = llvm::sys::fs::create_directory(Path, /*IgnoreExisting=*/true);
  if (Err) {
    Driver.Diag(diag::err_drv_compilationdatabase) << Dir << Err.message();
    return;
  }

  llvm::sys::path::append(
      Path,
      Twine(llvm::sys::path::filename(Input.getFilename())) + ".%%%%.json");
  int FD;
  SmallString<256> TempPath;
  Err = llvm::sys::fs::createUniqueFile(Path, FD, TempPath,
                                        llvm::sys::fs::OF_Text);
  if (Err) {
    Driver.Diag(diag::err_drv_compilationdatabase) << Path << Err.message();
    return;
  }
  CompilationDatabase =
      std::make_unique<llvm::raw_fd_ostream>(FD, /*shouldClose=*/true);
  DumpCompilationDatabase(C, "", Target, Output, Input, Args);
}

static bool CheckARMImplicitITArg(StringRef Value) {
  return Value == "always" || Value == "never" || Value == "arm" ||
         Value == "thumb";
}

static void AddARMImplicitITArgs(const ArgList &Args, ArgStringList &CmdArgs,
                                 StringRef Value) {
  CmdArgs.push_back("-mllvm");
  CmdArgs.push_back(Args.MakeArgString("-arm-implicit-it=" + Value));
}

static void CollectArgsForIntegratedAssembler(Compilation &C,
                                              const ArgList &Args,
                                              ArgStringList &CmdArgs,
                                              const Driver &D) {
  if (UseRelaxAll(C, Args))
    CmdArgs.push_back("-mrelax-all");

  // Only default to -mincremental-linker-compatible if we think we are
  // targeting the MSVC linker.
  bool DefaultIncrementalLinkerCompatible =
      C.getDefaultToolChain().getTriple().isWindowsMSVCEnvironment();
  if (Args.hasFlag(options::OPT_mincremental_linker_compatible,
                   options::OPT_mno_incremental_linker_compatible,
                   DefaultIncrementalLinkerCompatible))
    CmdArgs.push_back("-mincremental-linker-compatible");

  Args.AddLastArg(CmdArgs, options::OPT_femit_dwarf_unwind_EQ);

  Args.addOptInFlag(CmdArgs, options::OPT_femit_compact_unwind_non_canonical,
                    options::OPT_fno_emit_compact_unwind_non_canonical);

  // If you add more args here, also add them to the block below that
  // starts with "// If CollectArgsForIntegratedAssembler() isn't called below".

  // When passing -I arguments to the assembler we sometimes need to
  // unconditionally take the next argument.  For example, when parsing
  // '-Wa,-I -Wa,foo' we need to accept the -Wa,foo arg after seeing the
  // -Wa,-I arg and when parsing '-Wa,-I,foo' we need to accept the 'foo'
  // arg after parsing the '-I' arg.
  bool TakeNextArg = false;

  bool UseRelaxRelocations = C.getDefaultToolChain().useRelaxRelocations();
  bool UseNoExecStack = false;
  const char *MipsTargetFeature = nullptr;
  StringRef ImplicitIt;
  for (const Arg *A :
       Args.filtered(options::OPT_Wa_COMMA, options::OPT_Xassembler,
                     options::OPT_mimplicit_it_EQ)) {
    A->claim();

    if (A->getOption().getID() == options::OPT_mimplicit_it_EQ) {
      switch (C.getDefaultToolChain().getArch()) {
      case llvm::Triple::arm:
      case llvm::Triple::armeb:
      case llvm::Triple::thumb:
      case llvm::Triple::thumbeb:
        // Only store the value; the last value set takes effect.
        ImplicitIt = A->getValue();
        if (!CheckARMImplicitITArg(ImplicitIt))
          D.Diag(diag::err_drv_unsupported_option_argument)
              << A->getSpelling() << ImplicitIt;
        continue;
      default:
        break;
      }
    }

    for (StringRef Value : A->getValues()) {
      if (TakeNextArg) {
        CmdArgs.push_back(Value.data());
        TakeNextArg = false;
        continue;
      }

      if (C.getDefaultToolChain().getTriple().isOSBinFormatCOFF() &&
          Value == "-mbig-obj")
        continue; // LLVM handles bigobj automatically

      switch (C.getDefaultToolChain().getArch()) {
      default:
        break;
      case llvm::Triple::wasm32:
      case llvm::Triple::wasm64:
        if (Value == "--no-type-check") {
          CmdArgs.push_back("-mno-type-check");
          continue;
        }
        break;
      case llvm::Triple::thumb:
      case llvm::Triple::thumbeb:
      case llvm::Triple::arm:
      case llvm::Triple::armeb:
        if (Value.startswith("-mimplicit-it=")) {
          // Only store the value; the last value set takes effect.
          ImplicitIt = Value.split("=").second;
          if (CheckARMImplicitITArg(ImplicitIt))
            continue;
        }
        if (Value == "-mthumb")
          // -mthumb has already been processed in ComputeLLVMTriple()
          // recognize but skip over here.
          continue;
        break;
      case llvm::Triple::mips:
      case llvm::Triple::mipsel:
      case llvm::Triple::mips64:
      case llvm::Triple::mips64el:
        if (Value == "--trap") {
          CmdArgs.push_back("-target-feature");
          CmdArgs.push_back("+use-tcc-in-div");
          continue;
        }
        if (Value == "--break") {
          CmdArgs.push_back("-target-feature");
          CmdArgs.push_back("-use-tcc-in-div");
          continue;
        }
        if (Value.startswith("-msoft-float")) {
          CmdArgs.push_back("-target-feature");
          CmdArgs.push_back("+soft-float");
          continue;
        }
        if (Value.startswith("-mhard-float")) {
          CmdArgs.push_back("-target-feature");
          CmdArgs.push_back("-soft-float");
          continue;
        }

        MipsTargetFeature = llvm::StringSwitch<const char *>(Value)
                                .Case("-mips1", "+mips1")
                                .Case("-mips2", "+mips2")
                                .Case("-mips3", "+mips3")
                                .Case("-mips4", "+mips4")
                                .Case("-mips5", "+mips5")
                                .Case("-mips32", "+mips32")
                                .Case("-mips32r2", "+mips32r2")
                                .Case("-mips32r3", "+mips32r3")
                                .Case("-mips32r5", "+mips32r5")
                                .Case("-mips32r6", "+mips32r6")
                                .Case("-mips64", "+mips64")
                                .Case("-mips64r2", "+mips64r2")
                                .Case("-mips64r3", "+mips64r3")
                                .Case("-mips64r5", "+mips64r5")
                                .Case("-mips64r6", "+mips64r6")
                                .Default(nullptr);
        if (MipsTargetFeature)
          continue;
      }

      if (Value == "-force_cpusubtype_ALL") {
        // Do nothing, this is the default and we don't support anything else.
      } else if (Value == "-L") {
        CmdArgs.push_back("-msave-temp-labels");
      } else if (Value == "--fatal-warnings") {
        CmdArgs.push_back("-massembler-fatal-warnings");
      } else if (Value == "--no-warn" || Value == "-W") {
        CmdArgs.push_back("-massembler-no-warn");
      } else if (Value == "--noexecstack") {
        UseNoExecStack = true;
      } else if (Value.startswith("-compress-debug-sections") ||
                 Value.startswith("--compress-debug-sections") ||
                 Value == "-nocompress-debug-sections" ||
                 Value == "--nocompress-debug-sections") {
        CmdArgs.push_back(Value.data());
      } else if (Value == "-mrelax-relocations=yes" ||
                 Value == "--mrelax-relocations=yes") {
        UseRelaxRelocations = true;
      } else if (Value == "-mrelax-relocations=no" ||
                 Value == "--mrelax-relocations=no") {
        UseRelaxRelocations = false;
      } else if (Value.startswith("-I")) {
        CmdArgs.push_back(Value.data());
        // We need to consume the next argument if the current arg is a plain
        // -I. The next arg will be the include directory.
        if (Value == "-I")
          TakeNextArg = true;
      } else if (Value.startswith("-gdwarf-")) {
        // "-gdwarf-N" options are not cc1as options.
        unsigned DwarfVersion = DwarfVersionNum(Value);
        if (DwarfVersion == 0) { // Send it onward, and let cc1as complain.
          CmdArgs.push_back(Value.data());
        } else {
          RenderDebugEnablingArgs(Args, CmdArgs,
                                  llvm::codegenoptions::DebugInfoConstructor,
                                  DwarfVersion, llvm::DebuggerKind::Default);
        }
      } else if (Value.startswith("-mcpu") || Value.startswith("-mfpu") ||
                 Value.startswith("-mhwdiv") || Value.startswith("-march")) {
        // Do nothing, we'll validate it later.
      } else if (Value == "-defsym") {
          if (A->getNumValues() != 2) {
            D.Diag(diag::err_drv_defsym_invalid_format) << Value;
            break;
          }
          const char *S = A->getValue(1);
          auto Pair = StringRef(S).split('=');
          auto Sym = Pair.first;
          auto SVal = Pair.second;

          if (Sym.empty() || SVal.empty()) {
            D.Diag(diag::err_drv_defsym_invalid_format) << S;
            break;
          }
          int64_t IVal;
          if (SVal.getAsInteger(0, IVal)) {
            D.Diag(diag::err_drv_defsym_invalid_symval) << SVal;
            break;
          }
          CmdArgs.push_back(Value.data());
          TakeNextArg = true;
      } else if (Value == "-fdebug-compilation-dir") {
        CmdArgs.push_back("-fdebug-compilation-dir");
        TakeNextArg = true;
      } else if (Value.consume_front("-fdebug-compilation-dir=")) {
        // The flag is a -Wa / -Xassembler argument and Options doesn't
        // parse the argument, so this isn't automatically aliased to
        // -fdebug-compilation-dir (without '=') here.
        CmdArgs.push_back("-fdebug-compilation-dir");
        CmdArgs.push_back(Value.data());
      } else if (Value == "--version") {
        D.PrintVersion(C, llvm::outs());
      } else {
        D.Diag(diag::err_drv_unsupported_option_argument)
            << A->getSpelling() << Value;
      }
    }
  }
  if (ImplicitIt.size())
    AddARMImplicitITArgs(Args, CmdArgs, ImplicitIt);
  if (!UseRelaxRelocations)
    CmdArgs.push_back("-mrelax-relocations=no");
  if (UseNoExecStack)
    CmdArgs.push_back("-mnoexecstack");
  if (MipsTargetFeature != nullptr) {
    CmdArgs.push_back("-target-feature");
    CmdArgs.push_back(MipsTargetFeature);
  }

  // forward -fembed-bitcode to assmebler
  if (C.getDriver().embedBitcodeEnabled() ||
      C.getDriver().embedBitcodeMarkerOnly())
    Args.AddLastArg(CmdArgs, options::OPT_fembed_bitcode_EQ);

  if (const char *AsSecureLogFile = getenv("AS_SECURE_LOG_FILE")) {
    CmdArgs.push_back("-as-secure-log-file");
    CmdArgs.push_back(Args.MakeArgString(AsSecureLogFile));
  }
}

static void RenderFloatingPointOptions(const ToolChain &TC, const Driver &D,
                                       bool OFastEnabled, const ArgList &Args,
                                       ArgStringList &CmdArgs,
                                       const JobAction &JA) {
  // Handle various floating point optimization flags, mapping them to the
  // appropriate LLVM code generation flags. This is complicated by several
  // "umbrella" flags, so we do this by stepping through the flags incrementally
  // adjusting what we think is enabled/disabled, then at the end setting the
  // LLVM flags based on the final state.
  bool HonorINFs = true;
  bool HonorNaNs = true;
  bool ApproxFunc = false;
  // -fmath-errno is the default on some platforms, e.g. BSD-derived OSes.
  bool MathErrno = TC.IsMathErrnoDefault();
  bool AssociativeMath = false;
  bool ReciprocalMath = false;
  bool SignedZeros = true;
  bool TrappingMath = false; // Implemented via -ffp-exception-behavior
  bool TrappingMathPresent = false; // Is trapping-math in args, and not
                                    // overriden by ffp-exception-behavior?
  bool RoundingFPMath = false;
  bool RoundingMathPresent = false; // Is rounding-math in args?
  // -ffp-model values: strict, fast, precise
  StringRef FPModel = "";
  // -ffp-exception-behavior options: strict, maytrap, ignore
  StringRef FPExceptionBehavior = "";
  // -ffp-eval-method options: double, extended, source
  StringRef FPEvalMethod = "";
  const llvm::DenormalMode DefaultDenormalFPMath =
      TC.getDefaultDenormalModeForType(Args, JA);
  const llvm::DenormalMode DefaultDenormalFP32Math =
      TC.getDefaultDenormalModeForType(Args, JA, &llvm::APFloat::IEEEsingle());

  llvm::DenormalMode DenormalFPMath = DefaultDenormalFPMath;
  llvm::DenormalMode DenormalFP32Math = DefaultDenormalFP32Math;
  // CUDA and HIP don't rely on the frontend to pass an ffp-contract option.
  // If one wasn't given by the user, don't pass it here.
  StringRef FPContract;
  StringRef LastSeenFfpContractOption;
  bool SeenUnsafeMathModeOption = false;
  if (!JA.isDeviceOffloading(Action::OFK_Cuda) &&
      !JA.isOffloading(Action::OFK_HIP))
    FPContract = "on";
  bool StrictFPModel = false;
  StringRef Float16ExcessPrecision = "";
  StringRef BFloat16ExcessPrecision = "";

  if (const Arg *A = Args.getLastArg(options::OPT_flimited_precision_EQ)) {
    CmdArgs.push_back("-mlimit-float-precision");
    CmdArgs.push_back(A->getValue());
  }

  for (const Arg *A : Args) {
    auto optID = A->getOption().getID();
    bool PreciseFPModel = false;
    switch (optID) {
    default:
      break;
    case options::OPT_ffp_model_EQ: {
      // If -ffp-model= is seen, reset to fno-fast-math
      HonorINFs = true;
      HonorNaNs = true;
      ApproxFunc = false;
      // Turning *off* -ffast-math restores the toolchain default.
      MathErrno = TC.IsMathErrnoDefault();
      AssociativeMath = false;
      ReciprocalMath = false;
      SignedZeros = true;
      // -fno_fast_math restores default denormal and fpcontract handling
      FPContract = "on";
      DenormalFPMath = llvm::DenormalMode::getIEEE();

      // FIXME: The target may have picked a non-IEEE default mode here based on
      // -cl-denorms-are-zero. Should the target consider -fp-model interaction?
      DenormalFP32Math = llvm::DenormalMode::getIEEE();

      StringRef Val = A->getValue();
      if (OFastEnabled && !Val.equals("fast")) {
          // Only -ffp-model=fast is compatible with OFast, ignore.
        D.Diag(clang::diag::warn_drv_overriding_flag_option)
          << Args.MakeArgString("-ffp-model=" + Val)
          << "-Ofast";
        break;
      }
      StrictFPModel = false;
      PreciseFPModel = true;
      // ffp-model= is a Driver option, it is entirely rewritten into more
      // granular options before being passed into cc1.
      // Use the gcc option in the switch below.
      if (!FPModel.empty() && !FPModel.equals(Val))
        D.Diag(clang::diag::warn_drv_overriding_flag_option)
            << Args.MakeArgString("-ffp-model=" + FPModel)
            << Args.MakeArgString("-ffp-model=" + Val);
      if (Val.equals("fast")) {
        optID = options::OPT_ffast_math;
        FPModel = Val;
        FPContract = "fast";
      } else if (Val.equals("precise")) {
        optID = options::OPT_ffp_contract;
        FPModel = Val;
        FPContract = "on";
        PreciseFPModel = true;
      } else if (Val.equals("strict")) {
        StrictFPModel = true;
        optID = options::OPT_frounding_math;
        FPExceptionBehavior = "strict";
        FPModel = Val;
        FPContract = "off";
        TrappingMath = true;
      } else
        D.Diag(diag::err_drv_unsupported_option_argument)
            << A->getSpelling() << Val;
      break;
      }
    }

    switch (optID) {
    // If this isn't an FP option skip the claim below
    default: continue;

    // Options controlling individual features
    case options::OPT_fhonor_infinities:    HonorINFs = true;         break;
    case options::OPT_fno_honor_infinities: HonorINFs = false;        break;
    case options::OPT_fhonor_nans:          HonorNaNs = true;         break;
    case options::OPT_fno_honor_nans:       HonorNaNs = false;        break;
    case options::OPT_fapprox_func:         ApproxFunc = true;        break;
    case options::OPT_fno_approx_func:      ApproxFunc = false;       break;
    case options::OPT_fmath_errno:          MathErrno = true;         break;
    case options::OPT_fno_math_errno:       MathErrno = false;        break;
    case options::OPT_fassociative_math:    AssociativeMath = true;   break;
    case options::OPT_fno_associative_math: AssociativeMath = false;  break;
    case options::OPT_freciprocal_math:     ReciprocalMath = true;    break;
    case options::OPT_fno_reciprocal_math:  ReciprocalMath = false;   break;
    case options::OPT_fsigned_zeros:        SignedZeros = true;       break;
    case options::OPT_fno_signed_zeros:     SignedZeros = false;      break;
    case options::OPT_ftrapping_math:
      if (!TrappingMathPresent && !FPExceptionBehavior.empty() &&
          !FPExceptionBehavior.equals("strict"))
        // Warn that previous value of option is overridden.
        D.Diag(clang::diag::warn_drv_overriding_flag_option)
          << Args.MakeArgString("-ffp-exception-behavior=" + FPExceptionBehavior)
          << "-ftrapping-math";
      TrappingMath = true;
      TrappingMathPresent = true;
      FPExceptionBehavior = "strict";
      break;
    case options::OPT_fno_trapping_math:
      if (!TrappingMathPresent && !FPExceptionBehavior.empty() &&
          !FPExceptionBehavior.equals("ignore"))
        // Warn that previous value of option is overridden.
        D.Diag(clang::diag::warn_drv_overriding_flag_option)
          << Args.MakeArgString("-ffp-exception-behavior=" + FPExceptionBehavior)
          << "-fno-trapping-math";
      TrappingMath = false;
      TrappingMathPresent = true;
      FPExceptionBehavior = "ignore";
      break;

    case options::OPT_frounding_math:
      RoundingFPMath = true;
      RoundingMathPresent = true;
      break;

    case options::OPT_fno_rounding_math:
      RoundingFPMath = false;
      RoundingMathPresent = false;
      break;

    case options::OPT_fdenormal_fp_math_EQ:
      DenormalFPMath = llvm::parseDenormalFPAttribute(A->getValue());
      DenormalFP32Math = DenormalFPMath;
      if (!DenormalFPMath.isValid()) {
        D.Diag(diag::err_drv_invalid_value)
            << A->getAsString(Args) << A->getValue();
      }
      break;

    case options::OPT_fdenormal_fp_math_f32_EQ:
      DenormalFP32Math = llvm::parseDenormalFPAttribute(A->getValue());
      if (!DenormalFP32Math.isValid()) {
        D.Diag(diag::err_drv_invalid_value)
            << A->getAsString(Args) << A->getValue();
      }
      break;

    // Validate and pass through -ffp-contract option.
    case options::OPT_ffp_contract: {
      StringRef Val = A->getValue();
      if (PreciseFPModel) {
        // -ffp-model=precise enables ffp-contract=on.
        // -ffp-model=precise sets PreciseFPModel to on and Val to
        // "precise". FPContract is set.
        ;
      } else if (Val.equals("fast") || Val.equals("on") || Val.equals("off")) {
        FPContract = Val;
        LastSeenFfpContractOption = Val;
      } else
        D.Diag(diag::err_drv_unsupported_option_argument)
            << A->getSpelling() << Val;
      break;
    }

    // Validate and pass through -ffp-model option.
    case options::OPT_ffp_model_EQ:
      // This should only occur in the error case
      // since the optID has been replaced by a more granular
      // floating point option.
      break;

    // Validate and pass through -ffp-exception-behavior option.
    case options::OPT_ffp_exception_behavior_EQ: {
      StringRef Val = A->getValue();
      if (!TrappingMathPresent && !FPExceptionBehavior.empty() &&
          !FPExceptionBehavior.equals(Val))
        // Warn that previous value of option is overridden.
        D.Diag(clang::diag::warn_drv_overriding_flag_option)
          << Args.MakeArgString("-ffp-exception-behavior=" + FPExceptionBehavior)
          << Args.MakeArgString("-ffp-exception-behavior=" + Val);
      TrappingMath = TrappingMathPresent = false;
      if (Val.equals("ignore") || Val.equals("maytrap"))
        FPExceptionBehavior = Val;
      else if (Val.equals("strict")) {
        FPExceptionBehavior = Val;
        TrappingMath = TrappingMathPresent = true;
      } else
        D.Diag(diag::err_drv_unsupported_option_argument)
            << A->getSpelling() << Val;
      break;
    }

    // Validate and pass through -ffp-eval-method option.
    case options::OPT_ffp_eval_method_EQ: {
      StringRef Val = A->getValue();
      if (Val.equals("double") || Val.equals("extended") ||
          Val.equals("source"))
        FPEvalMethod = Val;
      else
        D.Diag(diag::err_drv_unsupported_option_argument)
            << A->getSpelling() << Val;
      break;
    }

    case options::OPT_fexcess_precision_EQ: {
      StringRef Val = A->getValue();
      const llvm::Triple::ArchType Arch = TC.getArch();
      if (Arch == llvm::Triple::x86 || Arch == llvm::Triple::x86_64) {
        if (Val.equals("standard") || Val.equals("fast"))
          Float16ExcessPrecision = Val;
        // To make it GCC compatible, allow the value of "16" which
        // means disable excess precision, the same meaning than clang's
        // equivalent value "none".
        else if (Val.equals("16"))
          Float16ExcessPrecision = "none";
        else
          D.Diag(diag::err_drv_unsupported_option_argument)
              << A->getSpelling() << Val;
      } else {
        if (!(Val.equals("standard") || Val.equals("fast")))
          D.Diag(diag::err_drv_unsupported_option_argument)
              << A->getSpelling() << Val;
      }
      BFloat16ExcessPrecision = Float16ExcessPrecision;
      break;
    }
    case options::OPT_ffinite_math_only:
      HonorINFs = false;
      HonorNaNs = false;
      break;
    case options::OPT_fno_finite_math_only:
      HonorINFs = true;
      HonorNaNs = true;
      break;

    case options::OPT_funsafe_math_optimizations:
      AssociativeMath = true;
      ReciprocalMath = true;
      SignedZeros = false;
      ApproxFunc = true;
      TrappingMath = false;
      FPExceptionBehavior = "";
      FPContract = "fast";
      SeenUnsafeMathModeOption = true;
      break;
    case options::OPT_fno_unsafe_math_optimizations:
      AssociativeMath = false;
      ReciprocalMath = false;
      SignedZeros = true;
      ApproxFunc = false;
      TrappingMath = true;
      FPExceptionBehavior = "strict";

      // The target may have opted to flush by default, so force IEEE.
      DenormalFPMath = llvm::DenormalMode::getIEEE();
      DenormalFP32Math = llvm::DenormalMode::getIEEE();
      if (!JA.isDeviceOffloading(Action::OFK_Cuda) &&
          !JA.isOffloading(Action::OFK_HIP)) {
        if (LastSeenFfpContractOption != "") {
          FPContract = LastSeenFfpContractOption;
        } else if (SeenUnsafeMathModeOption)
          FPContract = "on";
      }
      break;

    case options::OPT_Ofast:
      // If -Ofast is the optimization level, then -ffast-math should be enabled
      if (!OFastEnabled)
        continue;
      [[fallthrough]];
    case options::OPT_ffast_math:
      HonorINFs = false;
      HonorNaNs = false;
      MathErrno = false;
      AssociativeMath = true;
      ReciprocalMath = true;
      ApproxFunc = true;
      SignedZeros = false;
      TrappingMath = false;
      RoundingFPMath = false;
      FPExceptionBehavior = "";
      // If fast-math is set then set the fp-contract mode to fast.
      FPContract = "fast";
      SeenUnsafeMathModeOption = true;
      break;
    case options::OPT_fno_fast_math:
      HonorINFs = true;
      HonorNaNs = true;
      // Turning on -ffast-math (with either flag) removes the need for
      // MathErrno. However, turning *off* -ffast-math merely restores the
      // toolchain default (which may be false).
      MathErrno = TC.IsMathErrnoDefault();
      AssociativeMath = false;
      ReciprocalMath = false;
      ApproxFunc = false;
      SignedZeros = true;
      // -fno_fast_math restores default denormal and fpcontract handling
      DenormalFPMath = DefaultDenormalFPMath;
      DenormalFP32Math = llvm::DenormalMode::getIEEE();
      if (!JA.isDeviceOffloading(Action::OFK_Cuda) &&
          !JA.isOffloading(Action::OFK_HIP)) {
        if (LastSeenFfpContractOption != "") {
          FPContract = LastSeenFfpContractOption;
        } else if (SeenUnsafeMathModeOption)
          FPContract = "on";
      }
      break;
    }
    if (StrictFPModel) {
      // If -ffp-model=strict has been specified on command line but
      // subsequent options conflict then emit warning diagnostic.
      if (HonorINFs && HonorNaNs && !AssociativeMath && !ReciprocalMath &&
          SignedZeros && TrappingMath && RoundingFPMath && !ApproxFunc &&
          DenormalFPMath == llvm::DenormalMode::getIEEE() &&
          DenormalFP32Math == llvm::DenormalMode::getIEEE() &&
          FPContract.equals("off"))
        // OK: Current Arg doesn't conflict with -ffp-model=strict
        ;
      else {
        StrictFPModel = false;
        FPModel = "";
        auto RHS = (A->getNumValues() == 0)
                       ? A->getSpelling()
                       : Args.MakeArgString(A->getSpelling() + A->getValue());
        if (RHS != "-ffp-model=strict")
          D.Diag(clang::diag::warn_drv_overriding_flag_option)
              << "-ffp-model=strict" << RHS;
      }
    }

    // If we handled this option claim it
    A->claim();
  }

  if (!HonorINFs)
    CmdArgs.push_back("-menable-no-infs");

  if (!HonorNaNs)
    CmdArgs.push_back("-menable-no-nans");

  if (ApproxFunc)
    CmdArgs.push_back("-fapprox-func");

  if (MathErrno)
    CmdArgs.push_back("-fmath-errno");

 if (AssociativeMath && ReciprocalMath && !SignedZeros && ApproxFunc &&
     !TrappingMath)
    CmdArgs.push_back("-funsafe-math-optimizations");

  if (!SignedZeros)
    CmdArgs.push_back("-fno-signed-zeros");

  if (AssociativeMath && !SignedZeros && !TrappingMath)
    CmdArgs.push_back("-mreassociate");

  if (ReciprocalMath)
    CmdArgs.push_back("-freciprocal-math");

  if (TrappingMath) {
    // FP Exception Behavior is also set to strict
    assert(FPExceptionBehavior.equals("strict"));
  }

  // The default is IEEE.
  if (DenormalFPMath != llvm::DenormalMode::getIEEE()) {
    llvm::SmallString<64> DenormFlag;
    llvm::raw_svector_ostream ArgStr(DenormFlag);
    ArgStr << "-fdenormal-fp-math=" << DenormalFPMath;
    CmdArgs.push_back(Args.MakeArgString(ArgStr.str()));
  }

  // Add f32 specific denormal mode flag if it's different.
  if (DenormalFP32Math != DenormalFPMath) {
    llvm::SmallString<64> DenormFlag;
    llvm::raw_svector_ostream ArgStr(DenormFlag);
    ArgStr << "-fdenormal-fp-math-f32=" << DenormalFP32Math;
    CmdArgs.push_back(Args.MakeArgString(ArgStr.str()));
  }

  if (!FPContract.empty())
    CmdArgs.push_back(Args.MakeArgString("-ffp-contract=" + FPContract));

  if (!RoundingFPMath)
    CmdArgs.push_back(Args.MakeArgString("-fno-rounding-math"));

  if (RoundingFPMath && RoundingMathPresent)
    CmdArgs.push_back(Args.MakeArgString("-frounding-math"));

  if (!FPExceptionBehavior.empty())
    CmdArgs.push_back(Args.MakeArgString("-ffp-exception-behavior=" +
                      FPExceptionBehavior));

  if (!FPEvalMethod.empty())
    CmdArgs.push_back(Args.MakeArgString("-ffp-eval-method=" + FPEvalMethod));

  if (!Float16ExcessPrecision.empty())
    CmdArgs.push_back(Args.MakeArgString("-ffloat16-excess-precision=" +
                                         Float16ExcessPrecision));
  if (!BFloat16ExcessPrecision.empty())
    CmdArgs.push_back(Args.MakeArgString("-fbfloat16-excess-precision=" +
                                         BFloat16ExcessPrecision));

  ParseMRecip(D, Args, CmdArgs);

  // -ffast-math enables the __FAST_MATH__ preprocessor macro, but check for the
  // individual features enabled by -ffast-math instead of the option itself as
  // that's consistent with gcc's behaviour.
  if (!HonorINFs && !HonorNaNs && !MathErrno && AssociativeMath && ApproxFunc &&
      ReciprocalMath && !SignedZeros && !TrappingMath && !RoundingFPMath) {
    CmdArgs.push_back("-ffast-math");
    if (FPModel.equals("fast")) {
      if (FPContract.equals("fast"))
        // All set, do nothing.
        ;
      else if (FPContract.empty())
        // Enable -ffp-contract=fast
        CmdArgs.push_back(Args.MakeArgString("-ffp-contract=fast"));
      else
        D.Diag(clang::diag::warn_drv_overriding_flag_option)
          << "-ffp-model=fast"
          << Args.MakeArgString("-ffp-contract=" + FPContract);
    }
  }

  // Handle __FINITE_MATH_ONLY__ similarly.
  if (!HonorINFs && !HonorNaNs)
    CmdArgs.push_back("-ffinite-math-only");

  if (const Arg *A = Args.getLastArg(options::OPT_mfpmath_EQ)) {
    CmdArgs.push_back("-mfpmath");
    CmdArgs.push_back(A->getValue());
  }

  // Disable a codegen optimization for floating-point casts.
  if (Args.hasFlag(options::OPT_fno_strict_float_cast_overflow,
                   options::OPT_fstrict_float_cast_overflow, false))
    CmdArgs.push_back("-fno-strict-float-cast-overflow");
}

static void RenderAnalyzerOptions(const ArgList &Args, ArgStringList &CmdArgs,
                                  const llvm::Triple &Triple,
                                  const InputInfo &Input) {
  // Add default argument set.
  if (!Args.hasArg(options::OPT__analyzer_no_default_checks)) {
    CmdArgs.push_back("-analyzer-checker=core");
    CmdArgs.push_back("-analyzer-checker=apiModeling");

    if (!Triple.isWindowsMSVCEnvironment()) {
      CmdArgs.push_back("-analyzer-checker=unix");
    } else {
      // Enable "unix" checkers that also work on Windows.
      CmdArgs.push_back("-analyzer-checker=unix.API");
      CmdArgs.push_back("-analyzer-checker=unix.Malloc");
      CmdArgs.push_back("-analyzer-checker=unix.MallocSizeof");
      CmdArgs.push_back("-analyzer-checker=unix.MismatchedDeallocator");
      CmdArgs.push_back("-analyzer-checker=unix.cstring.BadSizeArg");
      CmdArgs.push_back("-analyzer-checker=unix.cstring.NullArg");
    }

    // Disable some unix checkers for PS4/PS5.
    if (Triple.isPS()) {
      CmdArgs.push_back("-analyzer-disable-checker=unix.API");
      CmdArgs.push_back("-analyzer-disable-checker=unix.Vfork");
    }

    if (Triple.isOSDarwin()) {
      CmdArgs.push_back("-analyzer-checker=osx");
      CmdArgs.push_back(
          "-analyzer-checker=security.insecureAPI.decodeValueOfObjCType");
    }
    else if (Triple.isOSFuchsia())
      CmdArgs.push_back("-analyzer-checker=fuchsia");

    CmdArgs.push_back("-analyzer-checker=deadcode");

    if (types::isCXX(Input.getType()))
      CmdArgs.push_back("-analyzer-checker=cplusplus");

    if (!Triple.isPS()) {
      CmdArgs.push_back("-analyzer-checker=security.insecureAPI.UncheckedReturn");
      CmdArgs.push_back("-analyzer-checker=security.insecureAPI.getpw");
      CmdArgs.push_back("-analyzer-checker=security.insecureAPI.gets");
      CmdArgs.push_back("-analyzer-checker=security.insecureAPI.mktemp");
      CmdArgs.push_back("-analyzer-checker=security.insecureAPI.mkstemp");
      CmdArgs.push_back("-analyzer-checker=security.insecureAPI.vfork");
    }

    // Default nullability checks.
    CmdArgs.push_back("-analyzer-checker=nullability.NullPassedToNonnull");
    CmdArgs.push_back("-analyzer-checker=nullability.NullReturnedFromNonnull");
  }

  // Set the output format. The default is plist, for (lame) historical reasons.
  CmdArgs.push_back("-analyzer-output");
  if (Arg *A = Args.getLastArg(options::OPT__analyzer_output))
    CmdArgs.push_back(A->getValue());
  else
    CmdArgs.push_back("plist");

  // Disable the presentation of standard compiler warnings when using
  // --analyze.  We only want to show static analyzer diagnostics or frontend
  // errors.
  CmdArgs.push_back("-w");

  // Add -Xanalyzer arguments when running as analyzer.
  Args.AddAllArgValues(CmdArgs, options::OPT_Xanalyzer);
}

static bool isValidSymbolName(StringRef S) {
  if (S.empty())
    return false;

  if (std::isdigit(S[0]))
    return false;

  return llvm::all_of(S, [](char C) { return std::isalnum(C) || C == '_'; });
}

static void RenderSSPOptions(const Driver &D, const ToolChain &TC,
                             const ArgList &Args, ArgStringList &CmdArgs,
                             bool KernelOrKext) {
  const llvm::Triple &EffectiveTriple = TC.getEffectiveTriple();

  // NVPTX doesn't support stack protectors; from the compiler's perspective, it
  // doesn't even have a stack!
  if (EffectiveTriple.isNVPTX())
    return;

  // -stack-protector=0 is default.
  LangOptions::StackProtectorMode StackProtectorLevel = LangOptions::SSPOff;
  LangOptions::StackProtectorMode DefaultStackProtectorLevel =
      TC.GetDefaultStackProtectorLevel(KernelOrKext);

  if (Arg *A = Args.getLastArg(options::OPT_fno_stack_protector,
                               options::OPT_fstack_protector_all,
                               options::OPT_fstack_protector_strong,
                               options::OPT_fstack_protector)) {
    if (A->getOption().matches(options::OPT_fstack_protector))
      StackProtectorLevel =
          std::max<>(LangOptions::SSPOn, DefaultStackProtectorLevel);
    else if (A->getOption().matches(options::OPT_fstack_protector_strong))
      StackProtectorLevel = LangOptions::SSPStrong;
    else if (A->getOption().matches(options::OPT_fstack_protector_all))
      StackProtectorLevel = LangOptions::SSPReq;

    if (EffectiveTriple.isBPF() && StackProtectorLevel != LangOptions::SSPOff) {
      D.Diag(diag::warn_drv_unsupported_option_for_target)
          << A->getSpelling() << EffectiveTriple.getTriple();
      StackProtectorLevel = DefaultStackProtectorLevel;
    }
  } else {
    StackProtectorLevel = DefaultStackProtectorLevel;
  }

  if (StackProtectorLevel) {
    CmdArgs.push_back("-stack-protector");
    CmdArgs.push_back(Args.MakeArgString(Twine(StackProtectorLevel)));
  }

  // --param ssp-buffer-size=
  for (const Arg *A : Args.filtered(options::OPT__param)) {
    StringRef Str(A->getValue());
    if (Str.startswith("ssp-buffer-size=")) {
      if (StackProtectorLevel) {
        CmdArgs.push_back("-stack-protector-buffer-size");
        // FIXME: Verify the argument is a valid integer.
        CmdArgs.push_back(Args.MakeArgString(Str.drop_front(16)));
      }
      A->claim();
    }
  }

  const std::string &TripleStr = EffectiveTriple.getTriple();
  if (Arg *A = Args.getLastArg(options::OPT_mstack_protector_guard_EQ)) {
    StringRef Value = A->getValue();
    if (!EffectiveTriple.isX86() && !EffectiveTriple.isAArch64() &&
        !EffectiveTriple.isARM() && !EffectiveTriple.isThumb())
      D.Diag(diag::err_drv_unsupported_opt_for_target)
          << A->getAsString(Args) << TripleStr;
    if ((EffectiveTriple.isX86() || EffectiveTriple.isARM() ||
         EffectiveTriple.isThumb()) &&
        Value != "tls" && Value != "global") {
      D.Diag(diag::err_drv_invalid_value_with_suggestion)
          << A->getOption().getName() << Value << "tls global";
      return;
    }
    if ((EffectiveTriple.isARM() || EffectiveTriple.isThumb()) &&
        Value == "tls") {
      if (!Args.hasArg(options::OPT_mstack_protector_guard_offset_EQ)) {
        D.Diag(diag::err_drv_ssp_missing_offset_argument)
            << A->getAsString(Args);
        return;
      }
      // Check whether the target subarch supports the hardware TLS register
      if (!arm::isHardTPSupported(EffectiveTriple)) {
        D.Diag(diag::err_target_unsupported_tp_hard)
            << EffectiveTriple.getArchName();
        return;
      }
      // Check whether the user asked for something other than -mtp=cp15
      if (Arg *A = Args.getLastArg(options::OPT_mtp_mode_EQ)) {
        StringRef Value = A->getValue();
        if (Value != "cp15") {
          D.Diag(diag::err_drv_argument_not_allowed_with)
              << A->getAsString(Args) << "-mstack-protector-guard=tls";
          return;
        }
      }
      CmdArgs.push_back("-target-feature");
      CmdArgs.push_back("+read-tp-tpidruro");
    }
    if (EffectiveTriple.isAArch64() && Value != "sysreg" && Value != "global") {
      D.Diag(diag::err_drv_invalid_value_with_suggestion)
          << A->getOption().getName() << Value << "sysreg global";
      return;
    }
    A->render(Args, CmdArgs);
  }

  if (Arg *A = Args.getLastArg(options::OPT_mstack_protector_guard_offset_EQ)) {
    StringRef Value = A->getValue();
    if (!EffectiveTriple.isX86() && !EffectiveTriple.isAArch64() &&
        !EffectiveTriple.isARM() && !EffectiveTriple.isThumb())
      D.Diag(diag::err_drv_unsupported_opt_for_target)
          << A->getAsString(Args) << TripleStr;
    int Offset;
    if (Value.getAsInteger(10, Offset)) {
      D.Diag(diag::err_drv_invalid_value) << A->getOption().getName() << Value;
      return;
    }
    if ((EffectiveTriple.isARM() || EffectiveTriple.isThumb()) &&
        (Offset < 0 || Offset > 0xfffff)) {
      D.Diag(diag::err_drv_invalid_int_value)
          << A->getOption().getName() << Value;
      return;
    }
    A->render(Args, CmdArgs);
  }

  if (Arg *A = Args.getLastArg(options::OPT_mstack_protector_guard_reg_EQ)) {
    StringRef Value = A->getValue();
    if (!EffectiveTriple.isX86() && !EffectiveTriple.isAArch64())
      D.Diag(diag::err_drv_unsupported_opt_for_target)
          << A->getAsString(Args) << TripleStr;
    if (EffectiveTriple.isX86() && (Value != "fs" && Value != "gs")) {
      D.Diag(diag::err_drv_invalid_value_with_suggestion)
          << A->getOption().getName() << Value << "fs gs";
      return;
    }
    if (EffectiveTriple.isAArch64() && Value != "sp_el0") {
      D.Diag(diag::err_drv_invalid_value) << A->getOption().getName() << Value;
      return;
    }
    A->render(Args, CmdArgs);
  }

  if (Arg *A = Args.getLastArg(options::OPT_mstack_protector_guard_symbol_EQ)) {
    StringRef Value = A->getValue();
    if (!isValidSymbolName(Value)) {
      D.Diag(diag::err_drv_argument_only_allowed_with)
          << A->getOption().getName() << "legal symbol name";
      return;
    }
    A->render(Args, CmdArgs);
  }
}

static void RenderSCPOptions(const ToolChain &TC, const ArgList &Args,
                             ArgStringList &CmdArgs) {
  const llvm::Triple &EffectiveTriple = TC.getEffectiveTriple();

  if (!EffectiveTriple.isOSFreeBSD() && !EffectiveTriple.isOSLinux())
    return;

  if (!EffectiveTriple.isX86() && !EffectiveTriple.isSystemZ() &&
      !EffectiveTriple.isPPC64())
    return;

  Args.addOptInFlag(CmdArgs, options::OPT_fstack_clash_protection,
                    options::OPT_fno_stack_clash_protection);
}

static void RenderTrivialAutoVarInitOptions(const Driver &D,
                                            const ToolChain &TC,
                                            const ArgList &Args,
                                            ArgStringList &CmdArgs) {
  auto DefaultTrivialAutoVarInit = TC.GetDefaultTrivialAutoVarInit();
  StringRef TrivialAutoVarInit = "";

  for (const Arg *A : Args) {
    switch (A->getOption().getID()) {
    default:
      continue;
    case options::OPT_ftrivial_auto_var_init: {
      A->claim();
      StringRef Val = A->getValue();
      if (Val == "uninitialized" || Val == "zero" || Val == "pattern")
        TrivialAutoVarInit = Val;
      else
        D.Diag(diag::err_drv_unsupported_option_argument)
            << A->getSpelling() << Val;
      break;
    }
    }
  }

  if (TrivialAutoVarInit.empty())
    switch (DefaultTrivialAutoVarInit) {
    case LangOptions::TrivialAutoVarInitKind::Uninitialized:
      break;
    case LangOptions::TrivialAutoVarInitKind::Pattern:
      TrivialAutoVarInit = "pattern";
      break;
    case LangOptions::TrivialAutoVarInitKind::Zero:
      TrivialAutoVarInit = "zero";
      break;
    }

  if (!TrivialAutoVarInit.empty()) {
    CmdArgs.push_back(
        Args.MakeArgString("-ftrivial-auto-var-init=" + TrivialAutoVarInit));
  }

  if (Arg *A =
          Args.getLastArg(options::OPT_ftrivial_auto_var_init_stop_after)) {
    if (!Args.hasArg(options::OPT_ftrivial_auto_var_init) ||
        StringRef(
            Args.getLastArg(options::OPT_ftrivial_auto_var_init)->getValue()) ==
            "uninitialized")
      D.Diag(diag::err_drv_trivial_auto_var_init_stop_after_missing_dependency);
    A->claim();
    StringRef Val = A->getValue();
    if (std::stoi(Val.str()) <= 0)
      D.Diag(diag::err_drv_trivial_auto_var_init_stop_after_invalid_value);
    CmdArgs.push_back(
        Args.MakeArgString("-ftrivial-auto-var-init-stop-after=" + Val));
  }
}

static void RenderOpenCLOptions(const ArgList &Args, ArgStringList &CmdArgs,
                                types::ID InputType) {
  // cl-denorms-are-zero is not forwarded. It is translated into a generic flag
  // for denormal flushing handling based on the target.
  const unsigned ForwardedArguments[] = {
      options::OPT_cl_opt_disable,
      options::OPT_cl_strict_aliasing,
      options::OPT_cl_single_precision_constant,
      options::OPT_cl_finite_math_only,
      options::OPT_cl_kernel_arg_info,
      options::OPT_cl_unsafe_math_optimizations,
      options::OPT_cl_fast_relaxed_math,
      options::OPT_cl_mad_enable,
      options::OPT_cl_no_signed_zeros,
      options::OPT_cl_fp32_correctly_rounded_divide_sqrt,
      options::OPT_cl_uniform_work_group_size
  };

  if (Arg *A = Args.getLastArg(options::OPT_cl_std_EQ)) {
    std::string CLStdStr = std::string("-cl-std=") + A->getValue();
    CmdArgs.push_back(Args.MakeArgString(CLStdStr));
  } else if (Arg *A = Args.getLastArg(options::OPT_cl_ext_EQ)) {
    std::string CLExtStr = std::string("-cl-ext=") + A->getValue();
    CmdArgs.push_back(Args.MakeArgString(CLExtStr));
  }

  for (const auto &Arg : ForwardedArguments)
    if (const auto *A = Args.getLastArg(Arg))
      CmdArgs.push_back(Args.MakeArgString(A->getOption().getPrefixedName()));

  // Only add the default headers if we are compiling OpenCL sources.
  if ((types::isOpenCL(InputType) ||
       (Args.hasArg(options::OPT_cl_std_EQ) && types::isSrcFile(InputType))) &&
      !Args.hasArg(options::OPT_cl_no_stdinc)) {
    CmdArgs.push_back("-finclude-default-header");
    CmdArgs.push_back("-fdeclare-opencl-builtins");
  }
}

static void RenderHLSLOptions(const ArgList &Args, ArgStringList &CmdArgs,
                              types::ID InputType) {
  const unsigned ForwardedArguments[] = {options::OPT_dxil_validator_version,
                                         options::OPT_D,
                                         options::OPT_I,
                                         options::OPT_S,
                                         options::OPT_O,
                                         options::OPT_emit_llvm,
                                         options::OPT_emit_obj,
                                         options::OPT_disable_llvm_passes,
                                         options::OPT_fnative_half_type,
                                         options::OPT_hlsl_entrypoint};
  if (!types::isHLSL(InputType))
    return;
  for (const auto &Arg : ForwardedArguments)
    if (const auto *A = Args.getLastArg(Arg))
      A->renderAsInput(Args, CmdArgs);
  // Add the default headers if dxc_no_stdinc is not set.
  if (!Args.hasArg(options::OPT_dxc_no_stdinc) &&
      !Args.hasArg(options::OPT_nostdinc))
    CmdArgs.push_back("-finclude-default-header");
}

static void RenderARCMigrateToolOptions(const Driver &D, const ArgList &Args,
                                        ArgStringList &CmdArgs) {
  bool ARCMTEnabled = false;
  if (!Args.hasArg(options::OPT_fno_objc_arc, options::OPT_fobjc_arc)) {
    if (const Arg *A = Args.getLastArg(options::OPT_ccc_arcmt_check,
                                       options::OPT_ccc_arcmt_modify,
                                       options::OPT_ccc_arcmt_migrate)) {
      ARCMTEnabled = true;
      switch (A->getOption().getID()) {
      default: llvm_unreachable("missed a case");
      case options::OPT_ccc_arcmt_check:
        CmdArgs.push_back("-arcmt-action=check");
        break;
      case options::OPT_ccc_arcmt_modify:
        CmdArgs.push_back("-arcmt-action=modify");
        break;
      case options::OPT_ccc_arcmt_migrate:
        CmdArgs.push_back("-arcmt-action=migrate");
        CmdArgs.push_back("-mt-migrate-directory");
        CmdArgs.push_back(A->getValue());

        Args.AddLastArg(CmdArgs, options::OPT_arcmt_migrate_report_output);
        Args.AddLastArg(CmdArgs, options::OPT_arcmt_migrate_emit_arc_errors);
        break;
      }
    }
  } else {
    Args.ClaimAllArgs(options::OPT_ccc_arcmt_check);
    Args.ClaimAllArgs(options::OPT_ccc_arcmt_modify);
    Args.ClaimAllArgs(options::OPT_ccc_arcmt_migrate);
  }

  if (const Arg *A = Args.getLastArg(options::OPT_ccc_objcmt_migrate)) {
    if (ARCMTEnabled)
      D.Diag(diag::err_drv_argument_not_allowed_with)
          << A->getAsString(Args) << "-ccc-arcmt-migrate";

    CmdArgs.push_back("-mt-migrate-directory");
    CmdArgs.push_back(A->getValue());

    if (!Args.hasArg(options::OPT_objcmt_migrate_literals,
                     options::OPT_objcmt_migrate_subscripting,
                     options::OPT_objcmt_migrate_property)) {
      // None specified, means enable them all.
      CmdArgs.push_back("-objcmt-migrate-literals");
      CmdArgs.push_back("-objcmt-migrate-subscripting");
      CmdArgs.push_back("-objcmt-migrate-property");
    } else {
      Args.AddLastArg(CmdArgs, options::OPT_objcmt_migrate_literals);
      Args.AddLastArg(CmdArgs, options::OPT_objcmt_migrate_subscripting);
      Args.AddLastArg(CmdArgs, options::OPT_objcmt_migrate_property);
    }
  } else {
    Args.AddLastArg(CmdArgs, options::OPT_objcmt_migrate_literals);
    Args.AddLastArg(CmdArgs, options::OPT_objcmt_migrate_subscripting);
    Args.AddLastArg(CmdArgs, options::OPT_objcmt_migrate_property);
    Args.AddLastArg(CmdArgs, options::OPT_objcmt_migrate_all);
    Args.AddLastArg(CmdArgs, options::OPT_objcmt_migrate_readonly_property);
    Args.AddLastArg(CmdArgs, options::OPT_objcmt_migrate_readwrite_property);
    Args.AddLastArg(CmdArgs, options::OPT_objcmt_migrate_property_dot_syntax);
    Args.AddLastArg(CmdArgs, options::OPT_objcmt_migrate_annotation);
    Args.AddLastArg(CmdArgs, options::OPT_objcmt_migrate_instancetype);
    Args.AddLastArg(CmdArgs, options::OPT_objcmt_migrate_nsmacros);
    Args.AddLastArg(CmdArgs, options::OPT_objcmt_migrate_protocol_conformance);
    Args.AddLastArg(CmdArgs, options::OPT_objcmt_atomic_property);
    Args.AddLastArg(CmdArgs, options::OPT_objcmt_returns_innerpointer_property);
    Args.AddLastArg(CmdArgs, options::OPT_objcmt_ns_nonatomic_iosonly);
    Args.AddLastArg(CmdArgs, options::OPT_objcmt_migrate_designated_init);
    Args.AddLastArg(CmdArgs, options::OPT_objcmt_allowlist_dir_path);
  }
}

static void RenderBuiltinOptions(const ToolChain &TC, const llvm::Triple &T,
                                 const ArgList &Args, ArgStringList &CmdArgs) {
  // -fbuiltin is default unless -mkernel is used.
  bool UseBuiltins =
      Args.hasFlag(options::OPT_fbuiltin, options::OPT_fno_builtin,
                   !Args.hasArg(options::OPT_mkernel));
  if (!UseBuiltins)
    CmdArgs.push_back("-fno-builtin");

  // -ffreestanding implies -fno-builtin.
  if (Args.hasArg(options::OPT_ffreestanding))
    UseBuiltins = false;

  // Process the -fno-builtin-* options.
  for (const Arg *A : Args.filtered(options::OPT_fno_builtin_)) {
    A->claim();

    // If -fno-builtin is specified, then there's no need to pass the option to
    // the frontend.
    if (UseBuiltins)
      A->render(Args, CmdArgs);
  }

  // le32-specific flags:
  //  -fno-math-builtin: clang should not convert math builtins to intrinsics
  //                     by default.
  if (TC.getArch() == llvm::Triple::le32)
    CmdArgs.push_back("-fno-math-builtin");
}

bool Driver::getDefaultModuleCachePath(SmallVectorImpl<char> &Result) {
  if (const char *Str = std::getenv("CLANG_MODULE_CACHE_PATH")) {
    Twine Path{Str};
    Path.toVector(Result);
    return Path.getSingleStringRef() != "";
  }
  if (llvm::sys::path::cache_directory(Result)) {
    llvm::sys::path::append(Result, "clang");
    llvm::sys::path::append(Result, "ModuleCache");
    return true;
  }
  return false;
}

static bool RenderModulesOptions(Compilation &C, const Driver &D,
                                 const ArgList &Args, const InputInfo &Input,
                                 const InputInfo &Output, const Arg *Std,
                                 ArgStringList &CmdArgs) {
  bool IsCXX = types::isCXX(Input.getType());
  // FIXME: Find a better way to determine whether the input has standard c++
  // modules support by default.
  bool HaveStdCXXModules =
      IsCXX && Std &&
      (Std->containsValue("c++2a") || Std->containsValue("gnu++2a") ||
       Std->containsValue("c++20") || Std->containsValue("gnu++20") ||
       Std->containsValue("c++2b") || Std->containsValue("gnu++2b") ||
       Std->containsValue("c++23") || Std->containsValue("gnu++23") ||
       Std->containsValue("c++2c") || Std->containsValue("gnu++2c") ||
       Std->containsValue("c++26") || Std->containsValue("gnu++26") ||
       Std->containsValue("c++latest") || Std->containsValue("gnu++latest"));
  bool HaveModules = HaveStdCXXModules;

  // -fmodules enables the use of precompiled modules (off by default).
  // Users can pass -fno-cxx-modules to turn off modules support for
  // C++/Objective-C++ programs.
  bool HaveClangModules = false;
  if (Args.hasFlag(options::OPT_fmodules, options::OPT_fno_modules, false)) {
    bool AllowedInCXX = Args.hasFlag(options::OPT_fcxx_modules,
                                     options::OPT_fno_cxx_modules, true);
    if (AllowedInCXX || !IsCXX) {
      CmdArgs.push_back("-fmodules");
      HaveClangModules = true;
    }
  }

  HaveModules |= HaveClangModules;

  // -fmodule-maps enables implicit reading of module map files. By default,
  // this is enabled if we are using Clang's flavor of precompiled modules.
  if (Args.hasFlag(options::OPT_fimplicit_module_maps,
                   options::OPT_fno_implicit_module_maps, HaveClangModules))
    CmdArgs.push_back("-fimplicit-module-maps");

  // -fmodules-decluse checks that modules used are declared so (off by default)
  Args.addOptInFlag(CmdArgs, options::OPT_fmodules_decluse,
                    options::OPT_fno_modules_decluse);

  // -fmodules-strict-decluse is like -fmodule-decluse, but also checks that
  // all #included headers are part of modules.
  if (Args.hasFlag(options::OPT_fmodules_strict_decluse,
                   options::OPT_fno_modules_strict_decluse, false))
    CmdArgs.push_back("-fmodules-strict-decluse");

  // -fno-implicit-modules turns off implicitly compiling modules on demand.
  bool ImplicitModules = false;
  if (!Args.hasFlag(options::OPT_fimplicit_modules,
                    options::OPT_fno_implicit_modules, HaveClangModules)) {
    if (HaveModules)
      CmdArgs.push_back("-fno-implicit-modules");
  } else if (HaveModules) {
    ImplicitModules = true;
    // -fmodule-cache-path specifies where our implicitly-built module files
    // should be written.
    SmallString<128> Path;
    if (Arg *A = Args.getLastArg(options::OPT_fmodules_cache_path))
      Path = A->getValue();

    bool HasPath = true;
    if (C.isForDiagnostics()) {
      // When generating crash reports, we want to emit the modules along with
      // the reproduction sources, so we ignore any provided module path.
      Path = Output.getFilename();
      llvm::sys::path::replace_extension(Path, ".cache");
      llvm::sys::path::append(Path, "modules");
    } else if (Path.empty()) {
      // No module path was provided: use the default.
      HasPath = Driver::getDefaultModuleCachePath(Path);
    }

    // `HasPath` will only be false if getDefaultModuleCachePath() fails.
    // That being said, that failure is unlikely and not caching is harmless.
    if (HasPath) {
      const char Arg[] = "-fmodules-cache-path=";
      Path.insert(Path.begin(), Arg, Arg + strlen(Arg));
      CmdArgs.push_back(Args.MakeArgString(Path));
    }
  }

  if (HaveModules) {
    if (Args.hasFlag(options::OPT_fprebuilt_implicit_modules,
                     options::OPT_fno_prebuilt_implicit_modules, false))
      CmdArgs.push_back("-fprebuilt-implicit-modules");
    if (Args.hasFlag(options::OPT_fmodules_validate_input_files_content,
                     options::OPT_fno_modules_validate_input_files_content,
                     false))
      CmdArgs.push_back("-fvalidate-ast-input-files-content");
  }

  // -fmodule-name specifies the module that is currently being built (or
  // used for header checking by -fmodule-maps).
  Args.AddLastArg(CmdArgs, options::OPT_fmodule_name_EQ);

  // -fmodule-map-file can be used to specify files containing module
  // definitions.
  Args.AddAllArgs(CmdArgs, options::OPT_fmodule_map_file);

  // -fbuiltin-module-map can be used to load the clang
  // builtin headers modulemap file.
  if (Args.hasArg(options::OPT_fbuiltin_module_map)) {
    SmallString<128> BuiltinModuleMap(D.ResourceDir);
    llvm::sys::path::append(BuiltinModuleMap, "include");
    llvm::sys::path::append(BuiltinModuleMap, "module.modulemap");
    if (llvm::sys::fs::exists(BuiltinModuleMap))
      CmdArgs.push_back(
          Args.MakeArgString("-fmodule-map-file=" + BuiltinModuleMap));
  }

  // The -fmodule-file=<name>=<file> form specifies the mapping of module
  // names to precompiled module files (the module is loaded only if used).
  // The -fmodule-file=<file> form can be used to unconditionally load
  // precompiled module files (whether used or not).
  if (HaveModules || Input.getType() == clang::driver::types::TY_ModuleFile) {
    Args.AddAllArgs(CmdArgs, options::OPT_fmodule_file);

    // -fprebuilt-module-path specifies where to load the prebuilt module files.
    for (const Arg *A : Args.filtered(options::OPT_fprebuilt_module_path)) {
      CmdArgs.push_back(Args.MakeArgString(
          std::string("-fprebuilt-module-path=") + A->getValue()));
      A->claim();
    }
  } else
    Args.ClaimAllArgs(options::OPT_fmodule_file);

  // When building modules and generating crashdumps, we need to dump a module
  // dependency VFS alongside the output.
  if (HaveClangModules && C.isForDiagnostics()) {
    SmallString<128> VFSDir(Output.getFilename());
    llvm::sys::path::replace_extension(VFSDir, ".cache");
    // Add the cache directory as a temp so the crash diagnostics pick it up.
    C.addTempFile(Args.MakeArgString(VFSDir));

    llvm::sys::path::append(VFSDir, "vfs");
    CmdArgs.push_back("-module-dependency-dir");
    CmdArgs.push_back(Args.MakeArgString(VFSDir));
  }

  if (HaveClangModules)
    Args.AddLastArg(CmdArgs, options::OPT_fmodules_user_build_path);

  // Pass through all -fmodules-ignore-macro arguments.
  Args.AddAllArgs(CmdArgs, options::OPT_fmodules_ignore_macro);
  Args.AddLastArg(CmdArgs, options::OPT_fmodules_prune_interval);
  Args.AddLastArg(CmdArgs, options::OPT_fmodules_prune_after);

  if (HaveClangModules) {
    Args.AddLastArg(CmdArgs, options::OPT_fbuild_session_timestamp);

    if (Arg *A = Args.getLastArg(options::OPT_fbuild_session_file)) {
      if (Args.hasArg(options::OPT_fbuild_session_timestamp))
        D.Diag(diag::err_drv_argument_not_allowed_with)
            << A->getAsString(Args) << "-fbuild-session-timestamp";

      llvm::sys::fs::file_status Status;
      if (llvm::sys::fs::status(A->getValue(), Status))
        D.Diag(diag::err_drv_no_such_file) << A->getValue();
      CmdArgs.push_back(Args.MakeArgString(
          "-fbuild-session-timestamp=" +
          Twine((uint64_t)std::chrono::duration_cast<std::chrono::seconds>(
                    Status.getLastModificationTime().time_since_epoch())
                    .count())));
    }

    if (Args.getLastArg(
            options::OPT_fmodules_validate_once_per_build_session)) {
      if (!Args.getLastArg(options::OPT_fbuild_session_timestamp,
                           options::OPT_fbuild_session_file))
        D.Diag(diag::err_drv_modules_validate_once_requires_timestamp);

      Args.AddLastArg(CmdArgs,
                      options::OPT_fmodules_validate_once_per_build_session);
    }

    if (Args.hasFlag(options::OPT_fmodules_validate_system_headers,
                     options::OPT_fno_modules_validate_system_headers,
                     ImplicitModules))
      CmdArgs.push_back("-fmodules-validate-system-headers");

    Args.AddLastArg(CmdArgs,
                    options::OPT_fmodules_disable_diagnostic_validation);
  } else {
    Args.ClaimAllArgs(options::OPT_fbuild_session_timestamp);
    Args.ClaimAllArgs(options::OPT_fbuild_session_file);
    Args.ClaimAllArgs(options::OPT_fmodules_validate_once_per_build_session);
    Args.ClaimAllArgs(options::OPT_fmodules_validate_system_headers);
    Args.ClaimAllArgs(options::OPT_fno_modules_validate_system_headers);
    Args.ClaimAllArgs(options::OPT_fmodules_disable_diagnostic_validation);
  }

  // Claim `-fmodule-output` and `-fmodule-output=` to avoid unused warnings.
  Args.ClaimAllArgs(options::OPT_fmodule_output);
  Args.ClaimAllArgs(options::OPT_fmodule_output_EQ);

  return HaveModules;
}

static void RenderCharacterOptions(const ArgList &Args, const llvm::Triple &T,
                                   ArgStringList &CmdArgs) {
  // -fsigned-char is default.
  if (const Arg *A = Args.getLastArg(options::OPT_fsigned_char,
                                     options::OPT_fno_signed_char,
                                     options::OPT_funsigned_char,
                                     options::OPT_fno_unsigned_char)) {
    if (A->getOption().matches(options::OPT_funsigned_char) ||
        A->getOption().matches(options::OPT_fno_signed_char)) {
      CmdArgs.push_back("-fno-signed-char");
    }
  } else if (!isSignedCharDefault(T)) {
    CmdArgs.push_back("-fno-signed-char");
  }

  // The default depends on the language standard.
  Args.AddLastArg(CmdArgs, options::OPT_fchar8__t, options::OPT_fno_char8__t);

  if (const Arg *A = Args.getLastArg(options::OPT_fshort_wchar,
                                     options::OPT_fno_short_wchar)) {
    if (A->getOption().matches(options::OPT_fshort_wchar)) {
      CmdArgs.push_back("-fwchar-type=short");
      CmdArgs.push_back("-fno-signed-wchar");
    } else {
      bool IsARM = T.isARM() || T.isThumb() || T.isAArch64();
      CmdArgs.push_back("-fwchar-type=int");
      if (T.isOSzOS() ||
          (IsARM && !(T.isOSWindows() || T.isOSNetBSD() || T.isOSOpenBSD())))
        CmdArgs.push_back("-fno-signed-wchar");
      else
        CmdArgs.push_back("-fsigned-wchar");
    }
  } else if (T.isOSzOS())
    CmdArgs.push_back("-fno-signed-wchar");
}

static void RenderObjCOptions(const ToolChain &TC, const Driver &D,
                              const llvm::Triple &T, const ArgList &Args,
                              ObjCRuntime &Runtime, bool InferCovariantReturns,
                              const InputInfo &Input, ArgStringList &CmdArgs) {
  const llvm::Triple::ArchType Arch = TC.getArch();

  // -fobjc-dispatch-method is only relevant with the nonfragile-abi, and legacy
  // is the default. Except for deployment target of 10.5, next runtime is
  // always legacy dispatch and -fno-objc-legacy-dispatch gets ignored silently.
  if (Runtime.isNonFragile()) {
    if (!Args.hasFlag(options::OPT_fobjc_legacy_dispatch,
                      options::OPT_fno_objc_legacy_dispatch,
                      Runtime.isLegacyDispatchDefaultForArch(Arch))) {
      if (TC.UseObjCMixedDispatch())
        CmdArgs.push_back("-fobjc-dispatch-method=mixed");
      else
        CmdArgs.push_back("-fobjc-dispatch-method=non-legacy");
    }
  }

  // When ObjectiveC legacy runtime is in effect on MacOSX, turn on the option
  // to do Array/Dictionary subscripting by default.
  if (Arch == llvm::Triple::x86 && T.isMacOSX() &&
      Runtime.getKind() == ObjCRuntime::FragileMacOSX && Runtime.isNeXTFamily())
    CmdArgs.push_back("-fobjc-subscripting-legacy-runtime");

  // Allow -fno-objc-arr to trump -fobjc-arr/-fobjc-arc.
  // NOTE: This logic is duplicated in ToolChains.cpp.
  if (isObjCAutoRefCount(Args)) {
    TC.CheckObjCARC();

    CmdArgs.push_back("-fobjc-arc");

    // FIXME: It seems like this entire block, and several around it should be
    // wrapped in isObjC, but for now we just use it here as this is where it
    // was being used previously.
    if (types::isCXX(Input.getType()) && types::isObjC(Input.getType())) {
      if (TC.GetCXXStdlibType(Args) == ToolChain::CST_Libcxx)
        CmdArgs.push_back("-fobjc-arc-cxxlib=libc++");
      else
        CmdArgs.push_back("-fobjc-arc-cxxlib=libstdc++");
    }

    // Allow the user to enable full exceptions code emission.
    // We default off for Objective-C, on for Objective-C++.
    if (Args.hasFlag(options::OPT_fobjc_arc_exceptions,
                     options::OPT_fno_objc_arc_exceptions,
                     /*Default=*/types::isCXX(Input.getType())))
      CmdArgs.push_back("-fobjc-arc-exceptions");
  }

  // Silence warning for full exception code emission options when explicitly
  // set to use no ARC.
  if (Args.hasArg(options::OPT_fno_objc_arc)) {
    Args.ClaimAllArgs(options::OPT_fobjc_arc_exceptions);
    Args.ClaimAllArgs(options::OPT_fno_objc_arc_exceptions);
  }

  // Allow the user to control whether messages can be converted to runtime
  // functions.
  if (types::isObjC(Input.getType())) {
    auto *Arg = Args.getLastArg(
        options::OPT_fobjc_convert_messages_to_runtime_calls,
        options::OPT_fno_objc_convert_messages_to_runtime_calls);
    if (Arg &&
        Arg->getOption().matches(
            options::OPT_fno_objc_convert_messages_to_runtime_calls))
      CmdArgs.push_back("-fno-objc-convert-messages-to-runtime-calls");
  }

  // -fobjc-infer-related-result-type is the default, except in the Objective-C
  // rewriter.
  if (InferCovariantReturns)
    CmdArgs.push_back("-fno-objc-infer-related-result-type");

  // Pass down -fobjc-weak or -fno-objc-weak if present.
  if (types::isObjC(Input.getType())) {
    auto WeakArg =
        Args.getLastArg(options::OPT_fobjc_weak, options::OPT_fno_objc_weak);
    if (!WeakArg) {
      // nothing to do
    } else if (!Runtime.allowsWeak()) {
      if (WeakArg->getOption().matches(options::OPT_fobjc_weak))
        D.Diag(diag::err_objc_weak_unsupported);
    } else {
      WeakArg->render(Args, CmdArgs);
    }
  }

  if (Args.hasArg(options::OPT_fobjc_disable_direct_methods_for_testing))
    CmdArgs.push_back("-fobjc-disable-direct-methods-for-testing");
}

static void RenderDiagnosticsOptions(const Driver &D, const ArgList &Args,
                                     ArgStringList &CmdArgs) {
  bool CaretDefault = true;
  bool ColumnDefault = true;

  if (const Arg *A = Args.getLastArg(options::OPT__SLASH_diagnostics_classic,
                                     options::OPT__SLASH_diagnostics_column,
                                     options::OPT__SLASH_diagnostics_caret)) {
    switch (A->getOption().getID()) {
    case options::OPT__SLASH_diagnostics_caret:
      CaretDefault = true;
      ColumnDefault = true;
      break;
    case options::OPT__SLASH_diagnostics_column:
      CaretDefault = false;
      ColumnDefault = true;
      break;
    case options::OPT__SLASH_diagnostics_classic:
      CaretDefault = false;
      ColumnDefault = false;
      break;
    }
  }

  // -fcaret-diagnostics is default.
  if (!Args.hasFlag(options::OPT_fcaret_diagnostics,
                    options::OPT_fno_caret_diagnostics, CaretDefault))
    CmdArgs.push_back("-fno-caret-diagnostics");

  Args.addOptOutFlag(CmdArgs, options::OPT_fdiagnostics_fixit_info,
                     options::OPT_fno_diagnostics_fixit_info);
  Args.addOptOutFlag(CmdArgs, options::OPT_fdiagnostics_show_option,
                     options::OPT_fno_diagnostics_show_option);

  if (const Arg *A =
          Args.getLastArg(options::OPT_fdiagnostics_show_category_EQ)) {
    CmdArgs.push_back("-fdiagnostics-show-category");
    CmdArgs.push_back(A->getValue());
  }

  Args.addOptInFlag(CmdArgs, options::OPT_fdiagnostics_show_hotness,
                    options::OPT_fno_diagnostics_show_hotness);

  if (const Arg *A =
          Args.getLastArg(options::OPT_fdiagnostics_hotness_threshold_EQ)) {
    std::string Opt =
        std::string("-fdiagnostics-hotness-threshold=") + A->getValue();
    CmdArgs.push_back(Args.MakeArgString(Opt));
  }

  if (const Arg *A =
          Args.getLastArg(options::OPT_fdiagnostics_misexpect_tolerance_EQ)) {
    std::string Opt =
        std::string("-fdiagnostics-misexpect-tolerance=") + A->getValue();
    CmdArgs.push_back(Args.MakeArgString(Opt));
  }

  if (const Arg *A = Args.getLastArg(options::OPT_fdiagnostics_format_EQ)) {
    CmdArgs.push_back("-fdiagnostics-format");
    CmdArgs.push_back(A->getValue());
    if (StringRef(A->getValue()) == "sarif" ||
        StringRef(A->getValue()) == "SARIF")
      D.Diag(diag::warn_drv_sarif_format_unstable);
  }

  if (const Arg *A = Args.getLastArg(
          options::OPT_fdiagnostics_show_note_include_stack,
          options::OPT_fno_diagnostics_show_note_include_stack)) {
    const Option &O = A->getOption();
    if (O.matches(options::OPT_fdiagnostics_show_note_include_stack))
      CmdArgs.push_back("-fdiagnostics-show-note-include-stack");
    else
      CmdArgs.push_back("-fno-diagnostics-show-note-include-stack");
  }

  // Color diagnostics are parsed by the driver directly from argv and later
  // re-parsed to construct this job; claim any possible color diagnostic here
  // to avoid warn_drv_unused_argument and diagnose bad
  // OPT_fdiagnostics_color_EQ values.
  Args.getLastArg(options::OPT_fcolor_diagnostics,
                  options::OPT_fno_color_diagnostics);
  if (const Arg *A = Args.getLastArg(options::OPT_fdiagnostics_color_EQ)) {
    StringRef Value(A->getValue());
    if (Value != "always" && Value != "never" && Value != "auto")
      D.Diag(diag::err_drv_invalid_argument_to_option)
          << Value << A->getOption().getName();
  }

  if (D.getDiags().getDiagnosticOptions().ShowColors)
    CmdArgs.push_back("-fcolor-diagnostics");

  if (Args.hasArg(options::OPT_fansi_escape_codes))
    CmdArgs.push_back("-fansi-escape-codes");

  Args.addOptOutFlag(CmdArgs, options::OPT_fshow_source_location,
                     options::OPT_fno_show_source_location);

  Args.addOptOutFlag(CmdArgs, options::OPT_fdiagnostics_show_line_numbers,
                     options::OPT_fno_diagnostics_show_line_numbers);

  if (Args.hasArg(options::OPT_fdiagnostics_absolute_paths))
    CmdArgs.push_back("-fdiagnostics-absolute-paths");

  if (!Args.hasFlag(options::OPT_fshow_column, options::OPT_fno_show_column,
                    ColumnDefault))
    CmdArgs.push_back("-fno-show-column");

  Args.addOptOutFlag(CmdArgs, options::OPT_fspell_checking,
                     options::OPT_fno_spell_checking);
}

DwarfFissionKind tools::getDebugFissionKind(const Driver &D,
                                            const ArgList &Args, Arg *&Arg) {
  Arg = Args.getLastArg(options::OPT_gsplit_dwarf, options::OPT_gsplit_dwarf_EQ,
                        options::OPT_gno_split_dwarf);
  if (!Arg || Arg->getOption().matches(options::OPT_gno_split_dwarf))
    return DwarfFissionKind::None;

  if (Arg->getOption().matches(options::OPT_gsplit_dwarf))
    return DwarfFissionKind::Split;

  StringRef Value = Arg->getValue();
  if (Value == "split")
    return DwarfFissionKind::Split;
  if (Value == "single")
    return DwarfFissionKind::Single;

  D.Diag(diag::err_drv_unsupported_option_argument)
      << Arg->getSpelling() << Arg->getValue();
  return DwarfFissionKind::None;
}

static void renderDwarfFormat(const Driver &D, const llvm::Triple &T,
                              const ArgList &Args, ArgStringList &CmdArgs,
                              unsigned DwarfVersion) {
  auto *DwarfFormatArg =
      Args.getLastArg(options::OPT_gdwarf64, options::OPT_gdwarf32);
  if (!DwarfFormatArg)
    return;

  if (DwarfFormatArg->getOption().matches(options::OPT_gdwarf64)) {
    if (DwarfVersion < 3)
      D.Diag(diag::err_drv_argument_only_allowed_with)
          << DwarfFormatArg->getAsString(Args) << "DWARFv3 or greater";
    else if (!T.isArch64Bit())
      D.Diag(diag::err_drv_argument_only_allowed_with)
          << DwarfFormatArg->getAsString(Args) << "64 bit architecture";
    else if (!T.isOSBinFormatELF())
      D.Diag(diag::err_drv_argument_only_allowed_with)
          << DwarfFormatArg->getAsString(Args) << "ELF platforms";
  }

  DwarfFormatArg->render(Args, CmdArgs);
}

static void
renderDebugOptions(const ToolChain &TC, const Driver &D, const llvm::Triple &T,
                   const ArgList &Args, bool EmitCodeView, bool IRInput,
                   ArgStringList &CmdArgs,
                   llvm::codegenoptions::DebugInfoKind &DebugInfoKind,
                   DwarfFissionKind &DwarfFission) {
  if (Args.hasFlag(options::OPT_fdebug_info_for_profiling,
                   options::OPT_fno_debug_info_for_profiling, false) &&
      checkDebugInfoOption(
          Args.getLastArg(options::OPT_fdebug_info_for_profiling), Args, D, TC))
    CmdArgs.push_back("-fdebug-info-for-profiling");

  // The 'g' groups options involve a somewhat intricate sequence of decisions
  // about what to pass from the driver to the frontend, but by the time they
  // reach cc1 they've been factored into three well-defined orthogonal choices:
  //  * what level of debug info to generate
  //  * what dwarf version to write
  //  * what debugger tuning to use
  // This avoids having to monkey around further in cc1 other than to disable
  // codeview if not running in a Windows environment. Perhaps even that
  // decision should be made in the driver as well though.
  llvm::DebuggerKind DebuggerTuning = TC.getDefaultDebuggerTuning();

  bool SplitDWARFInlining =
      Args.hasFlag(options::OPT_fsplit_dwarf_inlining,
                   options::OPT_fno_split_dwarf_inlining, false);

  // Normally -gsplit-dwarf is only useful with -gN. For IR input, Clang does
  // object file generation and no IR generation, -gN should not be needed. So
  // allow -gsplit-dwarf with either -gN or IR input.
  if (IRInput || Args.hasArg(options::OPT_g_Group)) {
    Arg *SplitDWARFArg;
    DwarfFission = getDebugFissionKind(D, Args, SplitDWARFArg);
    if (DwarfFission != DwarfFissionKind::None &&
        !checkDebugInfoOption(SplitDWARFArg, Args, D, TC)) {
      DwarfFission = DwarfFissionKind::None;
      SplitDWARFInlining = false;
    }
  }
  if (const Arg *A = Args.getLastArg(options::OPT_g_Group)) {
    DebugInfoKind = llvm::codegenoptions::DebugInfoConstructor;

    // If the last option explicitly specified a debug-info level, use it.
    if (checkDebugInfoOption(A, Args, D, TC) &&
        A->getOption().matches(options::OPT_gN_Group)) {
      DebugInfoKind = debugLevelToInfoKind(*A);
      // For -g0 or -gline-tables-only, drop -gsplit-dwarf. This gets a bit more
      // complicated if you've disabled inline info in the skeleton CUs
      // (SplitDWARFInlining) - then there's value in composing split-dwarf and
      // line-tables-only, so let those compose naturally in that case.
      if (DebugInfoKind == llvm::codegenoptions::NoDebugInfo ||
          DebugInfoKind == llvm::codegenoptions::DebugDirectivesOnly ||
          (DebugInfoKind == llvm::codegenoptions::DebugLineTablesOnly &&
           SplitDWARFInlining))
        DwarfFission = DwarfFissionKind::None;
    }
  }

  // If a debugger tuning argument appeared, remember it.
  bool HasDebuggerTuning = false;
  if (const Arg *A =
          Args.getLastArg(options::OPT_gTune_Group, options::OPT_ggdbN_Group)) {
    HasDebuggerTuning = true;
    if (checkDebugInfoOption(A, Args, D, TC)) {
      if (A->getOption().matches(options::OPT_glldb))
        DebuggerTuning = llvm::DebuggerKind::LLDB;
      else if (A->getOption().matches(options::OPT_gsce))
        DebuggerTuning = llvm::DebuggerKind::SCE;
      else if (A->getOption().matches(options::OPT_gdbx))
        DebuggerTuning = llvm::DebuggerKind::DBX;
      else
        DebuggerTuning = llvm::DebuggerKind::GDB;
    }
  }

  // If a -gdwarf argument appeared, remember it.
  bool EmitDwarf = false;
  if (const Arg *A = getDwarfNArg(Args))
    EmitDwarf = checkDebugInfoOption(A, Args, D, TC);

  if (const Arg *A = Args.getLastArg(options::OPT_gcodeview))
    EmitCodeView = checkDebugInfoOption(A, Args, D, TC);

  // If the user asked for debug info but did not explicitly specify -gcodeview
  // or -gdwarf, ask the toolchain for the default format.
  if (!EmitCodeView && !EmitDwarf &&
      DebugInfoKind != llvm::codegenoptions::NoDebugInfo) {
    switch (TC.getDefaultDebugFormat()) {
    case llvm::codegenoptions::DIF_CodeView:
      EmitCodeView = true;
      break;
    case llvm::codegenoptions::DIF_DWARF:
      EmitDwarf = true;
      break;
    }
  }

  unsigned RequestedDWARFVersion = 0; // DWARF version requested by the user
  unsigned EffectiveDWARFVersion = 0; // DWARF version TC can generate. It may
                                      // be lower than what the user wanted.
  if (EmitDwarf) {
    RequestedDWARFVersion = getDwarfVersion(TC, Args);
    // Clamp effective DWARF version to the max supported by the toolchain.
    EffectiveDWARFVersion =
        std::min(RequestedDWARFVersion, TC.getMaxDwarfVersion());
  } else {
    Args.ClaimAllArgs(options::OPT_fdebug_default_version);
  }

  // -gline-directives-only supported only for the DWARF debug info.
  if (RequestedDWARFVersion == 0 &&
      DebugInfoKind == llvm::codegenoptions::DebugDirectivesOnly)
    DebugInfoKind = llvm::codegenoptions::NoDebugInfo;

  // strict DWARF is set to false by default. But for DBX, we need it to be set
  // as true by default.
  if (const Arg *A = Args.getLastArg(options::OPT_gstrict_dwarf))
    (void)checkDebugInfoOption(A, Args, D, TC);
  if (Args.hasFlag(options::OPT_gstrict_dwarf, options::OPT_gno_strict_dwarf,
                   DebuggerTuning == llvm::DebuggerKind::DBX))
    CmdArgs.push_back("-gstrict-dwarf");

  // And we handle flag -grecord-gcc-switches later with DWARFDebugFlags.
  Args.ClaimAllArgs(options::OPT_g_flags_Group);

  // Column info is included by default for everything except SCE and
  // CodeView. Clang doesn't track end columns, just starting columns, which,
  // in theory, is fine for CodeView (and PDB).  In practice, however, the
  // Microsoft debuggers don't handle missing end columns well, and the AIX
  // debugger DBX also doesn't handle the columns well, so it's better not to
  // include any column info.
  if (const Arg *A = Args.getLastArg(options::OPT_gcolumn_info))
    (void)checkDebugInfoOption(A, Args, D, TC);
  if (!Args.hasFlag(options::OPT_gcolumn_info, options::OPT_gno_column_info,
                    !EmitCodeView &&
                        (DebuggerTuning != llvm::DebuggerKind::SCE &&
                         DebuggerTuning != llvm::DebuggerKind::DBX)))
    CmdArgs.push_back("-gno-column-info");

  // FIXME: Move backend command line options to the module.
  if (Args.hasFlag(options::OPT_gmodules, options::OPT_gno_modules, false)) {
    // If -gline-tables-only or -gline-directives-only is the last option it
    // wins.
    if (checkDebugInfoOption(Args.getLastArg(options::OPT_gmodules), Args, D,
                             TC)) {
      if (DebugInfoKind != llvm::codegenoptions::DebugLineTablesOnly &&
          DebugInfoKind != llvm::codegenoptions::DebugDirectivesOnly) {
        DebugInfoKind = llvm::codegenoptions::DebugInfoConstructor;
        CmdArgs.push_back("-dwarf-ext-refs");
        CmdArgs.push_back("-fmodule-format=obj");
      }
    }
  }

  if (T.isOSBinFormatELF() && SplitDWARFInlining)
    CmdArgs.push_back("-fsplit-dwarf-inlining");

  // After we've dealt with all combinations of things that could
  // make DebugInfoKind be other than None or DebugLineTablesOnly,
  // figure out if we need to "upgrade" it to standalone debug info.
  // We parse these two '-f' options whether or not they will be used,
  // to claim them even if you wrote "-fstandalone-debug -gline-tables-only"
  bool NeedFullDebug = Args.hasFlag(
      options::OPT_fstandalone_debug, options::OPT_fno_standalone_debug,
      DebuggerTuning == llvm::DebuggerKind::LLDB ||
          TC.GetDefaultStandaloneDebug());
  if (const Arg *A = Args.getLastArg(options::OPT_fstandalone_debug))
    (void)checkDebugInfoOption(A, Args, D, TC);

  if (DebugInfoKind == llvm::codegenoptions::LimitedDebugInfo ||
      DebugInfoKind == llvm::codegenoptions::DebugInfoConstructor) {
    if (Args.hasFlag(options::OPT_fno_eliminate_unused_debug_types,
                     options::OPT_feliminate_unused_debug_types, false))
      DebugInfoKind = llvm::codegenoptions::UnusedTypeInfo;
    else if (NeedFullDebug)
      DebugInfoKind = llvm::codegenoptions::FullDebugInfo;
  }

  if (Args.hasFlag(options::OPT_gembed_source, options::OPT_gno_embed_source,
                   false)) {
    // Source embedding is a vendor extension to DWARF v5. By now we have
    // checked if a DWARF version was stated explicitly, and have otherwise
    // fallen back to the target default, so if this is still not at least 5
    // we emit an error.
    const Arg *A = Args.getLastArg(options::OPT_gembed_source);
    if (RequestedDWARFVersion < 5)
      D.Diag(diag::err_drv_argument_only_allowed_with)
          << A->getAsString(Args) << "-gdwarf-5";
    else if (EffectiveDWARFVersion < 5)
      // The toolchain has reduced allowed dwarf version, so we can't enable
      // -gembed-source.
      D.Diag(diag::warn_drv_dwarf_version_limited_by_target)
          << A->getAsString(Args) << TC.getTripleString() << 5
          << EffectiveDWARFVersion;
    else if (checkDebugInfoOption(A, Args, D, TC))
      CmdArgs.push_back("-gembed-source");
  }

  if (EmitCodeView) {
    CmdArgs.push_back("-gcodeview");

    Args.addOptInFlag(CmdArgs, options::OPT_gcodeview_ghash,
                      options::OPT_gno_codeview_ghash);

    Args.addOptOutFlag(CmdArgs, options::OPT_gcodeview_command_line,
                       options::OPT_gno_codeview_command_line);
  }

  Args.addOptOutFlag(CmdArgs, options::OPT_ginline_line_tables,
                     options::OPT_gno_inline_line_tables);

  // When emitting remarks, we need at least debug lines in the output.
  if (willEmitRemarks(Args) &&
      DebugInfoKind <= llvm::codegenoptions::DebugDirectivesOnly)
    DebugInfoKind = llvm::codegenoptions::DebugLineTablesOnly;

  // Adjust the debug info kind for the given toolchain.
  TC.adjustDebugInfoKind(DebugInfoKind, Args);

  // On AIX, the debugger tuning option can be omitted if it is not explicitly
  // set.
  RenderDebugEnablingArgs(Args, CmdArgs, DebugInfoKind, EffectiveDWARFVersion,
                          T.isOSAIX() && !HasDebuggerTuning
                              ? llvm::DebuggerKind::Default
                              : DebuggerTuning);

  // -fdebug-macro turns on macro debug info generation.
  if (Args.hasFlag(options::OPT_fdebug_macro, options::OPT_fno_debug_macro,
                   false))
    if (checkDebugInfoOption(Args.getLastArg(options::OPT_fdebug_macro), Args,
                             D, TC))
      CmdArgs.push_back("-debug-info-macro");

  // -ggnu-pubnames turns on gnu style pubnames in the backend.
  const auto *PubnamesArg =
      Args.getLastArg(options::OPT_ggnu_pubnames, options::OPT_gno_gnu_pubnames,
                      options::OPT_gpubnames, options::OPT_gno_pubnames);
  if (DwarfFission != DwarfFissionKind::None ||
      (PubnamesArg && checkDebugInfoOption(PubnamesArg, Args, D, TC)))
    if (!PubnamesArg ||
        (!PubnamesArg->getOption().matches(options::OPT_gno_gnu_pubnames) &&
         !PubnamesArg->getOption().matches(options::OPT_gno_pubnames)))
      CmdArgs.push_back(PubnamesArg && PubnamesArg->getOption().matches(
                                           options::OPT_gpubnames)
                            ? "-gpubnames"
                            : "-ggnu-pubnames");
  const auto *SimpleTemplateNamesArg =
      Args.getLastArg(options::OPT_gsimple_template_names,
                      options::OPT_gno_simple_template_names);
  bool ForwardTemplateParams = DebuggerTuning == llvm::DebuggerKind::SCE;
  if (SimpleTemplateNamesArg &&
      checkDebugInfoOption(SimpleTemplateNamesArg, Args, D, TC)) {
    const auto &Opt = SimpleTemplateNamesArg->getOption();
    if (Opt.matches(options::OPT_gsimple_template_names)) {
      ForwardTemplateParams = true;
      CmdArgs.push_back("-gsimple-template-names=simple");
    }
  }

  if (const Arg *A = Args.getLastArg(options::OPT_gsrc_hash_EQ)) {
    StringRef v = A->getValue();
    CmdArgs.push_back(Args.MakeArgString("-gsrc-hash=" + v));
  }

  Args.addOptInFlag(CmdArgs, options::OPT_fdebug_ranges_base_address,
                    options::OPT_fno_debug_ranges_base_address);

  // -gdwarf-aranges turns on the emission of the aranges section in the
  // backend.
  // Always enabled for SCE tuning.
  bool NeedAranges = DebuggerTuning == llvm::DebuggerKind::SCE;
  if (const Arg *A = Args.getLastArg(options::OPT_gdwarf_aranges))
    NeedAranges = checkDebugInfoOption(A, Args, D, TC) || NeedAranges;
  if (NeedAranges) {
    CmdArgs.push_back("-mllvm");
    CmdArgs.push_back("-generate-arange-section");
  }

  Args.addOptInFlag(CmdArgs, options::OPT_fforce_dwarf_frame,
                    options::OPT_fno_force_dwarf_frame);

  if (Args.hasFlag(options::OPT_fdebug_types_section,
                   options::OPT_fno_debug_types_section, false)) {
    if (!(T.isOSBinFormatELF() || T.isOSBinFormatWasm())) {
      D.Diag(diag::err_drv_unsupported_opt_for_target)
          << Args.getLastArg(options::OPT_fdebug_types_section)
                 ->getAsString(Args)
          << T.getTriple();
    } else if (checkDebugInfoOption(
                   Args.getLastArg(options::OPT_fdebug_types_section), Args, D,
                   TC)) {
      CmdArgs.push_back("-mllvm");
      CmdArgs.push_back("-generate-type-units");
    }
  }

  // To avoid join/split of directory+filename, the integrated assembler prefers
  // the directory form of .file on all DWARF versions. GNU as doesn't allow the
  // form before DWARF v5.
  if (!Args.hasFlag(options::OPT_fdwarf_directory_asm,
                    options::OPT_fno_dwarf_directory_asm,
                    TC.useIntegratedAs() || EffectiveDWARFVersion >= 5))
    CmdArgs.push_back("-fno-dwarf-directory-asm");

  // Decide how to render forward declarations of template instantiations.
  // SCE wants full descriptions, others just get them in the name.
  if (ForwardTemplateParams)
    CmdArgs.push_back("-debug-forward-template-params");

  // Do we need to explicitly import anonymous namespaces into the parent
  // scope?
  if (DebuggerTuning == llvm::DebuggerKind::SCE)
    CmdArgs.push_back("-dwarf-explicit-import");

  renderDwarfFormat(D, T, Args, CmdArgs, EffectiveDWARFVersion);
  RenderDebugInfoCompressionArgs(Args, CmdArgs, D, TC);
}

static void ProcessVSRuntimeLibrary(const ArgList &Args,
                                    ArgStringList &CmdArgs) {
  unsigned RTOptionID = options::OPT__SLASH_MT;

  if (Args.hasArg(options::OPT__SLASH_LDd))
    // The /LDd option implies /MTd. The dependent lib part can be overridden,
    // but defining _DEBUG is sticky.
    RTOptionID = options::OPT__SLASH_MTd;

  if (Arg *A = Args.getLastArg(options::OPT__SLASH_M_Group))
    RTOptionID = A->getOption().getID();

  if (Arg *A = Args.getLastArg(options::OPT_fms_runtime_lib_EQ)) {
    RTOptionID = llvm::StringSwitch<unsigned>(A->getValue())
                     .Case("static", options::OPT__SLASH_MT)
                     .Case("static_dbg", options::OPT__SLASH_MTd)
                     .Case("dll", options::OPT__SLASH_MD)
                     .Case("dll_dbg", options::OPT__SLASH_MDd)
                     .Default(options::OPT__SLASH_MT);
  }

  StringRef FlagForCRT;
  switch (RTOptionID) {
  case options::OPT__SLASH_MD:
    if (Args.hasArg(options::OPT__SLASH_LDd))
      CmdArgs.push_back("-D_DEBUG");
    CmdArgs.push_back("-D_MT");
    CmdArgs.push_back("-D_DLL");
    FlagForCRT = "--dependent-lib=msvcrt";
    break;
  case options::OPT__SLASH_MDd:
    CmdArgs.push_back("-D_DEBUG");
    CmdArgs.push_back("-D_MT");
    CmdArgs.push_back("-D_DLL");
    FlagForCRT = "--dependent-lib=msvcrtd";
    break;
  case options::OPT__SLASH_MT:
    if (Args.hasArg(options::OPT__SLASH_LDd))
      CmdArgs.push_back("-D_DEBUG");
    CmdArgs.push_back("-D_MT");
    CmdArgs.push_back("-flto-visibility-public-std");
    FlagForCRT = "--dependent-lib=libcmt";
    break;
  case options::OPT__SLASH_MTd:
    CmdArgs.push_back("-D_DEBUG");
    CmdArgs.push_back("-D_MT");
    CmdArgs.push_back("-flto-visibility-public-std");
    FlagForCRT = "--dependent-lib=libcmtd";
    break;
  default:
    llvm_unreachable("Unexpected option ID.");
  }

  if (Args.hasArg(options::OPT_fms_omit_default_lib)) {
    CmdArgs.push_back("-D_VC_NODEFAULTLIB");
  } else {
    CmdArgs.push_back(FlagForCRT.data());

    // This provides POSIX compatibility (maps 'open' to '_open'), which most
    // users want.  The /Za flag to cl.exe turns this off, but it's not
    // implemented in clang.
    CmdArgs.push_back("--dependent-lib=oldnames");
  }
}

void Clang::ConstructJob(Compilation &C, const JobAction &JA,
                         const InputInfo &Output, const InputInfoList &Inputs,
                         const ArgList &Args, const char *LinkingOutput) const {
  const auto &TC = getToolChain();
  const llvm::Triple &RawTriple = TC.getTriple();
  const llvm::Triple &Triple = TC.getEffectiveTriple();
  const std::string &TripleStr = Triple.getTriple();

  bool KernelOrKext =
      Args.hasArg(options::OPT_mkernel, options::OPT_fapple_kext);
  const Driver &D = TC.getDriver();
  ArgStringList CmdArgs;

  assert(Inputs.size() >= 1 && "Must have at least one input.");
  // CUDA/HIP compilation may have multiple inputs (source file + results of
  // device-side compilations). OpenMP device jobs also take the host IR as a
  // second input. Module precompilation accepts a list of header files to
  // include as part of the module. API extraction accepts a list of header
  // files whose API information is emitted in the output. All other jobs are
  // expected to have exactly one input.
  bool IsCuda = JA.isOffloading(Action::OFK_Cuda);
  bool IsCudaDevice = JA.isDeviceOffloading(Action::OFK_Cuda);
  bool IsHIP = JA.isOffloading(Action::OFK_HIP);
  bool IsHIPDevice = JA.isDeviceOffloading(Action::OFK_HIP);
  bool IsOpenMPDevice = JA.isDeviceOffloading(Action::OFK_OpenMP);
  bool IsExtractAPI = isa<ExtractAPIJobAction>(JA);
  bool IsDeviceOffloadAction = !(JA.isDeviceOffloading(Action::OFK_None) ||
                                 JA.isDeviceOffloading(Action::OFK_Host));
  bool IsHostOffloadingAction =
      JA.isHostOffloading(Action::OFK_OpenMP) ||
      (JA.isHostOffloading(C.getActiveOffloadKinds()) &&
       Args.hasFlag(options::OPT_offload_new_driver,
                    options::OPT_no_offload_new_driver, false));

  bool IsRDCMode =
      Args.hasFlag(options::OPT_fgpu_rdc, options::OPT_fno_gpu_rdc, false);
  bool IsUsingLTO = D.isUsingLTO(IsDeviceOffloadAction);
  auto LTOMode = D.getLTOMode(IsDeviceOffloadAction);

  // Extract API doesn't have a main input file, so invent a fake one as a
  // placeholder.
  InputInfo ExtractAPIPlaceholderInput(Inputs[0].getType(), "extract-api",
                                       "extract-api");

  const InputInfo &Input =
      IsExtractAPI ? ExtractAPIPlaceholderInput : Inputs[0];

  InputInfoList ExtractAPIInputs;
  InputInfoList HostOffloadingInputs;
  const InputInfo *CudaDeviceInput = nullptr;
  const InputInfo *OpenMPDeviceInput = nullptr;
  for (const InputInfo &I : Inputs) {
    if (&I == &Input || I.getType() == types::TY_Nothing) {
      // This is the primary input or contains nothing.
    } else if (IsExtractAPI) {
      auto ExpectedInputType = ExtractAPIPlaceholderInput.getType();
      if (I.getType() != ExpectedInputType) {
        D.Diag(diag::err_drv_extract_api_wrong_kind)
            << I.getFilename() << types::getTypeName(I.getType())
            << types::getTypeName(ExpectedInputType);
      }
      ExtractAPIInputs.push_back(I);
    } else if (IsHostOffloadingAction) {
      HostOffloadingInputs.push_back(I);
    } else if ((IsCuda || IsHIP) && !CudaDeviceInput) {
      CudaDeviceInput = &I;
    } else if (IsOpenMPDevice && !OpenMPDeviceInput) {
      OpenMPDeviceInput = &I;
    } else {
      llvm_unreachable("unexpectedly given multiple inputs");
    }
  }

  const llvm::Triple *AuxTriple =
      (IsCuda || IsHIP) ? TC.getAuxTriple() : nullptr;
  bool IsWindowsMSVC = RawTriple.isWindowsMSVCEnvironment();
  bool IsIAMCU = RawTriple.isOSIAMCU();

  // Adjust IsWindowsXYZ for CUDA/HIP compilations.  Even when compiling in
  // device mode (i.e., getToolchain().getTriple() is NVPTX/AMDGCN, not
  // Windows), we need to pass Windows-specific flags to cc1.
  if (IsCuda || IsHIP)
    IsWindowsMSVC |= AuxTriple && AuxTriple->isWindowsMSVCEnvironment();

  // C++ is not supported for IAMCU.
  if (IsIAMCU && types::isCXX(Input.getType()))
    D.Diag(diag::err_drv_clang_unsupported) << "C++ for IAMCU";

  // Invoke ourselves in -cc1 mode.
  //
  // FIXME: Implement custom jobs for internal actions.
  CmdArgs.push_back("-cc1");

  // Add the "effective" target triple.
  CmdArgs.push_back("-triple");
  CmdArgs.push_back(Args.MakeArgString(TripleStr));

  if (const Arg *MJ = Args.getLastArg(options::OPT_MJ)) {
    DumpCompilationDatabase(C, MJ->getValue(), TripleStr, Output, Input, Args);
    Args.ClaimAllArgs(options::OPT_MJ);
  } else if (const Arg *GenCDBFragment =
                 Args.getLastArg(options::OPT_gen_cdb_fragment_path)) {
    DumpCompilationDatabaseFragmentToDir(GenCDBFragment->getValue(), C,
                                         TripleStr, Output, Input, Args);
    Args.ClaimAllArgs(options::OPT_gen_cdb_fragment_path);
  }

  if (IsCuda || IsHIP) {
    // We have to pass the triple of the host if compiling for a CUDA/HIP device
    // and vice-versa.
    std::string NormalizedTriple;
    if (JA.isDeviceOffloading(Action::OFK_Cuda) ||
        JA.isDeviceOffloading(Action::OFK_HIP))
      NormalizedTriple = C.getSingleOffloadToolChain<Action::OFK_Host>()
                             ->getTriple()
                             .normalize();
    else {
      // Host-side compilation.
      NormalizedTriple =
          (IsCuda ? C.getSingleOffloadToolChain<Action::OFK_Cuda>()
                  : C.getSingleOffloadToolChain<Action::OFK_HIP>())
              ->getTriple()
              .normalize();
      if (IsCuda) {
        // We need to figure out which CUDA version we're compiling for, as that
        // determines how we load and launch GPU kernels.
        auto *CTC = static_cast<const toolchains::CudaToolChain *>(
            C.getSingleOffloadToolChain<Action::OFK_Cuda>());
        assert(CTC && "Expected valid CUDA Toolchain.");
        if (CTC && CTC->CudaInstallation.version() != CudaVersion::UNKNOWN)
          CmdArgs.push_back(Args.MakeArgString(
              Twine("-target-sdk-version=") +
              CudaVersionToString(CTC->CudaInstallation.version())));
        // Unsized function arguments used for variadics were introduced in
        // CUDA-9.0. We still do not support generating code that actually uses
        // variadic arguments yet, but we do need to allow parsing them as
        // recent CUDA headers rely on that.
        // https://github.com/llvm/llvm-project/issues/58410
        if (CTC->CudaInstallation.version() >= CudaVersion::CUDA_90)
          CmdArgs.push_back("-fcuda-allow-variadic-functions");
      }
    }
    CmdArgs.push_back("-aux-triple");
    CmdArgs.push_back(Args.MakeArgString(NormalizedTriple));

    if (JA.isDeviceOffloading(Action::OFK_HIP) &&
        getToolChain().getTriple().isAMDGPU()) {
      // Device side compilation printf
      if (Args.getLastArg(options::OPT_mprintf_kind_EQ)) {
        CmdArgs.push_back(Args.MakeArgString(
            "-mprintf-kind=" +
            Args.getLastArgValue(options::OPT_mprintf_kind_EQ)));
        // Force compiler error on invalid conversion specifiers
        CmdArgs.push_back(
            Args.MakeArgString("-Werror=format-invalid-specifier"));
      }
    }
  }

  // Unconditionally claim the printf option now to avoid unused diagnostic.
  if (const Arg *PF = Args.getLastArg(options::OPT_mprintf_kind_EQ))
    PF->claim();

  if (Args.hasFlag(options::OPT_fsycl, options::OPT_fno_sycl, false)) {
    CmdArgs.push_back("-fsycl-is-device");

    if (Arg *A = Args.getLastArg(options::OPT_sycl_std_EQ)) {
      A->render(Args, CmdArgs);
    } else {
      // Ensure the default version in SYCL mode is 2020.
      CmdArgs.push_back("-sycl-std=2020");
    }
  }

  if (IsOpenMPDevice) {
    // We have to pass the triple of the host if compiling for an OpenMP device.
    std::string NormalizedTriple =
        C.getSingleOffloadToolChain<Action::OFK_Host>()
            ->getTriple()
            .normalize();
    CmdArgs.push_back("-aux-triple");
    CmdArgs.push_back(Args.MakeArgString(NormalizedTriple));
  }

  if (Triple.isOSWindows() && (Triple.getArch() == llvm::Triple::arm ||
                               Triple.getArch() == llvm::Triple::thumb)) {
    unsigned Offset = Triple.getArch() == llvm::Triple::arm ? 4 : 6;
    unsigned Version = 0;
    bool Failure =
        Triple.getArchName().substr(Offset).consumeInteger(10, Version);
    if (Failure || Version < 7)
      D.Diag(diag::err_target_unsupported_arch) << Triple.getArchName()
                                                << TripleStr;
  }

  // Push all default warning arguments that are specific to
  // the given target.  These come before user provided warning options
  // are provided.
  TC.addClangWarningOptions(CmdArgs);

  // FIXME: Subclass ToolChain for SPIR and move this to addClangWarningOptions.
  if (Triple.isSPIR() || Triple.isSPIRV())
    CmdArgs.push_back("-Wspir-compat");

  // Select the appropriate action.
  RewriteKind rewriteKind = RK_None;

  bool UnifiedLTO = false;
  if (IsUsingLTO) {
    UnifiedLTO = Args.hasFlag(options::OPT_funified_lto,
                              options::OPT_fno_unified_lto, Triple.isPS());
    if (UnifiedLTO)
      CmdArgs.push_back("-funified-lto");
  }

  // If CollectArgsForIntegratedAssembler() isn't called below, claim the args
  // it claims when not running an assembler. Otherwise, clang would emit
  // "argument unused" warnings for assembler flags when e.g. adding "-E" to
  // flags while debugging something. That'd be somewhat inconvenient, and it's
  // also inconsistent with most other flags -- we don't warn on
  // -ffunction-sections not being used in -E mode either for example, even
  // though it's not really used either.
  if (!isa<AssembleJobAction>(JA)) {
    // The args claimed here should match the args used in
    // CollectArgsForIntegratedAssembler().
    if (TC.useIntegratedAs()) {
      Args.ClaimAllArgs(options::OPT_mrelax_all);
      Args.ClaimAllArgs(options::OPT_mno_relax_all);
      Args.ClaimAllArgs(options::OPT_mincremental_linker_compatible);
      Args.ClaimAllArgs(options::OPT_mno_incremental_linker_compatible);
      switch (C.getDefaultToolChain().getArch()) {
      case llvm::Triple::arm:
      case llvm::Triple::armeb:
      case llvm::Triple::thumb:
      case llvm::Triple::thumbeb:
        Args.ClaimAllArgs(options::OPT_mimplicit_it_EQ);
        break;
      default:
        break;
      }
    }
    Args.ClaimAllArgs(options::OPT_Wa_COMMA);
    Args.ClaimAllArgs(options::OPT_Xassembler);
    Args.ClaimAllArgs(options::OPT_femit_dwarf_unwind_EQ);
  }

  if (isa<AnalyzeJobAction>(JA)) {
    assert(JA.getType() == types::TY_Plist && "Invalid output type.");
    CmdArgs.push_back("-analyze");
  } else if (isa<MigrateJobAction>(JA)) {
    CmdArgs.push_back("-migrate");
  } else if (isa<PreprocessJobAction>(JA)) {
    if (Output.getType() == types::TY_Dependencies)
      CmdArgs.push_back("-Eonly");
    else {
      CmdArgs.push_back("-E");
      if (Args.hasArg(options::OPT_rewrite_objc) &&
          !Args.hasArg(options::OPT_g_Group))
        CmdArgs.push_back("-P");
      else if (JA.getType() == types::TY_PP_CXXHeaderUnit)
        CmdArgs.push_back("-fdirectives-only");
    }
  } else if (isa<AssembleJobAction>(JA)) {
    CmdArgs.push_back("-emit-obj");

    CollectArgsForIntegratedAssembler(C, Args, CmdArgs, D);

    // Also ignore explicit -force_cpusubtype_ALL option.
    (void)Args.hasArg(options::OPT_force__cpusubtype__ALL);
  } else if (isa<PrecompileJobAction>(JA)) {
    if (JA.getType() == types::TY_Nothing)
      CmdArgs.push_back("-fsyntax-only");
    else if (JA.getType() == types::TY_ModuleFile)
      CmdArgs.push_back("-emit-module-interface");
    else if (JA.getType() == types::TY_HeaderUnit)
      CmdArgs.push_back("-emit-header-unit");
    else
      CmdArgs.push_back("-emit-pch");
  } else if (isa<VerifyPCHJobAction>(JA)) {
    CmdArgs.push_back("-verify-pch");
  } else if (isa<ExtractAPIJobAction>(JA)) {
    assert(JA.getType() == types::TY_API_INFO &&
           "Extract API actions must generate a API information.");
    CmdArgs.push_back("-extract-api");
    if (Arg *ProductNameArg = Args.getLastArg(options::OPT_product_name_EQ))
      ProductNameArg->render(Args, CmdArgs);
    if (Arg *ExtractAPIIgnoresFileArg =
            Args.getLastArg(options::OPT_extract_api_ignores_EQ))
      ExtractAPIIgnoresFileArg->render(Args, CmdArgs);
  } else {
    assert((isa<CompileJobAction>(JA) || isa<BackendJobAction>(JA)) &&
           "Invalid action for clang tool.");
    if (JA.getType() == types::TY_Nothing) {
      CmdArgs.push_back("-fsyntax-only");
    } else if (JA.getType() == types::TY_LLVM_IR ||
               JA.getType() == types::TY_LTO_IR) {
      CmdArgs.push_back("-emit-llvm");
    } else if (JA.getType() == types::TY_LLVM_BC ||
               JA.getType() == types::TY_LTO_BC) {
      // Emit textual llvm IR for AMDGPU offloading for -emit-llvm -S
      if (Triple.isAMDGCN() && IsOpenMPDevice && Args.hasArg(options::OPT_S) &&
          Args.hasArg(options::OPT_emit_llvm)) {
        CmdArgs.push_back("-emit-llvm");
      } else {
        CmdArgs.push_back("-emit-llvm-bc");
      }
    } else if (JA.getType() == types::TY_IFS ||
               JA.getType() == types::TY_IFS_CPP) {
      StringRef ArgStr =
          Args.hasArg(options::OPT_interface_stub_version_EQ)
              ? Args.getLastArgValue(options::OPT_interface_stub_version_EQ)
              : "ifs-v1";
      CmdArgs.push_back("-emit-interface-stubs");
      CmdArgs.push_back(
          Args.MakeArgString(Twine("-interface-stub-version=") + ArgStr.str()));
    } else if (JA.getType() == types::TY_PP_Asm) {
      CmdArgs.push_back("-S");
    } else if (JA.getType() == types::TY_AST) {
      CmdArgs.push_back("-emit-pch");
    } else if (JA.getType() == types::TY_ModuleFile) {
      CmdArgs.push_back("-module-file-info");
    } else if (JA.getType() == types::TY_RewrittenObjC) {
      CmdArgs.push_back("-rewrite-objc");
      rewriteKind = RK_NonFragile;
    } else if (JA.getType() == types::TY_RewrittenLegacyObjC) {
      CmdArgs.push_back("-rewrite-objc");
      rewriteKind = RK_Fragile;
    } else {
      assert(JA.getType() == types::TY_PP_Asm && "Unexpected output type!");
    }

    // Preserve use-list order by default when emitting bitcode, so that
    // loading the bitcode up in 'opt' or 'llc' and running passes gives the
    // same result as running passes here.  For LTO, we don't need to preserve
    // the use-list order, since serialization to bitcode is part of the flow.
    if (JA.getType() == types::TY_LLVM_BC)
      CmdArgs.push_back("-emit-llvm-uselists");

    if (IsUsingLTO) {
      if (IsDeviceOffloadAction && !JA.isDeviceOffloading(Action::OFK_OpenMP) &&
          !Args.hasFlag(options::OPT_offload_new_driver,
                        options::OPT_no_offload_new_driver, false) &&
          !Triple.isAMDGPU()) {
        D.Diag(diag::err_drv_unsupported_opt_for_target)
            << Args.getLastArg(options::OPT_foffload_lto,
                               options::OPT_foffload_lto_EQ)
                   ->getAsString(Args)
            << Triple.getTriple();
      } else if (Triple.isNVPTX() && !IsRDCMode &&
                 JA.isDeviceOffloading(Action::OFK_Cuda)) {
        D.Diag(diag::err_drv_unsupported_opt_for_language_mode)
            << Args.getLastArg(options::OPT_foffload_lto,
                               options::OPT_foffload_lto_EQ)
                   ->getAsString(Args)
            << "-fno-gpu-rdc";
      } else {
        assert(LTOMode == LTOK_Full || LTOMode == LTOK_Thin);
        CmdArgs.push_back(Args.MakeArgString(
            Twine("-flto=") + (LTOMode == LTOK_Thin ? "thin" : "full")));
        // PS4 uses the legacy LTO API, which does not support some of the
        // features enabled by -flto-unit.
        if (!RawTriple.isPS4() ||
            (D.getLTOMode() == LTOK_Full) || !UnifiedLTO)
          CmdArgs.push_back("-flto-unit");
      }
    }
  }

  Args.AddLastArg(CmdArgs, options::OPT_dumpdir);

  if (const Arg *A = Args.getLastArg(options::OPT_fthinlto_index_EQ)) {
    if (!types::isLLVMIR(Input.getType()))
      D.Diag(diag::err_drv_arg_requires_bitcode_input) << A->getAsString(Args);
    Args.AddLastArg(CmdArgs, options::OPT_fthinlto_index_EQ);
  }

  if (Args.getLastArg(options::OPT_fthin_link_bitcode_EQ))
    Args.AddLastArg(CmdArgs, options::OPT_fthin_link_bitcode_EQ);

  if (Args.getLastArg(options::OPT_save_temps_EQ))
    Args.AddLastArg(CmdArgs, options::OPT_save_temps_EQ);

  auto *MemProfArg = Args.getLastArg(options::OPT_fmemory_profile,
                                     options::OPT_fmemory_profile_EQ,
                                     options::OPT_fno_memory_profile);
  if (MemProfArg &&
      !MemProfArg->getOption().matches(options::OPT_fno_memory_profile))
    MemProfArg->render(Args, CmdArgs);

  if (auto *MemProfUseArg =
          Args.getLastArg(options::OPT_fmemory_profile_use_EQ)) {
    if (MemProfArg)
      D.Diag(diag::err_drv_argument_not_allowed_with)
          << MemProfUseArg->getAsString(Args) << MemProfArg->getAsString(Args);
    if (auto *PGOInstrArg = Args.getLastArg(options::OPT_fprofile_generate,
                                            options::OPT_fprofile_generate_EQ))
      D.Diag(diag::err_drv_argument_not_allowed_with)
          << MemProfUseArg->getAsString(Args) << PGOInstrArg->getAsString(Args);
    MemProfUseArg->render(Args, CmdArgs);
  }

  // Embed-bitcode option.
  // Only white-listed flags below are allowed to be embedded.
  if (C.getDriver().embedBitcodeInObject() && !IsUsingLTO &&
      (isa<BackendJobAction>(JA) || isa<AssembleJobAction>(JA))) {
    // Add flags implied by -fembed-bitcode.
    Args.AddLastArg(CmdArgs, options::OPT_fembed_bitcode_EQ);
    // Disable all llvm IR level optimizations.
    CmdArgs.push_back("-disable-llvm-passes");

    // Render target options.
    TC.addClangTargetOptions(Args, CmdArgs, JA.getOffloadingDeviceKind());

    // reject options that shouldn't be supported in bitcode
    // also reject kernel/kext
    static const constexpr unsigned kBitcodeOptionIgnorelist[] = {
        options::OPT_mkernel,
        options::OPT_fapple_kext,
        options::OPT_ffunction_sections,
        options::OPT_fno_function_sections,
        options::OPT_fdata_sections,
        options::OPT_fno_data_sections,
        options::OPT_fbasic_block_sections_EQ,
        options::OPT_funique_internal_linkage_names,
        options::OPT_fno_unique_internal_linkage_names,
        options::OPT_funique_section_names,
        options::OPT_fno_unique_section_names,
        options::OPT_funique_basic_block_section_names,
        options::OPT_fno_unique_basic_block_section_names,
        options::OPT_mrestrict_it,
        options::OPT_mno_restrict_it,
        options::OPT_mstackrealign,
        options::OPT_mno_stackrealign,
        options::OPT_mstack_alignment,
        options::OPT_mcmodel_EQ,
        options::OPT_mlong_calls,
        options::OPT_mno_long_calls,
        options::OPT_ggnu_pubnames,
        options::OPT_gdwarf_aranges,
        options::OPT_fdebug_types_section,
        options::OPT_fno_debug_types_section,
        options::OPT_fdwarf_directory_asm,
        options::OPT_fno_dwarf_directory_asm,
        options::OPT_mrelax_all,
        options::OPT_mno_relax_all,
        options::OPT_ftrap_function_EQ,
        options::OPT_ffixed_r9,
        options::OPT_mfix_cortex_a53_835769,
        options::OPT_mno_fix_cortex_a53_835769,
        options::OPT_ffixed_x18,
        options::OPT_mglobal_merge,
        options::OPT_mno_global_merge,
        options::OPT_mred_zone,
        options::OPT_mno_red_zone,
        options::OPT_Wa_COMMA,
        options::OPT_Xassembler,
        options::OPT_mllvm,
    };
    for (const auto &A : Args)
      if (llvm::is_contained(kBitcodeOptionIgnorelist, A->getOption().getID()))
        D.Diag(diag::err_drv_unsupported_embed_bitcode) << A->getSpelling();

    // Render the CodeGen options that need to be passed.
    Args.addOptOutFlag(CmdArgs, options::OPT_foptimize_sibling_calls,
                       options::OPT_fno_optimize_sibling_calls);

    RenderFloatingPointOptions(TC, D, isOptimizationLevelFast(Args), Args,
                               CmdArgs, JA);

    // Render ABI arguments
    switch (TC.getArch()) {
    default: break;
    case llvm::Triple::arm:
    case llvm::Triple::armeb:
    case llvm::Triple::thumbeb:
      RenderARMABI(D, Triple, Args, CmdArgs);
      break;
    case llvm::Triple::aarch64:
    case llvm::Triple::aarch64_32:
    case llvm::Triple::aarch64_be:
      RenderAArch64ABI(Triple, Args, CmdArgs);
      break;
    }

    // Optimization level for CodeGen.
    if (const Arg *A = Args.getLastArg(options::OPT_O_Group)) {
      if (A->getOption().matches(options::OPT_O4)) {
        CmdArgs.push_back("-O3");
        D.Diag(diag::warn_O4_is_O3);
      } else {
        A->render(Args, CmdArgs);
      }
    }

    // Input/Output file.
    if (Output.getType() == types::TY_Dependencies) {
      // Handled with other dependency code.
    } else if (Output.isFilename()) {
      CmdArgs.push_back("-o");
      CmdArgs.push_back(Output.getFilename());
    } else {
      assert(Output.isNothing() && "Input output.");
    }

    for (const auto &II : Inputs) {
      addDashXForInput(Args, II, CmdArgs);
      if (II.isFilename())
        CmdArgs.push_back(II.getFilename());
      else
        II.getInputArg().renderAsInput(Args, CmdArgs);
    }

    C.addCommand(std::make_unique<Command>(
        JA, *this, ResponseFileSupport::AtFileUTF8(), D.getClangProgramPath(),
        CmdArgs, Inputs, Output, D.getPrependArg()));
    return;
  }

  if (C.getDriver().embedBitcodeMarkerOnly() && !IsUsingLTO)
    CmdArgs.push_back("-fembed-bitcode=marker");

  // We normally speed up the clang process a bit by skipping destructors at
  // exit, but when we're generating diagnostics we can rely on some of the
  // cleanup.
  if (!C.isForDiagnostics())
    CmdArgs.push_back("-disable-free");
  CmdArgs.push_back("-clear-ast-before-backend");

#ifdef NDEBUG
  const bool IsAssertBuild = false;
#else
  const bool IsAssertBuild = true;
#endif

  // Disable the verification pass in -asserts builds.
  if (!IsAssertBuild)
    CmdArgs.push_back("-disable-llvm-verifier");

  // Discard value names in assert builds unless otherwise specified.
  if (Args.hasFlag(options::OPT_fdiscard_value_names,
                   options::OPT_fno_discard_value_names, !IsAssertBuild)) {
    if (Args.hasArg(options::OPT_fdiscard_value_names) &&
        llvm::any_of(Inputs, [](const clang::driver::InputInfo &II) {
          return types::isLLVMIR(II.getType());
        })) {
      D.Diag(diag::warn_ignoring_fdiscard_for_bitcode);
    }
    CmdArgs.push_back("-discard-value-names");
  }

  // Set the main file name, so that debug info works even with
  // -save-temps.
  CmdArgs.push_back("-main-file-name");
  CmdArgs.push_back(getBaseInputName(Args, Input));

  // Some flags which affect the language (via preprocessor
  // defines).
  if (Args.hasArg(options::OPT_static))
    CmdArgs.push_back("-static-define");

  if (Args.hasArg(options::OPT_municode))
    CmdArgs.push_back("-DUNICODE");

  if (isa<AnalyzeJobAction>(JA))
    RenderAnalyzerOptions(Args, CmdArgs, Triple, Input);

  if (isa<AnalyzeJobAction>(JA) ||
      (isa<PreprocessJobAction>(JA) && Args.hasArg(options::OPT__analyze)))
    CmdArgs.push_back("-setup-static-analyzer");

  // Enable compatilibily mode to avoid analyzer-config related errors.
  // Since we can't access frontend flags through hasArg, let's manually iterate
  // through them.
  bool FoundAnalyzerConfig = false;
  for (auto *Arg : Args.filtered(options::OPT_Xclang))
    if (StringRef(Arg->getValue()) == "-analyzer-config") {
      FoundAnalyzerConfig = true;
      break;
    }
  if (!FoundAnalyzerConfig)
    for (auto *Arg : Args.filtered(options::OPT_Xanalyzer))
      if (StringRef(Arg->getValue()) == "-analyzer-config") {
        FoundAnalyzerConfig = true;
        break;
      }
  if (FoundAnalyzerConfig)
    CmdArgs.push_back("-analyzer-config-compatibility-mode=true");

  CheckCodeGenerationOptions(D, Args);

  unsigned FunctionAlignment = ParseFunctionAlignment(TC, Args);
  assert(FunctionAlignment <= 31 && "function alignment will be truncated!");
  if (FunctionAlignment) {
    CmdArgs.push_back("-function-alignment");
    CmdArgs.push_back(Args.MakeArgString(std::to_string(FunctionAlignment)));
  }

  // We support -falign-loops=N where N is a power of 2. GCC supports more
  // forms.
  if (const Arg *A = Args.getLastArg(options::OPT_falign_loops_EQ)) {
    unsigned Value = 0;
    if (StringRef(A->getValue()).getAsInteger(10, Value) || Value > 65536)
      TC.getDriver().Diag(diag::err_drv_invalid_int_value)
          << A->getAsString(Args) << A->getValue();
    else if (Value & (Value - 1))
      TC.getDriver().Diag(diag::err_drv_alignment_not_power_of_two)
          << A->getAsString(Args) << A->getValue();
    // Treat =0 as unspecified (use the target preference).
    if (Value)
      CmdArgs.push_back(Args.MakeArgString("-falign-loops=" +
                                           Twine(std::min(Value, 65536u))));
  }

  if (Triple.isOSzOS()) {
    // On z/OS some of the system header feature macros need to
    // be defined to enable most cross platform projects to build
    // successfully.  Ths include the libc++ library.  A
    // complicating factor is that users can define these
    // macros to the same or different values.  We need to add
    // the definition for these macros to the compilation command
    // if the user hasn't already defined them.

    auto findMacroDefinition = [&](const std::string &Macro) {
      auto MacroDefs = Args.getAllArgValues(options::OPT_D);
      return std::find_if(MacroDefs.begin(), MacroDefs.end(),
                          [&](const std::string &M) {
                            return M == Macro ||
                                   M.find(Macro + '=') != std::string::npos;
                          }) != MacroDefs.end();
    };

    // _UNIX03_WITHDRAWN is required for libcxx & porting.
    if (!findMacroDefinition("_UNIX03_WITHDRAWN"))
      CmdArgs.push_back("-D_UNIX03_WITHDRAWN");
    // _OPEN_DEFAULT is required for XL compat
    if (!findMacroDefinition("_OPEN_DEFAULT"))
      CmdArgs.push_back("-D_OPEN_DEFAULT");
    if (D.CCCIsCXX() || types::isCXX(Input.getType())) {
      // _XOPEN_SOURCE=600 is required for libcxx.
      if (!findMacroDefinition("_XOPEN_SOURCE"))
        CmdArgs.push_back("-D_XOPEN_SOURCE=600");
    }
  }

  llvm::Reloc::Model RelocationModel;
  unsigned PICLevel;
  bool IsPIE;
  std::tie(RelocationModel, PICLevel, IsPIE) = ParsePICArgs(TC, Args);
  Arg *LastPICDataRelArg =
      Args.getLastArg(options::OPT_mno_pic_data_is_text_relative,
                      options::OPT_mpic_data_is_text_relative);
  bool NoPICDataIsTextRelative = false;
  if (LastPICDataRelArg) {
    if (LastPICDataRelArg->getOption().matches(
            options::OPT_mno_pic_data_is_text_relative)) {
      NoPICDataIsTextRelative = true;
      if (!PICLevel)
        D.Diag(diag::err_drv_argument_only_allowed_with)
            << "-mno-pic-data-is-text-relative"
            << "-fpic/-fpie";
    }
    if (!Triple.isSystemZ())
      D.Diag(diag::err_drv_unsupported_opt_for_target)
          << (NoPICDataIsTextRelative ? "-mno-pic-data-is-text-relative"
                                      : "-mpic-data-is-text-relative")
          << RawTriple.str();
  }

  bool IsROPI = RelocationModel == llvm::Reloc::ROPI ||
                RelocationModel == llvm::Reloc::ROPI_RWPI;
  bool IsRWPI = RelocationModel == llvm::Reloc::RWPI ||
                RelocationModel == llvm::Reloc::ROPI_RWPI;

  if (Args.hasArg(options::OPT_mcmse) &&
      !Args.hasArg(options::OPT_fallow_unsupported)) {
    if (IsROPI)
      D.Diag(diag::err_cmse_pi_are_incompatible) << IsROPI;
    if (IsRWPI)
      D.Diag(diag::err_cmse_pi_are_incompatible) << !IsRWPI;
  }

  if (IsROPI && types::isCXX(Input.getType()) &&
      !Args.hasArg(options::OPT_fallow_unsupported))
    D.Diag(diag::err_drv_ropi_incompatible_with_cxx);

  const char *RMName = RelocationModelName(RelocationModel);
  if (RMName) {
    CmdArgs.push_back("-mrelocation-model");
    CmdArgs.push_back(RMName);
  }
  if (PICLevel > 0) {
    CmdArgs.push_back("-pic-level");
    CmdArgs.push_back(PICLevel == 1 ? "1" : "2");
    if (IsPIE)
      CmdArgs.push_back("-pic-is-pie");
    if (NoPICDataIsTextRelative)
      CmdArgs.push_back("-mcmodel=medium");
  }

  if (RelocationModel == llvm::Reloc::ROPI ||
      RelocationModel == llvm::Reloc::ROPI_RWPI)
    CmdArgs.push_back("-fropi");
  if (RelocationModel == llvm::Reloc::RWPI ||
      RelocationModel == llvm::Reloc::ROPI_RWPI)
    CmdArgs.push_back("-frwpi");

  if (Arg *A = Args.getLastArg(options::OPT_meabi)) {
    CmdArgs.push_back("-meabi");
    CmdArgs.push_back(A->getValue());
  }

  // -fsemantic-interposition is forwarded to CC1: set the
  // "SemanticInterposition" metadata to 1 (make some linkages interposable) and
  // make default visibility external linkage definitions dso_preemptable.
  //
  // -fno-semantic-interposition: if the target supports .Lfoo$local local
  // aliases (make default visibility external linkage definitions dso_local).
  // This is the CC1 default for ELF to match COFF/Mach-O.
  //
  // Otherwise use Clang's traditional behavior: like
  // -fno-semantic-interposition but local aliases are not used. So references
  // can be interposed if not optimized out.
  if (Triple.isOSBinFormatELF()) {
    Arg *A = Args.getLastArg(options::OPT_fsemantic_interposition,
                             options::OPT_fno_semantic_interposition);
    if (RelocationModel != llvm::Reloc::Static && !IsPIE) {
      // The supported targets need to call AsmPrinter::getSymbolPreferLocal.
      bool SupportsLocalAlias =
          Triple.isAArch64() || Triple.isRISCV() || Triple.isX86();
      if (!A)
        CmdArgs.push_back("-fhalf-no-semantic-interposition");
      else if (A->getOption().matches(options::OPT_fsemantic_interposition))
        A->render(Args, CmdArgs);
      else if (!SupportsLocalAlias)
        CmdArgs.push_back("-fhalf-no-semantic-interposition");
    }
  }

  {
    std::string Model;
    if (Arg *A = Args.getLastArg(options::OPT_mthread_model)) {
      if (!TC.isThreadModelSupported(A->getValue()))
        D.Diag(diag::err_drv_invalid_thread_model_for_target)
            << A->getValue() << A->getAsString(Args);
      Model = A->getValue();
    } else
      Model = TC.getThreadModel();
    if (Model != "posix") {
      CmdArgs.push_back("-mthread-model");
      CmdArgs.push_back(Args.MakeArgString(Model));
    }
  }

  if (Arg *A = Args.getLastArg(options::OPT_fveclib)) {
    StringRef Name = A->getValue();
    if (Name == "SVML") {
      if (Triple.getArch() != llvm::Triple::x86 &&
          Triple.getArch() != llvm::Triple::x86_64)
        D.Diag(diag::err_drv_unsupported_opt_for_target)
            << Name << Triple.getArchName();
    } else if (Name == "LIBMVEC-X86") {
      if (Triple.getArch() != llvm::Triple::x86 &&
          Triple.getArch() != llvm::Triple::x86_64)
        D.Diag(diag::err_drv_unsupported_opt_for_target)
            << Name << Triple.getArchName();
    } else if (Name == "SLEEF" || Name == "ArmPL") {
      if (Triple.getArch() != llvm::Triple::aarch64 &&
          Triple.getArch() != llvm::Triple::aarch64_be)
        D.Diag(diag::err_drv_unsupported_opt_for_target)
            << Name << Triple.getArchName();
    }
    A->render(Args, CmdArgs);
  }

  if (Args.hasFlag(options::OPT_fmerge_all_constants,
                   options::OPT_fno_merge_all_constants, false))
    CmdArgs.push_back("-fmerge-all-constants");

  Args.addOptOutFlag(CmdArgs, options::OPT_fdelete_null_pointer_checks,
                     options::OPT_fno_delete_null_pointer_checks);

  // LLVM Code Generator Options.

  if (Arg *A = Args.getLastArg(options::OPT_mabi_EQ_quadword_atomics)) {
    if (!Triple.isOSAIX() || Triple.isPPC32())
      D.Diag(diag::err_drv_unsupported_opt_for_target)
        << A->getSpelling() << RawTriple.str();
    CmdArgs.push_back("-mabi=quadword-atomics");
  }

  if (Arg *A = Args.getLastArg(options::OPT_mlong_double_128)) {
    // Emit the unsupported option error until the Clang's library integration
    // support for 128-bit long double is available for AIX.
    if (Triple.isOSAIX())
      D.Diag(diag::err_drv_unsupported_opt_for_target)
          << A->getSpelling() << RawTriple.str();
  }

  if (Arg *A = Args.getLastArg(options::OPT_Wframe_larger_than_EQ)) {
    StringRef V = A->getValue(), V1 = V;
    unsigned Size;
    if (V1.consumeInteger(10, Size) || !V1.empty())
      D.Diag(diag::err_drv_invalid_argument_to_option)
          << V << A->getOption().getName();
    else
      CmdArgs.push_back(Args.MakeArgString("-fwarn-stack-size=" + V));
  }

  Args.addOptOutFlag(CmdArgs, options::OPT_fjump_tables,
                     options::OPT_fno_jump_tables);
  Args.addOptInFlag(CmdArgs, options::OPT_fprofile_sample_accurate,
                    options::OPT_fno_profile_sample_accurate);
  Args.addOptOutFlag(CmdArgs, options::OPT_fpreserve_as_comments,
                     options::OPT_fno_preserve_as_comments);

  if (Arg *A = Args.getLastArg(options::OPT_mregparm_EQ)) {
    CmdArgs.push_back("-mregparm");
    CmdArgs.push_back(A->getValue());
  }

  if (Arg *A = Args.getLastArg(options::OPT_maix_struct_return,
                               options::OPT_msvr4_struct_return)) {
    if (!TC.getTriple().isPPC32()) {
      D.Diag(diag::err_drv_unsupported_opt_for_target)
          << A->getSpelling() << RawTriple.str();
    } else if (A->getOption().matches(options::OPT_maix_struct_return)) {
      CmdArgs.push_back("-maix-struct-return");
    } else {
      assert(A->getOption().matches(options::OPT_msvr4_struct_return));
      CmdArgs.push_back("-msvr4-struct-return");
    }
  }

  if (Arg *A = Args.getLastArg(options::OPT_fpcc_struct_return,
                               options::OPT_freg_struct_return)) {
    if (TC.getArch() != llvm::Triple::x86) {
      D.Diag(diag::err_drv_unsupported_opt_for_target)
          << A->getSpelling() << RawTriple.str();
    } else if (A->getOption().matches(options::OPT_fpcc_struct_return)) {
      CmdArgs.push_back("-fpcc-struct-return");
    } else {
      assert(A->getOption().matches(options::OPT_freg_struct_return));
      CmdArgs.push_back("-freg-struct-return");
    }
  }

  if (Args.hasFlag(options::OPT_mrtd, options::OPT_mno_rtd, false))
    CmdArgs.push_back("-fdefault-calling-conv=stdcall");

  if (Args.hasArg(options::OPT_fenable_matrix)) {
    // enable-matrix is needed by both the LangOpts and by LLVM.
    CmdArgs.push_back("-fenable-matrix");
    CmdArgs.push_back("-mllvm");
    CmdArgs.push_back("-enable-matrix");
  }

  CodeGenOptions::FramePointerKind FPKeepKind =
                  getFramePointerKind(Args, RawTriple);
  const char *FPKeepKindStr = nullptr;
  switch (FPKeepKind) {
  case CodeGenOptions::FramePointerKind::None:
    FPKeepKindStr = "-mframe-pointer=none";
    break;
  case CodeGenOptions::FramePointerKind::NonLeaf:
    FPKeepKindStr = "-mframe-pointer=non-leaf";
    break;
  case CodeGenOptions::FramePointerKind::All:
    FPKeepKindStr = "-mframe-pointer=all";
    break;
  }
  assert(FPKeepKindStr && "unknown FramePointerKind");
  CmdArgs.push_back(FPKeepKindStr);

  Args.addOptOutFlag(CmdArgs, options::OPT_fzero_initialized_in_bss,
                     options::OPT_fno_zero_initialized_in_bss);

  bool OFastEnabled = isOptimizationLevelFast(Args);
  // If -Ofast is the optimization level, then -fstrict-aliasing should be
  // enabled.  This alias option is being used to simplify the hasFlag logic.
  OptSpecifier StrictAliasingAliasOption =
      OFastEnabled ? options::OPT_Ofast : options::OPT_fstrict_aliasing;
  // We turn strict aliasing off by default if we're in CL mode, since MSVC
  // doesn't do any TBAA.
  bool TBAAOnByDefault = !D.IsCLMode();
  if (!Args.hasFlag(options::OPT_fstrict_aliasing, StrictAliasingAliasOption,
                    options::OPT_fno_strict_aliasing, TBAAOnByDefault))
    CmdArgs.push_back("-relaxed-aliasing");
  if (!Args.hasFlag(options::OPT_fstruct_path_tbaa,
                    options::OPT_fno_struct_path_tbaa, true))
    CmdArgs.push_back("-no-struct-path-tbaa");
  Args.addOptInFlag(CmdArgs, options::OPT_fstrict_enums,
                    options::OPT_fno_strict_enums);
  Args.addOptOutFlag(CmdArgs, options::OPT_fstrict_return,
                     options::OPT_fno_strict_return);
  Args.addOptInFlag(CmdArgs, options::OPT_fallow_editor_placeholders,
                    options::OPT_fno_allow_editor_placeholders);
  Args.addOptInFlag(CmdArgs, options::OPT_fstrict_vtable_pointers,
                    options::OPT_fno_strict_vtable_pointers);
  Args.addOptInFlag(CmdArgs, options::OPT_fforce_emit_vtables,
                    options::OPT_fno_force_emit_vtables);
  Args.addOptOutFlag(CmdArgs, options::OPT_foptimize_sibling_calls,
                     options::OPT_fno_optimize_sibling_calls);
  Args.addOptOutFlag(CmdArgs, options::OPT_fescaping_block_tail_calls,
                     options::OPT_fno_escaping_block_tail_calls);

  Args.AddLastArg(CmdArgs, options::OPT_ffine_grained_bitfield_accesses,
                  options::OPT_fno_fine_grained_bitfield_accesses);

  Args.AddLastArg(CmdArgs, options::OPT_fexperimental_relative_cxx_abi_vtables,
                  options::OPT_fno_experimental_relative_cxx_abi_vtables);

  // Handle segmented stacks.
  Args.addOptInFlag(CmdArgs, options::OPT_fsplit_stack,
                    options::OPT_fno_split_stack);

  // -fprotect-parens=0 is default.
  if (Args.hasFlag(options::OPT_fprotect_parens,
                   options::OPT_fno_protect_parens, false))
    CmdArgs.push_back("-fprotect-parens");

  RenderFloatingPointOptions(TC, D, OFastEnabled, Args, CmdArgs, JA);

  if (Arg *A = Args.getLastArg(options::OPT_fextend_args_EQ)) {
    const llvm::Triple::ArchType Arch = TC.getArch();
    if (Arch == llvm::Triple::x86 || Arch == llvm::Triple::x86_64) {
      StringRef V = A->getValue();
      if (V == "64")
        CmdArgs.push_back("-fextend-arguments=64");
      else if (V != "32")
        D.Diag(diag::err_drv_invalid_argument_to_option)
            << A->getValue() << A->getOption().getName();
    } else
      D.Diag(diag::err_drv_unsupported_opt_for_target)
          << A->getOption().getName() << TripleStr;
  }

  if (Arg *A = Args.getLastArg(options::OPT_mdouble_EQ)) {
    if (TC.getArch() == llvm::Triple::avr)
      A->render(Args, CmdArgs);
    else
      D.Diag(diag::err_drv_unsupported_opt_for_target)
          << A->getAsString(Args) << TripleStr;
  }

  if (Arg *A = Args.getLastArg(options::OPT_LongDouble_Group)) {
    if (TC.getTriple().isX86())
      A->render(Args, CmdArgs);
    else if (TC.getTriple().isPPC() &&
             (A->getOption().getID() != options::OPT_mlong_double_80))
      A->render(Args, CmdArgs);
    else
      D.Diag(diag::err_drv_unsupported_opt_for_target)
          << A->getAsString(Args) << TripleStr;
  }

  // Decide whether to use verbose asm. Verbose assembly is the default on
  // toolchains which have the integrated assembler on by default.
  bool IsIntegratedAssemblerDefault = TC.IsIntegratedAssemblerDefault();
  if (!Args.hasFlag(options::OPT_fverbose_asm, options::OPT_fno_verbose_asm,
                    IsIntegratedAssemblerDefault))
    CmdArgs.push_back("-fno-verbose-asm");

  // Parse 'none' or '$major.$minor'. Disallow -fbinutils-version=0 because we
  // use that to indicate the MC default in the backend.
  if (Arg *A = Args.getLastArg(options::OPT_fbinutils_version_EQ)) {
    StringRef V = A->getValue();
    unsigned Num;
    if (V == "none")
      A->render(Args, CmdArgs);
    else if (!V.consumeInteger(10, Num) && Num > 0 &&
             (V.empty() || (V.consume_front(".") &&
                            !V.consumeInteger(10, Num) && V.empty())))
      A->render(Args, CmdArgs);
    else
      D.Diag(diag::err_drv_invalid_argument_to_option)
          << A->getValue() << A->getOption().getName();
  }

  // If toolchain choose to use MCAsmParser for inline asm don't pass the
  // option to disable integrated-as explictly.
  if (!TC.useIntegratedAs() && !TC.parseInlineAsmUsingAsmParser())
    CmdArgs.push_back("-no-integrated-as");

  if (Args.hasArg(options::OPT_fdebug_pass_structure)) {
    CmdArgs.push_back("-mdebug-pass");
    CmdArgs.push_back("Structure");
  }
  if (Args.hasArg(options::OPT_fdebug_pass_arguments)) {
    CmdArgs.push_back("-mdebug-pass");
    CmdArgs.push_back("Arguments");
  }

  // Enable -mconstructor-aliases except on darwin, where we have to work around
  // a linker bug (see <rdar://problem/7651567>), and CUDA device code, where
  // aliases aren't supported.
  if (!RawTriple.isOSDarwin() && !RawTriple.isNVPTX())
    CmdArgs.push_back("-mconstructor-aliases");

  // Darwin's kernel doesn't support guard variables; just die if we
  // try to use them.
  if (KernelOrKext && RawTriple.isOSDarwin())
    CmdArgs.push_back("-fforbid-guard-variables");

  if (Args.hasFlag(options::OPT_mms_bitfields, options::OPT_mno_ms_bitfields,
                   Triple.isWindowsGNUEnvironment())) {
    CmdArgs.push_back("-mms-bitfields");
  }

  // Non-PIC code defaults to -fdirect-access-external-data while PIC code
  // defaults to -fno-direct-access-external-data. Pass the option if different
  // from the default.
  if (Arg *A = Args.getLastArg(options::OPT_fdirect_access_external_data,
                               options::OPT_fno_direct_access_external_data))
    if (A->getOption().matches(options::OPT_fdirect_access_external_data) !=
        (PICLevel == 0))
      A->render(Args, CmdArgs);

  if (Args.hasFlag(options::OPT_fno_plt, options::OPT_fplt, false)) {
    CmdArgs.push_back("-fno-plt");
  }

  // -fhosted is default.
  // TODO: Audit uses of KernelOrKext and see where it'd be more appropriate to
  // use Freestanding.
  bool Freestanding =
      Args.hasFlag(options::OPT_ffreestanding, options::OPT_fhosted, false) ||
      KernelOrKext;
  if (Freestanding)
    CmdArgs.push_back("-ffreestanding");

  Args.AddLastArg(CmdArgs, options::OPT_fno_knr_functions);

  // This is a coarse approximation of what llvm-gcc actually does, both
  // -fasynchronous-unwind-tables and -fnon-call-exceptions interact in more
  // complicated ways.
  auto SanitizeArgs = TC.getSanitizerArgs(Args);

  bool IsAsyncUnwindTablesDefault =
      TC.getDefaultUnwindTableLevel(Args) == ToolChain::UnwindTableLevel::Asynchronous;
  bool IsSyncUnwindTablesDefault =
      TC.getDefaultUnwindTableLevel(Args) == ToolChain::UnwindTableLevel::Synchronous;

  bool AsyncUnwindTables = Args.hasFlag(
      options::OPT_fasynchronous_unwind_tables,
      options::OPT_fno_asynchronous_unwind_tables,
      (IsAsyncUnwindTablesDefault || SanitizeArgs.needsUnwindTables()) &&
          !Freestanding);
  bool UnwindTables =
      Args.hasFlag(options::OPT_funwind_tables, options::OPT_fno_unwind_tables,
                   IsSyncUnwindTablesDefault && !Freestanding);
  if (AsyncUnwindTables)
    CmdArgs.push_back("-funwind-tables=2");
  else if (UnwindTables)
     CmdArgs.push_back("-funwind-tables=1");

  // Prepare `-aux-target-cpu` and `-aux-target-feature` unless
  // `--gpu-use-aux-triple-only` is specified.
  if (!Args.getLastArg(options::OPT_gpu_use_aux_triple_only) &&
      (IsCudaDevice || IsHIPDevice)) {
    const ArgList &HostArgs =
        C.getArgsForToolChain(nullptr, StringRef(), Action::OFK_None);
    std::string HostCPU =
        getCPUName(D, HostArgs, *TC.getAuxTriple(), /*FromAs*/ false);
    if (!HostCPU.empty()) {
      CmdArgs.push_back("-aux-target-cpu");
      CmdArgs.push_back(Args.MakeArgString(HostCPU));
    }
    getTargetFeatures(D, *TC.getAuxTriple(), HostArgs, CmdArgs,
                      /*ForAS*/ false, /*IsAux*/ true);
  }

  TC.addClangTargetOptions(Args, CmdArgs, JA.getOffloadingDeviceKind());

  if (Arg *A = Args.getLastArg(options::OPT_mcmodel_EQ)) {
    StringRef CM = A->getValue();
    if (CM == "small" || CM == "kernel" || CM == "medium" || CM == "large" ||
        CM == "tiny") {
      if (Triple.isOSAIX() && CM == "medium")
        CmdArgs.push_back("-mcmodel=large");
      else if (Triple.isAArch64() && (CM == "kernel" || CM == "medium"))
        D.Diag(diag::err_drv_invalid_argument_to_option)
            << CM << A->getOption().getName();
      else
        A->render(Args, CmdArgs);
    } else {
      D.Diag(diag::err_drv_invalid_argument_to_option)
          << CM << A->getOption().getName();
    }
  }

  if (Arg *A = Args.getLastArg(options::OPT_mtls_size_EQ)) {
    StringRef Value = A->getValue();
    unsigned TLSSize = 0;
    Value.getAsInteger(10, TLSSize);
    if (!Triple.isAArch64() || !Triple.isOSBinFormatELF())
      D.Diag(diag::err_drv_unsupported_opt_for_target)
          << A->getOption().getName() << TripleStr;
    if (TLSSize != 12 && TLSSize != 24 && TLSSize != 32 && TLSSize != 48)
      D.Diag(diag::err_drv_invalid_int_value)
          << A->getOption().getName() << Value;
    Args.AddLastArg(CmdArgs, options::OPT_mtls_size_EQ);
  }

  // Add the target cpu
  std::string CPU = getCPUName(D, Args, Triple, /*FromAs*/ false);
  if (!CPU.empty()) {
    CmdArgs.push_back("-target-cpu");
    CmdArgs.push_back(Args.MakeArgString(CPU));
  }

  RenderTargetOptions(Triple, Args, KernelOrKext, CmdArgs);

  // These two are potentially updated by AddClangCLArgs.
  llvm::codegenoptions::DebugInfoKind DebugInfoKind =
      llvm::codegenoptions::NoDebugInfo;
  bool EmitCodeView = false;

  // Add clang-cl arguments.
  types::ID InputType = Input.getType();
  if (D.IsCLMode())
    AddClangCLArgs(Args, InputType, CmdArgs, &DebugInfoKind, &EmitCodeView);

  DwarfFissionKind DwarfFission = DwarfFissionKind::None;
  renderDebugOptions(TC, D, RawTriple, Args, EmitCodeView,
                     types::isLLVMIR(InputType), CmdArgs, DebugInfoKind,
                     DwarfFission);

  // This controls whether or not we perform JustMyCode instrumentation.
  if (Args.hasFlag(options::OPT_fjmc, options::OPT_fno_jmc, false)) {
    if (TC.getTriple().isOSBinFormatELF()) {
      if (DebugInfoKind >= llvm::codegenoptions::DebugInfoConstructor)
        CmdArgs.push_back("-fjmc");
      else
        D.Diag(clang::diag::warn_drv_jmc_requires_debuginfo) << "-fjmc"
                                                             << "-g";
    } else {
      D.Diag(clang::diag::warn_drv_fjmc_for_elf_only);
    }
  }

  // Add the split debug info name to the command lines here so we
  // can propagate it to the backend.
  bool SplitDWARF = (DwarfFission != DwarfFissionKind::None) &&
                    (TC.getTriple().isOSBinFormatELF() ||
                     TC.getTriple().isOSBinFormatWasm() ||
                     TC.getTriple().isOSBinFormatCOFF()) &&
                    (isa<AssembleJobAction>(JA) || isa<CompileJobAction>(JA) ||
                     isa<BackendJobAction>(JA));
  if (SplitDWARF) {
    const char *SplitDWARFOut = SplitDebugName(JA, Args, Input, Output);
    CmdArgs.push_back("-split-dwarf-file");
    CmdArgs.push_back(SplitDWARFOut);
    if (DwarfFission == DwarfFissionKind::Split) {
      CmdArgs.push_back("-split-dwarf-output");
      CmdArgs.push_back(SplitDWARFOut);
    }
  }

  // Pass the linker version in use.
  if (Arg *A = Args.getLastArg(options::OPT_mlinker_version_EQ)) {
    CmdArgs.push_back("-target-linker-version");
    CmdArgs.push_back(A->getValue());
  }

  // Explicitly error on some things we know we don't support and can't just
  // ignore.
  if (!Args.hasArg(options::OPT_fallow_unsupported)) {
    Arg *Unsupported;
    if (types::isCXX(InputType) && RawTriple.isOSDarwin() &&
        TC.getArch() == llvm::Triple::x86) {
      if ((Unsupported = Args.getLastArg(options::OPT_fapple_kext)) ||
          (Unsupported = Args.getLastArg(options::OPT_mkernel)))
        D.Diag(diag::err_drv_clang_unsupported_opt_cxx_darwin_i386)
            << Unsupported->getOption().getName();
    }
    // The faltivec option has been superseded by the maltivec option.
    if ((Unsupported = Args.getLastArg(options::OPT_faltivec)))
      D.Diag(diag::err_drv_clang_unsupported_opt_faltivec)
          << Unsupported->getOption().getName()
          << "please use -maltivec and include altivec.h explicitly";
    if ((Unsupported = Args.getLastArg(options::OPT_fno_altivec)))
      D.Diag(diag::err_drv_clang_unsupported_opt_faltivec)
          << Unsupported->getOption().getName() << "please use -mno-altivec";
  }

  Args.AddAllArgs(CmdArgs, options::OPT_v);

  if (Args.getLastArg(options::OPT_H)) {
    CmdArgs.push_back("-H");
    CmdArgs.push_back("-sys-header-deps");
  }
  Args.AddAllArgs(CmdArgs, options::OPT_fshow_skipped_includes);

  if (D.CCPrintHeadersFormat && !D.CCGenDiagnostics) {
    CmdArgs.push_back("-header-include-file");
    CmdArgs.push_back(!D.CCPrintHeadersFilename.empty()
                          ? D.CCPrintHeadersFilename.c_str()
                          : "-");
    CmdArgs.push_back("-sys-header-deps");
    CmdArgs.push_back(Args.MakeArgString(
        "-header-include-format=" +
        std::string(headerIncludeFormatKindToString(D.CCPrintHeadersFormat))));
    CmdArgs.push_back(
        Args.MakeArgString("-header-include-filtering=" +
                           std::string(headerIncludeFilteringKindToString(
                               D.CCPrintHeadersFiltering))));
  }
  Args.AddLastArg(CmdArgs, options::OPT_P);
  Args.AddLastArg(CmdArgs, options::OPT_print_ivar_layout);

  if (D.CCLogDiagnostics && !D.CCGenDiagnostics) {
    CmdArgs.push_back("-diagnostic-log-file");
    CmdArgs.push_back(!D.CCLogDiagnosticsFilename.empty()
                          ? D.CCLogDiagnosticsFilename.c_str()
                          : "-");
  }

  // Give the gen diagnostics more chances to succeed, by avoiding intentional
  // crashes.
  if (D.CCGenDiagnostics)
    CmdArgs.push_back("-disable-pragma-debug-crash");

  // Allow backend to put its diagnostic files in the same place as frontend
  // crash diagnostics files.
  if (Args.hasArg(options::OPT_fcrash_diagnostics_dir)) {
    StringRef Dir = Args.getLastArgValue(options::OPT_fcrash_diagnostics_dir);
    CmdArgs.push_back("-mllvm");
    CmdArgs.push_back(Args.MakeArgString("-crash-diagnostics-dir=" + Dir));
  }

  bool UseSeparateSections = isUseSeparateSections(Triple);

  if (Args.hasFlag(options::OPT_ffunction_sections,
                   options::OPT_fno_function_sections, UseSeparateSections)) {
    CmdArgs.push_back("-ffunction-sections");
  }

  if (Arg *A = Args.getLastArg(options::OPT_fbasic_block_sections_EQ)) {
    StringRef Val = A->getValue();
    if (Triple.isX86() && Triple.isOSBinFormatELF()) {
      if (Val != "all" && Val != "labels" && Val != "none" &&
          !Val.startswith("list="))
        D.Diag(diag::err_drv_invalid_value)
            << A->getAsString(Args) << A->getValue();
      else
        A->render(Args, CmdArgs);
    } else if (Triple.isNVPTX()) {
      // Do not pass the option to the GPU compilation. We still want it enabled
      // for the host-side compilation, so seeing it here is not an error.
    } else if (Val != "none") {
      // =none is allowed everywhere. It's useful for overriding the option
      // and is the same as not specifying the option.
      D.Diag(diag::err_drv_unsupported_opt_for_target)
          << A->getAsString(Args) << TripleStr;
    }
  }

  bool HasDefaultDataSections = Triple.isOSBinFormatXCOFF();
  if (Args.hasFlag(options::OPT_fdata_sections, options::OPT_fno_data_sections,
                   UseSeparateSections || HasDefaultDataSections)) {
    CmdArgs.push_back("-fdata-sections");
  }

  Args.addOptOutFlag(CmdArgs, options::OPT_funique_section_names,
                     options::OPT_fno_unique_section_names);
  Args.addOptInFlag(CmdArgs, options::OPT_funique_internal_linkage_names,
                    options::OPT_fno_unique_internal_linkage_names);
  Args.addOptInFlag(CmdArgs, options::OPT_funique_basic_block_section_names,
                    options::OPT_fno_unique_basic_block_section_names);
  Args.addOptInFlag(CmdArgs, options::OPT_fconvergent_functions,
                    options::OPT_fno_convergent_functions);

  if (Arg *A = Args.getLastArg(options::OPT_fsplit_machine_functions,
                               options::OPT_fno_split_machine_functions)) {
    // This codegen pass is only available on x86-elf targets.
    if (Triple.isX86() && Triple.isOSBinFormatELF()) {
      if (A->getOption().matches(options::OPT_fsplit_machine_functions))
        A->render(Args, CmdArgs);
    } else {
      D.Diag(diag::err_drv_unsupported_opt_for_target)
          << A->getAsString(Args) << TripleStr;
    }
  }

  Args.AddLastArg(CmdArgs, options::OPT_finstrument_functions,
                  options::OPT_finstrument_functions_after_inlining,
                  options::OPT_finstrument_function_entry_bare);

  // NVPTX/AMDGCN doesn't support PGO or coverage. There's no runtime support
  // for sampling, overhead of call arc collection is way too high and there's
  // no way to collect the output.
  if (!Triple.isNVPTX() && !Triple.isAMDGCN())
    addPGOAndCoverageFlags(TC, C, JA, Output, Args, SanitizeArgs, CmdArgs);

  Args.AddLastArg(CmdArgs, options::OPT_fclang_abi_compat_EQ);

  if (getLastProfileSampleUseArg(Args) &&
      Args.hasArg(options::OPT_fsample_profile_use_profi)) {
    CmdArgs.push_back("-mllvm");
    CmdArgs.push_back("-sample-profile-use-profi");
  }

  // Add runtime flag for PS4/PS5 when PGO, coverage, or sanitizers are enabled.
  if (RawTriple.isPS() &&
      !Args.hasArg(options::OPT_nostdlib, options::OPT_nodefaultlibs)) {
    PScpu::addProfileRTArgs(TC, Args, CmdArgs);
    PScpu::addSanitizerArgs(TC, Args, CmdArgs);
  }

  // Pass options for controlling the default header search paths.
  if (Args.hasArg(options::OPT_nostdinc)) {
    CmdArgs.push_back("-nostdsysteminc");
    CmdArgs.push_back("-nobuiltininc");
  } else {
    if (Args.hasArg(options::OPT_nostdlibinc))
      CmdArgs.push_back("-nostdsysteminc");
    Args.AddLastArg(CmdArgs, options::OPT_nostdincxx);
    Args.AddLastArg(CmdArgs, options::OPT_nobuiltininc);
  }

  // Pass the path to compiler resource files.
  CmdArgs.push_back("-resource-dir");
  CmdArgs.push_back(D.ResourceDir.c_str());

  Args.AddLastArg(CmdArgs, options::OPT_working_directory);

  RenderARCMigrateToolOptions(D, Args, CmdArgs);

  // Add preprocessing options like -I, -D, etc. if we are using the
  // preprocessor.
  //
  // FIXME: Support -fpreprocessed
  if (types::getPreprocessedType(InputType) != types::TY_INVALID)
    AddPreprocessingOptions(C, JA, D, Args, CmdArgs, Output, Inputs);

  // Don't warn about "clang -c -DPIC -fPIC test.i" because libtool.m4 assumes
  // that "The compiler can only warn and ignore the option if not recognized".
  // When building with ccache, it will pass -D options to clang even on
  // preprocessed inputs and configure concludes that -fPIC is not supported.
  Args.ClaimAllArgs(options::OPT_D);

  // Manually translate -O4 to -O3; let clang reject others.
  if (Arg *A = Args.getLastArg(options::OPT_O_Group)) {
    if (A->getOption().matches(options::OPT_O4)) {
      CmdArgs.push_back("-O3");
      D.Diag(diag::warn_O4_is_O3);
    } else {
      A->render(Args, CmdArgs);
    }
  }

  // Warn about ignored options to clang.
  for (const Arg *A :
       Args.filtered(options::OPT_clang_ignored_gcc_optimization_f_Group)) {
    D.Diag(diag::warn_ignored_gcc_optimization) << A->getAsString(Args);
    A->claim();
  }

  for (const Arg *A :
       Args.filtered(options::OPT_clang_ignored_legacy_options_Group)) {
    D.Diag(diag::warn_ignored_clang_option) << A->getAsString(Args);
    A->claim();
  }

  claimNoWarnArgs(Args);

  Args.AddAllArgs(CmdArgs, options::OPT_R_Group);

  for (const Arg *A :
       Args.filtered(options::OPT_W_Group, options::OPT__SLASH_wd)) {
    A->claim();
    if (A->getOption().getID() == options::OPT__SLASH_wd) {
      unsigned WarningNumber;
      if (StringRef(A->getValue()).getAsInteger(10, WarningNumber)) {
        D.Diag(diag::err_drv_invalid_int_value)
            << A->getAsString(Args) << A->getValue();
        continue;
      }

      if (auto Group = diagGroupFromCLWarningID(WarningNumber)) {
        CmdArgs.push_back(Args.MakeArgString(
            "-Wno-" + DiagnosticIDs::getWarningOptionForGroup(*Group)));
      }
      continue;
    }
    A->render(Args, CmdArgs);
  }

  if (Args.hasFlag(options::OPT_pedantic, options::OPT_no_pedantic, false))
    CmdArgs.push_back("-pedantic");
  Args.AddLastArg(CmdArgs, options::OPT_pedantic_errors);
  Args.AddLastArg(CmdArgs, options::OPT_w);

  Args.addOptInFlag(CmdArgs, options::OPT_ffixed_point,
                    options::OPT_fno_fixed_point);

  if (Arg *A = Args.getLastArg(options::OPT_fcxx_abi_EQ))
    A->render(Args, CmdArgs);

  Args.AddLastArg(CmdArgs, options::OPT_fexperimental_relative_cxx_abi_vtables,
                  options::OPT_fno_experimental_relative_cxx_abi_vtables);

  if (Arg *A = Args.getLastArg(options::OPT_ffuchsia_api_level_EQ))
    A->render(Args, CmdArgs);

  // Handle -{std, ansi, trigraphs} -- take the last of -{std, ansi}
  // (-ansi is equivalent to -std=c89 or -std=c++98).
  //
  // If a std is supplied, only add -trigraphs if it follows the
  // option.
  bool ImplyVCPPCVer = false;
  bool ImplyVCPPCXXVer = false;
  const Arg *Std = Args.getLastArg(options::OPT_std_EQ, options::OPT_ansi);
  if (Std) {
    if (Std->getOption().matches(options::OPT_ansi))
      if (types::isCXX(InputType))
        CmdArgs.push_back("-std=c++98");
      else
        CmdArgs.push_back("-std=c89");
    else
      Std->render(Args, CmdArgs);

    // If -f(no-)trigraphs appears after the language standard flag, honor it.
    if (Arg *A = Args.getLastArg(options::OPT_std_EQ, options::OPT_ansi,
                                 options::OPT_ftrigraphs,
                                 options::OPT_fno_trigraphs))
      if (A != Std)
        A->render(Args, CmdArgs);
  } else {
    // Honor -std-default.
    //
    // FIXME: Clang doesn't correctly handle -std= when the input language
    // doesn't match. For the time being just ignore this for C++ inputs;
    // eventually we want to do all the standard defaulting here instead of
    // splitting it between the driver and clang -cc1.
    if (!types::isCXX(InputType)) {
      if (!Args.hasArg(options::OPT__SLASH_std)) {
        Args.AddAllArgsTranslated(CmdArgs, options::OPT_std_default_EQ, "-std=",
                                  /*Joined=*/true);
      } else
        ImplyVCPPCVer = true;
    }
    else if (IsWindowsMSVC)
      ImplyVCPPCXXVer = true;

    Args.AddLastArg(CmdArgs, options::OPT_ftrigraphs,
                    options::OPT_fno_trigraphs);
  }

  // GCC's behavior for -Wwrite-strings is a bit strange:
  //  * In C, this "warning flag" changes the types of string literals from
  //    'char[N]' to 'const char[N]', and thus triggers an unrelated warning
  //    for the discarded qualifier.
  //  * In C++, this is just a normal warning flag.
  //
  // Implementing this warning correctly in C is hard, so we follow GCC's
  // behavior for now. FIXME: Directly diagnose uses of a string literal as
  // a non-const char* in C, rather than using this crude hack.
  if (!types::isCXX(InputType)) {
    // FIXME: This should behave just like a warning flag, and thus should also
    // respect -Weverything, -Wno-everything, -Werror=write-strings, and so on.
    Arg *WriteStrings =
        Args.getLastArg(options::OPT_Wwrite_strings,
                        options::OPT_Wno_write_strings, options::OPT_w);
    if (WriteStrings &&
        WriteStrings->getOption().matches(options::OPT_Wwrite_strings))
      CmdArgs.push_back("-fconst-strings");
  }

  // GCC provides a macro definition '__DEPRECATED' when -Wdeprecated is active
  // during C++ compilation, which it is by default. GCC keeps this define even
  // in the presence of '-w', match this behavior bug-for-bug.
  if (types::isCXX(InputType) &&
      Args.hasFlag(options::OPT_Wdeprecated, options::OPT_Wno_deprecated,
                   true)) {
    CmdArgs.push_back("-fdeprecated-macro");
  }

  // Translate GCC's misnamer '-fasm' arguments to '-fgnu-keywords'.
  if (Arg *Asm = Args.getLastArg(options::OPT_fasm, options::OPT_fno_asm)) {
    if (Asm->getOption().matches(options::OPT_fasm))
      CmdArgs.push_back("-fgnu-keywords");
    else
      CmdArgs.push_back("-fno-gnu-keywords");
  }

  if (!ShouldEnableAutolink(Args, TC, JA))
    CmdArgs.push_back("-fno-autolink");

  // Add in -fdebug-compilation-dir if necessary.
  const char *DebugCompilationDir =
      addDebugCompDirArg(Args, CmdArgs, D.getVFS());

  addDebugPrefixMapArg(D, TC, Args, CmdArgs);

  Args.AddLastArg(CmdArgs, options::OPT_ftemplate_depth_EQ);
  Args.AddLastArg(CmdArgs, options::OPT_foperator_arrow_depth_EQ);
  Args.AddLastArg(CmdArgs, options::OPT_fconstexpr_depth_EQ);
  Args.AddLastArg(CmdArgs, options::OPT_fconstexpr_steps_EQ);

  Args.AddLastArg(CmdArgs, options::OPT_fexperimental_library);

  if (Args.hasArg(options::OPT_fexperimental_new_constant_interpreter))
    CmdArgs.push_back("-fexperimental-new-constant-interpreter");

  if (Arg *A = Args.getLastArg(options::OPT_fbracket_depth_EQ)) {
    CmdArgs.push_back("-fbracket-depth");
    CmdArgs.push_back(A->getValue());
  }

  if (Arg *A = Args.getLastArg(options::OPT_Wlarge_by_value_copy_EQ,
                               options::OPT_Wlarge_by_value_copy_def)) {
    if (A->getNumValues()) {
      StringRef bytes = A->getValue();
      CmdArgs.push_back(Args.MakeArgString("-Wlarge-by-value-copy=" + bytes));
    } else
      CmdArgs.push_back("-Wlarge-by-value-copy=64"); // default value
  }

  if (Args.hasArg(options::OPT_relocatable_pch))
    CmdArgs.push_back("-relocatable-pch");

  if (const Arg *A = Args.getLastArg(options::OPT_fcf_runtime_abi_EQ)) {
    static const char *kCFABIs[] = {
      "standalone", "objc", "swift", "swift-5.0", "swift-4.2", "swift-4.1",
    };

    if (!llvm::is_contained(kCFABIs, StringRef(A->getValue())))
      D.Diag(diag::err_drv_invalid_cf_runtime_abi) << A->getValue();
    else
      A->render(Args, CmdArgs);
  }

  if (Arg *A = Args.getLastArg(options::OPT_fconstant_string_class_EQ)) {
    CmdArgs.push_back("-fconstant-string-class");
    CmdArgs.push_back(A->getValue());
  }

  if (Arg *A = Args.getLastArg(options::OPT_ftabstop_EQ)) {
    CmdArgs.push_back("-ftabstop");
    CmdArgs.push_back(A->getValue());
  }

  Args.addOptInFlag(CmdArgs, options::OPT_fstack_size_section,
                    options::OPT_fno_stack_size_section);

  if (Args.hasArg(options::OPT_fstack_usage)) {
    CmdArgs.push_back("-stack-usage-file");

    if (Arg *OutputOpt = Args.getLastArg(options::OPT_o)) {
      SmallString<128> OutputFilename(OutputOpt->getValue());
      llvm::sys::path::replace_extension(OutputFilename, "su");
      CmdArgs.push_back(Args.MakeArgString(OutputFilename));
    } else
      CmdArgs.push_back(
          Args.MakeArgString(Twine(getBaseInputStem(Args, Inputs)) + ".su"));
  }

  CmdArgs.push_back("-ferror-limit");
  if (Arg *A = Args.getLastArg(options::OPT_ferror_limit_EQ))
    CmdArgs.push_back(A->getValue());
  else
    CmdArgs.push_back("19");

  Args.AddLastArg(CmdArgs, options::OPT_fconstexpr_backtrace_limit_EQ);
  Args.AddLastArg(CmdArgs, options::OPT_fmacro_backtrace_limit_EQ);
  Args.AddLastArg(CmdArgs, options::OPT_ftemplate_backtrace_limit_EQ);
  Args.AddLastArg(CmdArgs, options::OPT_fspell_checking_limit_EQ);
  Args.AddLastArg(CmdArgs, options::OPT_fcaret_diagnostics_max_lines_EQ);

  // Pass -fmessage-length=.
  unsigned MessageLength = 0;
  if (Arg *A = Args.getLastArg(options::OPT_fmessage_length_EQ)) {
    StringRef V(A->getValue());
    if (V.getAsInteger(0, MessageLength))
      D.Diag(diag::err_drv_invalid_argument_to_option)
          << V << A->getOption().getName();
  } else {
    // If -fmessage-length=N was not specified, determine whether this is a
    // terminal and, if so, implicitly define -fmessage-length appropriately.
    MessageLength = llvm::sys::Process::StandardErrColumns();
  }
  if (MessageLength != 0)
    CmdArgs.push_back(
        Args.MakeArgString("-fmessage-length=" + Twine(MessageLength)));

  if (Arg *A = Args.getLastArg(options::OPT_frandomize_layout_seed_EQ))
    CmdArgs.push_back(
        Args.MakeArgString("-frandomize-layout-seed=" + Twine(A->getValue(0))));

  if (Arg *A = Args.getLastArg(options::OPT_frandomize_layout_seed_file_EQ))
    CmdArgs.push_back(Args.MakeArgString("-frandomize-layout-seed-file=" +
                                         Twine(A->getValue(0))));

  // -fvisibility= and -fvisibility-ms-compat are of a piece.
  if (const Arg *A = Args.getLastArg(options::OPT_fvisibility_EQ,
                                     options::OPT_fvisibility_ms_compat)) {
    if (A->getOption().matches(options::OPT_fvisibility_EQ)) {
      A->render(Args, CmdArgs);
    } else {
      assert(A->getOption().matches(options::OPT_fvisibility_ms_compat));
      CmdArgs.push_back("-fvisibility=hidden");
      CmdArgs.push_back("-ftype-visibility=default");
    }
  } else if (IsOpenMPDevice) {
    // When compiling for the OpenMP device we want protected visibility by
    // default. This prevents the device from accidentally preempting code on
    // the host, makes the system more robust, and improves performance.
    CmdArgs.push_back("-fvisibility=protected");
  }

  // PS4/PS5 process these options in addClangTargetOptions.
  if (!RawTriple.isPS()) {
    if (const Arg *A =
            Args.getLastArg(options::OPT_fvisibility_from_dllstorageclass,
                            options::OPT_fno_visibility_from_dllstorageclass)) {
      if (A->getOption().matches(
              options::OPT_fvisibility_from_dllstorageclass)) {
        CmdArgs.push_back("-fvisibility-from-dllstorageclass");
        Args.AddLastArg(CmdArgs, options::OPT_fvisibility_dllexport_EQ);
        Args.AddLastArg(CmdArgs, options::OPT_fvisibility_nodllstorageclass_EQ);
        Args.AddLastArg(CmdArgs, options::OPT_fvisibility_externs_dllimport_EQ);
        Args.AddLastArg(CmdArgs,
                        options::OPT_fvisibility_externs_nodllstorageclass_EQ);
      }
    }
  }

  if (Args.hasFlag(options::OPT_fvisibility_inlines_hidden,
                    options::OPT_fno_visibility_inlines_hidden, false))
    CmdArgs.push_back("-fvisibility-inlines-hidden");

  Args.AddLastArg(CmdArgs, options::OPT_fvisibility_inlines_hidden_static_local_var,
                           options::OPT_fno_visibility_inlines_hidden_static_local_var);
  Args.AddLastArg(CmdArgs, options::OPT_fvisibility_global_new_delete_hidden);
  Args.AddLastArg(CmdArgs, options::OPT_ftlsmodel_EQ);

  if (Args.hasFlag(options::OPT_fnew_infallible,
                   options::OPT_fno_new_infallible, false))
    CmdArgs.push_back("-fnew-infallible");

  if (Args.hasFlag(options::OPT_fno_operator_names,
                   options::OPT_foperator_names, false))
    CmdArgs.push_back("-fno-operator-names");

  // Forward -f (flag) options which we can pass directly.
  Args.AddLastArg(CmdArgs, options::OPT_femit_all_decls);
  Args.AddLastArg(CmdArgs, options::OPT_fheinous_gnu_extensions);
  Args.AddLastArg(CmdArgs, options::OPT_fdigraphs, options::OPT_fno_digraphs);
  Args.AddLastArg(CmdArgs, options::OPT_fzero_call_used_regs_EQ);

  if (Args.hasFlag(options::OPT_femulated_tls, options::OPT_fno_emulated_tls,
                   Triple.hasDefaultEmulatedTLS()))
    CmdArgs.push_back("-femulated-tls");

  Args.addOptInFlag(CmdArgs, options::OPT_fcheck_new,
                    options::OPT_fno_check_new);

  if (Arg *A = Args.getLastArg(options::OPT_fzero_call_used_regs_EQ)) {
    // FIXME: There's no reason for this to be restricted to X86. The backend
    // code needs to be changed to include the appropriate function calls
    // automatically.
    if (!Triple.isX86() && !Triple.isAArch64())
      D.Diag(diag::err_drv_unsupported_opt_for_target)
          << A->getAsString(Args) << TripleStr;
  }

  // AltiVec-like language extensions aren't relevant for assembling.
  if (!isa<PreprocessJobAction>(JA) || Output.getType() != types::TY_PP_Asm)
    Args.AddLastArg(CmdArgs, options::OPT_fzvector);

  Args.AddLastArg(CmdArgs, options::OPT_fdiagnostics_show_template_tree);
  Args.AddLastArg(CmdArgs, options::OPT_fno_elide_type);

  // Forward flags for OpenMP. We don't do this if the current action is an
  // device offloading action other than OpenMP.
  if (Args.hasFlag(options::OPT_fopenmp, options::OPT_fopenmp_EQ,
                   options::OPT_fno_openmp, false) &&
      (JA.isDeviceOffloading(Action::OFK_None) ||
       JA.isDeviceOffloading(Action::OFK_OpenMP))) {
    switch (D.getOpenMPRuntime(Args)) {
    case Driver::OMPRT_OMP:
    case Driver::OMPRT_IOMP5:
      // Clang can generate useful OpenMP code for these two runtime libraries.
      CmdArgs.push_back("-fopenmp");

      // If no option regarding the use of TLS in OpenMP codegeneration is
      // given, decide a default based on the target. Otherwise rely on the
      // options and pass the right information to the frontend.
      if (!Args.hasFlag(options::OPT_fopenmp_use_tls,
                        options::OPT_fnoopenmp_use_tls, /*Default=*/true))
        CmdArgs.push_back("-fnoopenmp-use-tls");
      Args.AddLastArg(CmdArgs, options::OPT_fopenmp_simd,
                      options::OPT_fno_openmp_simd);
      Args.AddAllArgs(CmdArgs, options::OPT_fopenmp_enable_irbuilder);
      Args.AddAllArgs(CmdArgs, options::OPT_fopenmp_version_EQ);
      if (!Args.hasFlag(options::OPT_fopenmp_extensions,
                        options::OPT_fno_openmp_extensions, /*Default=*/true))
        CmdArgs.push_back("-fno-openmp-extensions");
      Args.AddAllArgs(CmdArgs, options::OPT_fopenmp_cuda_number_of_sm_EQ);
      Args.AddAllArgs(CmdArgs, options::OPT_fopenmp_cuda_blocks_per_sm_EQ);
      Args.AddAllArgs(CmdArgs,
                      options::OPT_fopenmp_cuda_teams_reduction_recs_num_EQ);
      if (Args.hasFlag(options::OPT_fopenmp_optimistic_collapse,
                       options::OPT_fno_openmp_optimistic_collapse,
                       /*Default=*/false))
        CmdArgs.push_back("-fopenmp-optimistic-collapse");

      // When in OpenMP offloading mode with NVPTX target, forward
      // cuda-mode flag
      if (Args.hasFlag(options::OPT_fopenmp_cuda_mode,
                       options::OPT_fno_openmp_cuda_mode, /*Default=*/false))
        CmdArgs.push_back("-fopenmp-cuda-mode");

      // When in OpenMP offloading mode, enable debugging on the device.
      Args.AddAllArgs(CmdArgs, options::OPT_fopenmp_target_debug_EQ);
      if (Args.hasFlag(options::OPT_fopenmp_target_debug,
                       options::OPT_fno_openmp_target_debug, /*Default=*/false))
        CmdArgs.push_back("-fopenmp-target-debug");

      // When in OpenMP offloading mode, forward assumptions information about
      // thread and team counts in the device.
      if (Args.hasFlag(options::OPT_fopenmp_assume_teams_oversubscription,
                       options::OPT_fno_openmp_assume_teams_oversubscription,
                       /*Default=*/false))
        CmdArgs.push_back("-fopenmp-assume-teams-oversubscription");
      if (Args.hasFlag(options::OPT_fopenmp_assume_threads_oversubscription,
                       options::OPT_fno_openmp_assume_threads_oversubscription,
                       /*Default=*/false))
        CmdArgs.push_back("-fopenmp-assume-threads-oversubscription");
      if (Args.hasArg(options::OPT_fopenmp_assume_no_thread_state))
        CmdArgs.push_back("-fopenmp-assume-no-thread-state");
      if (Args.hasArg(options::OPT_fopenmp_assume_no_nested_parallelism))
        CmdArgs.push_back("-fopenmp-assume-no-nested-parallelism");
      if (Args.hasArg(options::OPT_fopenmp_offload_mandatory))
        CmdArgs.push_back("-fopenmp-offload-mandatory");
      break;
    default:
      // By default, if Clang doesn't know how to generate useful OpenMP code
      // for a specific runtime library, we just don't pass the '-fopenmp' flag
      // down to the actual compilation.
      // FIXME: It would be better to have a mode which *only* omits IR
      // generation based on the OpenMP support so that we get consistent
      // semantic analysis, etc.
      break;
    }
  } else {
    Args.AddLastArg(CmdArgs, options::OPT_fopenmp_simd,
                    options::OPT_fno_openmp_simd);
    Args.AddAllArgs(CmdArgs, options::OPT_fopenmp_version_EQ);
    Args.addOptOutFlag(CmdArgs, options::OPT_fopenmp_extensions,
                       options::OPT_fno_openmp_extensions);
  }

  // Forward the new driver to change offloading code generation.
  if (Args.hasFlag(options::OPT_offload_new_driver,
                   options::OPT_no_offload_new_driver, false))
    CmdArgs.push_back("--offload-new-driver");

  SanitizeArgs.addArgs(TC, Args, CmdArgs, InputType);

  const XRayArgs &XRay = TC.getXRayArgs();
  XRay.addArgs(TC, Args, CmdArgs, InputType);

  for (const auto &Filename :
       Args.getAllArgValues(options::OPT_fprofile_list_EQ)) {
    if (D.getVFS().exists(Filename))
      CmdArgs.push_back(Args.MakeArgString("-fprofile-list=" + Filename));
    else
      D.Diag(clang::diag::err_drv_no_such_file) << Filename;
  }

  if (Arg *A = Args.getLastArg(options::OPT_fpatchable_function_entry_EQ)) {
    StringRef S0 = A->getValue(), S = S0;
    unsigned Size, Offset = 0;
    if (!Triple.isAArch64() && !Triple.isLoongArch() && !Triple.isRISCV() &&
        !Triple.isX86())
      D.Diag(diag::err_drv_unsupported_opt_for_target)
          << A->getAsString(Args) << TripleStr;
    else if (S.consumeInteger(10, Size) ||
             (!S.empty() && (!S.consume_front(",") ||
                             S.consumeInteger(10, Offset) || !S.empty())))
      D.Diag(diag::err_drv_invalid_argument_to_option)
          << S0 << A->getOption().getName();
    else if (Size < Offset)
      D.Diag(diag::err_drv_unsupported_fpatchable_function_entry_argument);
    else {
      CmdArgs.push_back(Args.MakeArgString(A->getSpelling() + Twine(Size)));
      CmdArgs.push_back(Args.MakeArgString(
          "-fpatchable-function-entry-offset=" + Twine(Offset)));
    }
  }

  Args.AddLastArg(CmdArgs, options::OPT_fms_hotpatch);

  if (TC.SupportsProfiling()) {
    Args.AddLastArg(CmdArgs, options::OPT_pg);

    llvm::Triple::ArchType Arch = TC.getArch();
    if (Arg *A = Args.getLastArg(options::OPT_mfentry)) {
      if (Arch == llvm::Triple::systemz || TC.getTriple().isX86())
        A->render(Args, CmdArgs);
      else
        D.Diag(diag::err_drv_unsupported_opt_for_target)
            << A->getAsString(Args) << TripleStr;
    }
    if (Arg *A = Args.getLastArg(options::OPT_mnop_mcount)) {
      if (Arch == llvm::Triple::systemz)
        A->render(Args, CmdArgs);
      else
        D.Diag(diag::err_drv_unsupported_opt_for_target)
            << A->getAsString(Args) << TripleStr;
    }
    if (Arg *A = Args.getLastArg(options::OPT_mrecord_mcount)) {
      if (Arch == llvm::Triple::systemz)
        A->render(Args, CmdArgs);
      else
        D.Diag(diag::err_drv_unsupported_opt_for_target)
            << A->getAsString(Args) << TripleStr;
    }
  }

  if (Arg *A = Args.getLastArgNoClaim(options::OPT_pg)) {
    if (TC.getTriple().isOSzOS()) {
      D.Diag(diag::err_drv_unsupported_opt_for_target)
          << A->getAsString(Args) << TripleStr;
    }
  }
  if (Arg *A = Args.getLastArgNoClaim(options::OPT_p)) {
    if (!(TC.getTriple().isOSAIX() || TC.getTriple().isOSOpenBSD())) {
      D.Diag(diag::err_drv_unsupported_opt_for_target)
          << A->getAsString(Args) << TripleStr;
    }
  }
  if (Arg *A = Args.getLastArgNoClaim(options::OPT_p, options::OPT_pg)) {
    if (A->getOption().matches(options::OPT_p)) {
      A->claim();
      if (TC.getTriple().isOSAIX() && !Args.hasArgNoClaim(options::OPT_pg))
        CmdArgs.push_back("-pg");
    }
  }

  // Reject AIX-specific link options on other targets.
  if (!TC.getTriple().isOSAIX()) {
    for (const Arg *A : Args.filtered(options::OPT_b, options::OPT_K,
                                      options::OPT_mxcoff_build_id_EQ)) {
      D.Diag(diag::err_drv_unsupported_opt_for_target)
          << A->getSpelling() << TripleStr;
    }
  }

  if (Args.getLastArg(options::OPT_fapple_kext) ||
      (Args.hasArg(options::OPT_mkernel) && types::isCXX(InputType)))
    CmdArgs.push_back("-fapple-kext");

  Args.AddLastArg(CmdArgs, options::OPT_altivec_src_compat);
  Args.AddLastArg(CmdArgs, options::OPT_flax_vector_conversions_EQ);
  Args.AddLastArg(CmdArgs, options::OPT_fobjc_sender_dependent_dispatch);
  Args.AddLastArg(CmdArgs, options::OPT_fdiagnostics_print_source_range_info);
  Args.AddLastArg(CmdArgs, options::OPT_fdiagnostics_parseable_fixits);
  Args.AddLastArg(CmdArgs, options::OPT_ftime_report);
  Args.AddLastArg(CmdArgs, options::OPT_ftime_report_EQ);
  Args.AddLastArg(CmdArgs, options::OPT_ftrapv);
  Args.AddLastArg(CmdArgs, options::OPT_malign_double);
  Args.AddLastArg(CmdArgs, options::OPT_fno_temp_file);

  if (const char *Name = C.getTimeTraceFile(&JA)) {
    CmdArgs.push_back(Args.MakeArgString("-ftime-trace=" + Twine(Name)));
    Args.AddLastArg(CmdArgs, options::OPT_ftime_trace_granularity_EQ);
  }

  if (Arg *A = Args.getLastArg(options::OPT_ftrapv_handler_EQ)) {
    CmdArgs.push_back("-ftrapv-handler");
    CmdArgs.push_back(A->getValue());
  }

  Args.AddLastArg(CmdArgs, options::OPT_ftrap_function_EQ);

  // -fno-strict-overflow implies -fwrapv if it isn't disabled, but
  // -fstrict-overflow won't turn off an explicitly enabled -fwrapv.
  if (Arg *A = Args.getLastArg(options::OPT_fwrapv, options::OPT_fno_wrapv)) {
    if (A->getOption().matches(options::OPT_fwrapv))
      CmdArgs.push_back("-fwrapv");
  } else if (Arg *A = Args.getLastArg(options::OPT_fstrict_overflow,
                                      options::OPT_fno_strict_overflow)) {
    if (A->getOption().matches(options::OPT_fno_strict_overflow))
      CmdArgs.push_back("-fwrapv");
  }

  if (Arg *A = Args.getLastArg(options::OPT_freroll_loops,
                               options::OPT_fno_reroll_loops))
    if (A->getOption().matches(options::OPT_freroll_loops))
      CmdArgs.push_back("-freroll-loops");

  Args.AddLastArg(CmdArgs, options::OPT_ffinite_loops,
                  options::OPT_fno_finite_loops);

  Args.AddLastArg(CmdArgs, options::OPT_fwritable_strings);
  Args.AddLastArg(CmdArgs, options::OPT_funroll_loops,
                  options::OPT_fno_unroll_loops);

  Args.AddLastArg(CmdArgs, options::OPT_fstrict_flex_arrays_EQ);

  Args.AddLastArg(CmdArgs, options::OPT_pthread);

  Args.addOptInFlag(CmdArgs, options::OPT_mspeculative_load_hardening,
                    options::OPT_mno_speculative_load_hardening);

  RenderSSPOptions(D, TC, Args, CmdArgs, KernelOrKext);
  RenderSCPOptions(TC, Args, CmdArgs);
  RenderTrivialAutoVarInitOptions(D, TC, Args, CmdArgs);

  Args.AddLastArg(CmdArgs, options::OPT_fswift_async_fp_EQ);

  Args.addOptInFlag(CmdArgs, options::OPT_mstackrealign,
                    options::OPT_mno_stackrealign);

  if (Args.hasArg(options::OPT_mstack_alignment)) {
    StringRef alignment = Args.getLastArgValue(options::OPT_mstack_alignment);
    CmdArgs.push_back(Args.MakeArgString("-mstack-alignment=" + alignment));
  }

  if (Args.hasArg(options::OPT_mstack_probe_size)) {
    StringRef Size = Args.getLastArgValue(options::OPT_mstack_probe_size);

    if (!Size.empty())
      CmdArgs.push_back(Args.MakeArgString("-mstack-probe-size=" + Size));
    else
      CmdArgs.push_back("-mstack-probe-size=0");
  }

  Args.addOptOutFlag(CmdArgs, options::OPT_mstack_arg_probe,
                     options::OPT_mno_stack_arg_probe);

  if (Arg *A = Args.getLastArg(options::OPT_mrestrict_it,
                               options::OPT_mno_restrict_it)) {
    if (A->getOption().matches(options::OPT_mrestrict_it)) {
      CmdArgs.push_back("-mllvm");
      CmdArgs.push_back("-arm-restrict-it");
    } else {
      CmdArgs.push_back("-mllvm");
      CmdArgs.push_back("-arm-default-it");
    }
  }

  // Forward -cl options to -cc1
  RenderOpenCLOptions(Args, CmdArgs, InputType);

  // Forward hlsl options to -cc1
  RenderHLSLOptions(Args, CmdArgs, InputType);

  if (IsHIP) {
    if (Args.hasFlag(options::OPT_fhip_new_launch_api,
                     options::OPT_fno_hip_new_launch_api, true))
      CmdArgs.push_back("-fhip-new-launch-api");
    if (Args.hasFlag(options::OPT_fgpu_allow_device_init,
                     options::OPT_fno_gpu_allow_device_init, false))
      CmdArgs.push_back("-fgpu-allow-device-init");
    Args.addOptInFlag(CmdArgs, options::OPT_fhip_kernel_arg_name,
                      options::OPT_fno_hip_kernel_arg_name);
  }

  if (IsCuda || IsHIP) {
    if (IsRDCMode)
      CmdArgs.push_back("-fgpu-rdc");
    if (Args.hasFlag(options::OPT_fgpu_defer_diag,
                     options::OPT_fno_gpu_defer_diag, false))
      CmdArgs.push_back("-fgpu-defer-diag");
    if (Args.hasFlag(options::OPT_fgpu_exclude_wrong_side_overloads,
                     options::OPT_fno_gpu_exclude_wrong_side_overloads,
                     false)) {
      CmdArgs.push_back("-fgpu-exclude-wrong-side-overloads");
      CmdArgs.push_back("-fgpu-defer-diag");
    }
  }

  // Forward -nogpulib to -cc1.
  if (Args.hasArg(options::OPT_nogpulib))
    CmdArgs.push_back("-nogpulib");

  if (Arg *A = Args.getLastArg(options::OPT_fcf_protection_EQ)) {
    CmdArgs.push_back(
        Args.MakeArgString(Twine("-fcf-protection=") + A->getValue()));
  }

  if (Arg *A = Args.getLastArg(options::OPT_mfunction_return_EQ))
    CmdArgs.push_back(
        Args.MakeArgString(Twine("-mfunction-return=") + A->getValue()));

  Args.AddLastArg(CmdArgs, options::OPT_mindirect_branch_cs_prefix);

  // Forward -f options with positive and negative forms; we translate these by
  // hand.  Do not propagate PGO options to the GPU-side compilations as the
  // profile info is for the host-side compilation only.
  if (!(IsCudaDevice || IsHIPDevice)) {
    if (Arg *A = getLastProfileSampleUseArg(Args)) {
      auto *PGOArg = Args.getLastArg(
          options::OPT_fprofile_generate, options::OPT_fprofile_generate_EQ,
          options::OPT_fcs_profile_generate,
          options::OPT_fcs_profile_generate_EQ, options::OPT_fprofile_use,
          options::OPT_fprofile_use_EQ);
      if (PGOArg)
        D.Diag(diag::err_drv_argument_not_allowed_with)
            << "SampleUse with PGO options";

      StringRef fname = A->getValue();
      if (!llvm::sys::fs::exists(fname))
        D.Diag(diag::err_drv_no_such_file) << fname;
      else
        A->render(Args, CmdArgs);
    }
    Args.AddLastArg(CmdArgs, options::OPT_fprofile_remapping_file_EQ);

    if (Args.hasFlag(options::OPT_fpseudo_probe_for_profiling,
                     options::OPT_fno_pseudo_probe_for_profiling, false)) {
      CmdArgs.push_back("-fpseudo-probe-for-profiling");
      // Enforce -funique-internal-linkage-names if it's not explicitly turned
      // off.
      if (Args.hasFlag(options::OPT_funique_internal_linkage_names,
                       options::OPT_fno_unique_internal_linkage_names, true))
        CmdArgs.push_back("-funique-internal-linkage-names");
    }
  }
  RenderBuiltinOptions(TC, RawTriple, Args, CmdArgs);

  Args.addOptOutFlag(CmdArgs, options::OPT_fassume_sane_operator_new,
                     options::OPT_fno_assume_sane_operator_new);

  // -fblocks=0 is default.
  if (Args.hasFlag(options::OPT_fblocks, options::OPT_fno_blocks,
                   TC.IsBlocksDefault()) ||
      (Args.hasArg(options::OPT_fgnu_runtime) &&
       Args.hasArg(options::OPT_fobjc_nonfragile_abi) &&
       !Args.hasArg(options::OPT_fno_blocks))) {
    CmdArgs.push_back("-fblocks");

    if (!Args.hasArg(options::OPT_fgnu_runtime) && !TC.hasBlocksRuntime())
      CmdArgs.push_back("-fblocks-runtime-optional");
  }

  // -fencode-extended-block-signature=1 is default.
  if (TC.IsEncodeExtendedBlockSignatureDefault())
    CmdArgs.push_back("-fencode-extended-block-signature");

  if (Args.hasFlag(options::OPT_fcoro_aligned_allocation,
                   options::OPT_fno_coro_aligned_allocation, false) &&
      types::isCXX(InputType))
    CmdArgs.push_back("-fcoro-aligned-allocation");

  if (Args.hasFlag(options::OPT_freflection_ts,
                   options::OPT_fno_reflection_ts, false) &&
      types::isCXX(InputType)) {
    CmdArgs.push_back("-freflection-ts");
  }

  if (Args.hasFlag(options::OPT_freflection_ext,
                   options::OPT_fno_reflection_ext, false) &&
      types::isCXX(InputType)) {
    CmdArgs.push_back("-freflection-ext");
  }

  Args.AddLastArg(CmdArgs, options::OPT_fdouble_square_bracket_attributes,
                  options::OPT_fno_double_square_bracket_attributes);

  Args.addOptOutFlag(CmdArgs, options::OPT_faccess_control,
                     options::OPT_fno_access_control);
  Args.addOptOutFlag(CmdArgs, options::OPT_felide_constructors,
                     options::OPT_fno_elide_constructors);

  ToolChain::RTTIMode RTTIMode = TC.getRTTIMode();

  if (KernelOrKext || (types::isCXX(InputType) &&
                       (RTTIMode == ToolChain::RM_Disabled)))
    CmdArgs.push_back("-fno-rtti");

  // -fshort-enums=0 is default for all architectures except Hexagon and z/OS.
  if (Args.hasFlag(options::OPT_fshort_enums, options::OPT_fno_short_enums,
                   TC.getArch() == llvm::Triple::hexagon || Triple.isOSzOS()))
    CmdArgs.push_back("-fshort-enums");

  RenderCharacterOptions(Args, AuxTriple ? *AuxTriple : RawTriple, CmdArgs);

  // -fuse-cxa-atexit is default.
  if (!Args.hasFlag(
          options::OPT_fuse_cxa_atexit, options::OPT_fno_use_cxa_atexit,
          !RawTriple.isOSAIX() && !RawTriple.isOSWindows() &&
              ((RawTriple.getVendor() != llvm::Triple::MipsTechnologies) ||
               RawTriple.hasEnvironment())) ||
      KernelOrKext)
    CmdArgs.push_back("-fno-use-cxa-atexit");

  if (Args.hasFlag(options::OPT_fregister_global_dtors_with_atexit,
                   options::OPT_fno_register_global_dtors_with_atexit,
                   RawTriple.isOSDarwin() && !KernelOrKext))
    CmdArgs.push_back("-fregister-global-dtors-with-atexit");

  Args.addOptInFlag(CmdArgs, options::OPT_fuse_line_directives,
                    options::OPT_fno_use_line_directives);

  // -fno-minimize-whitespace is default.
  if (Args.hasFlag(options::OPT_fminimize_whitespace,
                   options::OPT_fno_minimize_whitespace, false)) {
    types::ID InputType = Inputs[0].getType();
    if (!isDerivedFromC(InputType))
      D.Diag(diag::err_drv_minws_unsupported_input_type)
          << types::getTypeName(InputType);
    CmdArgs.push_back("-fminimize-whitespace");
  }

  // -fms-extensions=0 is default.
  if (Args.hasFlag(options::OPT_fms_extensions, options::OPT_fno_ms_extensions,
                   IsWindowsMSVC))
    CmdArgs.push_back("-fms-extensions");

  // -fms-compatibility=0 is default.
  bool IsMSVCCompat = Args.hasFlag(
      options::OPT_fms_compatibility, options::OPT_fno_ms_compatibility,
      (IsWindowsMSVC && Args.hasFlag(options::OPT_fms_extensions,
                                     options::OPT_fno_ms_extensions, true)));
  if (IsMSVCCompat)
    CmdArgs.push_back("-fms-compatibility");

  if (Triple.isWindowsMSVCEnvironment() && !D.IsCLMode() &&
      Args.hasArg(options::OPT_fms_runtime_lib_EQ))
    ProcessVSRuntimeLibrary(Args, CmdArgs);

  // Handle -fgcc-version, if present.
  VersionTuple GNUCVer;
  if (Arg *A = Args.getLastArg(options::OPT_fgnuc_version_EQ)) {
    // Check that the version has 1 to 3 components and the minor and patch
    // versions fit in two decimal digits.
    StringRef Val = A->getValue();
    Val = Val.empty() ? "0" : Val; // Treat "" as 0 or disable.
    bool Invalid = GNUCVer.tryParse(Val);
    unsigned Minor = GNUCVer.getMinor().value_or(0);
    unsigned Patch = GNUCVer.getSubminor().value_or(0);
    if (Invalid || GNUCVer.getBuild() || Minor >= 100 || Patch >= 100) {
      D.Diag(diag::err_drv_invalid_value)
          << A->getAsString(Args) << A->getValue();
    }
  } else if (!IsMSVCCompat) {
    // Imitate GCC 4.2.1 by default if -fms-compatibility is not in effect.
    GNUCVer = VersionTuple(4, 2, 1);
  }
  if (!GNUCVer.empty()) {
    CmdArgs.push_back(
        Args.MakeArgString("-fgnuc-version=" + GNUCVer.getAsString()));
  }

  VersionTuple MSVT = TC.computeMSVCVersion(&D, Args);
  if (!MSVT.empty())
    CmdArgs.push_back(
        Args.MakeArgString("-fms-compatibility-version=" + MSVT.getAsString()));

  bool IsMSVC2015Compatible = MSVT.getMajor() >= 19;
  if (ImplyVCPPCVer) {
    StringRef LanguageStandard;
    if (const Arg *StdArg = Args.getLastArg(options::OPT__SLASH_std)) {
      Std = StdArg;
      LanguageStandard = llvm::StringSwitch<StringRef>(StdArg->getValue())
                             .Case("c11", "-std=c11")
                             .Case("c17", "-std=c17")
                             .Default("");
      if (LanguageStandard.empty())
        D.Diag(clang::diag::warn_drv_unused_argument)
            << StdArg->getAsString(Args);
    }
    CmdArgs.push_back(LanguageStandard.data());
  }
  if (ImplyVCPPCXXVer) {
    StringRef LanguageStandard;
    if (const Arg *StdArg = Args.getLastArg(options::OPT__SLASH_std)) {
      Std = StdArg;
      LanguageStandard = llvm::StringSwitch<StringRef>(StdArg->getValue())
                             .Case("c++14", "-std=c++14")
                             .Case("c++17", "-std=c++17")
                             .Case("c++20", "-std=c++20")
                             // TODO add c++23 and c++26 when MSVC supports it.
                             .Case("c++latest", "-std=c++26")
                             .Default("");
      if (LanguageStandard.empty())
        D.Diag(clang::diag::warn_drv_unused_argument)
            << StdArg->getAsString(Args);
    }

    if (LanguageStandard.empty()) {
      if (IsMSVC2015Compatible)
        LanguageStandard = "-std=c++14";
      else
        LanguageStandard = "-std=c++11";
    }

    CmdArgs.push_back(LanguageStandard.data());
  }

  Args.addOptInFlag(CmdArgs, options::OPT_fborland_extensions,
                    options::OPT_fno_borland_extensions);

  // -fno-declspec is default, except for PS4/PS5.
  if (Args.hasFlag(options::OPT_fdeclspec, options::OPT_fno_declspec,
                   RawTriple.isPS()))
    CmdArgs.push_back("-fdeclspec");
  else if (Args.hasArg(options::OPT_fno_declspec))
    CmdArgs.push_back("-fno-declspec"); // Explicitly disabling __declspec.

  // -fthreadsafe-static is default, except for MSVC compatibility versions less
  // than 19.
  if (!Args.hasFlag(options::OPT_fthreadsafe_statics,
                    options::OPT_fno_threadsafe_statics,
                    !types::isOpenCL(InputType) &&
                        (!IsWindowsMSVC || IsMSVC2015Compatible)))
    CmdArgs.push_back("-fno-threadsafe-statics");

  // -fno-delayed-template-parsing is default, except when targeting MSVC.
  // Many old Windows SDK versions require this to parse.
  // FIXME: MSVC introduced /Zc:twoPhase- to disable this behavior in their
  // compiler. We should be able to disable this by default at some point.
  if (Args.hasFlag(options::OPT_fdelayed_template_parsing,
                   options::OPT_fno_delayed_template_parsing, IsWindowsMSVC))
    CmdArgs.push_back("-fdelayed-template-parsing");

  // -fgnu-keywords default varies depending on language; only pass if
  // specified.
  Args.AddLastArg(CmdArgs, options::OPT_fgnu_keywords,
                  options::OPT_fno_gnu_keywords);

  Args.addOptInFlag(CmdArgs, options::OPT_fgnu89_inline,
                    options::OPT_fno_gnu89_inline);

  const Arg *InlineArg = Args.getLastArg(options::OPT_finline_functions,
                                         options::OPT_finline_hint_functions,
                                         options::OPT_fno_inline_functions);
  if (Arg *A = Args.getLastArg(options::OPT_finline, options::OPT_fno_inline)) {
    if (A->getOption().matches(options::OPT_fno_inline))
      A->render(Args, CmdArgs);
  } else if (InlineArg) {
    InlineArg->render(Args, CmdArgs);
  }

  Args.AddLastArg(CmdArgs, options::OPT_finline_max_stacksize_EQ);

  bool HaveModules =
      RenderModulesOptions(C, D, Args, Input, Output, Std, CmdArgs);

  if (Args.hasFlag(options::OPT_fpch_validate_input_files_content,
                   options::OPT_fno_pch_validate_input_files_content, false))
    CmdArgs.push_back("-fvalidate-ast-input-files-content");
  if (Args.hasFlag(options::OPT_fpch_instantiate_templates,
                   options::OPT_fno_pch_instantiate_templates, false))
    CmdArgs.push_back("-fpch-instantiate-templates");
  if (Args.hasFlag(options::OPT_fpch_codegen, options::OPT_fno_pch_codegen,
                   false))
    CmdArgs.push_back("-fmodules-codegen");
  if (Args.hasFlag(options::OPT_fpch_debuginfo, options::OPT_fno_pch_debuginfo,
                   false))
    CmdArgs.push_back("-fmodules-debuginfo");

  ObjCRuntime Runtime = AddObjCRuntimeArgs(Args, Inputs, CmdArgs, rewriteKind);
  RenderObjCOptions(TC, D, RawTriple, Args, Runtime, rewriteKind != RK_None,
                    Input, CmdArgs);

  if (types::isObjC(Input.getType()) &&
      Args.hasFlag(options::OPT_fobjc_encode_cxx_class_template_spec,
                   options::OPT_fno_objc_encode_cxx_class_template_spec,
                   !Runtime.isNeXTFamily()))
    CmdArgs.push_back("-fobjc-encode-cxx-class-template-spec");

  if (Args.hasFlag(options::OPT_fapplication_extension,
                   options::OPT_fno_application_extension, false))
    CmdArgs.push_back("-fapplication-extension");

  // Handle GCC-style exception args.
  bool EH = false;
  if (!C.getDriver().IsCLMode())
    EH = addExceptionArgs(Args, InputType, TC, KernelOrKext, Runtime, CmdArgs);

  // Handle exception personalities
  Arg *A = Args.getLastArg(
      options::OPT_fsjlj_exceptions, options::OPT_fseh_exceptions,
      options::OPT_fdwarf_exceptions, options::OPT_fwasm_exceptions);
  if (A) {
    const Option &Opt = A->getOption();
    if (Opt.matches(options::OPT_fsjlj_exceptions))
      CmdArgs.push_back("-exception-model=sjlj");
    if (Opt.matches(options::OPT_fseh_exceptions))
      CmdArgs.push_back("-exception-model=seh");
    if (Opt.matches(options::OPT_fdwarf_exceptions))
      CmdArgs.push_back("-exception-model=dwarf");
    if (Opt.matches(options::OPT_fwasm_exceptions))
      CmdArgs.push_back("-exception-model=wasm");
  } else {
    switch (TC.GetExceptionModel(Args)) {
    default:
      break;
    case llvm::ExceptionHandling::DwarfCFI:
      CmdArgs.push_back("-exception-model=dwarf");
      break;
    case llvm::ExceptionHandling::SjLj:
      CmdArgs.push_back("-exception-model=sjlj");
      break;
    case llvm::ExceptionHandling::WinEH:
      CmdArgs.push_back("-exception-model=seh");
      break;
    }
  }

  // C++ "sane" operator new.
  Args.addOptOutFlag(CmdArgs, options::OPT_fassume_sane_operator_new,
                     options::OPT_fno_assume_sane_operator_new);

  // -fassume-unique-vtables is on by default.
  Args.addOptOutFlag(CmdArgs, options::OPT_fassume_unique_vtables,
                     options::OPT_fno_assume_unique_vtables);

  // -frelaxed-template-template-args is off by default, as it is a severe
  // breaking change until a corresponding change to template partial ordering
  // is provided.
  Args.addOptInFlag(CmdArgs, options::OPT_frelaxed_template_template_args,
                    options::OPT_fno_relaxed_template_template_args);

  // -fsized-deallocation is off by default, as it is an ABI-breaking change for
  // most platforms.
  Args.addOptInFlag(CmdArgs, options::OPT_fsized_deallocation,
                    options::OPT_fno_sized_deallocation);

  // -faligned-allocation is on by default in C++17 onwards and otherwise off
  // by default.
  if (Arg *A = Args.getLastArg(options::OPT_faligned_allocation,
                               options::OPT_fno_aligned_allocation,
                               options::OPT_faligned_new_EQ)) {
    if (A->getOption().matches(options::OPT_fno_aligned_allocation))
      CmdArgs.push_back("-fno-aligned-allocation");
    else
      CmdArgs.push_back("-faligned-allocation");
  }

  // The default new alignment can be specified using a dedicated option or via
  // a GCC-compatible option that also turns on aligned allocation.
  if (Arg *A = Args.getLastArg(options::OPT_fnew_alignment_EQ,
                               options::OPT_faligned_new_EQ))
    CmdArgs.push_back(
        Args.MakeArgString(Twine("-fnew-alignment=") + A->getValue()));

  // -fconstant-cfstrings is default, and may be subject to argument translation
  // on Darwin.
  if (!Args.hasFlag(options::OPT_fconstant_cfstrings,
                    options::OPT_fno_constant_cfstrings, true) ||
      !Args.hasFlag(options::OPT_mconstant_cfstrings,
                    options::OPT_mno_constant_cfstrings, true))
    CmdArgs.push_back("-fno-constant-cfstrings");

  Args.addOptInFlag(CmdArgs, options::OPT_fpascal_strings,
                    options::OPT_fno_pascal_strings);

  // Honor -fpack-struct= and -fpack-struct, if given. Note that
  // -fno-pack-struct doesn't apply to -fpack-struct=.
  if (Arg *A = Args.getLastArg(options::OPT_fpack_struct_EQ)) {
    std::string PackStructStr = "-fpack-struct=";
    PackStructStr += A->getValue();
    CmdArgs.push_back(Args.MakeArgString(PackStructStr));
  } else if (Args.hasFlag(options::OPT_fpack_struct,
                          options::OPT_fno_pack_struct, false)) {
    CmdArgs.push_back("-fpack-struct=1");
  }

  // Handle -fmax-type-align=N and -fno-type-align
  bool SkipMaxTypeAlign = Args.hasArg(options::OPT_fno_max_type_align);
  if (Arg *A = Args.getLastArg(options::OPT_fmax_type_align_EQ)) {
    if (!SkipMaxTypeAlign) {
      std::string MaxTypeAlignStr = "-fmax-type-align=";
      MaxTypeAlignStr += A->getValue();
      CmdArgs.push_back(Args.MakeArgString(MaxTypeAlignStr));
    }
  } else if (RawTriple.isOSDarwin()) {
    if (!SkipMaxTypeAlign) {
      std::string MaxTypeAlignStr = "-fmax-type-align=16";
      CmdArgs.push_back(Args.MakeArgString(MaxTypeAlignStr));
    }
  }

  if (!Args.hasFlag(options::OPT_Qy, options::OPT_Qn, true))
    CmdArgs.push_back("-Qn");

  // -fno-common is the default, set -fcommon only when that flag is set.
  Args.addOptInFlag(CmdArgs, options::OPT_fcommon, options::OPT_fno_common);

  // -fsigned-bitfields is default, and clang doesn't yet support
  // -funsigned-bitfields.
  if (!Args.hasFlag(options::OPT_fsigned_bitfields,
                    options::OPT_funsigned_bitfields, true))
    D.Diag(diag::warn_drv_clang_unsupported)
        << Args.getLastArg(options::OPT_funsigned_bitfields)->getAsString(Args);

  // -fsigned-bitfields is default, and clang doesn't support -fno-for-scope.
  if (!Args.hasFlag(options::OPT_ffor_scope, options::OPT_fno_for_scope, true))
    D.Diag(diag::err_drv_clang_unsupported)
        << Args.getLastArg(options::OPT_fno_for_scope)->getAsString(Args);

  // -finput_charset=UTF-8 is default. Reject others
  if (Arg *inputCharset = Args.getLastArg(options::OPT_finput_charset_EQ)) {
    StringRef value = inputCharset->getValue();
    if (!value.equals_insensitive("utf-8"))
      D.Diag(diag::err_drv_invalid_value) << inputCharset->getAsString(Args)
                                          << value;
  }

  // -fexec_charset=UTF-8 is default. Reject others
  if (Arg *execCharset = Args.getLastArg(options::OPT_fexec_charset_EQ)) {
    StringRef value = execCharset->getValue();
    if (!value.equals_insensitive("utf-8"))
      D.Diag(diag::err_drv_invalid_value) << execCharset->getAsString(Args)
                                          << value;
  }

  RenderDiagnosticsOptions(D, Args, CmdArgs);

  Args.addOptInFlag(CmdArgs, options::OPT_fasm_blocks,
                    options::OPT_fno_asm_blocks);

  Args.addOptOutFlag(CmdArgs, options::OPT_fgnu_inline_asm,
                     options::OPT_fno_gnu_inline_asm);

  // Enable vectorization per default according to the optimization level
  // selected. For optimization levels that want vectorization we use the alias
  // option to simplify the hasFlag logic.
  bool EnableVec = shouldEnableVectorizerAtOLevel(Args, false);
  OptSpecifier VectorizeAliasOption =
      EnableVec ? options::OPT_O_Group : options::OPT_fvectorize;
  if (Args.hasFlag(options::OPT_fvectorize, VectorizeAliasOption,
                   options::OPT_fno_vectorize, EnableVec))
    CmdArgs.push_back("-vectorize-loops");

  // -fslp-vectorize is enabled based on the optimization level selected.
  bool EnableSLPVec = shouldEnableVectorizerAtOLevel(Args, true);
  OptSpecifier SLPVectAliasOption =
      EnableSLPVec ? options::OPT_O_Group : options::OPT_fslp_vectorize;
  if (Args.hasFlag(options::OPT_fslp_vectorize, SLPVectAliasOption,
                   options::OPT_fno_slp_vectorize, EnableSLPVec))
    CmdArgs.push_back("-vectorize-slp");

  ParseMPreferVectorWidth(D, Args, CmdArgs);

  Args.AddLastArg(CmdArgs, options::OPT_fshow_overloads_EQ);
  Args.AddLastArg(CmdArgs,
                  options::OPT_fsanitize_undefined_strip_path_components_EQ);

  // -fdollars-in-identifiers default varies depending on platform and
  // language; only pass if specified.
  if (Arg *A = Args.getLastArg(options::OPT_fdollars_in_identifiers,
                               options::OPT_fno_dollars_in_identifiers)) {
    if (A->getOption().matches(options::OPT_fdollars_in_identifiers))
      CmdArgs.push_back("-fdollars-in-identifiers");
    else
      CmdArgs.push_back("-fno-dollars-in-identifiers");
  }

  Args.addOptInFlag(CmdArgs, options::OPT_fapple_pragma_pack,
                    options::OPT_fno_apple_pragma_pack);

  // Remarks can be enabled with any of the `-f.*optimization-record.*` flags.
  if (willEmitRemarks(Args) && checkRemarksOptions(D, Args, Triple))
    renderRemarksOptions(Args, CmdArgs, Triple, Input, Output, JA);

  bool RewriteImports = Args.hasFlag(options::OPT_frewrite_imports,
                                     options::OPT_fno_rewrite_imports, false);
  if (RewriteImports)
    CmdArgs.push_back("-frewrite-imports");

  Args.addOptInFlag(CmdArgs, options::OPT_fdirectives_only,
                    options::OPT_fno_directives_only);

  // Enable rewrite includes if the user's asked for it or if we're generating
  // diagnostics.
  // TODO: Once -module-dependency-dir works with -frewrite-includes it'd be
  // nice to enable this when doing a crashdump for modules as well.
  if (Args.hasFlag(options::OPT_frewrite_includes,
                   options::OPT_fno_rewrite_includes, false) ||
      (C.isForDiagnostics() && !HaveModules))
    CmdArgs.push_back("-frewrite-includes");

  // Only allow -traditional or -traditional-cpp outside in preprocessing modes.
  if (Arg *A = Args.getLastArg(options::OPT_traditional,
                               options::OPT_traditional_cpp)) {
    if (isa<PreprocessJobAction>(JA))
      CmdArgs.push_back("-traditional-cpp");
    else
      D.Diag(diag::err_drv_clang_unsupported) << A->getAsString(Args);
  }

  Args.AddLastArg(CmdArgs, options::OPT_dM);
  Args.AddLastArg(CmdArgs, options::OPT_dD);
  Args.AddLastArg(CmdArgs, options::OPT_dI);

  Args.AddLastArg(CmdArgs, options::OPT_fmax_tokens_EQ);

  // Handle serialized diagnostics.
  if (Arg *A = Args.getLastArg(options::OPT__serialize_diags)) {
    CmdArgs.push_back("-serialize-diagnostic-file");
    CmdArgs.push_back(Args.MakeArgString(A->getValue()));
  }

  if (Args.hasArg(options::OPT_fretain_comments_from_system_headers))
    CmdArgs.push_back("-fretain-comments-from-system-headers");

  // Forward -fcomment-block-commands to -cc1.
  Args.AddAllArgs(CmdArgs, options::OPT_fcomment_block_commands);
  // Forward -fparse-all-comments to -cc1.
  Args.AddAllArgs(CmdArgs, options::OPT_fparse_all_comments);

  // Turn -fplugin=name.so into -load name.so
  for (const Arg *A : Args.filtered(options::OPT_fplugin_EQ)) {
    CmdArgs.push_back("-load");
    CmdArgs.push_back(A->getValue());
    A->claim();
  }

  // Turn -fplugin-arg-pluginname-key=value into
  // -plugin-arg-pluginname key=value
  // GCC has an actual plugin_argument struct with key/value pairs that it
  // passes to its plugins, but we don't, so just pass it on as-is.
  //
  // The syntax for -fplugin-arg- is ambiguous if both plugin name and
  // argument key are allowed to contain dashes. GCC therefore only
  // allows dashes in the key. We do the same.
  for (const Arg *A : Args.filtered(options::OPT_fplugin_arg)) {
    auto ArgValue = StringRef(A->getValue());
    auto FirstDashIndex = ArgValue.find('-');
    StringRef PluginName = ArgValue.substr(0, FirstDashIndex);
    StringRef Arg = ArgValue.substr(FirstDashIndex + 1);

    A->claim();
    if (FirstDashIndex == StringRef::npos || Arg.empty()) {
      if (PluginName.empty()) {
        D.Diag(diag::warn_drv_missing_plugin_name) << A->getAsString(Args);
      } else {
        D.Diag(diag::warn_drv_missing_plugin_arg)
            << PluginName << A->getAsString(Args);
      }
      continue;
    }

    CmdArgs.push_back(Args.MakeArgString(Twine("-plugin-arg-") + PluginName));
    CmdArgs.push_back(Args.MakeArgString(Arg));
  }

  // Forward -fpass-plugin=name.so to -cc1.
  for (const Arg *A : Args.filtered(options::OPT_fpass_plugin_EQ)) {
    CmdArgs.push_back(
        Args.MakeArgString(Twine("-fpass-plugin=") + A->getValue()));
    A->claim();
  }

  // Forward --vfsoverlay to -cc1.
  for (const Arg *A : Args.filtered(options::OPT_vfsoverlay)) {
    CmdArgs.push_back("--vfsoverlay");
    CmdArgs.push_back(A->getValue());
    A->claim();
  }

  Args.addOptInFlag(CmdArgs, options::OPT_fsafe_buffer_usage_suggestions,
                    options::OPT_fno_safe_buffer_usage_suggestions);

  // Setup statistics file output.
  SmallString<128> StatsFile = getStatsFileName(Args, Output, Input, D);
  if (!StatsFile.empty()) {
    CmdArgs.push_back(Args.MakeArgString(Twine("-stats-file=") + StatsFile));
    if (D.CCPrintInternalStats)
      CmdArgs.push_back("-stats-file-append");
  }

  // Forward -Xclang arguments to -cc1, and -mllvm arguments to the LLVM option
  // parser.
  for (auto Arg : Args.filtered(options::OPT_Xclang)) {
    Arg->claim();
    // -finclude-default-header flag is for preprocessor,
    // do not pass it to other cc1 commands when save-temps is enabled
    if (C.getDriver().isSaveTempsEnabled() &&
        !isa<PreprocessJobAction>(JA)) {
      if (StringRef(Arg->getValue()) == "-finclude-default-header")
        continue;
    }
    CmdArgs.push_back(Arg->getValue());
  }
  for (const Arg *A : Args.filtered(options::OPT_mllvm)) {
    A->claim();

    // We translate this by hand to the -cc1 argument, since nightly test uses
    // it and developers have been trained to spell it with -mllvm. Both
    // spellings are now deprecated and should be removed.
    if (StringRef(A->getValue(0)) == "-disable-llvm-optzns") {
      CmdArgs.push_back("-disable-llvm-optzns");
    } else {
      A->render(Args, CmdArgs);
    }
  }

  // With -save-temps, we want to save the unoptimized bitcode output from the
  // CompileJobAction, use -disable-llvm-passes to get pristine IR generated
  // by the frontend.
  // When -fembed-bitcode is enabled, optimized bitcode is emitted because it
  // has slightly different breakdown between stages.
  // FIXME: -fembed-bitcode -save-temps will save optimized bitcode instead of
  // pristine IR generated by the frontend. Ideally, a new compile action should
  // be added so both IR can be captured.
  if ((C.getDriver().isSaveTempsEnabled() ||
       JA.isHostOffloading(Action::OFK_OpenMP)) &&
      !(C.getDriver().embedBitcodeInObject() && !IsUsingLTO) &&
      isa<CompileJobAction>(JA))
    CmdArgs.push_back("-disable-llvm-passes");

  Args.AddAllArgs(CmdArgs, options::OPT_undef);

  const char *Exec = D.getClangProgramPath();

  // Optionally embed the -cc1 level arguments into the debug info or a
  // section, for build analysis.
  // Also record command line arguments into the debug info if
  // -grecord-gcc-switches options is set on.
  // By default, -gno-record-gcc-switches is set on and no recording.
  auto GRecordSwitches =
      Args.hasFlag(options::OPT_grecord_command_line,
                   options::OPT_gno_record_command_line, false);
  auto FRecordSwitches =
      Args.hasFlag(options::OPT_frecord_command_line,
                   options::OPT_fno_record_command_line, false);
  if (FRecordSwitches && !Triple.isOSBinFormatELF() &&
      !Triple.isOSBinFormatXCOFF() && !Triple.isOSBinFormatMachO())
    D.Diag(diag::err_drv_unsupported_opt_for_target)
        << Args.getLastArg(options::OPT_frecord_command_line)->getAsString(Args)
        << TripleStr;
  if (TC.UseDwarfDebugFlags() || GRecordSwitches || FRecordSwitches) {
    ArgStringList OriginalArgs;
    for (const auto &Arg : Args)
      Arg->render(Args, OriginalArgs);

    SmallString<256> Flags;
    EscapeSpacesAndBackslashes(Exec, Flags);
    for (const char *OriginalArg : OriginalArgs) {
      SmallString<128> EscapedArg;
      EscapeSpacesAndBackslashes(OriginalArg, EscapedArg);
      Flags += " ";
      Flags += EscapedArg;
    }
    auto FlagsArgString = Args.MakeArgString(Flags);
    if (TC.UseDwarfDebugFlags() || GRecordSwitches) {
      CmdArgs.push_back("-dwarf-debug-flags");
      CmdArgs.push_back(FlagsArgString);
    }
    if (FRecordSwitches) {
      CmdArgs.push_back("-record-command-line");
      CmdArgs.push_back(FlagsArgString);
    }
  }

  // Host-side offloading compilation receives all device-side outputs. Include
  // them in the host compilation depending on the target. If the host inputs
  // are not empty we use the new-driver scheme, otherwise use the old scheme.
  if ((IsCuda || IsHIP) && CudaDeviceInput) {
    CmdArgs.push_back("-fcuda-include-gpubinary");
    CmdArgs.push_back(CudaDeviceInput->getFilename());
  } else if (!HostOffloadingInputs.empty()) {
    if ((IsCuda || IsHIP) && !IsRDCMode) {
      assert(HostOffloadingInputs.size() == 1 && "Only one input expected");
      CmdArgs.push_back("-fcuda-include-gpubinary");
      CmdArgs.push_back(HostOffloadingInputs.front().getFilename());
    } else {
      for (const InputInfo Input : HostOffloadingInputs)
        CmdArgs.push_back(Args.MakeArgString("-fembed-offload-object=" +
                                             TC.getInputFilename(Input)));
    }
  }

  if (IsCuda) {
    if (Args.hasFlag(options::OPT_fcuda_short_ptr,
                     options::OPT_fno_cuda_short_ptr, false))
      CmdArgs.push_back("-fcuda-short-ptr");
  }

  if (IsCuda || IsHIP) {
    // Determine the original source input.
    const Action *SourceAction = &JA;
    while (SourceAction->getKind() != Action::InputClass) {
      assert(!SourceAction->getInputs().empty() && "unexpected root action!");
      SourceAction = SourceAction->getInputs()[0];
    }
    auto CUID = cast<InputAction>(SourceAction)->getId();
    if (!CUID.empty())
      CmdArgs.push_back(Args.MakeArgString(Twine("-cuid=") + Twine(CUID)));
  }

  if (IsHIP) {
    CmdArgs.push_back("-fcuda-allow-variadic-functions");
    Args.AddLastArg(CmdArgs, options::OPT_fgpu_default_stream_EQ);
  }

  if (IsCudaDevice || IsHIPDevice) {
    StringRef InlineThresh =
        Args.getLastArgValue(options::OPT_fgpu_inline_threshold_EQ);
    if (!InlineThresh.empty()) {
      std::string ArgStr =
          std::string("-inline-threshold=") + InlineThresh.str();
      CmdArgs.append({"-mllvm", Args.MakeArgStringRef(ArgStr)});
    }
  }

  if (IsHIPDevice)
    Args.addOptOutFlag(CmdArgs,
                       options::OPT_fhip_fp32_correctly_rounded_divide_sqrt,
                       options::OPT_fno_hip_fp32_correctly_rounded_divide_sqrt);

  // OpenMP offloading device jobs take the argument -fopenmp-host-ir-file-path
  // to specify the result of the compile phase on the host, so the meaningful
  // device declarations can be identified. Also, -fopenmp-is-target-device is
  // passed along to tell the frontend that it is generating code for a device,
  // so that only the relevant declarations are emitted.
  if (IsOpenMPDevice) {
    CmdArgs.push_back("-fopenmp-is-target-device");
    if (OpenMPDeviceInput) {
      CmdArgs.push_back("-fopenmp-host-ir-file-path");
      CmdArgs.push_back(Args.MakeArgString(OpenMPDeviceInput->getFilename()));
    }
  }

  if (Triple.isAMDGPU()) {
    handleAMDGPUCodeObjectVersionOptions(D, Args, CmdArgs);

    Args.addOptInFlag(CmdArgs, options::OPT_munsafe_fp_atomics,
                      options::OPT_mno_unsafe_fp_atomics);
    Args.addOptOutFlag(CmdArgs, options::OPT_mamdgpu_ieee,
                       options::OPT_mno_amdgpu_ieee);
  }

  // For all the host OpenMP offloading compile jobs we need to pass the targets
  // information using -fopenmp-targets= option.
  if (JA.isHostOffloading(Action::OFK_OpenMP)) {
    SmallString<128> Targets("-fopenmp-targets=");

    SmallVector<std::string, 4> Triples;
    auto TCRange = C.getOffloadToolChains<Action::OFK_OpenMP>();
    std::transform(TCRange.first, TCRange.second, std::back_inserter(Triples),
                   [](auto TC) { return TC.second->getTripleString(); });
    CmdArgs.push_back(Args.MakeArgString(Targets + llvm::join(Triples, ",")));
  }

  bool VirtualFunctionElimination =
      Args.hasFlag(options::OPT_fvirtual_function_elimination,
                   options::OPT_fno_virtual_function_elimination, false);
  if (VirtualFunctionElimination) {
    // VFE requires full LTO (currently, this might be relaxed to allow ThinLTO
    // in the future).
    if (LTOMode != LTOK_Full)
      D.Diag(diag::err_drv_argument_only_allowed_with)
          << "-fvirtual-function-elimination"
          << "-flto=full";

    CmdArgs.push_back("-fvirtual-function-elimination");
  }

  // VFE requires whole-program-vtables, and enables it by default.
  bool WholeProgramVTables = Args.hasFlag(
      options::OPT_fwhole_program_vtables,
      options::OPT_fno_whole_program_vtables, VirtualFunctionElimination);
  if (VirtualFunctionElimination && !WholeProgramVTables) {
    D.Diag(diag::err_drv_argument_not_allowed_with)
        << "-fno-whole-program-vtables"
        << "-fvirtual-function-elimination";
  }

  if (WholeProgramVTables) {
    // PS4 uses the legacy LTO API, which does not support this feature in
    // ThinLTO mode.
    bool IsPS4 = getToolChain().getTriple().isPS4();

    // Check if we passed LTO options but they were suppressed because this is a
    // device offloading action, or we passed device offload LTO options which
    // were suppressed because this is not the device offload action.
    // Check if we are using PS4 in regular LTO mode.
    // Otherwise, issue an error.
    if ((!IsUsingLTO && !D.isUsingLTO(!IsDeviceOffloadAction)) ||
        (IsPS4 && !UnifiedLTO && (D.getLTOMode() != LTOK_Full)))
      D.Diag(diag::err_drv_argument_only_allowed_with)
          << "-fwhole-program-vtables"
          << ((IsPS4 && !UnifiedLTO) ? "-flto=full" : "-flto");

    // Propagate -fwhole-program-vtables if this is an LTO compile.
    if (IsUsingLTO)
      CmdArgs.push_back("-fwhole-program-vtables");
  }

  bool DefaultsSplitLTOUnit =
      ((WholeProgramVTables || SanitizeArgs.needsLTO()) &&
          (LTOMode == LTOK_Full || TC.canSplitThinLTOUnit())) ||
      (!Triple.isPS4() && UnifiedLTO);
  bool SplitLTOUnit =
      Args.hasFlag(options::OPT_fsplit_lto_unit,
                   options::OPT_fno_split_lto_unit, DefaultsSplitLTOUnit);
  if (SanitizeArgs.needsLTO() && !SplitLTOUnit)
    D.Diag(diag::err_drv_argument_not_allowed_with) << "-fno-split-lto-unit"
                                                    << "-fsanitize=cfi";
  if (SplitLTOUnit)
    CmdArgs.push_back("-fsplit-lto-unit");

  if (Arg *A = Args.getLastArg(options::OPT_fglobal_isel,
                               options::OPT_fno_global_isel)) {
    CmdArgs.push_back("-mllvm");
    if (A->getOption().matches(options::OPT_fglobal_isel)) {
      CmdArgs.push_back("-global-isel=1");

      // GISel is on by default on AArch64 -O0, so don't bother adding
      // the fallback remarks for it. Other combinations will add a warning of
      // some kind.
      bool IsArchSupported = Triple.getArch() == llvm::Triple::aarch64;
      bool IsOptLevelSupported = false;

      Arg *A = Args.getLastArg(options::OPT_O_Group);
      if (Triple.getArch() == llvm::Triple::aarch64) {
        if (!A || A->getOption().matches(options::OPT_O0))
          IsOptLevelSupported = true;
      }
      if (!IsArchSupported || !IsOptLevelSupported) {
        CmdArgs.push_back("-mllvm");
        CmdArgs.push_back("-global-isel-abort=2");

        if (!IsArchSupported)
          D.Diag(diag::warn_drv_global_isel_incomplete) << Triple.getArchName();
        else
          D.Diag(diag::warn_drv_global_isel_incomplete_opt);
      }
    } else {
      CmdArgs.push_back("-global-isel=0");
    }
  }

  if (Args.hasArg(options::OPT_forder_file_instrumentation)) {
     CmdArgs.push_back("-forder-file-instrumentation");
     // Enable order file instrumentation when ThinLTO is not on. When ThinLTO is
     // on, we need to pass these flags as linker flags and that will be handled
     // outside of the compiler.
     if (!IsUsingLTO) {
       CmdArgs.push_back("-mllvm");
       CmdArgs.push_back("-enable-order-file-instrumentation");
     }
  }

  if (Arg *A = Args.getLastArg(options::OPT_fforce_enable_int128,
                               options::OPT_fno_force_enable_int128)) {
    if (A->getOption().matches(options::OPT_fforce_enable_int128))
      CmdArgs.push_back("-fforce-enable-int128");
  }

  Args.addOptInFlag(CmdArgs, options::OPT_fkeep_static_consts,
                    options::OPT_fno_keep_static_consts);
  Args.addOptInFlag(CmdArgs, options::OPT_fkeep_persistent_storage_variables,
                    options::OPT_fno_keep_persistent_storage_variables);
  Args.addOptInFlag(CmdArgs, options::OPT_fcomplete_member_pointers,
                    options::OPT_fno_complete_member_pointers);
  Args.addOptOutFlag(CmdArgs, options::OPT_fcxx_static_destructors,
                     options::OPT_fno_cxx_static_destructors);

  addMachineOutlinerArgs(D, Args, CmdArgs, Triple, /*IsLTO=*/false);

  if (Arg *A = Args.getLastArg(options::OPT_moutline_atomics,
                               options::OPT_mno_outline_atomics)) {
    // Option -moutline-atomics supported for AArch64 target only.
    if (!Triple.isAArch64()) {
      D.Diag(diag::warn_drv_moutline_atomics_unsupported_opt)
          << Triple.getArchName() << A->getOption().getName();
    } else {
      if (A->getOption().matches(options::OPT_moutline_atomics)) {
        CmdArgs.push_back("-target-feature");
        CmdArgs.push_back("+outline-atomics");
      } else {
        CmdArgs.push_back("-target-feature");
        CmdArgs.push_back("-outline-atomics");
      }
    }
  } else if (Triple.isAArch64() &&
             getToolChain().IsAArch64OutlineAtomicsDefault(Args)) {
    CmdArgs.push_back("-target-feature");
    CmdArgs.push_back("+outline-atomics");
  }

  if (Triple.isAArch64() &&
      (Args.hasArg(options::OPT_mno_fmv) ||
       getToolChain().GetRuntimeLibType(Args) != ToolChain::RLT_CompilerRT)) {
    // Disable Function Multiversioning on AArch64 target.
    CmdArgs.push_back("-target-feature");
    CmdArgs.push_back("-fmv");
  }

  if (Args.hasFlag(options::OPT_faddrsig, options::OPT_fno_addrsig,
                   (TC.getTriple().isOSBinFormatELF() ||
                    TC.getTriple().isOSBinFormatCOFF()) &&
                       !TC.getTriple().isPS4() && !TC.getTriple().isVE() &&
                       !TC.getTriple().isOSNetBSD() &&
                       !Distro(D.getVFS(), TC.getTriple()).IsGentoo() &&
                       !TC.getTriple().isAndroid() && TC.useIntegratedAs()))
    CmdArgs.push_back("-faddrsig");

  if ((Triple.isOSBinFormatELF() || Triple.isOSBinFormatMachO()) &&
      (EH || UnwindTables || AsyncUnwindTables ||
       DebugInfoKind != llvm::codegenoptions::NoDebugInfo))
    CmdArgs.push_back("-D__GCC_HAVE_DWARF2_CFI_ASM=1");

  if (Arg *A = Args.getLastArg(options::OPT_fsymbol_partition_EQ)) {
    std::string Str = A->getAsString(Args);
    if (!TC.getTriple().isOSBinFormatELF())
      D.Diag(diag::err_drv_unsupported_opt_for_target)
          << Str << TC.getTripleString();
    CmdArgs.push_back(Args.MakeArgString(Str));
  }

  // Add the output path to the object file for CodeView debug infos.
  if (EmitCodeView && Output.isFilename())
    addDebugObjectName(Args, CmdArgs, DebugCompilationDir,
                       Output.getFilename());

  // Add the "-o out -x type src.c" flags last. This is done primarily to make
  // the -cc1 command easier to edit when reproducing compiler crashes.
  if (Output.getType() == types::TY_Dependencies) {
    // Handled with other dependency code.
  } else if (Output.isFilename()) {
    if (Output.getType() == clang::driver::types::TY_IFS_CPP ||
        Output.getType() == clang::driver::types::TY_IFS) {
      SmallString<128> OutputFilename(Output.getFilename());
      llvm::sys::path::replace_extension(OutputFilename, "ifs");
      CmdArgs.push_back("-o");
      CmdArgs.push_back(Args.MakeArgString(OutputFilename));
    } else {
      CmdArgs.push_back("-o");
      CmdArgs.push_back(Output.getFilename());
    }
  } else {
    assert(Output.isNothing() && "Invalid output.");
  }

  addDashXForInput(Args, Input, CmdArgs);

  ArrayRef<InputInfo> FrontendInputs = Input;
  if (IsExtractAPI)
    FrontendInputs = ExtractAPIInputs;
  else if (Input.isNothing())
    FrontendInputs = {};

  for (const InputInfo &Input : FrontendInputs) {
    if (Input.isFilename())
      CmdArgs.push_back(Input.getFilename());
    else
      Input.getInputArg().renderAsInput(Args, CmdArgs);
  }

  if (D.CC1Main && !D.CCGenDiagnostics) {
    // Invoke the CC1 directly in this process
    C.addCommand(std::make_unique<CC1Command>(
        JA, *this, ResponseFileSupport::AtFileUTF8(), Exec, CmdArgs, Inputs,
        Output, D.getPrependArg()));
  } else {
    C.addCommand(std::make_unique<Command>(
        JA, *this, ResponseFileSupport::AtFileUTF8(), Exec, CmdArgs, Inputs,
        Output, D.getPrependArg()));
  }

  // Make the compile command echo its inputs for /showFilenames.
  if (Output.getType() == types::TY_Object &&
      Args.hasFlag(options::OPT__SLASH_showFilenames,
                   options::OPT__SLASH_showFilenames_, false)) {
    C.getJobs().getJobs().back()->PrintInputFilenames = true;
  }

  if (Arg *A = Args.getLastArg(options::OPT_pg))
    if (FPKeepKind == CodeGenOptions::FramePointerKind::None &&
        !Args.hasArg(options::OPT_mfentry))
      D.Diag(diag::err_drv_argument_not_allowed_with) << "-fomit-frame-pointer"
                                                      << A->getAsString(Args);

  // Claim some arguments which clang supports automatically.

  // -fpch-preprocess is used with gcc to add a special marker in the output to
  // include the PCH file.
  Args.ClaimAllArgs(options::OPT_fpch_preprocess);

  // Claim some arguments which clang doesn't support, but we don't
  // care to warn the user about.
  Args.ClaimAllArgs(options::OPT_clang_ignored_f_Group);
  Args.ClaimAllArgs(options::OPT_clang_ignored_m_Group);

  // Disable warnings for clang -E -emit-llvm foo.c
  Args.ClaimAllArgs(options::OPT_emit_llvm);
}

Clang::Clang(const ToolChain &TC, bool HasIntegratedBackend)
    // CAUTION! The first constructor argument ("clang") is not arbitrary,
    // as it is for other tools. Some operations on a Tool actually test
    // whether that tool is Clang based on the Tool's Name as a string.
    : Tool("clang", "clang frontend", TC), HasBackend(HasIntegratedBackend) {}

Clang::~Clang() {}

/// Add options related to the Objective-C runtime/ABI.
///
/// Returns true if the runtime is non-fragile.
ObjCRuntime Clang::AddObjCRuntimeArgs(const ArgList &args,
                                      const InputInfoList &inputs,
                                      ArgStringList &cmdArgs,
                                      RewriteKind rewriteKind) const {
  // Look for the controlling runtime option.
  Arg *runtimeArg =
      args.getLastArg(options::OPT_fnext_runtime, options::OPT_fgnu_runtime,
                      options::OPT_fobjc_runtime_EQ);

  // Just forward -fobjc-runtime= to the frontend.  This supercedes
  // options about fragility.
  if (runtimeArg &&
      runtimeArg->getOption().matches(options::OPT_fobjc_runtime_EQ)) {
    ObjCRuntime runtime;
    StringRef value = runtimeArg->getValue();
    if (runtime.tryParse(value)) {
      getToolChain().getDriver().Diag(diag::err_drv_unknown_objc_runtime)
          << value;
    }
    if ((runtime.getKind() == ObjCRuntime::GNUstep) &&
        (runtime.getVersion() >= VersionTuple(2, 0)))
      if (!getToolChain().getTriple().isOSBinFormatELF() &&
          !getToolChain().getTriple().isOSBinFormatCOFF()) {
        getToolChain().getDriver().Diag(
            diag::err_drv_gnustep_objc_runtime_incompatible_binary)
          << runtime.getVersion().getMajor();
      }

    runtimeArg->render(args, cmdArgs);
    return runtime;
  }

  // Otherwise, we'll need the ABI "version".  Version numbers are
  // slightly confusing for historical reasons:
  //   1 - Traditional "fragile" ABI
  //   2 - Non-fragile ABI, version 1
  //   3 - Non-fragile ABI, version 2
  unsigned objcABIVersion = 1;
  // If -fobjc-abi-version= is present, use that to set the version.
  if (Arg *abiArg = args.getLastArg(options::OPT_fobjc_abi_version_EQ)) {
    StringRef value = abiArg->getValue();
    if (value == "1")
      objcABIVersion = 1;
    else if (value == "2")
      objcABIVersion = 2;
    else if (value == "3")
      objcABIVersion = 3;
    else
      getToolChain().getDriver().Diag(diag::err_drv_clang_unsupported) << value;
  } else {
    // Otherwise, determine if we are using the non-fragile ABI.
    bool nonFragileABIIsDefault =
        (rewriteKind == RK_NonFragile ||
         (rewriteKind == RK_None &&
          getToolChain().IsObjCNonFragileABIDefault()));
    if (args.hasFlag(options::OPT_fobjc_nonfragile_abi,
                     options::OPT_fno_objc_nonfragile_abi,
                     nonFragileABIIsDefault)) {
// Determine the non-fragile ABI version to use.
#ifdef DISABLE_DEFAULT_NONFRAGILEABI_TWO
      unsigned nonFragileABIVersion = 1;
#else
      unsigned nonFragileABIVersion = 2;
#endif

      if (Arg *abiArg =
              args.getLastArg(options::OPT_fobjc_nonfragile_abi_version_EQ)) {
        StringRef value = abiArg->getValue();
        if (value == "1")
          nonFragileABIVersion = 1;
        else if (value == "2")
          nonFragileABIVersion = 2;
        else
          getToolChain().getDriver().Diag(diag::err_drv_clang_unsupported)
              << value;
      }

      objcABIVersion = 1 + nonFragileABIVersion;
    } else {
      objcABIVersion = 1;
    }
  }

  // We don't actually care about the ABI version other than whether
  // it's non-fragile.
  bool isNonFragile = objcABIVersion != 1;

  // If we have no runtime argument, ask the toolchain for its default runtime.
  // However, the rewriter only really supports the Mac runtime, so assume that.
  ObjCRuntime runtime;
  if (!runtimeArg) {
    switch (rewriteKind) {
    case RK_None:
      runtime = getToolChain().getDefaultObjCRuntime(isNonFragile);
      break;
    case RK_Fragile:
      runtime = ObjCRuntime(ObjCRuntime::FragileMacOSX, VersionTuple());
      break;
    case RK_NonFragile:
      runtime = ObjCRuntime(ObjCRuntime::MacOSX, VersionTuple());
      break;
    }

    // -fnext-runtime
  } else if (runtimeArg->getOption().matches(options::OPT_fnext_runtime)) {
    // On Darwin, make this use the default behavior for the toolchain.
    if (getToolChain().getTriple().isOSDarwin()) {
      runtime = getToolChain().getDefaultObjCRuntime(isNonFragile);

      // Otherwise, build for a generic macosx port.
    } else {
      runtime = ObjCRuntime(ObjCRuntime::MacOSX, VersionTuple());
    }

    // -fgnu-runtime
  } else {
    assert(runtimeArg->getOption().matches(options::OPT_fgnu_runtime));
    // Legacy behaviour is to target the gnustep runtime if we are in
    // non-fragile mode or the GCC runtime in fragile mode.
    if (isNonFragile)
      runtime = ObjCRuntime(ObjCRuntime::GNUstep, VersionTuple(2, 0));
    else
      runtime = ObjCRuntime(ObjCRuntime::GCC, VersionTuple());
  }

  if (llvm::any_of(inputs, [](const InputInfo &input) {
        return types::isObjC(input.getType());
      }))
    cmdArgs.push_back(
        args.MakeArgString("-fobjc-runtime=" + runtime.getAsString()));
  return runtime;
}

static bool maybeConsumeDash(const std::string &EH, size_t &I) {
  bool HaveDash = (I + 1 < EH.size() && EH[I + 1] == '-');
  I += HaveDash;
  return !HaveDash;
}

namespace {
struct EHFlags {
  bool Synch = false;
  bool Asynch = false;
  bool NoUnwindC = false;
};
} // end anonymous namespace

/// /EH controls whether to run destructor cleanups when exceptions are
/// thrown.  There are three modifiers:
/// - s: Cleanup after "synchronous" exceptions, aka C++ exceptions.
/// - a: Cleanup after "asynchronous" exceptions, aka structured exceptions.
///      The 'a' modifier is unimplemented and fundamentally hard in LLVM IR.
/// - c: Assume that extern "C" functions are implicitly nounwind.
/// The default is /EHs-c-, meaning cleanups are disabled.
static EHFlags parseClangCLEHFlags(const Driver &D, const ArgList &Args) {
  EHFlags EH;

  std::vector<std::string> EHArgs =
      Args.getAllArgValues(options::OPT__SLASH_EH);
  for (auto EHVal : EHArgs) {
    for (size_t I = 0, E = EHVal.size(); I != E; ++I) {
      switch (EHVal[I]) {
      case 'a':
        EH.Asynch = maybeConsumeDash(EHVal, I);
        if (EH.Asynch)
          EH.Synch = false;
        continue;
      case 'c':
        EH.NoUnwindC = maybeConsumeDash(EHVal, I);
        continue;
      case 's':
        EH.Synch = maybeConsumeDash(EHVal, I);
        if (EH.Synch)
          EH.Asynch = false;
        continue;
      default:
        break;
      }
      D.Diag(clang::diag::err_drv_invalid_value) << "/EH" << EHVal;
      break;
    }
  }
  // The /GX, /GX- flags are only processed if there are not /EH flags.
  // The default is that /GX is not specified.
  if (EHArgs.empty() &&
      Args.hasFlag(options::OPT__SLASH_GX, options::OPT__SLASH_GX_,
                   /*Default=*/false)) {
    EH.Synch = true;
    EH.NoUnwindC = true;
  }

  if (Args.hasArg(options::OPT__SLASH_kernel)) {
    EH.Synch = false;
    EH.NoUnwindC = false;
    EH.Asynch = false;
  }

  return EH;
}

void Clang::AddClangCLArgs(const ArgList &Args, types::ID InputType,
                           ArgStringList &CmdArgs,
                           llvm::codegenoptions::DebugInfoKind *DebugInfoKind,
                           bool *EmitCodeView) const {
  bool isNVPTX = getToolChain().getTriple().isNVPTX();

  ProcessVSRuntimeLibrary(Args, CmdArgs);

  if (Arg *ShowIncludes =
          Args.getLastArg(options::OPT__SLASH_showIncludes,
                          options::OPT__SLASH_showIncludes_user)) {
    CmdArgs.push_back("--show-includes");
    if (ShowIncludes->getOption().matches(options::OPT__SLASH_showIncludes))
      CmdArgs.push_back("-sys-header-deps");
  }

  // This controls whether or not we emit RTTI data for polymorphic types.
  if (Args.hasFlag(options::OPT__SLASH_GR_, options::OPT__SLASH_GR,
                   /*Default=*/false))
    CmdArgs.push_back("-fno-rtti-data");

  // This controls whether or not we emit stack-protector instrumentation.
  // In MSVC, Buffer Security Check (/GS) is on by default.
  if (!isNVPTX && Args.hasFlag(options::OPT__SLASH_GS, options::OPT__SLASH_GS_,
                               /*Default=*/true)) {
    CmdArgs.push_back("-stack-protector");
    CmdArgs.push_back(Args.MakeArgString(Twine(LangOptions::SSPStrong)));
  }

  // Emit CodeView if -Z7 or -gline-tables-only are present.
  if (Arg *DebugInfoArg = Args.getLastArg(options::OPT__SLASH_Z7,
                                          options::OPT_gline_tables_only)) {
    *EmitCodeView = true;
    if (DebugInfoArg->getOption().matches(options::OPT__SLASH_Z7))
      *DebugInfoKind = llvm::codegenoptions::DebugInfoConstructor;
    else
      *DebugInfoKind = llvm::codegenoptions::DebugLineTablesOnly;
  } else {
    *EmitCodeView = false;
  }

  const Driver &D = getToolChain().getDriver();

  // This controls whether or not we perform JustMyCode instrumentation.
  if (Args.hasFlag(options::OPT__SLASH_JMC, options::OPT__SLASH_JMC_,
                   /*Default=*/false)) {
    if (*EmitCodeView &&
        *DebugInfoKind >= llvm::codegenoptions::DebugInfoConstructor)
      CmdArgs.push_back("-fjmc");
    else
      D.Diag(clang::diag::warn_drv_jmc_requires_debuginfo) << "/JMC"
                                                           << "'/Zi', '/Z7'";
  }

  EHFlags EH = parseClangCLEHFlags(D, Args);
  if (!isNVPTX && (EH.Synch || EH.Asynch)) {
    if (types::isCXX(InputType))
      CmdArgs.push_back("-fcxx-exceptions");
    CmdArgs.push_back("-fexceptions");
    if (EH.Asynch)
      CmdArgs.push_back("-fasync-exceptions");
  }
  if (types::isCXX(InputType) && EH.Synch && EH.NoUnwindC)
    CmdArgs.push_back("-fexternc-nounwind");

  // /EP should expand to -E -P.
  if (Args.hasArg(options::OPT__SLASH_EP)) {
    CmdArgs.push_back("-E");
    CmdArgs.push_back("-P");
  }

  unsigned VolatileOptionID;
  if (getToolChain().getTriple().isX86())
    VolatileOptionID = options::OPT__SLASH_volatile_ms;
  else
    VolatileOptionID = options::OPT__SLASH_volatile_iso;

  if (Arg *A = Args.getLastArg(options::OPT__SLASH_volatile_Group))
    VolatileOptionID = A->getOption().getID();

  if (VolatileOptionID == options::OPT__SLASH_volatile_ms)
    CmdArgs.push_back("-fms-volatile");

 if (Args.hasFlag(options::OPT__SLASH_Zc_dllexportInlines_,
                  options::OPT__SLASH_Zc_dllexportInlines,
                  false)) {
  CmdArgs.push_back("-fno-dllexport-inlines");
 }

 if (Args.hasFlag(options::OPT__SLASH_Zc_wchar_t_,
                  options::OPT__SLASH_Zc_wchar_t, false)) {
   CmdArgs.push_back("-fno-wchar");
 }

 if (Args.hasArg(options::OPT__SLASH_kernel)) {
   llvm::Triple::ArchType Arch = getToolChain().getArch();
   std::vector<std::string> Values =
       Args.getAllArgValues(options::OPT__SLASH_arch);
   if (!Values.empty()) {
     llvm::SmallSet<std::string, 4> SupportedArches;
     if (Arch == llvm::Triple::x86)
       SupportedArches.insert("IA32");

     for (auto &V : Values)
       if (!SupportedArches.contains(V))
         D.Diag(diag::err_drv_argument_not_allowed_with)
             << std::string("/arch:").append(V) << "/kernel";
   }

   CmdArgs.push_back("-fno-rtti");
   if (Args.hasFlag(options::OPT__SLASH_GR, options::OPT__SLASH_GR_, false))
     D.Diag(diag::err_drv_argument_not_allowed_with) << "/GR"
                                                     << "/kernel";
 }

  Arg *MostGeneralArg = Args.getLastArg(options::OPT__SLASH_vmg);
  Arg *BestCaseArg = Args.getLastArg(options::OPT__SLASH_vmb);
  if (MostGeneralArg && BestCaseArg)
    D.Diag(clang::diag::err_drv_argument_not_allowed_with)
        << MostGeneralArg->getAsString(Args) << BestCaseArg->getAsString(Args);

  if (MostGeneralArg) {
    Arg *SingleArg = Args.getLastArg(options::OPT__SLASH_vms);
    Arg *MultipleArg = Args.getLastArg(options::OPT__SLASH_vmm);
    Arg *VirtualArg = Args.getLastArg(options::OPT__SLASH_vmv);

    Arg *FirstConflict = SingleArg ? SingleArg : MultipleArg;
    Arg *SecondConflict = VirtualArg ? VirtualArg : MultipleArg;
    if (FirstConflict && SecondConflict && FirstConflict != SecondConflict)
      D.Diag(clang::diag::err_drv_argument_not_allowed_with)
          << FirstConflict->getAsString(Args)
          << SecondConflict->getAsString(Args);

    if (SingleArg)
      CmdArgs.push_back("-fms-memptr-rep=single");
    else if (MultipleArg)
      CmdArgs.push_back("-fms-memptr-rep=multiple");
    else
      CmdArgs.push_back("-fms-memptr-rep=virtual");
  }

  // Parse the default calling convention options.
  if (Arg *CCArg =
          Args.getLastArg(options::OPT__SLASH_Gd, options::OPT__SLASH_Gr,
                          options::OPT__SLASH_Gz, options::OPT__SLASH_Gv,
                          options::OPT__SLASH_Gregcall)) {
    unsigned DCCOptId = CCArg->getOption().getID();
    const char *DCCFlag = nullptr;
    bool ArchSupported = !isNVPTX;
    llvm::Triple::ArchType Arch = getToolChain().getArch();
    switch (DCCOptId) {
    case options::OPT__SLASH_Gd:
      DCCFlag = "-fdefault-calling-conv=cdecl";
      break;
    case options::OPT__SLASH_Gr:
      ArchSupported = Arch == llvm::Triple::x86;
      DCCFlag = "-fdefault-calling-conv=fastcall";
      break;
    case options::OPT__SLASH_Gz:
      ArchSupported = Arch == llvm::Triple::x86;
      DCCFlag = "-fdefault-calling-conv=stdcall";
      break;
    case options::OPT__SLASH_Gv:
      ArchSupported = Arch == llvm::Triple::x86 || Arch == llvm::Triple::x86_64;
      DCCFlag = "-fdefault-calling-conv=vectorcall";
      break;
    case options::OPT__SLASH_Gregcall:
      ArchSupported = Arch == llvm::Triple::x86 || Arch == llvm::Triple::x86_64;
      DCCFlag = "-fdefault-calling-conv=regcall";
      break;
    }

    // MSVC doesn't warn if /Gr or /Gz is used on x64, so we don't either.
    if (ArchSupported && DCCFlag)
      CmdArgs.push_back(DCCFlag);
  }

  Args.AddLastArg(CmdArgs, options::OPT_vtordisp_mode_EQ);

  if (!Args.hasArg(options::OPT_fdiagnostics_format_EQ)) {
    CmdArgs.push_back("-fdiagnostics-format");
    CmdArgs.push_back("msvc");
  }

  if (Args.hasArg(options::OPT__SLASH_kernel))
    CmdArgs.push_back("-fms-kernel");

  for (const Arg *A : Args.filtered(options::OPT__SLASH_guard)) {
    StringRef GuardArgs = A->getValue();
    // The only valid options are "cf", "cf,nochecks", "cf-", "ehcont" and
    // "ehcont-".
    if (GuardArgs.equals_insensitive("cf")) {
      // Emit CFG instrumentation and the table of address-taken functions.
      CmdArgs.push_back("-cfguard");
    } else if (GuardArgs.equals_insensitive("cf,nochecks")) {
      // Emit only the table of address-taken functions.
      CmdArgs.push_back("-cfguard-no-checks");
    } else if (GuardArgs.equals_insensitive("ehcont")) {
      // Emit EH continuation table.
      CmdArgs.push_back("-ehcontguard");
    } else if (GuardArgs.equals_insensitive("cf-") ||
               GuardArgs.equals_insensitive("ehcont-")) {
      // Do nothing, but we might want to emit a security warning in future.
    } else {
      D.Diag(diag::err_drv_invalid_value) << A->getSpelling() << GuardArgs;
    }
    A->claim();
  }
}

const char *Clang::getBaseInputName(const ArgList &Args,
                                    const InputInfo &Input) {
  return Args.MakeArgString(llvm::sys::path::filename(Input.getBaseInput()));
}

const char *Clang::getBaseInputStem(const ArgList &Args,
                                    const InputInfoList &Inputs) {
  const char *Str = getBaseInputName(Args, Inputs[0]);

  if (const char *End = strrchr(Str, '.'))
    return Args.MakeArgString(std::string(Str, End));

  return Str;
}

const char *Clang::getDependencyFileName(const ArgList &Args,
                                         const InputInfoList &Inputs) {
  // FIXME: Think about this more.

  if (Arg *OutputOpt = Args.getLastArg(options::OPT_o)) {
    SmallString<128> OutputFilename(OutputOpt->getValue());
    llvm::sys::path::replace_extension(OutputFilename, llvm::Twine('d'));
    return Args.MakeArgString(OutputFilename);
  }

  return Args.MakeArgString(Twine(getBaseInputStem(Args, Inputs)) + ".d");
}

// Begin ClangAs

void ClangAs::AddMIPSTargetArgs(const ArgList &Args,
                                ArgStringList &CmdArgs) const {
  StringRef CPUName;
  StringRef ABIName;
  const llvm::Triple &Triple = getToolChain().getTriple();
  mips::getMipsCPUAndABI(Args, Triple, CPUName, ABIName);

  CmdArgs.push_back("-target-abi");
  CmdArgs.push_back(ABIName.data());
}

void ClangAs::AddX86TargetArgs(const ArgList &Args,
                               ArgStringList &CmdArgs) const {
  addX86AlignBranchArgs(getToolChain().getDriver(), Args, CmdArgs,
                        /*IsLTO=*/false);

  if (Arg *A = Args.getLastArg(options::OPT_masm_EQ)) {
    StringRef Value = A->getValue();
    if (Value == "intel" || Value == "att") {
      CmdArgs.push_back("-mllvm");
      CmdArgs.push_back(Args.MakeArgString("-x86-asm-syntax=" + Value));
    } else {
      getToolChain().getDriver().Diag(diag::err_drv_unsupported_option_argument)
          << A->getSpelling() << Value;
    }
  }
}

void ClangAs::AddLoongArchTargetArgs(const ArgList &Args,
                                     ArgStringList &CmdArgs) const {
  CmdArgs.push_back("-target-abi");
  CmdArgs.push_back(loongarch::getLoongArchABI(getToolChain().getDriver(), Args,
                                               getToolChain().getTriple())
                        .data());
}

void ClangAs::AddRISCVTargetArgs(const ArgList &Args,
                               ArgStringList &CmdArgs) const {
  const llvm::Triple &Triple = getToolChain().getTriple();
  StringRef ABIName = riscv::getRISCVABI(Args, Triple);

  CmdArgs.push_back("-target-abi");
  CmdArgs.push_back(ABIName.data());

  if (Args.hasFlag(options::OPT_mdefault_build_attributes,
                   options::OPT_mno_default_build_attributes, true)) {
      CmdArgs.push_back("-mllvm");
      CmdArgs.push_back("-riscv-add-build-attributes");
  }
}

void ClangAs::ConstructJob(Compilation &C, const JobAction &JA,
                           const InputInfo &Output, const InputInfoList &Inputs,
                           const ArgList &Args,
                           const char *LinkingOutput) const {
  ArgStringList CmdArgs;

  assert(Inputs.size() == 1 && "Unexpected number of inputs.");
  const InputInfo &Input = Inputs[0];

  const llvm::Triple &Triple = getToolChain().getEffectiveTriple();
  const std::string &TripleStr = Triple.getTriple();
  const auto &D = getToolChain().getDriver();

  // Don't warn about "clang -w -c foo.s"
  Args.ClaimAllArgs(options::OPT_w);
  // and "clang -emit-llvm -c foo.s"
  Args.ClaimAllArgs(options::OPT_emit_llvm);

  claimNoWarnArgs(Args);

  // Invoke ourselves in -cc1as mode.
  //
  // FIXME: Implement custom jobs for internal actions.
  CmdArgs.push_back("-cc1as");

  // Add the "effective" target triple.
  CmdArgs.push_back("-triple");
  CmdArgs.push_back(Args.MakeArgString(TripleStr));

  getToolChain().addClangCC1ASTargetOptions(Args, CmdArgs);

  // Set the output mode, we currently only expect to be used as a real
  // assembler.
  CmdArgs.push_back("-filetype");
  CmdArgs.push_back("obj");

  // Set the main file name, so that debug info works even with
  // -save-temps or preprocessed assembly.
  CmdArgs.push_back("-main-file-name");
  CmdArgs.push_back(Clang::getBaseInputName(Args, Input));

  // Add the target cpu
  std::string CPU = getCPUName(D, Args, Triple, /*FromAs*/ true);
  if (!CPU.empty()) {
    CmdArgs.push_back("-target-cpu");
    CmdArgs.push_back(Args.MakeArgString(CPU));
  }

  // Add the target features
  getTargetFeatures(D, Triple, Args, CmdArgs, true);

  // Ignore explicit -force_cpusubtype_ALL option.
  (void)Args.hasArg(options::OPT_force__cpusubtype__ALL);

  // Pass along any -I options so we get proper .include search paths.
  Args.AddAllArgs(CmdArgs, options::OPT_I_Group);

  // Determine the original source input.
  auto FindSource = [](const Action *S) -> const Action * {
    while (S->getKind() != Action::InputClass) {
      assert(!S->getInputs().empty() && "unexpected root action!");
      S = S->getInputs()[0];
    }
    return S;
  };
  const Action *SourceAction = FindSource(&JA);

  // Forward -g and handle debug info related flags, assuming we are dealing
  // with an actual assembly file.
  bool WantDebug = false;
  Args.ClaimAllArgs(options::OPT_g_Group);
  if (Arg *A = Args.getLastArg(options::OPT_g_Group))
    WantDebug = !A->getOption().matches(options::OPT_g0) &&
                !A->getOption().matches(options::OPT_ggdb0);

  llvm::codegenoptions::DebugInfoKind DebugInfoKind =
      llvm::codegenoptions::NoDebugInfo;

  // Add the -fdebug-compilation-dir flag if needed.
  const char *DebugCompilationDir =
      addDebugCompDirArg(Args, CmdArgs, C.getDriver().getVFS());

  if (SourceAction->getType() == types::TY_Asm ||
      SourceAction->getType() == types::TY_PP_Asm) {
    // You might think that it would be ok to set DebugInfoKind outside of
    // the guard for source type, however there is a test which asserts
    // that some assembler invocation receives no -debug-info-kind,
    // and it's not clear whether that test is just overly restrictive.
    DebugInfoKind = (WantDebug ? llvm::codegenoptions::DebugInfoConstructor
                               : llvm::codegenoptions::NoDebugInfo);

    addDebugPrefixMapArg(getToolChain().getDriver(), getToolChain(), Args,
                         CmdArgs);

    // Set the AT_producer to the clang version when using the integrated
    // assembler on assembly source files.
    CmdArgs.push_back("-dwarf-debug-producer");
    CmdArgs.push_back(Args.MakeArgString(getClangFullVersion()));

    // And pass along -I options
    Args.AddAllArgs(CmdArgs, options::OPT_I);
  }
  const unsigned DwarfVersion = getDwarfVersion(getToolChain(), Args);
  RenderDebugEnablingArgs(Args, CmdArgs, DebugInfoKind, DwarfVersion,
                          llvm::DebuggerKind::Default);
  renderDwarfFormat(D, Triple, Args, CmdArgs, DwarfVersion);
  RenderDebugInfoCompressionArgs(Args, CmdArgs, D, getToolChain());

  // Handle -fPIC et al -- the relocation-model affects the assembler
  // for some targets.
  llvm::Reloc::Model RelocationModel;
  unsigned PICLevel;
  bool IsPIE;
  std::tie(RelocationModel, PICLevel, IsPIE) =
      ParsePICArgs(getToolChain(), Args);

  const char *RMName = RelocationModelName(RelocationModel);
  if (RMName) {
    CmdArgs.push_back("-mrelocation-model");
    CmdArgs.push_back(RMName);
  }

  // Optionally embed the -cc1as level arguments into the debug info, for build
  // analysis.
  if (getToolChain().UseDwarfDebugFlags()) {
    ArgStringList OriginalArgs;
    for (const auto &Arg : Args)
      Arg->render(Args, OriginalArgs);

    SmallString<256> Flags;
    const char *Exec = getToolChain().getDriver().getClangProgramPath();
    EscapeSpacesAndBackslashes(Exec, Flags);
    for (const char *OriginalArg : OriginalArgs) {
      SmallString<128> EscapedArg;
      EscapeSpacesAndBackslashes(OriginalArg, EscapedArg);
      Flags += " ";
      Flags += EscapedArg;
    }
    CmdArgs.push_back("-dwarf-debug-flags");
    CmdArgs.push_back(Args.MakeArgString(Flags));
  }

  // FIXME: Add -static support, once we have it.

  // Add target specific flags.
  switch (getToolChain().getArch()) {
  default:
    break;

  case llvm::Triple::mips:
  case llvm::Triple::mipsel:
  case llvm::Triple::mips64:
  case llvm::Triple::mips64el:
    AddMIPSTargetArgs(Args, CmdArgs);
    break;

  case llvm::Triple::x86:
  case llvm::Triple::x86_64:
    AddX86TargetArgs(Args, CmdArgs);
    break;

  case llvm::Triple::arm:
  case llvm::Triple::armeb:
  case llvm::Triple::thumb:
  case llvm::Triple::thumbeb:
    // This isn't in AddARMTargetArgs because we want to do this for assembly
    // only, not C/C++.
    if (Args.hasFlag(options::OPT_mdefault_build_attributes,
                     options::OPT_mno_default_build_attributes, true)) {
        CmdArgs.push_back("-mllvm");
        CmdArgs.push_back("-arm-add-build-attributes");
    }
    break;

  case llvm::Triple::aarch64:
  case llvm::Triple::aarch64_32:
  case llvm::Triple::aarch64_be:
    if (Args.hasArg(options::OPT_mmark_bti_property)) {
      CmdArgs.push_back("-mllvm");
      CmdArgs.push_back("-aarch64-mark-bti-property");
    }
    break;

  case llvm::Triple::loongarch32:
  case llvm::Triple::loongarch64:
    AddLoongArchTargetArgs(Args, CmdArgs);
    break;

  case llvm::Triple::riscv32:
  case llvm::Triple::riscv64:
    AddRISCVTargetArgs(Args, CmdArgs);
    break;
  }

  // Consume all the warning flags. Usually this would be handled more
  // gracefully by -cc1 (warning about unknown warning flags, etc) but -cc1as
  // doesn't handle that so rather than warning about unused flags that are
  // actually used, we'll lie by omission instead.
  // FIXME: Stop lying and consume only the appropriate driver flags
  Args.ClaimAllArgs(options::OPT_W_Group);

  CollectArgsForIntegratedAssembler(C, Args, CmdArgs,
                                    getToolChain().getDriver());

  Args.AddAllArgs(CmdArgs, options::OPT_mllvm);

  if (DebugInfoKind > llvm::codegenoptions::NoDebugInfo && Output.isFilename())
    addDebugObjectName(Args, CmdArgs, DebugCompilationDir,
                       Output.getFilename());

  // Fixup any previous commands that use -object-file-name because when we
  // generated them, the final .obj name wasn't yet known.
  for (Command &J : C.getJobs()) {
    if (SourceAction != FindSource(&J.getSource()))
      continue;
    auto &JArgs = J.getArguments();
    for (unsigned I = 0; I < JArgs.size(); ++I) {
      if (StringRef(JArgs[I]).startswith("-object-file-name=") &&
          Output.isFilename()) {
        ArgStringList NewArgs(JArgs.begin(), JArgs.begin() + I);
        addDebugObjectName(Args, NewArgs, DebugCompilationDir,
                           Output.getFilename());
        NewArgs.append(JArgs.begin() + I + 1, JArgs.end());
        J.replaceArguments(NewArgs);
        break;
      }
    }
  }

  assert(Output.isFilename() && "Unexpected lipo output.");
  CmdArgs.push_back("-o");
  CmdArgs.push_back(Output.getFilename());

  const llvm::Triple &T = getToolChain().getTriple();
  Arg *A;
  if (getDebugFissionKind(D, Args, A) == DwarfFissionKind::Split &&
      T.isOSBinFormatELF()) {
    CmdArgs.push_back("-split-dwarf-output");
    CmdArgs.push_back(SplitDebugName(JA, Args, Input, Output));
  }

  if (Triple.isAMDGPU())
    handleAMDGPUCodeObjectVersionOptions(D, Args, CmdArgs, /*IsCC1As=*/true);

  assert(Input.isFilename() && "Invalid input.");
  CmdArgs.push_back(Input.getFilename());

  const char *Exec = getToolChain().getDriver().getClangProgramPath();
  if (D.CC1Main && !D.CCGenDiagnostics) {
    // Invoke cc1as directly in this process.
    C.addCommand(std::make_unique<CC1Command>(
        JA, *this, ResponseFileSupport::AtFileUTF8(), Exec, CmdArgs, Inputs,
        Output, D.getPrependArg()));
  } else {
    C.addCommand(std::make_unique<Command>(
        JA, *this, ResponseFileSupport::AtFileUTF8(), Exec, CmdArgs, Inputs,
        Output, D.getPrependArg()));
  }
}

// Begin OffloadBundler

void OffloadBundler::ConstructJob(Compilation &C, const JobAction &JA,
                                  const InputInfo &Output,
                                  const InputInfoList &Inputs,
                                  const llvm::opt::ArgList &TCArgs,
                                  const char *LinkingOutput) const {
  // The version with only one output is expected to refer to a bundling job.
  assert(isa<OffloadBundlingJobAction>(JA) && "Expecting bundling job!");

  // The bundling command looks like this:
  // clang-offload-bundler -type=bc
  //   -targets=host-triple,openmp-triple1,openmp-triple2
  //   -output=output_file
  //   -input=unbundle_file_host
  //   -input=unbundle_file_tgt1
  //   -input=unbundle_file_tgt2

  ArgStringList CmdArgs;

  // Get the type.
  CmdArgs.push_back(TCArgs.MakeArgString(
      Twine("-type=") + types::getTypeTempSuffix(Output.getType())));

  assert(JA.getInputs().size() == Inputs.size() &&
         "Not have inputs for all dependence actions??");

  // Get the targets.
  SmallString<128> Triples;
  Triples += "-targets=";
  for (unsigned I = 0; I < Inputs.size(); ++I) {
    if (I)
      Triples += ',';

    // Find ToolChain for this input.
    Action::OffloadKind CurKind = Action::OFK_Host;
    const ToolChain *CurTC = &getToolChain();
    const Action *CurDep = JA.getInputs()[I];

    if (const auto *OA = dyn_cast<OffloadAction>(CurDep)) {
      CurTC = nullptr;
      OA->doOnEachDependence([&](Action *A, const ToolChain *TC, const char *) {
        assert(CurTC == nullptr && "Expected one dependence!");
        CurKind = A->getOffloadingDeviceKind();
        CurTC = TC;
      });
    }
    Triples += Action::GetOffloadKindName(CurKind);
    Triples += '-';
    Triples += CurTC->getTriple().normalize();
    if ((CurKind == Action::OFK_HIP || CurKind == Action::OFK_Cuda) &&
        !StringRef(CurDep->getOffloadingArch()).empty()) {
      Triples += '-';
      Triples += CurDep->getOffloadingArch();
    }

    // TODO: Replace parsing of -march flag. Can be done by storing GPUArch
    //       with each toolchain.
    StringRef GPUArchName;
    if (CurKind == Action::OFK_OpenMP) {
      // Extract GPUArch from -march argument in TC argument list.
      for (unsigned ArgIndex = 0; ArgIndex < TCArgs.size(); ArgIndex++) {
        auto ArchStr = StringRef(TCArgs.getArgString(ArgIndex));
        auto Arch = ArchStr.starts_with_insensitive("-march=");
        if (Arch) {
          GPUArchName = ArchStr.substr(7);
          Triples += "-";
          break;
        }
      }
      Triples += GPUArchName.str();
    }
  }
  CmdArgs.push_back(TCArgs.MakeArgString(Triples));

  // Get bundled file command.
  CmdArgs.push_back(
      TCArgs.MakeArgString(Twine("-output=") + Output.getFilename()));

  // Get unbundled files command.
  for (unsigned I = 0; I < Inputs.size(); ++I) {
    SmallString<128> UB;
    UB += "-input=";

    // Find ToolChain for this input.
    const ToolChain *CurTC = &getToolChain();
    if (const auto *OA = dyn_cast<OffloadAction>(JA.getInputs()[I])) {
      CurTC = nullptr;
      OA->doOnEachDependence([&](Action *, const ToolChain *TC, const char *) {
        assert(CurTC == nullptr && "Expected one dependence!");
        CurTC = TC;
      });
      UB += C.addTempFile(
          C.getArgs().MakeArgString(CurTC->getInputFilename(Inputs[I])));
    } else {
      UB += CurTC->getInputFilename(Inputs[I]);
    }
    CmdArgs.push_back(TCArgs.MakeArgString(UB));
  }
  // All the inputs are encoded as commands.
  C.addCommand(std::make_unique<Command>(
      JA, *this, ResponseFileSupport::None(),
      TCArgs.MakeArgString(getToolChain().GetProgramPath(getShortName())),
      CmdArgs, std::nullopt, Output));
}

void OffloadBundler::ConstructJobMultipleOutputs(
    Compilation &C, const JobAction &JA, const InputInfoList &Outputs,
    const InputInfoList &Inputs, const llvm::opt::ArgList &TCArgs,
    const char *LinkingOutput) const {
  // The version with multiple outputs is expected to refer to a unbundling job.
  auto &UA = cast<OffloadUnbundlingJobAction>(JA);

  // The unbundling command looks like this:
  // clang-offload-bundler -type=bc
  //   -targets=host-triple,openmp-triple1,openmp-triple2
  //   -input=input_file
  //   -output=unbundle_file_host
  //   -output=unbundle_file_tgt1
  //   -output=unbundle_file_tgt2
  //   -unbundle

  ArgStringList CmdArgs;

  assert(Inputs.size() == 1 && "Expecting to unbundle a single file!");
  InputInfo Input = Inputs.front();

  // Get the type.
  CmdArgs.push_back(TCArgs.MakeArgString(
      Twine("-type=") + types::getTypeTempSuffix(Input.getType())));

  // Get the targets.
  SmallString<128> Triples;
  Triples += "-targets=";
  auto DepInfo = UA.getDependentActionsInfo();
  for (unsigned I = 0; I < DepInfo.size(); ++I) {
    if (I)
      Triples += ',';

    auto &Dep = DepInfo[I];
    Triples += Action::GetOffloadKindName(Dep.DependentOffloadKind);
    Triples += '-';
    Triples += Dep.DependentToolChain->getTriple().normalize();
    if ((Dep.DependentOffloadKind == Action::OFK_HIP ||
         Dep.DependentOffloadKind == Action::OFK_Cuda) &&
        !Dep.DependentBoundArch.empty()) {
      Triples += '-';
      Triples += Dep.DependentBoundArch;
    }
    // TODO: Replace parsing of -march flag. Can be done by storing GPUArch
    //       with each toolchain.
    StringRef GPUArchName;
    if (Dep.DependentOffloadKind == Action::OFK_OpenMP) {
      // Extract GPUArch from -march argument in TC argument list.
      for (unsigned ArgIndex = 0; ArgIndex < TCArgs.size(); ArgIndex++) {
        StringRef ArchStr = StringRef(TCArgs.getArgString(ArgIndex));
        auto Arch = ArchStr.starts_with_insensitive("-march=");
        if (Arch) {
          GPUArchName = ArchStr.substr(7);
          Triples += "-";
          break;
        }
      }
      Triples += GPUArchName.str();
    }
  }

  CmdArgs.push_back(TCArgs.MakeArgString(Triples));

  // Get bundled file command.
  CmdArgs.push_back(
      TCArgs.MakeArgString(Twine("-input=") + Input.getFilename()));

  // Get unbundled files command.
  for (unsigned I = 0; I < Outputs.size(); ++I) {
    SmallString<128> UB;
    UB += "-output=";
    UB += DepInfo[I].DependentToolChain->getInputFilename(Outputs[I]);
    CmdArgs.push_back(TCArgs.MakeArgString(UB));
  }
  CmdArgs.push_back("-unbundle");
  CmdArgs.push_back("-allow-missing-bundles");

  // All the inputs are encoded as commands.
  C.addCommand(std::make_unique<Command>(
      JA, *this, ResponseFileSupport::None(),
      TCArgs.MakeArgString(getToolChain().GetProgramPath(getShortName())),
      CmdArgs, std::nullopt, Outputs));
}

void OffloadPackager::ConstructJob(Compilation &C, const JobAction &JA,
                                   const InputInfo &Output,
                                   const InputInfoList &Inputs,
                                   const llvm::opt::ArgList &Args,
                                   const char *LinkingOutput) const {
  ArgStringList CmdArgs;

  // Add the output file name.
  assert(Output.isFilename() && "Invalid output.");
  CmdArgs.push_back("-o");
  CmdArgs.push_back(Output.getFilename());

  // Create the inputs to bundle the needed metadata.
  for (const InputInfo &Input : Inputs) {
    const Action *OffloadAction = Input.getAction();
    const ToolChain *TC = OffloadAction->getOffloadingToolChain();
    const ArgList &TCArgs =
        C.getArgsForToolChain(TC, OffloadAction->getOffloadingArch(),
                              OffloadAction->getOffloadingDeviceKind());
    StringRef File = C.getArgs().MakeArgString(TC->getInputFilename(Input));
    StringRef Arch = OffloadAction->getOffloadingArch()
                         ? OffloadAction->getOffloadingArch()
                         : TCArgs.getLastArgValue(options::OPT_march_EQ);
    StringRef Kind =
      Action::GetOffloadKindName(OffloadAction->getOffloadingDeviceKind());

    ArgStringList Features;
    SmallVector<StringRef> FeatureArgs;
    getTargetFeatures(TC->getDriver(), TC->getTriple(), TCArgs, Features,
                      false);
    llvm::copy_if(Features, std::back_inserter(FeatureArgs),
                  [](StringRef Arg) { return !Arg.startswith("-target"); });

    if (TC->getTriple().isAMDGPU()) {
      for (StringRef Feature : llvm::split(Arch.split(':').second, ':')) {
        FeatureArgs.emplace_back(
            Args.MakeArgString(Feature.take_back() + Feature.drop_back()));
      }
    }

    // TODO: We need to pass in the full target-id and handle it properly in the
    // linker wrapper.
    SmallVector<std::string> Parts{
        "file=" + File.str(),
        "triple=" + TC->getTripleString(),
        "arch=" + getProcessorFromTargetID(TC->getTriple(), Arch).str(),
        "kind=" + Kind.str(),
    };

    if (TC->getDriver().isUsingLTO(/* IsOffload */ true) ||
        TC->getTriple().isAMDGPU())
      for (StringRef Feature : FeatureArgs)
        Parts.emplace_back("feature=" + Feature.str());

    CmdArgs.push_back(Args.MakeArgString("--image=" + llvm::join(Parts, ",")));
  }

  C.addCommand(std::make_unique<Command>(
      JA, *this, ResponseFileSupport::None(),
      Args.MakeArgString(getToolChain().GetProgramPath(getShortName())),
      CmdArgs, Inputs, Output));
}

void LinkerWrapper::ConstructJob(Compilation &C, const JobAction &JA,
                                 const InputInfo &Output,
                                 const InputInfoList &Inputs,
                                 const ArgList &Args,
                                 const char *LinkingOutput) const {
  const Driver &D = getToolChain().getDriver();
  const llvm::Triple TheTriple = getToolChain().getTriple();
  ArgStringList CmdArgs;

  // Pass the CUDA path to the linker wrapper tool.
  for (Action::OffloadKind Kind : {Action::OFK_Cuda, Action::OFK_OpenMP}) {
    auto TCRange = C.getOffloadToolChains(Kind);
    for (auto &I : llvm::make_range(TCRange.first, TCRange.second)) {
      const ToolChain *TC = I.second;
      if (TC->getTriple().isNVPTX()) {
        CudaInstallationDetector CudaInstallation(D, TheTriple, Args);
        if (CudaInstallation.isValid())
          CmdArgs.push_back(Args.MakeArgString(
              "--cuda-path=" + CudaInstallation.getInstallPath()));
        break;
      }
    }
  }

  if (D.isUsingLTO(/* IsOffload */ true)) {
    // Pass in the optimization level to use for LTO.
    if (const Arg *A = Args.getLastArg(options::OPT_O_Group)) {
      StringRef OOpt;
      if (A->getOption().matches(options::OPT_O4) ||
          A->getOption().matches(options::OPT_Ofast))
        OOpt = "3";
      else if (A->getOption().matches(options::OPT_O)) {
        OOpt = A->getValue();
        if (OOpt == "g")
          OOpt = "1";
        else if (OOpt == "s" || OOpt == "z")
          OOpt = "2";
      } else if (A->getOption().matches(options::OPT_O0))
        OOpt = "0";
      if (!OOpt.empty())
        CmdArgs.push_back(Args.MakeArgString(Twine("--opt-level=O") + OOpt));
    }
  }

  CmdArgs.push_back(
      Args.MakeArgString("--host-triple=" + TheTriple.getTriple()));
  if (Args.hasArg(options::OPT_v))
    CmdArgs.push_back("--wrapper-verbose");

  if (const Arg *A = Args.getLastArg(options::OPT_g_Group)) {
    if (!A->getOption().matches(options::OPT_g0))
      CmdArgs.push_back("--device-debug");
  }

  for (const auto &A : Args.getAllArgValues(options::OPT_Xcuda_ptxas))
    CmdArgs.push_back(Args.MakeArgString("--ptxas-arg=" + A));

  // Forward remarks passes to the LLVM backend in the wrapper.
  if (const Arg *A = Args.getLastArg(options::OPT_Rpass_EQ))
    CmdArgs.push_back(Args.MakeArgString(Twine("--offload-opt=-pass-remarks=") +
                                         A->getValue()));
  if (const Arg *A = Args.getLastArg(options::OPT_Rpass_missed_EQ))
    CmdArgs.push_back(Args.MakeArgString(
        Twine("--offload-opt=-pass-remarks-missed=") + A->getValue()));
  if (const Arg *A = Args.getLastArg(options::OPT_Rpass_analysis_EQ))
    CmdArgs.push_back(Args.MakeArgString(
        Twine("--offload-opt=-pass-remarks-analysis=") + A->getValue()));
  if (Args.getLastArg(options::OPT_save_temps_EQ))
    CmdArgs.push_back("--save-temps");

  // Construct the link job so we can wrap around it.
  Linker->ConstructJob(C, JA, Output, Inputs, Args, LinkingOutput);
  const auto &LinkCommand = C.getJobs().getJobs().back();

  // Forward -Xoffload-linker<-triple> arguments to the device link job.
  for (Arg *A : Args.filtered(options::OPT_Xoffload_linker)) {
    StringRef Val = A->getValue(0);
    if (Val.empty())
      CmdArgs.push_back(
          Args.MakeArgString(Twine("--device-linker=") + A->getValue(1)));
    else
      CmdArgs.push_back(Args.MakeArgString(
          "--device-linker=" +
          ToolChain::getOpenMPTriple(Val.drop_front()).getTriple() + "=" +
          A->getValue(1)));
  }
  Args.ClaimAllArgs(options::OPT_Xoffload_linker);

  // Embed bitcode instead of an object in JIT mode.
  if (Args.hasFlag(options::OPT_fopenmp_target_jit,
                   options::OPT_fno_openmp_target_jit, false))
    CmdArgs.push_back("--embed-bitcode");

  // Forward `-mllvm` arguments to the LLVM invocations if present.
  for (Arg *A : Args.filtered(options::OPT_mllvm)) {
    CmdArgs.push_back("-mllvm");
    CmdArgs.push_back(A->getValue());
    A->claim();
  }

  // Add the linker arguments to be forwarded by the wrapper.
  CmdArgs.push_back(Args.MakeArgString(Twine("--linker-path=") +
                                       LinkCommand->getExecutable()));
  CmdArgs.push_back("--");
  for (const char *LinkArg : LinkCommand->getArguments())
    CmdArgs.push_back(LinkArg);

  const char *Exec =
      Args.MakeArgString(getToolChain().GetProgramPath("clang-linker-wrapper"));

  // Replace the executable and arguments of the link job with the
  // wrapper.
  LinkCommand->replaceExecutable(Exec);
  LinkCommand->replaceArguments(CmdArgs);
}<|MERGE_RESOLUTION|>--- conflicted
+++ resolved
@@ -2020,14 +2020,9 @@
 
 void Clang::AddPPCTargetArgs(const ArgList &Args,
                              ArgStringList &CmdArgs) const {
-<<<<<<< HEAD
-  const llvm::Triple &T = getToolChain().getTriple();
-  if (const Arg *A = Args.getLastArg(options::OPT_mtune_EQ)) {
-=======
   const Driver &D = getToolChain().getDriver();
   const llvm::Triple &T = getToolChain().getTriple();
   if (Args.getLastArg(options::OPT_mtune_EQ)) {
->>>>>>> 7f790f9a
     CmdArgs.push_back("-tune-cpu");
     std::string CPU = ppc::getPPCTuneCPU(Args, T);
     CmdArgs.push_back(Args.MakeArgString(CPU));
@@ -6640,18 +6635,6 @@
       types::isCXX(InputType))
     CmdArgs.push_back("-fcoro-aligned-allocation");
 
-  if (Args.hasFlag(options::OPT_freflection_ts,
-                   options::OPT_fno_reflection_ts, false) &&
-      types::isCXX(InputType)) {
-    CmdArgs.push_back("-freflection-ts");
-  }
-
-  if (Args.hasFlag(options::OPT_freflection_ext,
-                   options::OPT_fno_reflection_ext, false) &&
-      types::isCXX(InputType)) {
-    CmdArgs.push_back("-freflection-ext");
-  }
-
   Args.AddLastArg(CmdArgs, options::OPT_fdouble_square_bracket_attributes,
                   options::OPT_fno_double_square_bracket_attributes);
 
