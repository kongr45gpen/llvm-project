--- conflicted
+++ resolved
@@ -1,69 +1,99 @@
-; RUN: llc < %s -mtriple=x86_64-apple-darwin -mcpu=corei7     | FileCheck --check-prefix=SSE %s
-; RUN: llc < %s -mtriple=x86_64-apple-darwin -mcpu=corei7-avx | FileCheck --check-prefix=AVX %s
+; RUN: sed -e "s/RETTYPE/void/;s/RETVAL//" %s | llc -mtriple=x86_64-apple-darwin -mcpu=corei7 | FileCheck --check-prefixes=ALL,VOID %s
+; RUN: sed -e "s/RETTYPE/i32/;s/RETVAL/undef/" %s | llc -mtriple=x86_64-apple-darwin -mcpu=corei7 | FileCheck --check-prefixes=ALL,INT %s
+; RUN: sed -e "s/RETTYPE/\{i64\,i64\}/;s/RETVAL/undef/" %s | llc -mtriple=x86_64-apple-darwin -mcpu=corei7 | FileCheck --check-prefixes=ALL,INT128 %s
 
-<<<<<<< HEAD
-; Every GPR should be saved - except r11
-define preserve_mostcc void @preserve_mostcc1() nounwind {
-=======
 ; Every GPR should be saved - except r11 and return registers
 define preserve_mostcc RETTYPE @preserve_mostcc1(i64, i64, double, double) nounwind {
->>>>>>> 7f790f9a
 entry:
-;SSE-LABEL: preserve_mostcc1
-;SSE:       pushq %r10
-;SSE-NEXT:  pushq %r9
-;SSE-NEXT:  pushq %r8
-;SSE-NEXT:  pushq %rdi
-;SSE-NEXT:  pushq %rsi
-;SSE-NEXT:  pushq %rdx
-;SSE-NEXT:  pushq %rcx
-;SSE-NEXT:  pushq %rax
-;SSE-NEXT:  pushq %rbp
-;SSE-NEXT:  pushq %r15
-;SSE-NEXT:  pushq %r14
-;SSE-NEXT:  pushq %r13
-;SSE-NEXT:  pushq %r12
-;SSE-NEXT:  pushq %rbx
-;AVX-LABEL: preserve_mostcc1
-;AVX:       pushq %r10
-;AVX-NEXT:  pushq %r9
-;AVX-NEXT:  pushq %r8
-;AVX-NEXT:  pushq %rdi
-;AVX-NEXT:  pushq %rsi
-;AVX-NEXT:  pushq %rdx
-;AVX-NEXT:  pushq %rcx
-;AVX-NEXT:  pushq %rax
-;AVX-NEXT:  pushq %rbp
-;AVX-NEXT:  pushq %r15
-;AVX-NEXT:  pushq %r14
-;AVX-NEXT:  pushq %r13
-;AVX-NEXT:  pushq %r12
-;AVX-NEXT:  pushq %rbx
+;ALL-LABEL:   preserve_mostcc1
+;ALL:         pushq %r10
+;ALL-NEXT:    pushq %r9
+;ALL-NEXT:    pushq %r8
+;ALL-NEXT:    pushq %rdi
+;ALL-NEXT:    pushq %rsi
+;VOID-NEXT:   pushq %rdx
+;INT-NEXT:    pushq %rdx
+;INT128-NOT:  pushq %rdx
+;ALL-NEXT:    pushq %rcx
+;VOID-NEXT:   pushq %rax
+;INT-NOT:     pushq %rax
+;INT128-NOT:  pushq %rax
+;ALL-NEXT:    pushq %rbp
+;ALL-NEXT:    pushq %r15
+;ALL-NEXT:    pushq %r14
+;ALL-NEXT:    pushq %r13
+;ALL-NEXT:    pushq %r12
+;ALL-NEXT:    pushq %rbx
+;ALL:         popq    %rbx
+;ALL-NEXT:    popq    %r12
+;ALL-NEXT:    popq    %r13
+;ALL-NEXT:    popq    %r14
+;ALL-NEXT:    popq    %r15
+;ALL-NEXT:    popq    %rbp
+;VOID-NEXT:   popq    %rax
+;INT-NOT:     popq    %rax
+;INT128-NOT:  popq    %rax
+;ALL-NEXT:    popq    %rcx
+;VOID-NEXT:   popq    %rdx
+;INT-NEXT:    popq    %rdx
+;INT128-NOT:  popq    %rdx
+;ALL-NEXT:    popq    %rsi
+;ALL-NEXT:    popq    %rdi
+;ALL-NEXT:    popq    %r8
+;ALL-NEXT:    popq    %r9
+;ALL-NEXT:    popq    %r10
   call void asm sideeffect "", "~{rax},~{rbx},~{rcx},~{rdx},~{rsi},~{rdi},~{r8},~{r9},~{r10},~{r11},~{r12},~{r13},~{r14},~{r15},~{rbp},~{xmm0},~{xmm1},~{xmm2},~{xmm3},~{xmm4},~{xmm5},~{xmm6},~{xmm7},~{xmm8},~{xmm9},~{xmm10},~{xmm11},~{xmm12},~{xmm13},~{xmm14},~{xmm15}"()
-  ret void
+  ret RETTYPE RETVAL
 }
 
-; Make sure R11 and XMMs are saved before the call
-declare preserve_mostcc void @foo(i64, i64, double, double)
+; Make sure R11, return registers and XMMs are saved before the call
+declare preserve_mostcc RETTYPE @foo(i64, i64, double, double)
 define void @preserve_mostcc2() nounwind {
 entry:
-;SSE-LABEL: preserve_mostcc2
-;SSE:       movq %r11, [[REG:%[a-z0-9]+]]
-;SSE:       movaps %xmm2
-;SSE:       movaps %xmm3
-;SSE:       movaps %xmm4
-;SSE:       movaps %xmm5
-;SSE:       movaps %xmm6
-;SSE:       movaps %xmm7
-;SSE:       movaps %xmm8
-;SSE:       movaps %xmm9
-;SSE:       movaps %xmm10
-;SSE:       movaps %xmm11
-;SSE:       movaps %xmm12
-;SSE:       movaps %xmm13
-;SSE:       movaps %xmm14
-;SSE:       movaps %xmm15
-;SSE:       movq [[REG]], %r11
+;ALL-LABEL: preserve_mostcc2
+;VOID-NOT:  movq %rax, [[REG1:%[a-z0-9]+]]
+;INT:       movq %rax, [[REG1:%[a-z0-9]+]]
+;INT128:    movq %rax, [[REG1:%[a-z0-9]+]]
+;VOID-NOT:  movq %rdx, [[REG2:%[a-z0-9]+]]
+;INT-NOT:   movq %rdx, [[REG2:%[a-z0-9]+]]
+;INT128:    movq %rdx, [[REG2:%[a-z0-9]+]]
+;ALL:       movq %r11, [[REG3:%[a-z0-9]+]]
+;ALL:       movaps %xmm2
+;ALL:       movaps %xmm3
+;ALL:       movaps %xmm4
+;ALL:       movaps %xmm5
+;ALL:       movaps %xmm6
+;ALL:       movaps %xmm7
+;ALL:       movaps %xmm8
+;ALL:       movaps %xmm9
+;ALL:       movaps %xmm10
+;ALL:       movaps %xmm11
+;ALL:       movaps %xmm12
+;ALL:       movaps %xmm13
+;ALL:       movaps %xmm14
+;ALL:       movaps %xmm15
+;ALL:       call
+;VOID-NOT:  movq {{.*}}, %rax
+;INT:       movq [[REG1]], %rax
+;INT128:    movq [[REG1]], %rax
+;VOID-NOT:  movq {{.*}}, %rdx
+;INT-NOT:   movq {{.*}}, %rdx
+;INT128:    movq [[REG2]], %rdx
+;ALL:       movq [[REG3]], %r11
+;ALL:       movaps {{.*}} %xmm2
+;ALL:       movaps {{.*}} %xmm3
+;ALL:       movaps {{.*}} %xmm4
+;ALL:       movaps {{.*}} %xmm5
+;ALL:       movaps {{.*}} %xmm6
+;ALL:       movaps {{.*}} %xmm7
+;ALL:       movaps {{.*}} %xmm8
+;ALL:       movaps {{.*}} %xmm9
+;ALL:       movaps {{.*}} %xmm10
+;ALL:       movaps {{.*}} %xmm11
+;ALL:       movaps {{.*}} %xmm12
+;ALL:       movaps {{.*}} %xmm13
+;ALL:       movaps {{.*}} %xmm14
+;ALL:       movaps {{.*}} %xmm15
   %a0 = call i64 asm sideeffect "", "={rax}"() nounwind
   %a1 = call i64 asm sideeffect "", "={rcx}"() nounwind
   %a2 = call i64 asm sideeffect "", "={rdx}"() nounwind
@@ -85,7 +115,7 @@
   %a21 = call <2 x double> asm sideeffect "", "={xmm13}"() nounwind
   %a22 = call <2 x double> asm sideeffect "", "={xmm14}"() nounwind
   %a23 = call <2 x double> asm sideeffect "", "={xmm15}"() nounwind
-  call preserve_mostcc void @foo(i64 1, i64 2, double 3.0, double 4.0)
+  call preserve_mostcc RETTYPE @foo(i64 1, i64 2, double 3.0, double 4.0)
   call void asm sideeffect "", "{rax},{rcx},{rdx},{r8},{r9},{r10},{r11},{xmm2},{xmm3},{xmm4},{xmm5},{xmm6},{xmm7},{xmm8},{xmm9},{xmm10},{xmm11},{xmm12},{xmm13},{xmm14},{xmm15}"(i64 %a0, i64 %a1, i64 %a2, i64 %a3, i64 %a4, i64 %a5, i64 %a6, <2 x double> %a10, <2 x double> %a11, <2 x double> %a12, <2 x double> %a13, <2 x double> %a14, <2 x double> %a15, <2 x double> %a16, <2 x double> %a17, <2 x double> %a18, <2 x double> %a19, <2 x double> %a20, <2 x double> %a21, <2 x double> %a22, <2 x double> %a23)
   ret void
 }