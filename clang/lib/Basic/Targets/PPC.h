--- conflicted
+++ resolved
@@ -426,13 +426,6 @@
       DataLayout = "e-m:e-Fn32-i64:64-n32:64";
       ABI = "elfv2";
     } else {
-<<<<<<< HEAD
-      DataLayout = "E-m:e-i64:64-n32:64";
-      if (Triple.isPPC64ELFv2ABI())
-        ABI = "elfv2";
-      else
-        ABI = "elfv1";
-=======
       DataLayout = "E-m:e";
       if (Triple.isPPC64ELFv2ABI()) {
         ABI = "elfv2";
@@ -442,7 +435,6 @@
         DataLayout += "-Fi64";
       }
       DataLayout += "-i64:64-n32:64";
->>>>>>> 7f790f9a
     }
 
     if (Triple.isOSFreeBSD() || Triple.isOSOpenBSD() || Triple.isMusl()) {
