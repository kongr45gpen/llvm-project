// -*- C++ -*-
//===----------------------------------------------------------------------===//
//
// Part of the LLVM Project, under the Apache License v2.0 with LLVM Exceptions.
// See https://llvm.org/LICENSE.txt for license information.
// SPDX-License-Identifier: Apache-2.0 WITH LLVM-exception
//
//===----------------------------------------------------------------------===//

#ifndef _LIBCPP___CONFIG
#define _LIBCPP___CONFIG

#include <__config_site>

#if defined(_MSC_VER) && !defined(__clang__)
#  if !defined(_LIBCPP_HAS_NO_PRAGMA_SYSTEM_HEADER)
#    define _LIBCPP_HAS_NO_PRAGMA_SYSTEM_HEADER
#  endif
#endif

#ifndef _LIBCPP_HAS_NO_PRAGMA_SYSTEM_HEADER
#  pragma GCC system_header
#endif

#ifdef __cplusplus

#define _LIBCPP_VERSION 15000

#if __STDC_HOSTED__ == 0
#  define _LIBCPP_FREESTANDING
#endif

#ifndef _LIBCPP_STD_VER
#  if  __cplusplus <= 201103L
#    define _LIBCPP_STD_VER 11
#  elif __cplusplus <= 201402L
#    define _LIBCPP_STD_VER 14
#  elif __cplusplus <= 201703L
#    define _LIBCPP_STD_VER 17
#  elif __cplusplus <= 202002L
#    define _LIBCPP_STD_VER 20
#  else
#    define _LIBCPP_STD_VER 22  // current year, or date of c++2b ratification
#  endif
#endif // _LIBCPP_STD_VER

#if defined(__ELF__)
#  define _LIBCPP_OBJECT_FORMAT_ELF   1
#elif defined(__MACH__)
#  define _LIBCPP_OBJECT_FORMAT_MACHO 1
#elif defined(_WIN32)
#  define _LIBCPP_OBJECT_FORMAT_COFF  1
#elif defined(__wasm__)
#  define _LIBCPP_OBJECT_FORMAT_WASM  1
#else
   // ... add new file formats here ...
#endif

#if _LIBCPP_ABI_VERSION >= 2
// Change short string representation so that string data starts at offset 0,
// improving its alignment in some cases.
#  define _LIBCPP_ABI_ALTERNATE_STRING_LAYOUT
// Fix deque iterator type in order to support incomplete types.
#  define _LIBCPP_ABI_INCOMPLETE_TYPES_IN_DEQUE
// Fix undefined behavior in how std::list stores its linked nodes.
#  define _LIBCPP_ABI_LIST_REMOVE_NODE_POINTER_UB
// Fix undefined behavior in  how __tree stores its end and parent nodes.
#  define _LIBCPP_ABI_TREE_REMOVE_NODE_POINTER_UB
// Fix undefined behavior in how __hash_table stores its pointer types.
#  define _LIBCPP_ABI_FIX_UNORDERED_NODE_POINTER_UB
#  define _LIBCPP_ABI_FORWARD_LIST_REMOVE_NODE_POINTER_UB
#  define _LIBCPP_ABI_FIX_UNORDERED_CONTAINER_SIZE_TYPE
// Define a key function for `bad_function_call` in the library, to centralize
// its vtable and typeinfo to libc++ rather than having all other libraries
// using that class define their own copies.
#  define _LIBCPP_ABI_BAD_FUNCTION_CALL_KEY_FUNCTION
// Override the default return value of exception::what() for
// bad_function_call::what() with a string that is specific to
// bad_function_call (see http://wg21.link/LWG2233). This is an ABI break
// because it changes the vtable layout of bad_function_call.
#  define _LIBCPP_ABI_BAD_FUNCTION_CALL_GOOD_WHAT_MESSAGE
// Enable optimized version of __do_get_(un)signed which avoids redundant copies.
#  define _LIBCPP_ABI_OPTIMIZED_LOCALE_NUM_GET
// In C++20 and later, don't derive std::plus from std::binary_function,
// nor std::negate from std::unary_function.
#  define _LIBCPP_ABI_NO_BINDER_BASES
// Give reverse_iterator<T> one data member of type T, not two.
// Also, in C++17 and later, don't derive iterator types from std::iterator.
#  define _LIBCPP_ABI_NO_ITERATOR_BASES
// Use the smallest possible integer type to represent the index of the variant.
// Previously libc++ used "unsigned int" exclusively.
#  define _LIBCPP_ABI_VARIANT_INDEX_TYPE_OPTIMIZATION
// Unstable attempt to provide a more optimized std::function
#  define _LIBCPP_ABI_OPTIMIZED_FUNCTION
// All the regex constants must be distinct and nonzero.
#  define _LIBCPP_ABI_REGEX_CONSTANTS_NONZERO
// Use raw pointers, not wrapped ones, for std::span's iterator type.
#  define _LIBCPP_ABI_SPAN_POINTER_ITERATORS
// Re-worked external template instantiations for std::string with a focus on
// performance and fast-path inlining.
#  define _LIBCPP_ABI_STRING_OPTIMIZED_EXTERNAL_INSTANTIATION
// Enable clang::trivial_abi on std::unique_ptr.
#  define _LIBCPP_ABI_ENABLE_UNIQUE_PTR_TRIVIAL_ABI
// Enable clang::trivial_abi on std::shared_ptr and std::weak_ptr
#  define _LIBCPP_ABI_ENABLE_SHARED_PTR_TRIVIAL_ABI
// std::random_device holds some state when it uses an implementation that gets
// entropy from a file (see _LIBCPP_USING_DEV_RANDOM). When switching from this
// implementation to another one on a platform that has already shipped
// std::random_device, one needs to retain the same object layout to remain ABI
// compatible. This switch removes these workarounds for platforms that don't care
// about ABI compatibility.
#  define _LIBCPP_ABI_NO_RANDOM_DEVICE_COMPATIBILITY_LAYOUT
// Remove basic_string common base
#  define _LIBCPP_ABI_DO_NOT_EXPORT_BASIC_STRING_COMMON
// Remove vector base class
#  define _LIBCPP_ABI_DO_NOT_EXPORT_VECTOR_BASE_COMMON
// According to the Standard, `bitset::operator[] const` returns bool
#  define _LIBCPP_ABI_BITSET_VECTOR_BOOL_CONST_SUBSCRIPT_RETURN_BOOL
#elif _LIBCPP_ABI_VERSION == 1
#  if !defined(_LIBCPP_OBJECT_FORMAT_COFF)
// Enable compiling copies of now inline methods into the dylib to support
// applications compiled against older libraries. This is unnecessary with
// COFF dllexport semantics, since dllexport forces a non-inline definition
// of inline functions to be emitted anyway. Our own non-inline copy would
// conflict with the dllexport-emitted copy, so we disable it.
#    define _LIBCPP_DEPRECATED_ABI_LEGACY_LIBRARY_DEFINITIONS_FOR_INLINE_FUNCTIONS
#  endif
// Feature macros for disabling pre ABI v1 features. All of these options
// are deprecated.
#  if defined(__FreeBSD__)
#    define _LIBCPP_DEPRECATED_ABI_DISABLE_PAIR_TRIVIAL_COPY_CTOR
#  endif
#endif

#if defined(_LIBCPP_BUILDING_LIBRARY) || _LIBCPP_ABI_VERSION >= 2
// Enable additional explicit instantiations of iostreams components. This
// reduces the number of weak definitions generated in programs that use
// iostreams by providing a single strong definition in the shared library.
# define _LIBCPP_ABI_ENABLE_ADDITIONAL_IOSTREAM_EXPLICIT_INSTANTIATIONS_1

// Define a key function for `bad_function_call` in the library, to centralize
// its vtable and typeinfo to libc++ rather than having all other libraries
// using that class define their own copies.
#  define _LIBCPP_ABI_BAD_FUNCTION_CALL_KEY_FUNCTION
#endif

#define _LIBCPP_TOSTRING2(x) #x
#define _LIBCPP_TOSTRING(x) _LIBCPP_TOSTRING2(x)

#if __cplusplus < 201103L
#define _LIBCPP_CXX03_LANG
#endif

#ifndef __has_attribute
#define __has_attribute(__x) 0
#endif

#ifndef __has_builtin
#define __has_builtin(__x) 0
#endif

#ifndef __has_extension
#define __has_extension(__x) 0
#endif

#ifndef __has_feature
#define __has_feature(__x) 0
#endif

#ifndef __has_cpp_attribute
#define __has_cpp_attribute(__x) 0
#endif

// '__is_identifier' returns '0' if '__x' is a reserved identifier provided by
// the compiler and '1' otherwise.
#ifndef __is_identifier
#define __is_identifier(__x) 1
#endif

#ifndef __has_declspec_attribute
#define __has_declspec_attribute(__x) 0
#endif

#define __has_keyword(__x) !(__is_identifier(__x))

#ifndef __has_include
#define __has_include(...) 0
#endif

#if defined(__apple_build_version__)
#  define _LIBCPP_COMPILER_CLANG_BASED
#  define _LIBCPP_APPLE_CLANG_VER (__apple_build_version__ / 10000)
#elif defined(__clang__)
#  define _LIBCPP_COMPILER_CLANG_BASED
#  define _LIBCPP_CLANG_VER (__clang_major__ * 100 + __clang_minor__)
#elif defined(__GNUC__)
#  define _LIBCPP_COMPILER_GCC
#elif defined(_MSC_VER)
#  define _LIBCPP_COMPILER_MSVC
#elif defined(__IBMCPP__)
#  define _LIBCPP_COMPILER_IBM
#endif

#if defined(_LIBCPP_COMPILER_GCC) && __cplusplus < 201103L
#error "libc++ does not support using GCC with C++03. Please enable C++11"
#endif

// FIXME: ABI detection should be done via compiler builtin macros. This
// is just a placeholder until Clang implements such macros. For now assume
// that Windows compilers pretending to be MSVC++ target the Microsoft ABI,
// and allow the user to explicitly specify the ABI to handle cases where this
// heuristic falls short.
#if defined(_LIBCPP_ABI_FORCE_ITANIUM) && defined(_LIBCPP_ABI_FORCE_MICROSOFT)
#  error "Only one of _LIBCPP_ABI_FORCE_ITANIUM and _LIBCPP_ABI_FORCE_MICROSOFT can be defined"
#elif defined(_LIBCPP_ABI_FORCE_ITANIUM)
#  define _LIBCPP_ABI_ITANIUM
#elif defined(_LIBCPP_ABI_FORCE_MICROSOFT)
#  define _LIBCPP_ABI_MICROSOFT
#else
#  if defined(_WIN32) && defined(_MSC_VER)
#    define _LIBCPP_ABI_MICROSOFT
#  else
#    define _LIBCPP_ABI_ITANIUM
#  endif
#endif

#if defined(_LIBCPP_ABI_MICROSOFT) && !defined(_LIBCPP_NO_VCRUNTIME)
# define _LIBCPP_ABI_VCRUNTIME
#endif

// Need to detect which libc we're using if we're on Linux.
#if defined(__linux__)
#  include <features.h>
#  if defined(__GLIBC_PREREQ)
#    define _LIBCPP_GLIBC_PREREQ(a, b) __GLIBC_PREREQ(a, b)
#  else
#    define _LIBCPP_GLIBC_PREREQ(a, b) 0
#  endif // defined(__GLIBC_PREREQ)
#endif // defined(__linux__)

#if defined(__MVS__)
#  include <features.h> // for __NATIVE_ASCII_F
#endif

#ifdef __LITTLE_ENDIAN__
#  if __LITTLE_ENDIAN__
#    define _LIBCPP_LITTLE_ENDIAN
#  endif  // __LITTLE_ENDIAN__
#endif // __LITTLE_ENDIAN__

#ifdef __BIG_ENDIAN__
#  if __BIG_ENDIAN__
#    define _LIBCPP_BIG_ENDIAN
#  endif  // __BIG_ENDIAN__
#endif // __BIG_ENDIAN__

#ifdef __BYTE_ORDER__
#  if __BYTE_ORDER__ == __ORDER_LITTLE_ENDIAN__
#    define _LIBCPP_LITTLE_ENDIAN
#  elif __BYTE_ORDER__ == __ORDER_BIG_ENDIAN__
#    define _LIBCPP_BIG_ENDIAN
#  endif // __BYTE_ORDER__ == __ORDER_BIG_ENDIAN__
#endif // __BYTE_ORDER__

#ifdef __FreeBSD__
#  include <sys/endian.h>
#  include <osreldate.h>
#  if _BYTE_ORDER == _LITTLE_ENDIAN
#    define _LIBCPP_LITTLE_ENDIAN
#  else  // _BYTE_ORDER == _LITTLE_ENDIAN
#    define _LIBCPP_BIG_ENDIAN
#  endif  // _BYTE_ORDER == _LITTLE_ENDIAN
#endif // __FreeBSD__

#if defined(__NetBSD__) || defined(__OpenBSD__)
#  include <sys/endian.h>
#  if _BYTE_ORDER == _LITTLE_ENDIAN
#    define _LIBCPP_LITTLE_ENDIAN
#  else  // _BYTE_ORDER == _LITTLE_ENDIAN
#    define _LIBCPP_BIG_ENDIAN
#  endif  // _BYTE_ORDER == _LITTLE_ENDIAN
#endif // defined(__NetBSD__) || defined(__OpenBSD__)

#if defined(_WIN32)
#  define _LIBCPP_WIN32API
#  define _LIBCPP_LITTLE_ENDIAN
#  define _LIBCPP_SHORT_WCHAR   1
// Both MinGW and native MSVC provide a "MSVC"-like environment
#  define _LIBCPP_MSVCRT_LIKE
// If mingw not explicitly detected, assume using MS C runtime only if
// a MS compatibility version is specified.
#  if defined(_MSC_VER) && !defined(__MINGW32__)
#    define _LIBCPP_MSVCRT // Using Microsoft's C Runtime library
#  endif
#  if (defined(_M_AMD64) || defined(__x86_64__)) || (defined(_M_ARM) || defined(__arm__))
#    define _LIBCPP_HAS_BITSCAN64
#  endif
#  define _LIBCPP_HAS_OPEN_WITH_WCHAR
#endif // defined(_WIN32)

#ifdef __sun__
#  include <sys/isa_defs.h>
#  ifdef _LITTLE_ENDIAN
#    define _LIBCPP_LITTLE_ENDIAN
#  else
#    define _LIBCPP_BIG_ENDIAN
#  endif
#endif // __sun__

#if defined(_AIX) && !defined(__64BIT__)
   // The size of wchar is 2 byte on 32-bit mode on AIX.
#  define _LIBCPP_SHORT_WCHAR   1
#endif

// Libc++ supports various implementations of std::random_device.
//
// _LIBCPP_USING_DEV_RANDOM
//      Read entropy from the given file, by default `/dev/urandom`.
//      If a token is provided, it is assumed to be the path to a file
//      to read entropy from. This is the default behavior if nothing
//      else is specified. This implementation requires storing state
//      inside `std::random_device`.
//
// _LIBCPP_USING_ARC4_RANDOM
//      Use arc4random(). This allows obtaining random data even when
//      using sandboxing mechanisms. On some platforms like Apple, this
//      is the recommended source of entropy for user-space programs.
//      When this option is used, the token passed to `std::random_device`'s
//      constructor *must* be "/dev/urandom" -- anything else is an error.
//
// _LIBCPP_USING_GETENTROPY
//      Use getentropy().
//      When this option is used, the token passed to `std::random_device`'s
//      constructor *must* be "/dev/urandom" -- anything else is an error.
//
// _LIBCPP_USING_FUCHSIA_CPRNG
//      Use Fuchsia's zx_cprng_draw() system call, which is specified to
//      deliver high-quality entropy and cannot fail.
//      When this option is used, the token passed to `std::random_device`'s
//      constructor *must* be "/dev/urandom" -- anything else is an error.
//
// _LIBCPP_USING_NACL_RANDOM
//      NaCl's sandbox (which PNaCl also runs in) doesn't allow filesystem access,
//      including accesses to the special files under `/dev`. This implementation
//      uses the NaCL syscall `nacl_secure_random_init()` to get entropy.
//      When this option is used, the token passed to `std::random_device`'s
//      constructor *must* be "/dev/urandom" -- anything else is an error.
//
// _LIBCPP_USING_WIN32_RANDOM
//      Use rand_s(), for use on Windows.
//      When this option is used, the token passed to `std::random_device`'s
//      constructor *must* be "/dev/urandom" -- anything else is an error.
#if defined(__APPLE__) || defined(__FreeBSD__) || defined(__NetBSD__) || \
    defined(__OpenBSD__) || defined(__DragonFly__) || defined(__sun__)
#  define _LIBCPP_USING_ARC4_RANDOM
#elif defined(__wasi__)
#  define _LIBCPP_USING_GETENTROPY
#elif defined(__Fuchsia__)
#  define _LIBCPP_USING_FUCHSIA_CPRNG
#elif defined(__native_client__)
#  define _LIBCPP_USING_NACL_RANDOM
#elif defined(_LIBCPP_WIN32API)
#  define _LIBCPP_USING_WIN32_RANDOM
#else
#  define _LIBCPP_USING_DEV_RANDOM
#endif

#if !defined(_LIBCPP_LITTLE_ENDIAN) && !defined(_LIBCPP_BIG_ENDIAN)
#  include <endian.h>
#  if __BYTE_ORDER == __LITTLE_ENDIAN
#    define _LIBCPP_LITTLE_ENDIAN
#  elif __BYTE_ORDER == __BIG_ENDIAN
#    define _LIBCPP_BIG_ENDIAN
#  else  // __BYTE_ORDER == __BIG_ENDIAN
#    error unable to determine endian
#  endif
#endif // !defined(_LIBCPP_LITTLE_ENDIAN) && !defined(_LIBCPP_BIG_ENDIAN)

#if __has_attribute(__no_sanitize__) && !defined(_LIBCPP_COMPILER_GCC)
#  define _LIBCPP_NO_CFI __attribute__((__no_sanitize__("cfi")))
#else
#  define _LIBCPP_NO_CFI
#endif

#ifndef _LIBCPP_CXX03_LANG
# define _LIBCPP_ALIGNOF(_Tp) alignof(_Tp)
#elif defined(_LIBCPP_COMPILER_CLANG_BASED)
# define _LIBCPP_ALIGNOF(_Tp) _Alignof(_Tp)
#else
# error "We don't know a correct way to implement alignof(T) in C++03 outside of Clang"
#endif

#define _LIBCPP_PREFERRED_ALIGNOF(_Tp) __alignof(_Tp)

#if defined(_LIBCPP_COMPILER_CLANG_BASED)

#if defined(__APPLE__) && !defined(__i386__) && !defined(__x86_64__) &&       \
    (!defined(__arm__) || __ARM_ARCH_7K__ >= 2)
#  define _LIBCPP_ABI_ALTERNATE_STRING_LAYOUT
#endif

#if __has_feature(cxx_alignas)
#  define _ALIGNAS_TYPE(x) alignas(x)
#  define _ALIGNAS(x) alignas(x)
#else
#  define _ALIGNAS_TYPE(x) __attribute__((__aligned__(_LIBCPP_ALIGNOF(x))))
#  define _ALIGNAS(x) __attribute__((__aligned__(x)))
#endif

#if __cplusplus < 201103L
typedef __char16_t char16_t;
typedef __char32_t char32_t;
#endif

#if !__has_feature(cxx_exceptions)
#  define _LIBCPP_NO_EXCEPTIONS
#endif

#if __has_feature(cxx_attributes)
#  define _LIBCPP_NORETURN [[noreturn]]
#else
#  define _LIBCPP_NORETURN __attribute__ ((noreturn))
#endif

#ifdef _LIBCPP_CXX03_LANG
# define nullptr __nullptr
#endif

// Objective-C++ features (opt-in)
#if __has_feature(objc_arc)
#define _LIBCPP_HAS_OBJC_ARC
#endif

#if __has_feature(objc_arc_weak)
#define _LIBCPP_HAS_OBJC_ARC_WEAK
#endif

#if __has_extension(blocks)
#  define _LIBCPP_HAS_EXTENSION_BLOCKS
#endif

#if defined(_LIBCPP_HAS_EXTENSION_BLOCKS) && defined(__APPLE__)
#  define _LIBCPP_HAS_BLOCKS_RUNTIME
#endif

#if !(__has_feature(cxx_noexcept))
#define _LIBCPP_HAS_NO_NOEXCEPT
#endif

#if !__has_feature(address_sanitizer)
#define _LIBCPP_HAS_NO_ASAN
#endif

// Allow for build-time disabling of unsigned integer sanitization
#if __has_attribute(no_sanitize)
#define _LIBCPP_DISABLE_UBSAN_UNSIGNED_INTEGER_CHECK __attribute__((__no_sanitize__("unsigned-integer-overflow")))
#endif

#define _LIBCPP_ALWAYS_INLINE __attribute__ ((__always_inline__))

#define _LIBCPP_DISABLE_EXTENSION_WARNING __extension__

#elif defined(_LIBCPP_COMPILER_GCC)

#define _ALIGNAS(x) __attribute__((__aligned__(x)))
#define _ALIGNAS_TYPE(x) __attribute__((__aligned__(_LIBCPP_ALIGNOF(x))))

#define _LIBCPP_NORETURN __attribute__((noreturn))

#if !defined(__EXCEPTIONS)
#  define _LIBCPP_NO_EXCEPTIONS
#endif

#if !defined(__SANITIZE_ADDRESS__)
#define _LIBCPP_HAS_NO_ASAN
#endif

#define _LIBCPP_ALWAYS_INLINE __attribute__ ((__always_inline__))

#define _LIBCPP_DISABLE_EXTENSION_WARNING __extension__

#elif defined(_LIBCPP_COMPILER_MSVC)

#define _LIBCPP_WARNING(x) __pragma(message(__FILE__ "(" _LIBCPP_TOSTRING(__LINE__) ") : warning note: " x))

#if _MSC_VER < 1900
#error "MSVC versions prior to Visual Studio 2015 are not supported"
#endif

#define __alignof__ __alignof
#define _LIBCPP_NORETURN __declspec(noreturn)
#define _ALIGNAS(x) __declspec(align(x))
#define _ALIGNAS_TYPE(x) alignas(x)

#define _LIBCPP_WEAK

#define _LIBCPP_HAS_NO_ASAN

#define _LIBCPP_ALWAYS_INLINE __forceinline

#define _LIBCPP_HAS_NO_VECTOR_EXTENSION

#define _LIBCPP_DISABLE_EXTENSION_WARNING

#elif defined(_LIBCPP_COMPILER_IBM)

#define _ALIGNAS(x) __attribute__((__aligned__(x)))
#define _ALIGNAS_TYPE(x) __attribute__((__aligned__(_LIBCPP_ALIGNOF(x))))
#define _ATTRIBUTE(x) __attribute__((x))
#define _LIBCPP_NORETURN __attribute__((noreturn))

#define _LIBCPP_HAS_NO_UNICODE_CHARS

#if defined(_AIX)
#define __MULTILOCALE_API
#endif

#define _LIBCPP_HAS_NO_ASAN

#define _LIBCPP_ALWAYS_INLINE __attribute__ ((__always_inline__))

#define _LIBCPP_HAS_NO_VECTOR_EXTENSION

#define _LIBCPP_DISABLE_EXTENSION_WARNING

#endif // _LIBCPP_COMPILER_[CLANG|GCC|MSVC|IBM]

#if defined(_LIBCPP_OBJECT_FORMAT_COFF)

#ifdef _DLL
#  define _LIBCPP_CRT_FUNC __declspec(dllimport)
#else
#  define _LIBCPP_CRT_FUNC
#endif

#if defined(_LIBCPP_DISABLE_VISIBILITY_ANNOTATIONS)
#  define _LIBCPP_DLL_VIS
#  define _LIBCPP_EXTERN_TEMPLATE_TYPE_VIS
#  define _LIBCPP_CLASS_TEMPLATE_INSTANTIATION_VIS
#  define _LIBCPP_OVERRIDABLE_FUNC_VIS
#  define _LIBCPP_EXPORTED_FROM_ABI
#elif defined(_LIBCPP_BUILDING_LIBRARY)
#  define _LIBCPP_DLL_VIS __declspec(dllexport)
#  if defined(__MINGW32__)
#    define _LIBCPP_EXTERN_TEMPLATE_TYPE_VIS _LIBCPP_DLL_VIS
#    define _LIBCPP_CLASS_TEMPLATE_INSTANTIATION_VIS
#  else
#    define _LIBCPP_EXTERN_TEMPLATE_TYPE_VIS
#    define _LIBCPP_CLASS_TEMPLATE_INSTANTIATION_VIS _LIBCPP_DLL_VIS
#  endif
#  define _LIBCPP_OVERRIDABLE_FUNC_VIS _LIBCPP_DLL_VIS
#  define _LIBCPP_EXPORTED_FROM_ABI __declspec(dllexport)
#else
#  define _LIBCPP_DLL_VIS __declspec(dllimport)
#  define _LIBCPP_EXTERN_TEMPLATE_TYPE_VIS _LIBCPP_DLL_VIS
#  define _LIBCPP_CLASS_TEMPLATE_INSTANTIATION_VIS
#  define _LIBCPP_OVERRIDABLE_FUNC_VIS
#  define _LIBCPP_EXPORTED_FROM_ABI __declspec(dllimport)
#endif

#define _LIBCPP_TYPE_VIS            _LIBCPP_DLL_VIS
#define _LIBCPP_FUNC_VIS            _LIBCPP_DLL_VIS
#define _LIBCPP_EXCEPTION_ABI       _LIBCPP_DLL_VIS
#define _LIBCPP_HIDDEN
#define _LIBCPP_METHOD_TEMPLATE_IMPLICIT_INSTANTIATION_VIS
#define _LIBCPP_TEMPLATE_VIS
#define _LIBCPP_TEMPLATE_DATA_VIS
#define _LIBCPP_ENUM_VIS

#endif // defined(_LIBCPP_OBJECT_FORMAT_COFF)

#ifndef _LIBCPP_HIDDEN
#  if !defined(_LIBCPP_DISABLE_VISIBILITY_ANNOTATIONS)
#    define _LIBCPP_HIDDEN __attribute__ ((__visibility__("hidden")))
#  else
#    define _LIBCPP_HIDDEN
#  endif
#endif

#ifndef _LIBCPP_METHOD_TEMPLATE_IMPLICIT_INSTANTIATION_VIS
#  if !defined(_LIBCPP_DISABLE_VISIBILITY_ANNOTATIONS)
// The inline should be removed once PR32114 is resolved
#    define _LIBCPP_METHOD_TEMPLATE_IMPLICIT_INSTANTIATION_VIS inline _LIBCPP_HIDDEN
#  else
#    define _LIBCPP_METHOD_TEMPLATE_IMPLICIT_INSTANTIATION_VIS
#  endif
#endif

#ifndef _LIBCPP_FUNC_VIS
#  if !defined(_LIBCPP_DISABLE_VISIBILITY_ANNOTATIONS)
#    define _LIBCPP_FUNC_VIS __attribute__ ((__visibility__("default")))
#  else
#    define _LIBCPP_FUNC_VIS
#  endif
#endif

#ifndef _LIBCPP_TYPE_VIS
#  if !defined(_LIBCPP_DISABLE_VISIBILITY_ANNOTATIONS)
#    define _LIBCPP_TYPE_VIS __attribute__ ((__visibility__("default")))
#  else
#    define _LIBCPP_TYPE_VIS
#  endif
#endif

#ifndef _LIBCPP_TEMPLATE_VIS
#  if !defined(_LIBCPP_DISABLE_VISIBILITY_ANNOTATIONS)
#    if __has_attribute(__type_visibility__)
#      define _LIBCPP_TEMPLATE_VIS __attribute__ ((__type_visibility__("default")))
#    else
#      define _LIBCPP_TEMPLATE_VIS __attribute__ ((__visibility__("default")))
#    endif
#  else
#    define _LIBCPP_TEMPLATE_VIS
#  endif
#endif

#ifndef _LIBCPP_TEMPLATE_DATA_VIS
#  if !defined(_LIBCPP_DISABLE_VISIBILITY_ANNOTATIONS)
#    define _LIBCPP_TEMPLATE_DATA_VIS __attribute__ ((__visibility__("default")))
#  else
#    define _LIBCPP_TEMPLATE_DATA_VIS
#  endif
#endif

#ifndef _LIBCPP_EXPORTED_FROM_ABI
#  if !defined(_LIBCPP_DISABLE_VISIBILITY_ANNOTATIONS)
#    define _LIBCPP_EXPORTED_FROM_ABI __attribute__((__visibility__("default")))
#  else
#    define _LIBCPP_EXPORTED_FROM_ABI
#  endif
#endif

#ifndef _LIBCPP_OVERRIDABLE_FUNC_VIS
#define _LIBCPP_OVERRIDABLE_FUNC_VIS _LIBCPP_FUNC_VIS
#endif

#ifndef _LIBCPP_EXCEPTION_ABI
#  if !defined(_LIBCPP_DISABLE_VISIBILITY_ANNOTATIONS)
#    define _LIBCPP_EXCEPTION_ABI __attribute__ ((__visibility__("default")))
#  else
#    define _LIBCPP_EXCEPTION_ABI
#  endif
#endif

#ifndef _LIBCPP_ENUM_VIS
#  if !defined(_LIBCPP_DISABLE_VISIBILITY_ANNOTATIONS) && __has_attribute(__type_visibility__)
#    define _LIBCPP_ENUM_VIS __attribute__ ((__type_visibility__("default")))
#  else
#    define _LIBCPP_ENUM_VIS
#  endif
#endif

#ifndef _LIBCPP_EXTERN_TEMPLATE_TYPE_VIS
#  if !defined(_LIBCPP_DISABLE_VISIBILITY_ANNOTATIONS)
#    define _LIBCPP_EXTERN_TEMPLATE_TYPE_VIS __attribute__ ((__visibility__("default")))
#  else
#    define _LIBCPP_EXTERN_TEMPLATE_TYPE_VIS
#  endif
#endif

#ifndef _LIBCPP_CLASS_TEMPLATE_INSTANTIATION_VIS
#define _LIBCPP_CLASS_TEMPLATE_INSTANTIATION_VIS
#endif

#if __has_attribute(internal_linkage)
#  define _LIBCPP_INTERNAL_LINKAGE __attribute__ ((internal_linkage))
#else
#  define _LIBCPP_INTERNAL_LINKAGE _LIBCPP_ALWAYS_INLINE
#endif

#if __has_attribute(exclude_from_explicit_instantiation)
#  define _LIBCPP_EXCLUDE_FROM_EXPLICIT_INSTANTIATION __attribute__ ((__exclude_from_explicit_instantiation__))
#else
   // Try to approximate the effect of exclude_from_explicit_instantiation
   // (which is that entities are not assumed to be provided by explicit
   // template instantiations in the dylib) by always inlining those entities.
#  define _LIBCPP_EXCLUDE_FROM_EXPLICIT_INSTANTIATION _LIBCPP_ALWAYS_INLINE
#endif

#ifndef _LIBCPP_HIDE_FROM_ABI_PER_TU
#  ifndef _LIBCPP_HIDE_FROM_ABI_PER_TU_BY_DEFAULT
#    define _LIBCPP_HIDE_FROM_ABI_PER_TU 0
#  else
#    define _LIBCPP_HIDE_FROM_ABI_PER_TU 1
#  endif
#endif

#ifndef _LIBCPP_HIDE_FROM_ABI
#  if _LIBCPP_HIDE_FROM_ABI_PER_TU
#    define _LIBCPP_HIDE_FROM_ABI _LIBCPP_HIDDEN _LIBCPP_INTERNAL_LINKAGE
#  else
#    define _LIBCPP_HIDE_FROM_ABI _LIBCPP_HIDDEN _LIBCPP_EXCLUDE_FROM_EXPLICIT_INSTANTIATION
#  endif
#endif

#ifdef _LIBCPP_BUILDING_LIBRARY
#  if _LIBCPP_ABI_VERSION > 1
#    define _LIBCPP_HIDE_FROM_ABI_AFTER_V1 _LIBCPP_HIDE_FROM_ABI
#  else
#    define _LIBCPP_HIDE_FROM_ABI_AFTER_V1
#  endif
#else
#  define _LIBCPP_HIDE_FROM_ABI_AFTER_V1 _LIBCPP_HIDE_FROM_ABI
#endif

// Just so we can migrate to the new macros gradually.
#define _LIBCPP_INLINE_VISIBILITY _LIBCPP_HIDE_FROM_ABI

// Inline namespaces are available in Clang/GCC/MSVC regardless of C++ dialect.
#define _LIBCPP_BEGIN_NAMESPACE_STD namespace std { inline namespace _LIBCPP_ABI_NAMESPACE {
#define _LIBCPP_END_NAMESPACE_STD  } }
#define _VSTD std
_LIBCPP_BEGIN_NAMESPACE_STD _LIBCPP_END_NAMESPACE_STD

#if _LIBCPP_STD_VER > 14
#define _LIBCPP_BEGIN_NAMESPACE_FILESYSTEM \
  _LIBCPP_BEGIN_NAMESPACE_STD inline namespace __fs { namespace filesystem {
#else
#define _LIBCPP_BEGIN_NAMESPACE_FILESYSTEM \
  _LIBCPP_BEGIN_NAMESPACE_STD namespace __fs { namespace filesystem {
#endif

#define _LIBCPP_END_NAMESPACE_FILESYSTEM \
  _LIBCPP_END_NAMESPACE_STD } }

#define _VSTD_FS std::__fs::filesystem

#if __has_attribute(__enable_if__)
#   define _LIBCPP_PREFERRED_OVERLOAD __attribute__ ((__enable_if__(true, "")))
#endif

#ifndef _LIBCPP_HAS_NO_NOEXCEPT
#  define _NOEXCEPT noexcept
#  define _NOEXCEPT_(x) noexcept(x)
#else
#  define _NOEXCEPT throw()
#  define _NOEXCEPT_(x)
#endif

#ifdef _LIBCPP_HAS_NO_UNICODE_CHARS
typedef unsigned short char16_t;
typedef unsigned int   char32_t;
#endif

#ifndef __SIZEOF_INT128__
#define _LIBCPP_HAS_NO_INT128
#endif

#ifdef _LIBCPP_CXX03_LANG
# define static_assert(...) _Static_assert(__VA_ARGS__)
# define decltype(...) __decltype(__VA_ARGS__)
#endif // _LIBCPP_CXX03_LANG

#ifdef _LIBCPP_CXX03_LANG
#  define _LIBCPP_CONSTEXPR
#else
#  define _LIBCPP_CONSTEXPR constexpr
#endif

#ifndef __cpp_consteval
#  define _LIBCPP_CONSTEVAL _LIBCPP_CONSTEXPR
#else
#  define _LIBCPP_CONSTEVAL consteval
#endif

#ifdef __GNUC__
#  define _LIBCPP_NOALIAS __attribute__((__malloc__))
#else
#  define _LIBCPP_NOALIAS
#endif

#if __has_attribute(using_if_exists)
# define _LIBCPP_USING_IF_EXISTS __attribute__((using_if_exists))
#else
# define _LIBCPP_USING_IF_EXISTS
#endif

#ifdef _LIBCPP_CXX03_LANG
#  define _LIBCPP_DECLARE_STRONG_ENUM(x) struct _LIBCPP_TYPE_VIS x { enum __lx
#  define _LIBCPP_DECLARE_STRONG_ENUM_EPILOG(x) \
     __lx __v_; \
     _LIBCPP_INLINE_VISIBILITY x(__lx __v) : __v_(__v) {} \
     _LIBCPP_INLINE_VISIBILITY explicit x(int __v) : __v_(static_cast<__lx>(__v)) {} \
     _LIBCPP_INLINE_VISIBILITY operator int() const {return __v_;} \
     };
#else  // _LIBCPP_CXX03_LANG
#  define _LIBCPP_DECLARE_STRONG_ENUM(x) enum class _LIBCPP_ENUM_VIS x
#  define _LIBCPP_DECLARE_STRONG_ENUM_EPILOG(x)
#endif // _LIBCPP_CXX03_LANG

// _LIBCPP_DEBUG potential values:
//  - undefined: No assertions. This is the default.
//  - 0:         Basic assertions
//  - 1:         Basic assertions + iterator validity checks + unspecified behavior randomization.
#  if !defined(_LIBCPP_DEBUG)
#    define _LIBCPP_DEBUG_LEVEL 0
#  elif _LIBCPP_DEBUG == 0
#    define _LIBCPP_DEBUG_LEVEL 1
#  elif _LIBCPP_DEBUG == 1
#    define _LIBCPP_DEBUG_LEVEL 2
#  else
#    error Supported values for _LIBCPP_DEBUG are 0 and 1
#  endif

#  if _LIBCPP_DEBUG_LEVEL >= 2 && !defined(_LIBCPP_CXX03_LANG)
#    define _LIBCPP_DEBUG_RANDOMIZE_UNSPECIFIED_STABILITY
#  endif

#  if defined(_LIBCPP_DEBUG_RANDOMIZE_UNSPECIFIED_STABILITY)
#    if defined(_LIBCPP_CXX03_LANG)
#      error Support for unspecified stability is only for C++11 and higher
#    endif
#    define _LIBCPP_DEBUG_RANDOMIZE_RANGE(__first, __last)                                                             \
      do {                                                                                                             \
        if (!__builtin_is_constant_evaluated())                                                                        \
          _VSTD::shuffle(__first, __last, __libcpp_debug_randomizer());                                                \
      } while (false)
#  else
#    define _LIBCPP_DEBUG_RANDOMIZE_RANGE(__first, __last)                                                             \
      do {                                                                                                             \
      } while (false)
#  endif

// Libc++ allows disabling extern template instantiation declarations by
// means of users defining _LIBCPP_DISABLE_EXTERN_TEMPLATE.
//
// Furthermore, when the Debug mode is enabled, we disable extern declarations
// when building user code because we don't want to use the functions compiled
// in the library, which might not have had the debug mode enabled when built.
// However, some extern declarations need to be used, because code correctness
// depends on it (several instances in <locale>). Those special declarations
// are declared with _LIBCPP_EXTERN_TEMPLATE_EVEN_IN_DEBUG_MODE, which is enabled
// even when the debug mode is enabled.
#if defined(_LIBCPP_DISABLE_EXTERN_TEMPLATE)
#   define _LIBCPP_EXTERN_TEMPLATE(...) /* nothing */
#   define _LIBCPP_EXTERN_TEMPLATE_EVEN_IN_DEBUG_MODE(...) /* nothing */
#elif _LIBCPP_DEBUG_LEVEL >= 1 && !defined(_LIBCPP_BUILDING_LIBRARY)
#   define _LIBCPP_EXTERN_TEMPLATE(...) /* nothing */
#   define _LIBCPP_EXTERN_TEMPLATE_EVEN_IN_DEBUG_MODE(...) extern template __VA_ARGS__;
#else
#   define _LIBCPP_EXTERN_TEMPLATE(...) extern template __VA_ARGS__;
#   define _LIBCPP_EXTERN_TEMPLATE_EVEN_IN_DEBUG_MODE(...) extern template __VA_ARGS__;
#endif

#if defined(__APPLE__) || defined(__FreeBSD__) || defined(_LIBCPP_MSVCRT_LIKE) || \
    defined(__sun__) || defined(__NetBSD__)
#define _LIBCPP_LOCALE__L_EXTENSIONS 1
#endif

#ifdef __FreeBSD__
#define _DECLARE_C99_LDBL_MATH 1
#endif

// If we are getting operator new from the MSVC CRT, then allocation overloads
// for align_val_t were added in 19.12, aka VS 2017 version 15.3.
#if defined(_LIBCPP_MSVCRT) && defined(_MSC_VER) && _MSC_VER < 1912
#  define _LIBCPP_HAS_NO_LIBRARY_ALIGNED_ALLOCATION
#elif defined(_LIBCPP_ABI_VCRUNTIME) && !defined(__cpp_aligned_new)
   // We're deferring to Microsoft's STL to provide aligned new et al. We don't
   // have it unless the language feature test macro is defined.
#  define _LIBCPP_HAS_NO_LIBRARY_ALIGNED_ALLOCATION
#elif defined(__MVS__)
#  define _LIBCPP_HAS_NO_LIBRARY_ALIGNED_ALLOCATION
#endif

#if defined(_LIBCPP_HAS_NO_LIBRARY_ALIGNED_ALLOCATION) || \
    (!defined(__cpp_aligned_new) || __cpp_aligned_new < 201606)
#  define _LIBCPP_HAS_NO_ALIGNED_ALLOCATION
#endif

#if defined(__APPLE__) || defined(__FreeBSD__)
#define _LIBCPP_HAS_DEFAULTRUNELOCALE
#endif

#if defined(__APPLE__) || defined(__FreeBSD__) || defined(__sun__)
#define _LIBCPP_WCTYPE_IS_MASK
#endif

#if _LIBCPP_STD_VER <= 17 || !defined(__cpp_char8_t)
#define _LIBCPP_HAS_NO_CHAR8_T
#endif

// Deprecation macros.
//
// Deprecations warnings are always enabled, except when users explicitly opt-out
// by defining _LIBCPP_DISABLE_DEPRECATION_WARNINGS.
#if !defined(_LIBCPP_DISABLE_DEPRECATION_WARNINGS)
#  if __has_attribute(deprecated)
#    define _LIBCPP_DEPRECATED __attribute__ ((deprecated))
#  elif _LIBCPP_STD_VER > 11
#    define _LIBCPP_DEPRECATED [[deprecated]]
#  else
#    define _LIBCPP_DEPRECATED
#  endif
#else
#  define _LIBCPP_DEPRECATED
#endif

#if !defined(_LIBCPP_CXX03_LANG)
#  define _LIBCPP_DEPRECATED_IN_CXX11 _LIBCPP_DEPRECATED
#else
#  define _LIBCPP_DEPRECATED_IN_CXX11
#endif

#if _LIBCPP_STD_VER > 11
#  define _LIBCPP_DEPRECATED_IN_CXX14 _LIBCPP_DEPRECATED
#else
#  define _LIBCPP_DEPRECATED_IN_CXX14
#endif

#if _LIBCPP_STD_VER > 14
#  define _LIBCPP_DEPRECATED_IN_CXX17 _LIBCPP_DEPRECATED
#else
#  define _LIBCPP_DEPRECATED_IN_CXX17
#endif

#if _LIBCPP_STD_VER > 17
#  define _LIBCPP_DEPRECATED_IN_CXX20 _LIBCPP_DEPRECATED
#else
#  define _LIBCPP_DEPRECATED_IN_CXX20
#endif

#if !defined(_LIBCPP_HAS_NO_CHAR8_T)
#  define _LIBCPP_DEPRECATED_WITH_CHAR8_T _LIBCPP_DEPRECATED
#else
#  define _LIBCPP_DEPRECATED_WITH_CHAR8_T
#endif

// Macros to enter and leave a state where deprecation warnings are suppressed.
#if defined(_LIBCPP_COMPILER_CLANG_BASED) || defined(_LIBCPP_COMPILER_GCC)
#   define _LIBCPP_SUPPRESS_DEPRECATED_PUSH \
        _Pragma("GCC diagnostic push") \
        _Pragma("GCC diagnostic ignored \"-Wdeprecated\"") \
        _Pragma("GCC diagnostic ignored \"-Wdeprecated-declarations\"")
#   define _LIBCPP_SUPPRESS_DEPRECATED_POP \
        _Pragma("GCC diagnostic pop")
#else
#   define _LIBCPP_SUPPRESS_DEPRECATED_PUSH
#   define _LIBCPP_SUPPRESS_DEPRECATED_POP
#endif

#if _LIBCPP_STD_VER <= 11
#  define _LIBCPP_EXPLICIT_AFTER_CXX11
#else
#  define _LIBCPP_EXPLICIT_AFTER_CXX11 explicit
#endif

#if _LIBCPP_STD_VER > 11
#  define _LIBCPP_CONSTEXPR_AFTER_CXX11 constexpr
#else
#  define _LIBCPP_CONSTEXPR_AFTER_CXX11
#endif

#if _LIBCPP_STD_VER > 14
#  define _LIBCPP_CONSTEXPR_AFTER_CXX14 constexpr
#else
#  define _LIBCPP_CONSTEXPR_AFTER_CXX14
#endif

#if _LIBCPP_STD_VER > 17
#  define _LIBCPP_CONSTEXPR_AFTER_CXX17 constexpr
#else
#  define _LIBCPP_CONSTEXPR_AFTER_CXX17
#endif

#if __has_cpp_attribute(nodiscard) || defined(_LIBCPP_COMPILER_MSVC)
#  define _LIBCPP_NODISCARD [[nodiscard]]
#elif defined(_LIBCPP_COMPILER_CLANG_BASED) && !defined(_LIBCPP_CXX03_LANG)
#  define _LIBCPP_NODISCARD [[clang::warn_unused_result]]
#else
// We can't use GCC's [[gnu::warn_unused_result]] and
// __attribute__((warn_unused_result)), because GCC does not silence them via
// (void) cast.
#  define _LIBCPP_NODISCARD
#endif

// _LIBCPP_NODISCARD_EXT may be used to apply [[nodiscard]] to entities not
// specified as such as an extension.
#if defined(_LIBCPP_ENABLE_NODISCARD) && !defined(_LIBCPP_DISABLE_NODISCARD_EXT)
#  define _LIBCPP_NODISCARD_EXT _LIBCPP_NODISCARD
#else
#  define _LIBCPP_NODISCARD_EXT
#endif

#if !defined(_LIBCPP_DISABLE_NODISCARD_AFTER_CXX17) && \
    (_LIBCPP_STD_VER > 17 || defined(_LIBCPP_ENABLE_NODISCARD))
#  define _LIBCPP_NODISCARD_AFTER_CXX17 _LIBCPP_NODISCARD
#else
#  define _LIBCPP_NODISCARD_AFTER_CXX17
#endif

#if __has_attribute(no_destroy)
#  define _LIBCPP_NO_DESTROY __attribute__((__no_destroy__))
#else
#  define _LIBCPP_NO_DESTROY
#endif

#ifndef _LIBCPP_HAS_NO_ASAN
extern "C" _LIBCPP_FUNC_VIS void __sanitizer_annotate_contiguous_container(
  const void *, const void *, const void *, const void *);
#endif

// Try to find out if RTTI is disabled.
#if defined(_LIBCPP_COMPILER_CLANG_BASED) && !__has_feature(cxx_rtti)
#  define _LIBCPP_NO_RTTI
#elif defined(__GNUC__) && !defined(__GXX_RTTI)
#  define _LIBCPP_NO_RTTI
#elif defined(_LIBCPP_COMPILER_MSVC) && !defined(_CPPRTTI)
#  define _LIBCPP_NO_RTTI
#endif

#ifndef _LIBCPP_WEAK
#define _LIBCPP_WEAK __attribute__((__weak__))
#endif

// Thread API
#if !defined(_LIBCPP_HAS_NO_THREADS) && \
    !defined(_LIBCPP_HAS_THREAD_API_PTHREAD) && \
    !defined(_LIBCPP_HAS_THREAD_API_WIN32) && \
    !defined(_LIBCPP_HAS_THREAD_API_EXTERNAL)
#  if defined(__FreeBSD__) || \
      defined(__wasi__) || \
      defined(__NetBSD__) || \
      defined(__OpenBSD__) || \
      defined(__NuttX__) || \
      defined(__linux__) || \
      defined(__GNU__) || \
      defined(__APPLE__) || \
      defined(__sun__) || \
      defined(__MVS__) || \
      defined(_AIX)
#    define _LIBCPP_HAS_THREAD_API_PTHREAD
#  elif defined(__Fuchsia__)
     // TODO(44575): Switch to C11 thread API when possible.
#    define _LIBCPP_HAS_THREAD_API_PTHREAD
#  elif defined(_LIBCPP_WIN32API)
#    define _LIBCPP_HAS_THREAD_API_WIN32
#  else
#    error "No thread API"
#  endif // _LIBCPP_HAS_THREAD_API
#endif // _LIBCPP_HAS_NO_THREADS

#if defined(_LIBCPP_HAS_THREAD_API_PTHREAD)
#if defined(__ANDROID__) && __ANDROID_API__ >= 30
#define _LIBCPP_HAS_COND_CLOCKWAIT
#elif defined(_LIBCPP_GLIBC_PREREQ)
#if _LIBCPP_GLIBC_PREREQ(2, 30)
#define _LIBCPP_HAS_COND_CLOCKWAIT
#endif
#endif
#endif

#if defined(_LIBCPP_HAS_NO_THREADS) && defined(_LIBCPP_HAS_THREAD_API_PTHREAD)
#error _LIBCPP_HAS_THREAD_API_PTHREAD may only be defined when \
       _LIBCPP_HAS_NO_THREADS is not defined.
#endif

#if defined(_LIBCPP_HAS_NO_THREADS) && defined(_LIBCPP_HAS_THREAD_API_EXTERNAL)
#error _LIBCPP_HAS_THREAD_API_EXTERNAL may not be defined when \
       _LIBCPP_HAS_NO_THREADS is defined.
#endif

#if defined(_LIBCPP_HAS_NO_MONOTONIC_CLOCK) && !defined(_LIBCPP_HAS_NO_THREADS)
#error _LIBCPP_HAS_NO_MONOTONIC_CLOCK may only be defined when \
       _LIBCPP_HAS_NO_THREADS is defined.
#endif

#if !defined(_LIBCPP_HAS_NO_THREADS) && !defined(__STDCPP_THREADS__)
#define __STDCPP_THREADS__ 1
#endif

// The glibc and Bionic implementation of pthreads implements
// pthread_mutex_destroy as nop for regular mutexes. Additionally, Win32
// mutexes have no destroy mechanism.
//
// This optimization can't be performed on Apple platforms, where
// pthread_mutex_destroy can allow the kernel to release resources.
// See https://llvm.org/D64298 for details.
//
// TODO(EricWF): Enable this optimization on Bionic after speaking to their
//               respective stakeholders.
#if (defined(_LIBCPP_HAS_THREAD_API_PTHREAD) && defined(__GLIBC__)) \
  || (defined(_LIBCPP_HAS_THREAD_API_C11) && defined(__Fuchsia__)) \
  || defined(_LIBCPP_HAS_THREAD_API_WIN32)
# define _LIBCPP_HAS_TRIVIAL_MUTEX_DESTRUCTION
#endif

// Destroying a condvar is a nop on Windows.
//
// This optimization can't be performed on Apple platforms, where
// pthread_cond_destroy can allow the kernel to release resources.
// See https://llvm.org/D64298 for details.
//
// TODO(EricWF): This is potentially true for some pthread implementations
// as well.
#if (defined(_LIBCPP_HAS_THREAD_API_C11) && defined(__Fuchsia__)) || \
     defined(_LIBCPP_HAS_THREAD_API_WIN32)
# define _LIBCPP_HAS_TRIVIAL_CONDVAR_DESTRUCTION
#endif

// Some systems do not provide gets() in their C library, for security reasons.
#if defined(_LIBCPP_MSVCRT) || \
    (defined(__FreeBSD_version) && __FreeBSD_version >= 1300043) || \
    defined(__OpenBSD__)
#   define _LIBCPP_C_HAS_NO_GETS
#endif

#if defined(__BIONIC__) || defined(__NuttX__) ||           \
    defined(__Fuchsia__) || defined(__wasi__) ||           \
    defined(_LIBCPP_HAS_MUSL_LIBC) || defined(__OpenBSD__)
#define _LIBCPP_PROVIDES_DEFAULT_RUNE_TABLE
#endif

#if __has_feature(cxx_atomic) || __has_extension(c_atomic) || __has_keyword(_Atomic)
#  define _LIBCPP_HAS_C_ATOMIC_IMP
#elif defined(_LIBCPP_COMPILER_GCC)
#  define _LIBCPP_HAS_GCC_ATOMIC_IMP
#endif

#if !defined(_LIBCPP_HAS_C_ATOMIC_IMP) && \
    !defined(_LIBCPP_HAS_GCC_ATOMIC_IMP) && \
    !defined(_LIBCPP_HAS_EXTERNAL_ATOMIC_IMP)
#  define _LIBCPP_HAS_NO_ATOMIC_HEADER
#else
#  ifndef _LIBCPP_ATOMIC_FLAG_TYPE
#    define _LIBCPP_ATOMIC_FLAG_TYPE bool
#  endif
#  ifdef _LIBCPP_FREESTANDING
#    define _LIBCPP_ATOMIC_ONLY_USE_BUILTINS
#  endif
#endif

#ifndef _LIBCPP_DISABLE_UBSAN_UNSIGNED_INTEGER_CHECK
#define _LIBCPP_DISABLE_UBSAN_UNSIGNED_INTEGER_CHECK
#endif

#if defined(_LIBCPP_ENABLE_THREAD_SAFETY_ANNOTATIONS)
#  if defined(__clang__) && __has_attribute(acquire_capability)
// Work around the attribute handling in clang.  When both __declspec and
// __attribute__ are present, the processing goes awry preventing the definition
// of the types. In MinGW mode, __declspec evaluates to __attribute__, and thus
// combining the two does work.
#    if !defined(_MSC_VER)
#      define _LIBCPP_HAS_THREAD_SAFETY_ANNOTATIONS
#    endif
#  endif
#endif

#ifdef _LIBCPP_HAS_THREAD_SAFETY_ANNOTATIONS
#   define _LIBCPP_THREAD_SAFETY_ANNOTATION(x) __attribute__((x))
#else
#   define _LIBCPP_THREAD_SAFETY_ANNOTATION(x)
#endif

#if _LIBCPP_STD_VER > 17
#  define _LIBCPP_CONSTINIT constinit
#elif __has_attribute(require_constant_initialization)
#  define _LIBCPP_CONSTINIT __attribute__((__require_constant_initialization__))
#else
#  define _LIBCPP_CONSTINIT
#endif

#if __has_attribute(diagnose_if) && !defined(_LIBCPP_DISABLE_ADDITIONAL_DIAGNOSTICS)
#  define _LIBCPP_DIAGNOSE_WARNING(...) \
     __attribute__((diagnose_if(__VA_ARGS__, "warning")))
#  define _LIBCPP_DIAGNOSE_ERROR(...) \
     __attribute__((diagnose_if(__VA_ARGS__, "error")))
#else
#  define _LIBCPP_DIAGNOSE_WARNING(...)
#  define _LIBCPP_DIAGNOSE_ERROR(...)
#endif

// Use a function like macro to imply that it must be followed by a semicolon
#if _LIBCPP_STD_VER > 14 && __has_cpp_attribute(fallthrough)
#  define _LIBCPP_FALLTHROUGH() [[fallthrough]]
#elif __has_cpp_attribute(clang::fallthrough)
#  define _LIBCPP_FALLTHROUGH() [[clang::fallthrough]]
#elif __has_attribute(__fallthrough__)
#  define _LIBCPP_FALLTHROUGH() __attribute__((__fallthrough__))
#else
#  define _LIBCPP_FALLTHROUGH() ((void)0)
#endif

#if __has_attribute(__nodebug__)
#define _LIBCPP_NODEBUG __attribute__((__nodebug__))
#else
#define _LIBCPP_NODEBUG
#endif

#if __has_attribute(__standalone_debug__)
#define _LIBCPP_STANDALONE_DEBUG __attribute__((__standalone_debug__))
#else
#define _LIBCPP_STANDALONE_DEBUG
#endif

#if __has_attribute(__preferred_name__)
#define _LIBCPP_PREFERRED_NAME(x) __attribute__((__preferred_name__(x)))
#else
#define _LIBCPP_PREFERRED_NAME(x)
#endif

// We often repeat things just for handling wide characters in the library.
// When wide characters are disabled, it can be useful to have a quick way of
// disabling it without having to resort to #if-#endif, which has a larger
// impact on readability.
#if defined(_LIBCPP_HAS_NO_WIDE_CHARACTERS)
# define _LIBCPP_IF_WIDE_CHARACTERS(...)
#else
# define _LIBCPP_IF_WIDE_CHARACTERS(...) __VA_ARGS__
#endif

#if defined(_LIBCPP_ABI_MICROSOFT) && \
    (defined(_LIBCPP_COMPILER_MSVC) || __has_declspec_attribute(empty_bases))
#  define _LIBCPP_DECLSPEC_EMPTY_BASES __declspec(empty_bases)
#else
#  define _LIBCPP_DECLSPEC_EMPTY_BASES
#endif

#if defined(_LIBCPP_ENABLE_CXX17_REMOVED_FEATURES)
#define _LIBCPP_ENABLE_CXX17_REMOVED_AUTO_PTR
#define _LIBCPP_ENABLE_CXX17_REMOVED_BINDERS
#define _LIBCPP_ENABLE_CXX17_REMOVED_RANDOM_SHUFFLE
#define _LIBCPP_ENABLE_CXX17_REMOVED_UNEXPECTED_FUNCTIONS
#endif // _LIBCPP_ENABLE_CXX17_REMOVED_FEATURES

#if defined(_LIBCPP_ENABLE_CXX20_REMOVED_FEATURES)
#define _LIBCPP_ENABLE_CXX20_REMOVED_ALLOCATOR_MEMBERS
#define _LIBCPP_ENABLE_CXX20_REMOVED_BINDER_TYPEDEFS
#define _LIBCPP_ENABLE_CXX20_REMOVED_NEGATORS
#define _LIBCPP_ENABLE_CXX20_REMOVED_RAW_STORAGE_ITERATOR
#define _LIBCPP_ENABLE_CXX20_REMOVED_TYPE_TRAITS
#endif // _LIBCPP_ENABLE_CXX20_REMOVED_FEATURES

#if !defined(__cpp_impl_coroutine) || __cpp_impl_coroutine < 201902L
#define _LIBCPP_HAS_NO_CXX20_COROUTINES
#endif

<<<<<<< HEAD
#if !defined(__cpp_reflection) || __cpp_reflection < 201902L
#define _LIBCPP_HAS_NO_REFLECTION
#else
#if !defined(__cpp_reflection_ext) || __cpp_reflection_ext < 202111L
#define _LIBCPP_HAS_NO_REFLECTION_EXT
#endif
#endif

#if !defined(__cpp_impl_three_way_comparison) || __cpp_impl_three_way_comparison < 201907L
#define _LIBCPP_HAS_NO_SPACESHIP_OPERATOR
#endif

#if defined(_LIBCPP_COMPILER_IBM)
#define _LIBCPP_HAS_NO_PRAGMA_PUSH_POP_MACRO
#endif

#if defined(_LIBCPP_HAS_NO_PRAGMA_PUSH_POP_MACRO)
#  define _LIBCPP_PUSH_MACROS
#  define _LIBCPP_POP_MACROS
#else
  // Don't warn about macro conflicts when we can restore them at the
  // end of the header.
#  ifndef _LIBCPP_DISABLE_MACRO_CONFLICT_WARNINGS
#    define _LIBCPP_DISABLE_MACRO_CONFLICT_WARNINGS
#  endif
#  if defined(_LIBCPP_COMPILER_MSVC)
#    define _LIBCPP_PUSH_MACROS    \
       __pragma(push_macro("min")) \
       __pragma(push_macro("max"))
#    define _LIBCPP_POP_MACROS     \
       __pragma(pop_macro("min"))  \
       __pragma(pop_macro("max"))
#  else
#    define _LIBCPP_PUSH_MACROS        \
       _Pragma("push_macro(\"min\")")  \
       _Pragma("push_macro(\"max\")")
#    define _LIBCPP_POP_MACROS         \
       _Pragma("pop_macro(\"min\")")   \
       _Pragma("pop_macro(\"max\")")
#  endif
#endif // defined(_LIBCPP_HAS_NO_PRAGMA_PUSH_POP_MACRO)
=======
#  define _LIBCPP_PUSH_MACROS _Pragma("push_macro(\"min\")") _Pragma("push_macro(\"max\")")
#  define _LIBCPP_POP_MACROS _Pragma("pop_macro(\"min\")") _Pragma("pop_macro(\"max\")")
>>>>>>> ca27f3e3

#ifndef _LIBCPP_NO_AUTO_LINK
#  if defined(_LIBCPP_ABI_MICROSOFT) && !defined(_LIBCPP_BUILDING_LIBRARY)
#    if !defined(_LIBCPP_DISABLE_VISIBILITY_ANNOTATIONS)
#      pragma comment(lib, "c++.lib")
#    else
#      pragma comment(lib, "libc++.lib")
#    endif
#  endif // defined(_LIBCPP_ABI_MICROSOFT) && !defined(_LIBCPP_BUILDING_LIBRARY)
#endif // _LIBCPP_NO_AUTO_LINK

// Configures the fopen close-on-exec mode character, if any. This string will
// be appended to any mode string used by fstream for fopen/fdopen.
//
// Not all platforms support this, but it helps avoid fd-leaks on platforms that
// do.
#if defined(__BIONIC__)
#  define _LIBCPP_FOPEN_CLOEXEC_MODE "e"
#else
#  define _LIBCPP_FOPEN_CLOEXEC_MODE
#endif

// Support for _FILE_OFFSET_BITS=64 landed gradually in Android, so the full set
// of functions used in cstdio may not be available for low API levels when
// using 64-bit file offsets on LP32.
#if defined(__BIONIC__) && defined(__USE_FILE_OFFSET64) && __ANDROID_API__ < 24
#define _LIBCPP_HAS_NO_FGETPOS_FSETPOS
#endif

#if __has_attribute(init_priority)
    // TODO: Remove this once we drop support for building libc++ with old Clangs
#   if (defined(_LIBCPP_CLANG_VER) && _LIBCPP_CLANG_VER < 1200) || \
       (defined(__apple_build_version__) && __apple_build_version__ < 13000000)
#     define _LIBCPP_INIT_PRIORITY_MAX __attribute__((init_priority(101)))
#   else
#     define _LIBCPP_INIT_PRIORITY_MAX __attribute__((init_priority(100)))
#   endif
#else
# define _LIBCPP_INIT_PRIORITY_MAX
#endif

#if defined(__GNUC__) || defined(__clang__)
  // The attribute uses 1-based indices for ordinary and static member functions.
  // The attribute uses 2-based indices for non-static member functions.
# define _LIBCPP_ATTRIBUTE_FORMAT(archetype, format_string_index, first_format_arg_index) \
    __attribute__((__format__(archetype, format_string_index, first_format_arg_index)))
#else
# define _LIBCPP_ATTRIBUTE_FORMAT(archetype, format_string_index, first_format_arg_index) /* nothing */
#endif

#if __has_cpp_attribute(msvc::no_unique_address)
   // MSVC implements [[no_unique_address]] as a silent no-op currently.
   // (If/when MSVC breaks its C++ ABI, it will be changed to work as intended.)
   // However, MSVC implements [[msvc::no_unique_address]] which does what
   // [[no_unique_address]] is supposed to do, in general.

   // Clang-cl does not yet (14.0) implement either [[no_unique_address]] or
   // [[msvc::no_unique_address]] though. If/when it does implement
   // [[msvc::no_unique_address]], this should be preferred though.
#  define _LIBCPP_NO_UNIQUE_ADDRESS [[msvc::no_unique_address]]
#elif __has_cpp_attribute(no_unique_address)
#  define _LIBCPP_NO_UNIQUE_ADDRESS [[no_unique_address]]
#else
#  define _LIBCPP_NO_UNIQUE_ADDRESS /* nothing */
   // Note that this can be replaced by #error as soon as clang-cl
   // implements msvc::no_unique_address, since there should be no C++20
   // compiler that doesn't support one of the two attributes at that point.
   // We generally don't want to use this macro outside of C++20-only code,
   // because using it conditionally in one language version only would make
   // the ABI inconsistent.
#endif

#ifdef _LIBCPP_COMPILER_CLANG_BASED
#  define _LIBCPP_DIAGNOSTIC_PUSH _Pragma("clang diagnostic push")
#  define _LIBCPP_DIAGNOSTIC_POP _Pragma("clang diagnostic pop")
#  define _LIBCPP_CLANG_DIAGNOSTIC_IGNORED(str) _Pragma(_LIBCPP_TOSTRING(clang diagnostic ignored str))
#  define _LIBCPP_GCC_DIAGNOSTIC_IGNORED(str)
#elif defined(_LIBCPP_COMPILER_GCC)
#  define _LIBCPP_DIAGNOSTIC_PUSH _Pragma("GCC diagnostic push")
#  define _LIBCPP_DIAGNOSTIC_POP _Pragma("GCC diagnostic pop")
#  define _LIBCPP_CLANG_DIAGNOSTIC_IGNORED(str)
#  define _LIBCPP_GCC_DIAGNOSTIC_IGNORED(str) _Pragma(_LIBCPP_TOSTRING(GCC diagnostic ignored str))
#else
#  define _LIBCPP_DIAGNOSTIC_PUSH
#  define _LIBCPP_DIAGNOSTIC_POP
#  define _LIBCPP_CLANG_DIAGNOSTIC_IGNORED(str)
#  define _LIBCPP_GCC_DIAGNOSTIC_IGNORED(str)
#endif

#if defined(_AIX) && !defined(_LIBCPP_COMPILER_GCC)
#  define _LIBCPP_PACKED_BYTE_FOR_AIX _Pragma("pack(1)")
#  define _LIBCPP_PACKED_BYTE_FOR_AIX_END _Pragma("pack(pop)")
#else
#  define _LIBCPP_PACKED_BYTE_FOR_AIX      /* empty */
#  define _LIBCPP_PACKED_BYTE_FOR_AIX_END  /* empty */
#endif

#endif // __cplusplus

#endif // _LIBCPP___CONFIG<|MERGE_RESOLUTION|>--- conflicted
+++ resolved
@@ -1235,7 +1235,6 @@
 #define _LIBCPP_HAS_NO_CXX20_COROUTINES
 #endif
 
-<<<<<<< HEAD
 #if !defined(__cpp_reflection) || __cpp_reflection < 201902L
 #define _LIBCPP_HAS_NO_REFLECTION
 #else
@@ -1244,43 +1243,8 @@
 #endif
 #endif
 
-#if !defined(__cpp_impl_three_way_comparison) || __cpp_impl_three_way_comparison < 201907L
-#define _LIBCPP_HAS_NO_SPACESHIP_OPERATOR
-#endif
-
-#if defined(_LIBCPP_COMPILER_IBM)
-#define _LIBCPP_HAS_NO_PRAGMA_PUSH_POP_MACRO
-#endif
-
-#if defined(_LIBCPP_HAS_NO_PRAGMA_PUSH_POP_MACRO)
-#  define _LIBCPP_PUSH_MACROS
-#  define _LIBCPP_POP_MACROS
-#else
-  // Don't warn about macro conflicts when we can restore them at the
-  // end of the header.
-#  ifndef _LIBCPP_DISABLE_MACRO_CONFLICT_WARNINGS
-#    define _LIBCPP_DISABLE_MACRO_CONFLICT_WARNINGS
-#  endif
-#  if defined(_LIBCPP_COMPILER_MSVC)
-#    define _LIBCPP_PUSH_MACROS    \
-       __pragma(push_macro("min")) \
-       __pragma(push_macro("max"))
-#    define _LIBCPP_POP_MACROS     \
-       __pragma(pop_macro("min"))  \
-       __pragma(pop_macro("max"))
-#  else
-#    define _LIBCPP_PUSH_MACROS        \
-       _Pragma("push_macro(\"min\")")  \
-       _Pragma("push_macro(\"max\")")
-#    define _LIBCPP_POP_MACROS         \
-       _Pragma("pop_macro(\"min\")")   \
-       _Pragma("pop_macro(\"max\")")
-#  endif
-#endif // defined(_LIBCPP_HAS_NO_PRAGMA_PUSH_POP_MACRO)
-=======
 #  define _LIBCPP_PUSH_MACROS _Pragma("push_macro(\"min\")") _Pragma("push_macro(\"max\")")
 #  define _LIBCPP_POP_MACROS _Pragma("pop_macro(\"min\")") _Pragma("pop_macro(\"max\")")
->>>>>>> ca27f3e3
 
 #ifndef _LIBCPP_NO_AUTO_LINK
 #  if defined(_LIBCPP_ABI_MICROSOFT) && !defined(_LIBCPP_BUILDING_LIBRARY)
