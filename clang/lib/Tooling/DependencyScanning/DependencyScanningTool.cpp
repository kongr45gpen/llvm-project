//===- DependencyScanningTool.cpp - clang-scan-deps service ---------------===//
//
// Part of the LLVM Project, under the Apache License v2.0 with LLVM Exceptions.
// See https://llvm.org/LICENSE.txt for license information.
// SPDX-License-Identifier: Apache-2.0 WITH LLVM-exception
//
//===----------------------------------------------------------------------===//

#include "clang/Tooling/DependencyScanning/DependencyScanningTool.h"
#include "clang/Frontend/Utils.h"
#include <optional>

using namespace clang;
using namespace tooling;
using namespace dependencies;

DependencyScanningTool::DependencyScanningTool(
    DependencyScanningService &Service,
    llvm::IntrusiveRefCntPtr<llvm::vfs::FileSystem> FS)
    : Worker(Service, std::move(FS)) {}

namespace {
/// Prints out all of the gathered dependencies into a string.
class MakeDependencyPrinterConsumer : public DependencyConsumer {
public:
  void handleBuildCommand(Command) override {}
<<<<<<< HEAD

  void
  handleDependencyOutputOpts(const DependencyOutputOptions &Opts) override {
    this->Opts = std::make_unique<DependencyOutputOptions>(Opts);
  }

  void handleFileDependency(StringRef File) override {
    Dependencies.push_back(std::string(File));
  }

  void handlePrebuiltModuleDependency(PrebuiltModuleDep PMD) override {
    // Same as `handleModuleDependency`.
  }

  void handleModuleDependency(ModuleDeps MD) override {
    // These are ignored for the make format as it can't support the full
    // set of deps, and handleFileDependency handles enough for implicitly
    // built modules to work.
  }

  void handleContextHash(std::string Hash) override {}

  std::string lookupModuleOutput(const ModuleID &ID,
                                 ModuleOutputKind Kind) override {
    llvm::report_fatal_error("unexpected call to lookupModuleOutput");
  }
=======

  void
  handleDependencyOutputOpts(const DependencyOutputOptions &Opts) override {
    this->Opts = std::make_unique<DependencyOutputOptions>(Opts);
  }

  void handleFileDependency(StringRef File) override {
    Dependencies.push_back(std::string(File));
  }

  void handlePrebuiltModuleDependency(PrebuiltModuleDep PMD) override {
    // Same as `handleModuleDependency`.
  }

  void handleModuleDependency(ModuleDeps MD) override {
    // These are ignored for the make format as it can't support the full
    // set of deps, and handleFileDependency handles enough for implicitly
    // built modules to work.
  }

  void handleContextHash(std::string Hash) override {}
>>>>>>> 7f790f9a

  void printDependencies(std::string &S) {
    assert(Opts && "Handled dependency output options.");

    class DependencyPrinter : public DependencyFileGenerator {
    public:
      DependencyPrinter(DependencyOutputOptions &Opts,
                        ArrayRef<std::string> Dependencies)
          : DependencyFileGenerator(Opts) {
        for (const auto &Dep : Dependencies)
          addDependency(Dep);
      }

      void printDependencies(std::string &S) {
        llvm::raw_string_ostream OS(S);
        outputDependencyFile(OS);
      }
    };

    DependencyPrinter Generator(*Opts, Dependencies);
    Generator.printDependencies(S);
  }
<<<<<<< HEAD

protected:
  std::unique_ptr<DependencyOutputOptions> Opts;
  std::vector<std::string> Dependencies;
};
} // anonymous namespace

llvm::Expected<std::string> DependencyScanningTool::getDependencyFile(
    const std::vector<std::string> &CommandLine, StringRef CWD,
    std::optional<StringRef> ModuleName) {
=======

protected:
  std::unique_ptr<DependencyOutputOptions> Opts;
  std::vector<std::string> Dependencies;
};
} // anonymous namespace

llvm::Expected<std::string> DependencyScanningTool::getDependencyFile(
    const std::vector<std::string> &CommandLine, StringRef CWD) {
>>>>>>> 7f790f9a
  MakeDependencyPrinterConsumer Consumer;
  CallbackActionController Controller(nullptr);
  auto Result =
      Worker.computeDependencies(CWD, CommandLine, Consumer, Controller);
  if (Result)
    return std::move(Result);
  std::string Output;
  Consumer.printDependencies(Output);
  return Output;
}

llvm::Expected<P1689Rule> DependencyScanningTool::getP1689ModuleDependencyFile(
<<<<<<< HEAD
    const CompileCommand &Command, StringRef CWD,
    std::string &MakeformatOutput, std::string &MakeformatOutputPath) {
=======
    const CompileCommand &Command, StringRef CWD, std::string &MakeformatOutput,
    std::string &MakeformatOutputPath) {
>>>>>>> 7f790f9a
  class P1689ModuleDependencyPrinterConsumer
      : public MakeDependencyPrinterConsumer {
  public:
    P1689ModuleDependencyPrinterConsumer(P1689Rule &Rule,
                                         const CompileCommand &Command)
        : Filename(Command.Filename), Rule(Rule) {
      Rule.PrimaryOutput = Command.Output;
    }

    void handleProvidedAndRequiredStdCXXModules(
        std::optional<P1689ModuleInfo> Provided,
        std::vector<P1689ModuleInfo> Requires) override {
      Rule.Provides = Provided;
      if (Rule.Provides)
        Rule.Provides->SourcePath = Filename.str();
      Rule.Requires = Requires;
    }

    StringRef getMakeFormatDependencyOutputPath() {
      if (Opts->OutputFormat != DependencyOutputFormat::Make)
        return {};
      return Opts->OutputFile;
    }

  private:
    StringRef Filename;
    P1689Rule &Rule;
  };

<<<<<<< HEAD
  P1689Rule Rule;
  P1689ModuleDependencyPrinterConsumer Consumer(Rule, Command);
  auto Result = Worker.computeDependencies(CWD, Command.CommandLine, Consumer);
  if (Result)
    return std::move(Result);

  MakeformatOutputPath = Consumer.getMakeFormatDependencyOutputPath();
  if (!MakeformatOutputPath.empty())
    Consumer.printDependencies(MakeformatOutput);
  return Rule;
}

llvm::Expected<FullDependenciesResult>
DependencyScanningTool::getFullDependencies(
    const std::vector<std::string> &CommandLine, StringRef CWD,
    const llvm::StringSet<> &AlreadySeen,
    LookupModuleOutputCallback LookupModuleOutput,
    std::optional<StringRef> ModuleName) {
  FullDependencyConsumer Consumer(AlreadySeen, LookupModuleOutput,
                                  Worker.shouldEagerLoadModules());
  llvm::Error Result =
      Worker.computeDependencies(CWD, CommandLine, Consumer, ModuleName);
=======
  class P1689ActionController : public DependencyActionController {
  public:
    // The lookupModuleOutput is for clang modules. P1689 format don't need it.
    std::string lookupModuleOutput(const ModuleID &,
                                   ModuleOutputKind Kind) override {
      return "";
    }
  };

  P1689Rule Rule;
  P1689ModuleDependencyPrinterConsumer Consumer(Rule, Command);
  P1689ActionController Controller;
  auto Result = Worker.computeDependencies(CWD, Command.CommandLine, Consumer,
                                           Controller);
>>>>>>> 7f790f9a
  if (Result)
    return std::move(Result);

  MakeformatOutputPath = Consumer.getMakeFormatDependencyOutputPath();
  if (!MakeformatOutputPath.empty())
    Consumer.printDependencies(MakeformatOutput);
  return Rule;
}

llvm::Expected<TranslationUnitDeps>
DependencyScanningTool::getTranslationUnitDependencies(
    const std::vector<std::string> &CommandLine, StringRef CWD,
    const llvm::StringSet<> &AlreadySeen,
    LookupModuleOutputCallback LookupModuleOutput) {
  FullDependencyConsumer Consumer(AlreadySeen);
  CallbackActionController Controller(LookupModuleOutput);
  llvm::Error Result =
      Worker.computeDependencies(CWD, CommandLine, Consumer, Controller);
  if (Result)
    return std::move(Result);
  return Consumer.takeTranslationUnitDeps();
}

llvm::Expected<ModuleDepsGraph> DependencyScanningTool::getModuleDependencies(
    StringRef ModuleName, const std::vector<std::string> &CommandLine,
    StringRef CWD, const llvm::StringSet<> &AlreadySeen,
    LookupModuleOutputCallback LookupModuleOutput) {
  FullDependencyConsumer Consumer(AlreadySeen);
  CallbackActionController Controller(LookupModuleOutput);
  llvm::Error Result = Worker.computeDependencies(CWD, CommandLine, Consumer,
                                                  Controller, ModuleName);
  if (Result)
    return std::move(Result);
  return Consumer.takeModuleGraphDeps();
}

TranslationUnitDeps FullDependencyConsumer::takeTranslationUnitDeps() {
  TranslationUnitDeps TU;

  TU.ID.ContextHash = std::move(ContextHash);
  TU.FileDeps = std::move(Dependencies);
  TU.PrebuiltModuleDeps = std::move(PrebuiltModuleDeps);
  TU.Commands = std::move(Commands);

  for (auto &&M : ClangModuleDeps) {
    auto &MD = M.second;
    if (MD.ImportedByMainFile)
      TU.ClangModuleDeps.push_back(MD.ID);
    // TODO: Avoid handleModuleDependency even being called for modules
    //   we've already seen.
    if (AlreadySeen.count(M.first))
      continue;
    TU.ModuleGraph.push_back(std::move(MD));
  }

  return TU;
}

ModuleDepsGraph FullDependencyConsumer::takeModuleGraphDeps() {
  ModuleDepsGraph ModuleGraph;

  for (auto &&M : ClangModuleDeps) {
    auto &MD = M.second;
    // TODO: Avoid handleModuleDependency even being called for modules
    //   we've already seen.
    if (AlreadySeen.count(M.first))
      continue;
    ModuleGraph.push_back(std::move(MD));
  }

  return ModuleGraph;
}

CallbackActionController::~CallbackActionController() {}<|MERGE_RESOLUTION|>--- conflicted
+++ resolved
@@ -24,7 +24,6 @@
 class MakeDependencyPrinterConsumer : public DependencyConsumer {
 public:
   void handleBuildCommand(Command) override {}
-<<<<<<< HEAD
 
   void
   handleDependencyOutputOpts(const DependencyOutputOptions &Opts) override {
@@ -46,34 +45,6 @@
   }
 
   void handleContextHash(std::string Hash) override {}
-
-  std::string lookupModuleOutput(const ModuleID &ID,
-                                 ModuleOutputKind Kind) override {
-    llvm::report_fatal_error("unexpected call to lookupModuleOutput");
-  }
-=======
-
-  void
-  handleDependencyOutputOpts(const DependencyOutputOptions &Opts) override {
-    this->Opts = std::make_unique<DependencyOutputOptions>(Opts);
-  }
-
-  void handleFileDependency(StringRef File) override {
-    Dependencies.push_back(std::string(File));
-  }
-
-  void handlePrebuiltModuleDependency(PrebuiltModuleDep PMD) override {
-    // Same as `handleModuleDependency`.
-  }
-
-  void handleModuleDependency(ModuleDeps MD) override {
-    // These are ignored for the make format as it can't support the full
-    // set of deps, and handleFileDependency handles enough for implicitly
-    // built modules to work.
-  }
-
-  void handleContextHash(std::string Hash) override {}
->>>>>>> 7f790f9a
 
   void printDependencies(std::string &S) {
     assert(Opts && "Handled dependency output options.");
@@ -96,7 +67,6 @@
     DependencyPrinter Generator(*Opts, Dependencies);
     Generator.printDependencies(S);
   }
-<<<<<<< HEAD
 
 protected:
   std::unique_ptr<DependencyOutputOptions> Opts;
@@ -105,19 +75,7 @@
 } // anonymous namespace
 
 llvm::Expected<std::string> DependencyScanningTool::getDependencyFile(
-    const std::vector<std::string> &CommandLine, StringRef CWD,
-    std::optional<StringRef> ModuleName) {
-=======
-
-protected:
-  std::unique_ptr<DependencyOutputOptions> Opts;
-  std::vector<std::string> Dependencies;
-};
-} // anonymous namespace
-
-llvm::Expected<std::string> DependencyScanningTool::getDependencyFile(
     const std::vector<std::string> &CommandLine, StringRef CWD) {
->>>>>>> 7f790f9a
   MakeDependencyPrinterConsumer Consumer;
   CallbackActionController Controller(nullptr);
   auto Result =
@@ -130,13 +88,8 @@
 }
 
 llvm::Expected<P1689Rule> DependencyScanningTool::getP1689ModuleDependencyFile(
-<<<<<<< HEAD
-    const CompileCommand &Command, StringRef CWD,
-    std::string &MakeformatOutput, std::string &MakeformatOutputPath) {
-=======
     const CompileCommand &Command, StringRef CWD, std::string &MakeformatOutput,
     std::string &MakeformatOutputPath) {
->>>>>>> 7f790f9a
   class P1689ModuleDependencyPrinterConsumer
       : public MakeDependencyPrinterConsumer {
   public:
@@ -166,30 +119,6 @@
     P1689Rule &Rule;
   };
 
-<<<<<<< HEAD
-  P1689Rule Rule;
-  P1689ModuleDependencyPrinterConsumer Consumer(Rule, Command);
-  auto Result = Worker.computeDependencies(CWD, Command.CommandLine, Consumer);
-  if (Result)
-    return std::move(Result);
-
-  MakeformatOutputPath = Consumer.getMakeFormatDependencyOutputPath();
-  if (!MakeformatOutputPath.empty())
-    Consumer.printDependencies(MakeformatOutput);
-  return Rule;
-}
-
-llvm::Expected<FullDependenciesResult>
-DependencyScanningTool::getFullDependencies(
-    const std::vector<std::string> &CommandLine, StringRef CWD,
-    const llvm::StringSet<> &AlreadySeen,
-    LookupModuleOutputCallback LookupModuleOutput,
-    std::optional<StringRef> ModuleName) {
-  FullDependencyConsumer Consumer(AlreadySeen, LookupModuleOutput,
-                                  Worker.shouldEagerLoadModules());
-  llvm::Error Result =
-      Worker.computeDependencies(CWD, CommandLine, Consumer, ModuleName);
-=======
   class P1689ActionController : public DependencyActionController {
   public:
     // The lookupModuleOutput is for clang modules. P1689 format don't need it.
@@ -204,7 +133,6 @@
   P1689ActionController Controller;
   auto Result = Worker.computeDependencies(CWD, Command.CommandLine, Consumer,
                                            Controller);
->>>>>>> 7f790f9a
   if (Result)
     return std::move(Result);
 
