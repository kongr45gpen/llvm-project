--- conflicted
+++ resolved
@@ -385,11 +385,8 @@
       return false;
 
     case TST_decltype:
-<<<<<<< HEAD
+    case TST_typeof_unqualExpr:
     case TST_unrefltype:
-=======
-    case TST_typeof_unqualExpr:
->>>>>>> 7cbf1a25
     case TST_typeofExpr:
       if (Expr *E = DS.getRepAsExpr())
         return E->getType()->isFunctionType();
