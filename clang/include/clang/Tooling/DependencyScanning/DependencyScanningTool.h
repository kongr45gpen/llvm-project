//===- DependencyScanningTool.h - clang-scan-deps service -----------------===//
//
// Part of the LLVM Project, under the Apache License v2.0 with LLVM Exceptions.
// See https://llvm.org/LICENSE.txt for license information.
// SPDX-License-Identifier: Apache-2.0 WITH LLVM-exception
//
//===----------------------------------------------------------------------===//

#ifndef LLVM_CLANG_TOOLING_DEPENDENCYSCANNING_DEPENDENCYSCANNINGTOOL_H
#define LLVM_CLANG_TOOLING_DEPENDENCYSCANNING_DEPENDENCYSCANNINGTOOL_H

#include "clang/Tooling/DependencyScanning/DependencyScanningService.h"
#include "clang/Tooling/DependencyScanning/DependencyScanningWorker.h"
#include "clang/Tooling/DependencyScanning/ModuleDepCollector.h"
#include "clang/Tooling/JSONCompilationDatabase.h"
#include "llvm/ADT/MapVector.h"
#include "llvm/ADT/StringSet.h"
#include "llvm/ADT/StringMap.h"
#include <optional>
#include <string>
#include <vector>

namespace clang {
namespace tooling {
namespace dependencies {

/// A callback to lookup module outputs for "-fmodule-file=", "-o" etc.
using LookupModuleOutputCallback =
    llvm::function_ref<std::string(const ModuleID &, ModuleOutputKind)>;

/// Graph of modular dependencies.
using ModuleDepsGraph = std::vector<ModuleDeps>;

/// The full dependencies and module graph for a specific input.
struct TranslationUnitDeps {
  /// The graph of direct and transitive modular dependencies.
  ModuleDepsGraph ModuleGraph;

  /// The identifier of the C++20 module this translation unit exports.
  ///
  /// If the translation unit is not a module then \c ID.ModuleName is empty.
  ModuleID ID;

  /// A collection of absolute paths to files that this translation unit
  /// directly depends on, not including transitive dependencies.
  std::vector<std::string> FileDeps;

  /// A collection of prebuilt modules this translation unit directly depends
  /// on, not including transitive dependencies.
  std::vector<PrebuiltModuleDep> PrebuiltModuleDeps;

  /// A list of modules this translation unit directly depends on, not including
  /// transitive dependencies.
  ///
  /// This may include modules with a different context hash when it can be
  /// determined that the differences are benign for this compilation.
  std::vector<ModuleID> ClangModuleDeps;

  /// The sequence of commands required to build the translation unit. Commands
  /// should be executed in order.
  ///
  /// FIXME: If we add support for multi-arch builds in clang-scan-deps, we
  /// should make the dependencies between commands explicit to enable parallel
  /// builds of each architecture.
  std::vector<Command> Commands;

  /// Deprecated driver command-line. This will be removed in a future version.
  std::vector<std::string> DriverCommandLine;
};

struct P1689Rule {
  std::string PrimaryOutput;
  std::optional<P1689ModuleInfo> Provides;
  std::vector<P1689ModuleInfo> Requires;
};

struct P1689Rule {
  std::string PrimaryOutput;
  std::optional<P1689ModuleInfo> Provides;
  std::vector<P1689ModuleInfo> Requires;
};

/// The high-level implementation of the dependency discovery tool that runs on
/// an individual worker thread.
class DependencyScanningTool {
public:
  /// Construct a dependency scanning tool.
  DependencyScanningTool(DependencyScanningService &Service,
                         llvm::IntrusiveRefCntPtr<llvm::vfs::FileSystem> FS =
                             llvm::vfs::createPhysicalFileSystem());

  /// Print out the dependency information into a string using the dependency
  /// file format that is specified in the options (-MD is the default) and
  /// return it.
  ///
  /// \returns A \c StringError with the diagnostic output if clang errors
  /// occurred, dependency file contents otherwise.
  llvm::Expected<std::string>
  getDependencyFile(const std::vector<std::string> &CommandLine, StringRef CWD);

  /// Collect the module dependency in P1689 format for C++20 named modules.
  ///
  /// \param MakeformatOutput The output parameter for dependency information
  /// in make format if the command line requires to generate make-format
  /// dependency information by `-MD -MF <dep_file>`.
  ///
  /// \param MakeformatOutputPath The output parameter for the path to
  /// \param MakeformatOutput.
  ///
  /// \returns A \c StringError with the diagnostic output if clang errors
  /// occurred, P1689 dependency format rules otherwise.
  llvm::Expected<P1689Rule>
<<<<<<< HEAD
  getP1689ModuleDependencyFile(
      const clang::tooling::CompileCommand &Command, StringRef CWD,
      std::string &MakeformatOutput, std::string &MakeformatOutputPath);
=======
  getP1689ModuleDependencyFile(const clang::tooling::CompileCommand &Command,
                               StringRef CWD, std::string &MakeformatOutput,
                               std::string &MakeformatOutputPath);
>>>>>>> 7f790f9a

  /// Given a Clang driver command-line for a translation unit, gather the
  /// modular dependencies and return the information needed for explicit build.
  ///
  /// \param AlreadySeen This stores modules which have previously been
  ///                    reported. Use the same instance for all calls to this
  ///                    function for a single \c DependencyScanningTool in a
  ///                    single build. Use a different one for different tools,
  ///                    and clear it between builds.
  /// \param LookupModuleOutput This function is called to fill in
  ///                           "-fmodule-file=", "-o" and other output
  ///                           arguments for dependencies.
  ///
  /// \returns a \c StringError with the diagnostic output if clang errors
  /// occurred, \c TranslationUnitDeps otherwise.
  llvm::Expected<TranslationUnitDeps>
  getTranslationUnitDependencies(const std::vector<std::string> &CommandLine,
                                 StringRef CWD,
                                 const llvm::StringSet<> &AlreadySeen,
                                 LookupModuleOutputCallback LookupModuleOutput);

  /// Given a compilation context specified via the Clang driver command-line,
  /// gather modular dependencies of module with the given name, and return the
  /// information needed for explicit build.
  llvm::Expected<ModuleDepsGraph>
  getModuleDependencies(StringRef ModuleName,
                        const std::vector<std::string> &CommandLine,
                        StringRef CWD, const llvm::StringSet<> &AlreadySeen,
                        LookupModuleOutputCallback LookupModuleOutput);

private:
  DependencyScanningWorker Worker;
};

class FullDependencyConsumer : public DependencyConsumer {
public:
  FullDependencyConsumer(const llvm::StringSet<> &AlreadySeen)
      : AlreadySeen(AlreadySeen) {}

  void handleBuildCommand(Command Cmd) override {
    Commands.push_back(std::move(Cmd));
  }

  void handleDependencyOutputOpts(const DependencyOutputOptions &) override {}

  void handleFileDependency(StringRef File) override {
    Dependencies.push_back(std::string(File));
  }

  void handlePrebuiltModuleDependency(PrebuiltModuleDep PMD) override {
    PrebuiltModuleDeps.emplace_back(std::move(PMD));
  }

  void handleModuleDependency(ModuleDeps MD) override {
    ClangModuleDeps[MD.ID.ContextHash + MD.ID.ModuleName] = std::move(MD);
  }

  void handleContextHash(std::string Hash) override {
    ContextHash = std::move(Hash);
  }

  TranslationUnitDeps takeTranslationUnitDeps();
  ModuleDepsGraph takeModuleGraphDeps();

private:
  std::vector<std::string> Dependencies;
  std::vector<PrebuiltModuleDep> PrebuiltModuleDeps;
  llvm::MapVector<std::string, ModuleDeps, llvm::StringMap<unsigned>>
      ClangModuleDeps;
  std::vector<Command> Commands;
  std::string ContextHash;
  std::vector<std::string> OutputPaths;
  const llvm::StringSet<> &AlreadySeen;
};

/// A simple dependency action controller that uses a callback. If no callback
/// is provided, it is assumed that looking up module outputs is unreachable.
class CallbackActionController : public DependencyActionController {
public:
  virtual ~CallbackActionController();

  CallbackActionController(LookupModuleOutputCallback LMO)
      : LookupModuleOutput(std::move(LMO)) {
    if (!LookupModuleOutput) {
      LookupModuleOutput = [](const ModuleID &,
                              ModuleOutputKind) -> std::string {
        llvm::report_fatal_error("unexpected call to lookupModuleOutput");
      };
    }
  }

  std::string lookupModuleOutput(const ModuleID &ID,
                                 ModuleOutputKind Kind) override {
    return LookupModuleOutput(ID, Kind);
  }

private:
  LookupModuleOutputCallback LookupModuleOutput;
};

} // end namespace dependencies
} // end namespace tooling
} // end namespace clang

#endif // LLVM_CLANG_TOOLING_DEPENDENCYSCANNING_DEPENDENCYSCANNINGTOOL_H<|MERGE_RESOLUTION|>--- conflicted
+++ resolved
@@ -74,12 +74,6 @@
   std::vector<P1689ModuleInfo> Requires;
 };
 
-struct P1689Rule {
-  std::string PrimaryOutput;
-  std::optional<P1689ModuleInfo> Provides;
-  std::vector<P1689ModuleInfo> Requires;
-};
-
 /// The high-level implementation of the dependency discovery tool that runs on
 /// an individual worker thread.
 class DependencyScanningTool {
@@ -110,15 +104,9 @@
   /// \returns A \c StringError with the diagnostic output if clang errors
   /// occurred, P1689 dependency format rules otherwise.
   llvm::Expected<P1689Rule>
-<<<<<<< HEAD
-  getP1689ModuleDependencyFile(
-      const clang::tooling::CompileCommand &Command, StringRef CWD,
-      std::string &MakeformatOutput, std::string &MakeformatOutputPath);
-=======
   getP1689ModuleDependencyFile(const clang::tooling::CompileCommand &Command,
                                StringRef CWD, std::string &MakeformatOutput,
                                std::string &MakeformatOutputPath);
->>>>>>> 7f790f9a
 
   /// Given a Clang driver command-line for a translation unit, gather the
   /// modular dependencies and return the information needed for explicit build.
