--- conflicted
+++ resolved
@@ -19,11 +19,7 @@
 #include "llvm/ADT/Twine.h"
 #include "llvm/Support/CommandLine.h"
 #include "llvm/Support/FileUtilities.h"
-<<<<<<< HEAD
-#include "llvm/Support/Host.h"
-=======
 #include "llvm/Support/Format.h"
->>>>>>> 7f790f9a
 #include "llvm/Support/InitLLVM.h"
 #include "llvm/Support/JSON.h"
 #include "llvm/Support/LLVMDriver.h"
@@ -295,115 +291,6 @@
   std::mutex CacheLock;
 };
 
-<<<<<<< HEAD
-llvm::cl::opt<bool> Help("h", llvm::cl::desc("Alias for -help"),
-                         llvm::cl::Hidden);
-
-llvm::cl::OptionCategory DependencyScannerCategory("Tool options");
-
-static llvm::cl::opt<ScanningMode> ScanMode(
-    "mode",
-    llvm::cl::desc("The preprocessing mode used to compute the dependencies"),
-    llvm::cl::values(
-        clEnumValN(ScanningMode::DependencyDirectivesScan,
-                   "preprocess-dependency-directives",
-                   "The set of dependencies is computed by preprocessing with "
-                   "special lexing after scanning the source files to get the "
-                   "directives that might affect the dependencies"),
-        clEnumValN(ScanningMode::CanonicalPreprocessing, "preprocess",
-                   "The set of dependencies is computed by preprocessing the "
-                   "source files")),
-    llvm::cl::init(ScanningMode::DependencyDirectivesScan),
-    llvm::cl::cat(DependencyScannerCategory));
-
-static llvm::cl::opt<ScanningOutputFormat> Format(
-    "format", llvm::cl::desc("The output format for the dependencies"),
-    llvm::cl::values(
-        clEnumValN(ScanningOutputFormat::Make, "make",
-                   "Makefile compatible dep file"),
-        clEnumValN(ScanningOutputFormat::P1689, "p1689",
-                   "Generate standard c++ modules dependency P1689 format"),
-        clEnumValN(ScanningOutputFormat::Full, "experimental-full",
-                   "Full dependency graph suitable"
-                   " for explicitly building modules. This format "
-                   "is experimental and will change.")),
-    llvm::cl::init(ScanningOutputFormat::Make),
-    llvm::cl::cat(DependencyScannerCategory));
-
-static llvm::cl::opt<std::string> ModuleFilesDir(
-    "module-files-dir",
-    llvm::cl::desc(
-        "The build directory for modules. Defaults to the value of "
-        "'-fmodules-cache-path=' from command lines for implicit modules."),
-    llvm::cl::cat(DependencyScannerCategory));
-
-static llvm::cl::opt<bool> OptimizeArgs(
-    "optimize-args",
-    llvm::cl::desc("Whether to optimize command-line arguments of modules."),
-    llvm::cl::init(false), llvm::cl::cat(DependencyScannerCategory));
-
-static llvm::cl::opt<bool> EagerLoadModules(
-    "eager-load-pcm",
-    llvm::cl::desc("Load PCM files eagerly (instead of lazily on import)."),
-    llvm::cl::init(false), llvm::cl::cat(DependencyScannerCategory));
-
-llvm::cl::opt<unsigned>
-    NumThreads("j", llvm::cl::Optional,
-               llvm::cl::desc("Number of worker threads to use (default: use "
-                              "all concurrent threads)"),
-               llvm::cl::init(0), llvm::cl::cat(DependencyScannerCategory));
-
-llvm::cl::opt<std::string>
-    CompilationDB("compilation-database",
-                  llvm::cl::desc("Compilation database"), llvm::cl::Optional,
-                  llvm::cl::cat(DependencyScannerCategory));
-
-llvm::cl::opt<std::string> P1689TargettedCommand(
-    llvm::cl::Positional, llvm::cl::ZeroOrMore,
-    llvm::cl::desc("The command line flags for the target of which "
-                   "the dependencies are to be computed."));
-
-llvm::cl::opt<std::string> ModuleName(
-    "module-name", llvm::cl::Optional,
-    llvm::cl::desc("the module of which the dependencies are to be computed"),
-    llvm::cl::cat(DependencyScannerCategory));
-
-llvm::cl::list<std::string> ModuleDepTargets(
-    "dependency-target",
-    llvm::cl::desc("The names of dependency targets for the dependency file"),
-    llvm::cl::cat(DependencyScannerCategory));
-
-llvm::cl::opt<bool> DeprecatedDriverCommand(
-    "deprecated-driver-command", llvm::cl::Optional,
-    llvm::cl::desc("use a single driver command to build the tu (deprecated)"),
-    llvm::cl::cat(DependencyScannerCategory));
-
-enum ResourceDirRecipeKind {
-  RDRK_ModifyCompilerPath,
-  RDRK_InvokeCompiler,
-};
-
-static llvm::cl::opt<ResourceDirRecipeKind> ResourceDirRecipe(
-    "resource-dir-recipe",
-    llvm::cl::desc("How to produce missing '-resource-dir' argument"),
-    llvm::cl::values(
-        clEnumValN(RDRK_ModifyCompilerPath, "modify-compiler-path",
-                   "Construct the resource directory from the compiler path in "
-                   "the compilation database. This assumes it's part of the "
-                   "same toolchain as this clang-scan-deps. (default)"),
-        clEnumValN(RDRK_InvokeCompiler, "invoke-compiler",
-                   "Invoke the compiler with '-print-resource-dir' and use the "
-                   "reported path as the resource directory. (deprecated)")),
-    llvm::cl::init(RDRK_ModifyCompilerPath),
-    llvm::cl::cat(DependencyScannerCategory));
-
-llvm::cl::opt<bool> Verbose("v", llvm::cl::Optional,
-                            llvm::cl::desc("Use verbose output."),
-                            llvm::cl::init(false),
-                            llvm::cl::cat(DependencyScannerCategory));
-
-=======
->>>>>>> 7f790f9a
 } // end anonymous namespace
 
 /// Takes the result of a dependency scan and prints error / dependency files
@@ -747,92 +634,6 @@
   return false;
 }
 
-class P1689Deps {
-public:
-  void printDependencies(raw_ostream &OS) {
-    addSourcePathsToRequires();
-    // Sort the modules by name to get a deterministic order.
-    llvm::sort(Rules, [](const P1689Rule &A, const P1689Rule &B) {
-      return A.PrimaryOutput < B.PrimaryOutput;
-    });
-
-    using namespace llvm::json;
-    Array OutputRules;
-    for (const P1689Rule &R : Rules) {
-      Object O{{"primary-output", R.PrimaryOutput}};
-
-      if (R.Provides) {
-        Array Provides;
-        Object Provided{{"logical-name", R.Provides->ModuleName},
-                        {"source-path", R.Provides->SourcePath},
-                        {"is-interface", R.Provides->IsStdCXXModuleInterface}};
-        Provides.push_back(std::move(Provided));
-        O.insert({"provides", std::move(Provides)});
-      }
-
-      Array Requires;
-      for (const P1689ModuleInfo &Info : R.Requires) {
-        Object RequiredInfo{{"logical-name", Info.ModuleName}};
-        if (!Info.SourcePath.empty())
-          RequiredInfo.insert({"source-path", Info.SourcePath});
-        Requires.push_back(std::move(RequiredInfo));
-      }
-
-      if (!Requires.empty())
-        O.insert({"requires", std::move(Requires)});
-
-      OutputRules.push_back(std::move(O));
-    }
-
-    Object Output{
-        {"version", 1}, {"revision", 0}, {"rules", std::move(OutputRules)}};
-
-    OS << llvm::formatv("{0:2}\n", Value(std::move(Output)));
-  }
-
-  void addRules(P1689Rule &Rule) {
-    std::unique_lock<std::mutex> LockGuard(Lock);
-    Rules.push_back(Rule);
-  }
-
-private:
-  void addSourcePathsToRequires() {
-    llvm::DenseMap<StringRef, StringRef> ModuleSourceMapper;
-    for (const P1689Rule &R : Rules)
-      if (R.Provides && !R.Provides->SourcePath.empty())
-        ModuleSourceMapper[R.Provides->ModuleName] = R.Provides->SourcePath;
-
-    for (P1689Rule &R : Rules) {
-      for (P1689ModuleInfo &Info : R.Requires) {
-        auto Iter = ModuleSourceMapper.find(Info.ModuleName);
-        if (Iter != ModuleSourceMapper.end())
-          Info.SourcePath = Iter->second;
-      }
-    }
-  }
-
-  std::mutex Lock;
-  std::vector<P1689Rule> Rules;
-};
-
-static bool
-handleP1689DependencyToolResult(const std::string &Input,
-                                llvm::Expected<P1689Rule> &MaybeRule,
-                                P1689Deps &PD, SharedStream &Errs) {
-  if (!MaybeRule) {
-    llvm::handleAllErrors(
-        MaybeRule.takeError(), [&Input, &Errs](llvm::StringError &Err) {
-          Errs.applyLocked([&](raw_ostream &OS) {
-            OS << "Error while scanning dependencies for " << Input << ":\n";
-            OS << Err.getMessage();
-          });
-        });
-    return true;
-  }
-  PD.addRules(*MaybeRule);
-  return false;
-}
-
 /// Construct a path for the explicitly built PCM.
 static std::string constructPCMPath(ModuleID MID, StringRef OutputDir) {
   SmallString<256> ExplicitPCMPath(OutputDir);
@@ -874,12 +675,9 @@
 // generating P1689 format, trying to generate the compilation database
 // form specified command line after the positional parameter "--".
 static std::unique_ptr<tooling::CompilationDatabase>
-<<<<<<< HEAD
-getCompilationDataBase(int argc, const char **argv, std::string &ErrorMessage) {
+getCompilationDataBase(int argc, char **argv, std::string &ErrorMessage) {
   llvm::InitLLVM X(argc, argv);
-  llvm::cl::HideUnrelatedOptions(DependencyScannerCategory);
-  if (!llvm::cl::ParseCommandLineOptions(argc, argv))
-    return nullptr;
+  ParseArgs(argc, argv);
 
   if (!CompilationDB.empty())
     return tooling::JSONCompilationDatabase::loadFromFile(
@@ -894,36 +692,12 @@
 
   // Trying to get the input file, the output file and the command line options
   // from the positional parameter "--".
-  const char **DoubleDash = std::find(argv, argv + argc, StringRef("--"));
-=======
-getCompilationDataBase(int argc, char **argv, std::string &ErrorMessage) {
-  llvm::InitLLVM X(argc, argv);
-  ParseArgs(argc, argv);
-
-  if (!CompilationDB.empty())
-    return tooling::JSONCompilationDatabase::loadFromFile(
-        CompilationDB, ErrorMessage,
-        tooling::JSONCommandLineSyntax::AutoDetect);
-
-  if (Format != ScanningOutputFormat::P1689) {
-    llvm::errs() << "the --compilation-database option: must be specified at "
-                    "least once!";
-    return nullptr;
-  }
-
-  // Trying to get the input file, the output file and the command line options
-  // from the positional parameter "--".
   char **DoubleDash = std::find(argv, argv + argc, StringRef("--"));
->>>>>>> 7f790f9a
   if (DoubleDash == argv + argc) {
     llvm::errs() << "The command line arguments is required after '--' in "
                     "P1689 per file mode.";
     return nullptr;
   }
-<<<<<<< HEAD
-  std::vector<const char *> CommandLine(DoubleDash + 1, argv + argc);
-=======
->>>>>>> 7f790f9a
 
   llvm::IntrusiveRefCntPtr<DiagnosticsEngine> Diags =
       CompilerInstance::createDiagnostics(new DiagnosticOptions);
@@ -990,11 +764,7 @@
       FEOpts.Inputs[0].getFile(), OutputFile, CommandLine);
 }
 
-<<<<<<< HEAD
-int main(int argc, const char **argv) {
-=======
 int clang_scan_deps_main(int argc, char **argv, const llvm::ToolContext &) {
->>>>>>> 7f790f9a
   std::string ErrorMessage;
   std::unique_ptr<tooling::CompilationDatabase> Compilations =
       getCompilationDataBase(argc, argv, ErrorMessage);
@@ -1085,14 +855,9 @@
       AdjustingCompilations->getAllCompileCommands();
 
   std::atomic<bool> HadErrors(false);
-<<<<<<< HEAD
-  FullDeps FD;
-  P1689Deps PD;
-=======
   std::optional<FullDeps> FD;
   P1689Deps PD;
 
->>>>>>> 7f790f9a
   std::mutex Lock;
   size_t Index = 0;
   auto GetNextInputIndex = [&]() -> std::optional<size_t> {
@@ -1114,12 +879,7 @@
   T.startTimer();
 
   for (unsigned I = 0; I < Pool.getThreadCount(); ++I) {
-<<<<<<< HEAD
-    Pool.async([I, &Lock, &Index, &Inputs, &HadErrors, &FD, &PD, &WorkerTools,
-                &DependencyOS, &Errs]() {
-=======
     Pool.async([&, I]() {
->>>>>>> 7f790f9a
       llvm::StringSet<> AlreadySeenModules;
       while (auto MaybeInputIndex = GetNextInputIndex()) {
         size_t LocalIndex = *MaybeInputIndex;
@@ -1155,14 +915,9 @@
 
           auto MaybeRule = WorkerTools[I]->getP1689ModuleDependencyFile(
               *Input, CWD, MakeformatOutput, MakeformatOutputPath);
-<<<<<<< HEAD
-          HadErrors =
-              handleP1689DependencyToolResult(Filename, MaybeRule, PD, Errs);
-=======
 
           if (handleP1689DependencyToolResult(Filename, MaybeRule, PD, Errs))
             HadErrors = true;
->>>>>>> 7f790f9a
 
           if (!MakeformatOutputPath.empty() && !MakeformatOutput.empty() &&
               !HadErrors) {
@@ -1189,18 +944,6 @@
 
             SharedStream MakeformatOS(OSIter->second);
             llvm::Expected<std::string> MaybeOutput(MakeformatOutput);
-<<<<<<< HEAD
-            HadErrors = handleMakeDependencyToolResult(Filename, MaybeOutput,
-                                                       MakeformatOS, Errs);
-          }
-        } else if (DeprecatedDriverCommand) {
-          auto MaybeFullDeps =
-              WorkerTools[I]->getFullDependenciesLegacyDriverCommand(
-                  Input->CommandLine, CWD, AlreadySeenModules, LookupOutput,
-                  MaybeModuleName);
-          if (handleFullDependencyToolResult(Filename, MaybeFullDeps, FD,
-                                             LocalIndex, DependencyOS, Errs))
-=======
             if (handleMakeDependencyToolResult(Filename, MaybeOutput,
                                                MakeformatOS, Errs))
               HadErrors = true;
@@ -1211,7 +954,6 @@
               LookupOutput);
           if (handleModuleResult(*MaybeModuleName, MaybeModuleDepsGraph, *FD,
                                  LocalIndex, DependencyOS, Errs))
->>>>>>> 7f790f9a
             HadErrors = true;
         } else {
           auto MaybeTUDeps = WorkerTools[I]->getTranslationUnitDependencies(
@@ -1236,11 +978,7 @@
       HadErrors = true;
 
   if (Format == ScanningOutputFormat::Full)
-<<<<<<< HEAD
-    FD.printFullOutput(llvm::outs());
-=======
     FD->printFullOutput(llvm::outs());
->>>>>>> 7f790f9a
   else if (Format == ScanningOutputFormat::P1689)
     PD.printDependencies(llvm::outs());
 
