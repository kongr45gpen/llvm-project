--- conflicted
+++ resolved
@@ -307,16 +307,6 @@
     explicit __func(_Fp&& __f, _Alloc&& __a)
         : __f_(_VSTD::move(__f), _VSTD::move(__a)) {}
 
-<<<<<<< HEAD
-    virtual __base<_Rp(_ArgTypes...)>* __clone() const;
-    virtual void __clone(__base<_Rp(_ArgTypes...)>*) const;
-    virtual void destroy() _NOEXCEPT;
-    virtual void destroy_deallocate() _NOEXCEPT;
-    virtual _Rp operator()(_ArgTypes&&... __arg);
-#ifndef _LIBCPP_HAS_NO_RTTI
-    virtual const void* target(const type_info&) const _NOEXCEPT;
-    virtual const std::type_info& target_type() const _NOEXCEPT;
-=======
     _LIBCPP_HIDE_FROM_ABI_VIRTUAL virtual __base<_Rp(_ArgTypes...)>* __clone() const;
     _LIBCPP_HIDE_FROM_ABI_VIRTUAL virtual void __clone(__base<_Rp(_ArgTypes...)>*) const;
     _LIBCPP_HIDE_FROM_ABI_VIRTUAL virtual void destroy() _NOEXCEPT;
@@ -325,7 +315,6 @@
 #ifndef _LIBCPP_HAS_NO_RTTI
     _LIBCPP_HIDE_FROM_ABI_VIRTUAL virtual const void* target(const type_info&) const _NOEXCEPT;
     _LIBCPP_HIDE_FROM_ABI_VIRTUAL virtual const std::type_info& target_type() const _NOEXCEPT;
->>>>>>> 7f790f9a
 #endif // _LIBCPP_HAS_NO_RTTI
 };
 
@@ -632,17 +621,10 @@
     _LIBCPP_INLINE_VISIBILITY
     static const __policy* __create_empty()
     {
-<<<<<<< HEAD
-        static const _LIBCPP_CONSTEXPR __policy __policy_ = {nullptr, nullptr,
-                                                             true,
-#ifndef _LIBCPP_HAS_NO_RTTI
-                                                             &typeid(void)
-=======
         static const _LIBCPP_CONSTEXPR __policy __policy = {nullptr, nullptr,
                                                             true,
 #ifndef _LIBCPP_HAS_NO_RTTI
                                                             &typeid(void)
->>>>>>> 7f790f9a
 #else
                                                             nullptr
 #endif
@@ -1086,17 +1068,11 @@
 
 #ifndef _LIBCPP_HAS_NO_RTTI
     // function target access:
-<<<<<<< HEAD
-    const std::type_info& target_type() const _NOEXCEPT;
-    template <typename _Tp> _Tp* target() _NOEXCEPT;
-    template <typename _Tp> const _Tp* target() const _NOEXCEPT;
-=======
     _LIBCPP_HIDE_FROM_ABI const std::type_info& target_type() const _NOEXCEPT;
     template <typename _Tp>
     _LIBCPP_HIDE_FROM_ABI _Tp* target() _NOEXCEPT;
     template <typename _Tp>
     _LIBCPP_HIDE_FROM_ABI const _Tp* target() const _NOEXCEPT;
->>>>>>> 7f790f9a
 #endif // _LIBCPP_HAS_NO_RTTI
 };
 
