// -*- C++ -*-
//===----------------------------------------------------------------------===//
//
// Part of the LLVM Project, under the Apache License v2.0 with LLVM Exceptions.
// See https://llvm.org/LICENSE.txt for license information.
// SPDX-License-Identifier: Apache-2.0 WITH LLVM-exception
//
//===----------------------------------------------------------------------===//

#ifndef _LIBCPP___MEMORY_CONSTRUCT_AT_H
#define _LIBCPP___MEMORY_CONSTRUCT_AT_H

#include <__assert>
#include <__config>
#include <__iterator/access.h>
#include <__memory/addressof.h>
#include <__memory/voidify.h>
#include <__type_traits/enable_if.h>
#include <__type_traits/is_array.h>
#include <__utility/declval.h>
#include <__utility/forward.h>
#include <__utility/move.h>
#include <new>

#if !defined(_LIBCPP_HAS_NO_PRAGMA_SYSTEM_HEADER)
#  pragma GCC system_header
#endif

_LIBCPP_PUSH_MACROS
#include <__undef_macros>

_LIBCPP_BEGIN_NAMESPACE_STD

// construct_at

#if _LIBCPP_STD_VER >= 20

template <class _Tp, class... _Args, class = decltype(::new(std::declval<void*>()) _Tp(std::declval<_Args>()...))>
_LIBCPP_HIDE_FROM_ABI constexpr _Tp* construct_at(_Tp* __location, _Args&&... __args) {
  _LIBCPP_ASSERT_UNCATEGORIZED(__location != nullptr, "null pointer given to construct_at");
  return ::new (std::__voidify(*__location)) _Tp(std::forward<_Args>(__args)...);
}

#endif

template <class _Tp, class... _Args, class = decltype(::new(std::declval<void*>()) _Tp(std::declval<_Args>()...))>
_LIBCPP_HIDE_FROM_ABI _LIBCPP_CONSTEXPR _Tp* __construct_at(_Tp* __location, _Args&&... __args) {
#if _LIBCPP_STD_VER >= 20
  return std::construct_at(__location, std::forward<_Args>(__args)...);
#else
  return _LIBCPP_ASSERT_UNCATEGORIZED(__location != nullptr, "null pointer given to construct_at"),
         ::new (std::__voidify(*__location)) _Tp(std::forward<_Args>(__args)...);
#endif
}

// destroy_at

// The internal functions are available regardless of the language version (with the exception of the `__destroy_at`
// taking an array).

template <class _ForwardIterator>
_LIBCPP_HIDE_FROM_ABI _LIBCPP_CONSTEXPR_SINCE_CXX20
_ForwardIterator __destroy(_ForwardIterator, _ForwardIterator);

template <class _Tp, typename enable_if<!is_array<_Tp>::value, int>::type = 0>
_LIBCPP_HIDE_FROM_ABI _LIBCPP_CONSTEXPR_SINCE_CXX20
void __destroy_at(_Tp* __loc) {
    _LIBCPP_ASSERT_UNCATEGORIZED(__loc != nullptr, "null pointer given to destroy_at");
    __loc->~_Tp();
}

#if _LIBCPP_STD_VER >= 20
template <class _Tp, typename enable_if<is_array<_Tp>::value, int>::type = 0>
_LIBCPP_HIDE_FROM_ABI _LIBCPP_CONSTEXPR_SINCE_CXX20
void __destroy_at(_Tp* __loc) {
    _LIBCPP_ASSERT_UNCATEGORIZED(__loc != nullptr, "null pointer given to destroy_at");
    std::__destroy(std::begin(*__loc), std::end(*__loc));
}
#endif

template <class _ForwardIterator>
_LIBCPP_HIDE_FROM_ABI _LIBCPP_CONSTEXPR_SINCE_CXX20
_ForwardIterator __destroy(_ForwardIterator __first, _ForwardIterator __last) {
    for (; __first != __last; ++__first)
        std::__destroy_at(std::addressof(*__first));
    return __first;
}

template <class _BidirectionalIterator>
_LIBCPP_HIDE_FROM_ABI _LIBCPP_CONSTEXPR_SINCE_CXX20
_BidirectionalIterator __reverse_destroy(_BidirectionalIterator __first, _BidirectionalIterator __last) {
    while (__last != __first) {
        --__last;
        std::__destroy_at(std::addressof(*__last));
    }
    return __last;
}

<<<<<<< HEAD
#if _LIBCPP_STD_VER > 14
=======
#if _LIBCPP_STD_VER >= 17
>>>>>>> 7f790f9a

template <class _Tp, enable_if_t<!is_array_v<_Tp>, int> = 0>
_LIBCPP_HIDE_FROM_ABI _LIBCPP_CONSTEXPR_SINCE_CXX20
void destroy_at(_Tp* __loc) {
    std::__destroy_at(__loc);
}

#if _LIBCPP_STD_VER >= 20
template <class _Tp, enable_if_t<is_array_v<_Tp>, int> = 0>
_LIBCPP_HIDE_FROM_ABI _LIBCPP_CONSTEXPR_SINCE_CXX20
void destroy_at(_Tp* __loc) {
  std::__destroy_at(__loc);
}
#endif

template <class _ForwardIterator>
_LIBCPP_HIDE_FROM_ABI _LIBCPP_CONSTEXPR_SINCE_CXX20
void destroy(_ForwardIterator __first, _ForwardIterator __last) {
  (void)std::__destroy(std::move(__first), std::move(__last));
}

template <class _ForwardIterator, class _Size>
_LIBCPP_HIDE_FROM_ABI _LIBCPP_CONSTEXPR_SINCE_CXX20
_ForwardIterator destroy_n(_ForwardIterator __first, _Size __n) {
    for (; __n > 0; (void)++__first, --__n)
        std::__destroy_at(std::addressof(*__first));
    return __first;
}

#endif // _LIBCPP_STD_VER >= 17

_LIBCPP_END_NAMESPACE_STD

_LIBCPP_POP_MACROS

#endif // _LIBCPP___MEMORY_CONSTRUCT_AT_H<|MERGE_RESOLUTION|>--- conflicted
+++ resolved
@@ -96,11 +96,7 @@
     return __last;
 }
 
-<<<<<<< HEAD
-#if _LIBCPP_STD_VER > 14
-=======
 #if _LIBCPP_STD_VER >= 17
->>>>>>> 7f790f9a
 
 template <class _Tp, enable_if_t<!is_array_v<_Tp>, int> = 0>
 _LIBCPP_HIDE_FROM_ABI _LIBCPP_CONSTEXPR_SINCE_CXX20
