--- conflicted
+++ resolved
@@ -827,11 +827,8 @@
     Builder.defineMacro("__AMX_BF16__");
   if (HasAMXFP16)
     Builder.defineMacro("__AMX_FP16__");
-<<<<<<< HEAD
-=======
   if (HasAMXCOMPLEX)
     Builder.defineMacro("__AMX_COMPLEX__");
->>>>>>> 7f790f9a
   if (HasCMPCCXADD)
     Builder.defineMacro("__CMPCCXADD__");
   if (HasRAOINT)
