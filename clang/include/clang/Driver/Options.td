//===--- Options.td - Options for clang -----------------------------------===//
//
// Part of the LLVM Project, under the Apache License v2.0 with LLVM Exceptions.
// See https://llvm.org/LICENSE.txt for license information.
// SPDX-License-Identifier: Apache-2.0 WITH LLVM-exception
//
//===----------------------------------------------------------------------===//
//
//  This file defines the options accepted by clang.
//
//===----------------------------------------------------------------------===//

// Include the common option parsing interfaces.
include "llvm/Option/OptParser.td"

/////////
// Flags

// The option is a "driver"-only option, and should not be forwarded to other
// tools via `-Xarch` options.
def NoXarchOption : OptionFlag;

// LinkerInput - The option is a linker input.
def LinkerInput : OptionFlag;

// NoArgumentUnused - Don't report argument unused warnings for this option; this
// is useful for options like -static or -dynamic which a user may always end up
// passing, even if the platform defaults to (or only supports) that option.
def NoArgumentUnused : OptionFlag;

// Unsupported - The option is unsupported, and the driver will reject command
// lines that use it.
def Unsupported : OptionFlag;

// Ignored - The option is unsupported, and the driver will silently ignore it.
def Ignored : OptionFlag;

// CoreOption - This is considered a "core" Clang option, available in both
// clang and clang-cl modes.
def CoreOption : OptionFlag;

// CLOption - This is a cl.exe compatibility option. Options with this flag
// are made available when the driver is running in CL compatibility mode.
def CLOption : OptionFlag;

// CC1Option - This option should be accepted by clang -cc1.
def CC1Option : OptionFlag;

// CC1AsOption - This option should be accepted by clang -cc1as.
def CC1AsOption : OptionFlag;

// DXCOption - This is a dxc.exe compatibility option. Options with this flag
// are made available when the driver is running in DXC compatibility mode.
def DXCOption : OptionFlag;

// CLDXCOption - This is a cl.exe/dxc.exe compatibility option. Options with this flag
// are made available when the driver is running in CL/DXC compatibility mode.
def CLDXCOption : OptionFlag;

// NoDriverOption - This option should not be accepted by the driver.
def NoDriverOption : OptionFlag;

// If an option affects linking, but has a primary group (so Link_Group cannot
// be used), add this flag.
def LinkOption : OptionFlag;

// FlangOption - This is considered a "core" Flang option, available in
// flang mode.
def FlangOption : OptionFlag;

// FlangOnlyOption - This option should only be used by Flang (i.e. it is not
// available for Clang)
def FlangOnlyOption : OptionFlag;

// FC1Option - This option should be accepted by flang -fc1.
def FC1Option : OptionFlag;

// This is a target-specific option for compilation. Using it on an unsupported
// target will lead to an err_drv_unsupported_opt_for_target error.
def TargetSpecific : OptionFlag;

// A short name to show in documentation. The name will be interpreted as rST.
class DocName<string name> { string DocName = name; }

// A brief description to show in documentation, interpreted as rST.
class DocBrief<code descr> { code DocBrief = descr; }

// Indicates that this group should be flattened into its parent when generating
// documentation.
class DocFlatten { bit DocFlatten = 1; }

// Indicates that this warning is ignored, but accepted with a warning for
// GCC compatibility.
class IgnoredGCCCompat : Flags<[HelpHidden]> {}

class TargetSpecific : Flags<[TargetSpecific]> {}

/////////
// Groups

def Action_Group : OptionGroup<"<action group>">, DocName<"Actions">,
                   DocBrief<[{The action to perform on the input.}]>;

// Meta-group for options which are only used for compilation,
// and not linking etc.
def CompileOnly_Group : OptionGroup<"<CompileOnly group>">,
                        DocName<"Compilation flags">, DocBrief<[{
Flags controlling the behavior of Clang during compilation. These flags have
no effect during actions that do not perform compilation.}]>;

def Preprocessor_Group : OptionGroup<"<Preprocessor group>">,
                         Group<CompileOnly_Group>,
                         DocName<"Preprocessor flags">, DocBrief<[{
Flags controlling the behavior of the Clang preprocessor.}]>;

def IncludePath_Group : OptionGroup<"<I/i group>">, Group<Preprocessor_Group>,
                        DocName<"Include path management">,
                        DocBrief<[{
Flags controlling how ``#include``\s are resolved to files.}]>;

def I_Group : OptionGroup<"<I group>">, Group<IncludePath_Group>, DocFlatten;
def i_Group : OptionGroup<"<i group>">, Group<IncludePath_Group>, DocFlatten;
def clang_i_Group : OptionGroup<"<clang i group>">, Group<i_Group>, DocFlatten;

def M_Group : OptionGroup<"<M group>">, Group<Preprocessor_Group>,
              DocName<"Dependency file generation">, DocBrief<[{
Flags controlling generation of a dependency file for ``make``-like build
systems.}]>;

def d_Group : OptionGroup<"<d group>">, Group<Preprocessor_Group>,
              DocName<"Dumping preprocessor state">, DocBrief<[{
Flags allowing the state of the preprocessor to be dumped in various ways.}]>;

def Diag_Group : OptionGroup<"<W/R group>">, Group<CompileOnly_Group>,
                 DocName<"Diagnostic flags">, DocBrief<[{
Flags controlling which warnings, errors, and remarks Clang will generate.
See the :doc:`full list of warning and remark flags <DiagnosticsReference>`.}]>;

def R_Group : OptionGroup<"<R group>">, Group<Diag_Group>, DocFlatten;
def R_value_Group : OptionGroup<"<R (with value) group>">, Group<R_Group>,
                    DocFlatten;
def W_Group : OptionGroup<"<W group>">, Group<Diag_Group>, DocFlatten;
def W_value_Group : OptionGroup<"<W (with value) group>">, Group<W_Group>,
                    DocFlatten;

def f_Group : OptionGroup<"<f group>">, Group<CompileOnly_Group>,
              DocName<"Target-independent compilation options">;

def f_clang_Group : OptionGroup<"<f (clang-only) group>">,
                    Group<CompileOnly_Group>, DocFlatten;
def pedantic_Group : OptionGroup<"<pedantic group>">, Group<f_Group>,
                     DocFlatten;
def opencl_Group : OptionGroup<"<opencl group>">, Group<f_Group>,
                   DocName<"OpenCL flags">;

def sycl_Group : OptionGroup<"<SYCL group>">, Group<f_Group>,
                 DocName<"SYCL flags">;

def m_Group : OptionGroup<"<m group>">, Group<CompileOnly_Group>,
              DocName<"Target-dependent compilation options">;

// Feature groups - these take command line options that correspond directly to
// target specific features and can be translated directly from command line
// options.
def m_aarch64_Features_Group : OptionGroup<"<aarch64 features group>">,
                               Group<m_Group>, DocName<"AARCH64">;
def m_amdgpu_Features_Group : OptionGroup<"<amdgpu features group>">,
                              Group<m_Group>, DocName<"AMDGPU">;
def m_arm_Features_Group : OptionGroup<"<arm features group>">,
                           Group<m_Group>, DocName<"ARM">;
def m_hexagon_Features_Group : OptionGroup<"<hexagon features group>">,
                               Group<m_Group>, DocName<"Hexagon">;
def m_sparc_Features_Group : OptionGroup<"<sparc features group>">,
                               Group<m_Group>, DocName<"SPARC">;
// The features added by this group will not be added to target features.
// These are explicitly handled.
def m_hexagon_Features_HVX_Group : OptionGroup<"<hexagon features group>">,
                                   Group<m_Group>, DocName<"Hexagon">;
def m_m68k_Features_Group: OptionGroup<"<m68k features group>">,
                           Group<m_Group>, DocName<"M68k">;
def m_mips_Features_Group : OptionGroup<"<mips features group>">,
                            Group<m_Group>, DocName<"MIPS">;
def m_ppc_Features_Group : OptionGroup<"<ppc features group>">,
                           Group<m_Group>, DocName<"PowerPC">;
def m_wasm_Features_Group : OptionGroup<"<wasm features group>">,
                            Group<m_Group>, DocName<"WebAssembly">;
// The features added by this group will not be added to target features.
// These are explicitly handled.
def m_wasm_Features_Driver_Group : OptionGroup<"<wasm driver features group>">,
                                   Group<m_Group>, DocName<"WebAssembly Driver">;
def m_x86_Features_Group : OptionGroup<"<x86 features group>">,
                           Group<m_Group>, Flags<[CoreOption]>, DocName<"X86">;
def m_riscv_Features_Group : OptionGroup<"<riscv features group>">,
                             Group<m_Group>, DocName<"RISC-V">;

def m_libc_Group : OptionGroup<"<m libc group>">, Group<m_mips_Features_Group>,
                   Flags<[HelpHidden]>;

def O_Group : OptionGroup<"<O group>">, Group<CompileOnly_Group>,
              DocName<"Optimization level">, DocBrief<[{
Flags controlling how much optimization should be performed.}]>;

def DebugInfo_Group : OptionGroup<"<g group>">, Group<CompileOnly_Group>,
                      DocName<"Debug information generation">, DocBrief<[{
Flags controlling how much and what kind of debug information should be
generated.}]>;

def g_Group : OptionGroup<"<g group>">, Group<DebugInfo_Group>,
              DocName<"Kind and level of debug information">;
def gN_Group : OptionGroup<"<gN group>">, Group<g_Group>,
               DocName<"Debug level">;
def ggdbN_Group : OptionGroup<"<ggdbN group>">, Group<gN_Group>, DocFlatten;
def gTune_Group : OptionGroup<"<gTune group>">, Group<g_Group>,
                  DocName<"Debugger to tune debug information for">;
def g_flags_Group : OptionGroup<"<g flags group>">, Group<DebugInfo_Group>,
                    DocName<"Debug information flags">;

def StaticAnalyzer_Group : OptionGroup<"<Static analyzer group>">,
                           DocName<"Static analyzer flags">, DocBrief<[{
Flags controlling the behavior of the Clang Static Analyzer.}]>;

// gfortran options that we recognize in the driver and pass along when
// invoking GCC to compile Fortran code.
def gfortran_Group : OptionGroup<"<gfortran group>">,
                     DocName<"Fortran compilation flags">, DocBrief<[{
Flags that will be passed onto the ``gfortran`` compiler when Clang is given
a Fortran input.}]>;

def Link_Group : OptionGroup<"<T/e/s/t/u group>">, DocName<"Linker flags">,
                 DocBrief<[{Flags that are passed on to the linker}]>;
def T_Group : OptionGroup<"<T group>">, Group<Link_Group>, DocFlatten;
def u_Group : OptionGroup<"<u group>">, Group<Link_Group>, DocFlatten;

def reserved_lib_Group : OptionGroup<"<reserved libs group>">,
                         Flags<[Unsupported]>;

// Temporary groups for clang options which we know we don't support,
// but don't want to verbosely warn the user about.
def clang_ignored_f_Group : OptionGroup<"<clang ignored f group>">,
  Group<f_Group>, Flags<[Ignored]>;
def clang_ignored_m_Group : OptionGroup<"<clang ignored m group>">,
  Group<m_Group>, Flags<[Ignored]>;

// Unsupported flang groups
def flang_ignored_w_Group : OptionGroup<"<flang ignored W group>">,
  Group<W_Group>, Flags<[FlangOnlyOption, Ignored]>;

// Group for clang options in the process of deprecation.
// Please include the version that deprecated the flag as comment to allow
// easier garbage collection.
def clang_ignored_legacy_options_Group : OptionGroup<"<clang legacy flags>">,
  Group<f_Group>, Flags<[Ignored]>;

def LongDouble_Group : OptionGroup<"<LongDouble group>">, Group<m_Group>,
  DocName<"Long double flags">,
  DocBrief<[{Selects the long double implementation}]>;

// Retired with clang-5.0
def : Flag<["-"], "fslp-vectorize-aggressive">, Group<clang_ignored_legacy_options_Group>;
def : Flag<["-"], "fno-slp-vectorize-aggressive">, Group<clang_ignored_legacy_options_Group>;

// Retired with clang-10.0. Previously controlled X86 MPX ISA.
def mmpx : Flag<["-"], "mmpx">, Group<clang_ignored_legacy_options_Group>;
def mno_mpx : Flag<["-"], "mno-mpx">, Group<clang_ignored_legacy_options_Group>;

// Retired with clang-16.0, to provide a deprecation period; it should
// be removed in Clang 18 or later.
def enable_trivial_var_init_zero : Flag<["-"], "enable-trivial-auto-var-init-zero-knowing-it-will-be-removed-from-clang">,
  Flags<[CC1Option, CoreOption, NoArgumentUnused]>,
  Group<clang_ignored_legacy_options_Group>;

// Group that ignores all gcc optimizations that won't be implemented
def clang_ignored_gcc_optimization_f_Group : OptionGroup<
  "<clang_ignored_gcc_optimization_f_Group>">, Group<f_Group>, Flags<[Ignored]>;

class DiagnosticOpts<string base>
  : KeyPathAndMacro<"DiagnosticOpts->", base, "DIAG_"> {}
class LangOpts<string base>
  : KeyPathAndMacro<"LangOpts->", base, "LANG_"> {}
class TargetOpts<string base>
  : KeyPathAndMacro<"TargetOpts->", base, "TARGET_"> {}
class FrontendOpts<string base>
  : KeyPathAndMacro<"FrontendOpts.", base, "FRONTEND_"> {}
class PreprocessorOutputOpts<string base>
  : KeyPathAndMacro<"PreprocessorOutputOpts.", base, "PREPROCESSOR_OUTPUT_"> {}
class DependencyOutputOpts<string base>
  : KeyPathAndMacro<"DependencyOutputOpts.", base, "DEPENDENCY_OUTPUT_"> {}
class CodeGenOpts<string base>
  : KeyPathAndMacro<"CodeGenOpts.", base, "CODEGEN_"> {}
class HeaderSearchOpts<string base>
  : KeyPathAndMacro<"HeaderSearchOpts->", base, "HEADER_SEARCH_"> {}
class PreprocessorOpts<string base>
  : KeyPathAndMacro<"PreprocessorOpts->", base, "PREPROCESSOR_"> {}
class FileSystemOpts<string base>
  : KeyPathAndMacro<"FileSystemOpts.", base, "FILE_SYSTEM_"> {}
class AnalyzerOpts<string base>
  : KeyPathAndMacro<"AnalyzerOpts->", base, "ANALYZER_"> {}
class MigratorOpts<string base>
  : KeyPathAndMacro<"MigratorOpts.", base, "MIGRATOR_"> {}

// A boolean option which is opt-in in CC1. The positive option exists in CC1 and
// Args.hasArg(OPT_ffoo) can be used to check that the flag is enabled.
// This is useful if the option is usually disabled.
// Use this only when the option cannot be declared via BoolFOption.
multiclass OptInCC1FFlag<string name, string pos_prefix, string neg_prefix="",
                      string help="", list<OptionFlag> flags=[]> {
  def f#NAME : Flag<["-"], "f"#name>, Flags<[CC1Option] # flags>,
               Group<f_Group>, HelpText<pos_prefix # help>;
  def fno_#NAME : Flag<["-"], "fno-"#name>, Flags<flags>,
                  Group<f_Group>, HelpText<neg_prefix # help>;
}

// A boolean option which is opt-out in CC1. The negative option exists in CC1 and
// Args.hasArg(OPT_fno_foo) can be used to check that the flag is disabled.
// Use this only when the option cannot be declared via BoolFOption.
multiclass OptOutCC1FFlag<string name, string pos_prefix, string neg_prefix,
                       string help="", list<OptionFlag> flags=[]> {
  def f#NAME : Flag<["-"], "f"#name>, Flags<flags>,
               Group<f_Group>, HelpText<pos_prefix # help>;
  def fno_#NAME : Flag<["-"], "fno-"#name>, Flags<[CC1Option] # flags>,
                  Group<f_Group>, HelpText<neg_prefix # help>;
}

// A boolean option which is opt-in in FC1. The positive option exists in FC1 and
// Args.hasArg(OPT_ffoo) can be used to check that the flag is enabled.
// This is useful if the option is usually disabled.
multiclass OptInFC1FFlag<string name, string pos_prefix, string neg_prefix="",
                      string help="", list<OptionFlag> flags=[]> {
  def f#NAME : Flag<["-"], "f"#name>, Flags<[FC1Option] # flags>,
               Group<f_Group>, HelpText<pos_prefix # help>;
  def fno_#NAME : Flag<["-"], "fno-"#name>, Flags<flags>,
                  Group<f_Group>, HelpText<neg_prefix # help>;
}

// A boolean option which is opt-out in FC1. The negative option exists in FC1 and
// Args.hasArg(OPT_fno_foo) can be used to check that the flag is disabled.
multiclass OptOutFC1FFlag<string name, string pos_prefix, string neg_prefix,
                       string help="", list<OptionFlag> flags=[]> {
  def f#NAME : Flag<["-"], "f"#name>, Flags<flags>,
               Group<f_Group>, HelpText<pos_prefix # help>;
  def fno_#NAME : Flag<["-"], "fno-"#name>, Flags<[FC1Option] # flags>,
                  Group<f_Group>, HelpText<neg_prefix # help>;
}

// Creates a positive and negative flags where both of them are prefixed with
// "m", have help text specified for positive and negative option, and a Group
// optionally specified by the opt_group argument, otherwise Group<m_Group>.
multiclass SimpleMFlag<string name, string pos_prefix, string neg_prefix,
                       string help, OptionGroup opt_group = m_Group> {
  def m#NAME : Flag<["-"], "m"#name>, Group<opt_group>,
    HelpText<pos_prefix # help>;
  def mno_#NAME : Flag<["-"], "mno-"#name>, Group<opt_group>,
    HelpText<neg_prefix # help>;
}

//===----------------------------------------------------------------------===//
// BoolOption
//===----------------------------------------------------------------------===//

// The default value of a marshalled key path.
class Default<code value> { code Value = value; }

// Convenience variables for boolean defaults.
def DefaultTrue : Default<"true"> {}
def DefaultFalse : Default<"false"> {}

// The value set to the key path when the flag is present on the command line.
class Set<bit value> { bit Value = value; }
def SetTrue : Set<true> {}
def SetFalse : Set<false> {}

// Definition of single command line flag. This is an implementation detail, use
// SetTrueBy or SetFalseBy instead.
class FlagDef<bit polarity, bit value, list<OptionFlag> option_flags,
              string help, list<code> implied_by_expressions = []> {
  // The polarity. Besides spelling, this also decides whether the TableGen
  // record will be prefixed with "no_".
  bit Polarity = polarity;

  // The value assigned to key path when the flag is present on command line.
  bit Value = value;

  // OptionFlags that control visibility of the flag in different tools.
  list<OptionFlag> OptionFlags = option_flags;

  // The help text associated with the flag.
  string Help = help;

  // List of expressions that, when true, imply this flag.
  list<code> ImpliedBy = implied_by_expressions;
}

// Additional information to be appended to both positive and negative flag.
class BothFlags<list<OptionFlag> option_flags, string help = ""> {
  list<OptionFlag> OptionFlags = option_flags;
  string Help = help;
}

// Functor that appends the suffix to the base flag definition.
class ApplySuffix<FlagDef flag, BothFlags suffix> {
  FlagDef Result
    = FlagDef<flag.Polarity, flag.Value,
              flag.OptionFlags # suffix.OptionFlags,
              flag.Help # suffix.Help, flag.ImpliedBy>;
}

// Definition of the command line flag with positive spelling, e.g. "-ffoo".
class PosFlag<Set value, list<OptionFlag> flags = [], string help = "",
              list<code> implied_by_expressions = []>
  : FlagDef<true, value.Value, flags, help, implied_by_expressions> {}

// Definition of the command line flag with negative spelling, e.g. "-fno-foo".
class NegFlag<Set value, list<OptionFlag> flags = [], string help = "",
              list<code> implied_by_expressions = []>
  : FlagDef<false, value.Value, flags, help, implied_by_expressions> {}

// Expanded FlagDef that's convenient for creation of TableGen records.
class FlagDefExpanded<FlagDef flag, string prefix, string name, string spelling>
  : FlagDef<flag.Polarity, flag.Value, flag.OptionFlags, flag.Help,
            flag.ImpliedBy> {
  // Name of the TableGen record.
  string RecordName = prefix # !if(flag.Polarity, "", "no_") # name;

  // Spelling of the flag.
  string Spelling = prefix # !if(flag.Polarity, "", "no-") # spelling;

  // Can the flag be implied by another flag?
  bit CanBeImplied = !not(!empty(flag.ImpliedBy));

  // C++ code that will be assigned to the keypath when the flag is present.
  code ValueAsCode = !if(flag.Value, "true", "false");
}

// TableGen record for a single marshalled flag.
class MarshalledFlagRec<FlagDefExpanded flag, FlagDefExpanded other,
                        FlagDefExpanded implied, KeyPathAndMacro kpm,
                        Default default>
  : Flag<["-"], flag.Spelling>, Flags<flag.OptionFlags>, HelpText<flag.Help>,
    MarshallingInfoBooleanFlag<kpm, default.Value, flag.ValueAsCode,
                               other.ValueAsCode, other.RecordName>,
    ImpliedByAnyOf<implied.ImpliedBy, implied.ValueAsCode> {}

// Generates TableGen records for two command line flags that control the same
// key path via the marshalling infrastructure.
// Names of the records consist of the specified prefix, "no_" for the negative
// flag, and NAME.
// Used for -cc1 frontend options. Driver-only options do not map to
// CompilerInvocation.
multiclass BoolOption<string prefix = "", string spelling_base,
                      KeyPathAndMacro kpm, Default default,
                      FlagDef flag1_base, FlagDef flag2_base,
                      BothFlags suffix = BothFlags<[], "">> {
  defvar flag1 = FlagDefExpanded<ApplySuffix<flag1_base, suffix>.Result, prefix,
                                 NAME, spelling_base>;

  defvar flag2 = FlagDefExpanded<ApplySuffix<flag2_base, suffix>.Result, prefix,
                                 NAME, spelling_base>;

  // The flags must have different polarity, different values, and only
  // one can be implied.
  assert !xor(flag1.Polarity, flag2.Polarity),
         "the flags must have different polarity: flag1: " #
             flag1.Polarity # ", flag2: " # flag2.Polarity;
  assert !ne(flag1.Value, flag2.Value),
         "the flags must have different values: flag1: " #
             flag1.Value # ", flag2: " # flag2.Value;
  assert !not(!and(flag1.CanBeImplied, flag2.CanBeImplied)),
         "only one of the flags can be implied: flag1: " #
             flag1.CanBeImplied # ", flag2: " # flag2.CanBeImplied;

  defvar implied = !if(flag1.CanBeImplied, flag1, flag2);

  def flag1.RecordName : MarshalledFlagRec<flag1, flag2, implied, kpm, default>;
  def flag2.RecordName : MarshalledFlagRec<flag2, flag1, implied, kpm, default>;
}

/// Creates a BoolOption where both of the flags are prefixed with "f", are in
/// the Group<f_Group>.
/// Used for -cc1 frontend options. Driver-only options do not map to
/// CompilerInvocation.
multiclass BoolFOption<string flag_base, KeyPathAndMacro kpm,
                       Default default, FlagDef flag1, FlagDef flag2,
                       BothFlags both = BothFlags<[], "">> {
  defm NAME : BoolOption<"f", flag_base, kpm, default, flag1, flag2, both>,
              Group<f_Group>;
}

// Creates a BoolOption where both of the flags are prefixed with "g" and have
// the Group<g_Group>.
// Used for -cc1 frontend options. Driver-only options do not map to
// CompilerInvocation.
multiclass BoolGOption<string flag_base, KeyPathAndMacro kpm,
                       Default default, FlagDef flag1, FlagDef flag2,
                       BothFlags both = BothFlags<[], "">> {
  defm NAME : BoolOption<"g", flag_base, kpm, default, flag1, flag2, both>,
              Group<g_Group>;
}

// Works like BoolOption except without marshalling
multiclass BoolOptionWithoutMarshalling<string prefix = "", string spelling_base,
                                        FlagDef flag1_base, FlagDef flag2_base,
                                        BothFlags suffix = BothFlags<[], "">> {
  defvar flag1 = FlagDefExpanded<ApplySuffix<flag1_base, suffix>.Result, prefix,
                                 NAME, spelling_base>;

  defvar flag2 = FlagDefExpanded<ApplySuffix<flag2_base, suffix>.Result, prefix,
                                 NAME, spelling_base>;

  // The flags must have different polarity, different values, and only
  // one can be implied.
  assert !xor(flag1.Polarity, flag2.Polarity),
         "the flags must have different polarity: flag1: " #
             flag1.Polarity # ", flag2: " # flag2.Polarity;
  assert !ne(flag1.Value, flag2.Value),
         "the flags must have different values: flag1: " #
             flag1.Value # ", flag2: " # flag2.Value;
  assert !not(!and(flag1.CanBeImplied, flag2.CanBeImplied)),
         "only one of the flags can be implied: flag1: " #
             flag1.CanBeImplied # ", flag2: " # flag2.CanBeImplied;

  defvar implied = !if(flag1.CanBeImplied, flag1, flag2);

  def flag1.RecordName : Flag<["-"], flag1.Spelling>, Flags<flag1.OptionFlags>,
                         HelpText<flag1.Help>,
                         ImpliedByAnyOf<implied.ImpliedBy, implied.ValueAsCode>
                         {}
  def flag2.RecordName : Flag<["-"], flag2.Spelling>, Flags<flag2.OptionFlags>,
                         HelpText<flag2.Help>,
                         ImpliedByAnyOf<implied.ImpliedBy, implied.ValueAsCode>
                         {}
}

// FIXME: Diagnose if target does not support protected visibility.
class MarshallingInfoVisibility<KeyPathAndMacro kpm, code default>
  : MarshallingInfoEnum<kpm, default>,
    Values<"default,hidden,internal,protected">,
    NormalizedValues<["DefaultVisibility", "HiddenVisibility",
                      "HiddenVisibility", "ProtectedVisibility"]> {}

// Key paths that are constant during parsing of options with the same key path prefix.
defvar cplusplus = LangOpts<"CPlusPlus">;
defvar cpp11 = LangOpts<"CPlusPlus11">;
defvar cpp17 = LangOpts<"CPlusPlus17">;
defvar cpp20 = LangOpts<"CPlusPlus20">;
defvar c99 = LangOpts<"C99">;
defvar c2x = LangOpts<"C2x">;
defvar lang_std = LangOpts<"LangStd">;
defvar open_cl = LangOpts<"OpenCL">;
defvar cuda = LangOpts<"CUDA">;
defvar render_script = LangOpts<"RenderScript">;
defvar hip = LangOpts<"HIP">;
defvar gnu_mode = LangOpts<"GNUMode">;
defvar asm_preprocessor = LangOpts<"AsmPreprocessor">;
defvar hlsl = LangOpts<"HLSL">;

defvar std = !strconcat("LangStandard::getLangStandardForKind(", lang_std.KeyPath, ")");

/////////
// Options

// The internal option ID must be a valid C++ identifier and results in a
// clang::driver::options::OPT_XX enum constant for XX.
//
// We want to unambiguously be able to refer to options from the driver source
// code, for this reason the option name is mangled into an ID. This mangling
// isn't guaranteed to have an inverse, but for practical purposes it does.
//
// The mangling scheme is to ignore the leading '-', and perform the following
// substitutions:
//   _ => __
//   - => _
//   / => _SLASH
//   # => _HASH
//   ? => _QUESTION
//   , => _COMMA
//   = => _EQ
//   C++ => CXX
//   . => _

// Developer Driver Options

def internal_Group : OptionGroup<"<clang internal options>">, Flags<[HelpHidden]>;
def internal_driver_Group : OptionGroup<"<clang driver internal options>">,
  Group<internal_Group>, HelpText<"DRIVER OPTIONS">;
def internal_debug_Group :
  OptionGroup<"<clang debug/development internal options>">,
  Group<internal_Group>, HelpText<"DEBUG/DEVELOPMENT OPTIONS">;

class InternalDriverOpt : Group<internal_driver_Group>,
  Flags<[NoXarchOption, HelpHidden]>;
def driver_mode : Joined<["--"], "driver-mode=">, Group<internal_driver_Group>,
  Flags<[CoreOption, NoXarchOption, HelpHidden]>,
  HelpText<"Set the driver mode to either 'gcc', 'g++', 'cpp', or 'cl'">;
def rsp_quoting : Joined<["--"], "rsp-quoting=">, Group<internal_driver_Group>,
  Flags<[CoreOption, NoXarchOption, HelpHidden]>,
  HelpText<"Set the rsp quoting to either 'posix', or 'windows'">;
def ccc_gcc_name : Separate<["-"], "ccc-gcc-name">, InternalDriverOpt,
  HelpText<"Name for native GCC compiler">,
  MetaVarName<"<gcc-path>">;

class InternalDebugOpt : Group<internal_debug_Group>,
  Flags<[NoXarchOption, HelpHidden, CoreOption]>;
def ccc_install_dir : Separate<["-"], "ccc-install-dir">, InternalDebugOpt,
  HelpText<"Simulate installation in the given directory">;
def ccc_print_phases : Flag<["-"], "ccc-print-phases">, InternalDebugOpt,
  HelpText<"Dump list of actions to perform">;
def ccc_print_bindings : Flag<["-"], "ccc-print-bindings">, InternalDebugOpt,
  HelpText<"Show bindings of tools to actions">;

def ccc_arcmt_check : Flag<["-"], "ccc-arcmt-check">, InternalDriverOpt,
  HelpText<"Check for ARC migration issues that need manual handling">;
def ccc_arcmt_modify : Flag<["-"], "ccc-arcmt-modify">, InternalDriverOpt,
  HelpText<"Apply modifications to files to conform to ARC">;
def ccc_arcmt_migrate : Separate<["-"], "ccc-arcmt-migrate">, InternalDriverOpt,
  HelpText<"Apply modifications and produces temporary files that conform to ARC">;
def arcmt_migrate_report_output : Separate<["-"], "arcmt-migrate-report-output">,
  HelpText<"Output path for the plist report">,  Flags<[CC1Option]>,
  MarshallingInfoString<FrontendOpts<"ARCMTMigrateReportOut">>;
def arcmt_migrate_emit_arc_errors : Flag<["-"], "arcmt-migrate-emit-errors">,
  HelpText<"Emit ARC errors even if the migrator can fix them">, Flags<[CC1Option]>,
  MarshallingInfoFlag<FrontendOpts<"ARCMTMigrateEmitARCErrors">>;
def gen_reproducer_eq: Joined<["-"], "gen-reproducer=">, Flags<[NoArgumentUnused, CoreOption]>,
  HelpText<"Emit reproducer on (option: off, crash (default), error, always)">;
def gen_reproducer: Flag<["-"], "gen-reproducer">, InternalDebugOpt,
  Alias<gen_reproducer_eq>, AliasArgs<["always"]>,
  HelpText<"Auto-generates preprocessed source files and a reproduction script">;
def gen_cdb_fragment_path: Separate<["-"], "gen-cdb-fragment-path">, InternalDebugOpt,
  HelpText<"Emit a compilation database fragment to the specified directory">;

def round_trip_args : Flag<["-"], "round-trip-args">, Flags<[CC1Option, NoDriverOption]>,
  HelpText<"Enable command line arguments round-trip.">;
def no_round_trip_args : Flag<["-"], "no-round-trip-args">, Flags<[CC1Option, NoDriverOption]>,
  HelpText<"Disable command line arguments round-trip.">;

def _migrate : Flag<["--"], "migrate">, Flags<[NoXarchOption]>,
  HelpText<"Run the migrator">;
def ccc_objcmt_migrate : Separate<["-"], "ccc-objcmt-migrate">,
  InternalDriverOpt,
  HelpText<"Apply modifications and produces temporary files to migrate to "
   "modern ObjC syntax">;

def objcmt_migrate_literals : Flag<["-"], "objcmt-migrate-literals">, Flags<[CC1Option]>,
  HelpText<"Enable migration to modern ObjC literals">,
  MarshallingInfoBitfieldFlag<FrontendOpts<"ObjCMTAction">, "FrontendOptions::ObjCMT_Literals">;
def objcmt_migrate_subscripting : Flag<["-"], "objcmt-migrate-subscripting">, Flags<[CC1Option]>,
  HelpText<"Enable migration to modern ObjC subscripting">,
  MarshallingInfoBitfieldFlag<FrontendOpts<"ObjCMTAction">, "FrontendOptions::ObjCMT_Subscripting">;
def objcmt_migrate_property : Flag<["-"], "objcmt-migrate-property">, Flags<[CC1Option]>,
  HelpText<"Enable migration to modern ObjC property">,
  MarshallingInfoBitfieldFlag<FrontendOpts<"ObjCMTAction">, "FrontendOptions::ObjCMT_Property">;
def objcmt_migrate_all : Flag<["-"], "objcmt-migrate-all">, Flags<[CC1Option]>,
  HelpText<"Enable migration to modern ObjC">,
  MarshallingInfoBitfieldFlag<FrontendOpts<"ObjCMTAction">, "FrontendOptions::ObjCMT_MigrateDecls">;
def objcmt_migrate_readonly_property : Flag<["-"], "objcmt-migrate-readonly-property">, Flags<[CC1Option]>,
  HelpText<"Enable migration to modern ObjC readonly property">,
  MarshallingInfoBitfieldFlag<FrontendOpts<"ObjCMTAction">, "FrontendOptions::ObjCMT_ReadonlyProperty">;
def objcmt_migrate_readwrite_property : Flag<["-"], "objcmt-migrate-readwrite-property">, Flags<[CC1Option]>,
  HelpText<"Enable migration to modern ObjC readwrite property">,
  MarshallingInfoBitfieldFlag<FrontendOpts<"ObjCMTAction">, "FrontendOptions::ObjCMT_ReadwriteProperty">;
def objcmt_migrate_property_dot_syntax : Flag<["-"], "objcmt-migrate-property-dot-syntax">, Flags<[CC1Option]>,
  HelpText<"Enable migration of setter/getter messages to property-dot syntax">,
  MarshallingInfoBitfieldFlag<FrontendOpts<"ObjCMTAction">, "FrontendOptions::ObjCMT_PropertyDotSyntax">;
def objcmt_migrate_annotation : Flag<["-"], "objcmt-migrate-annotation">, Flags<[CC1Option]>,
  HelpText<"Enable migration to property and method annotations">,
  MarshallingInfoBitfieldFlag<FrontendOpts<"ObjCMTAction">, "FrontendOptions::ObjCMT_Annotation">;
def objcmt_migrate_instancetype : Flag<["-"], "objcmt-migrate-instancetype">, Flags<[CC1Option]>,
  HelpText<"Enable migration to infer instancetype for method result type">,
  MarshallingInfoBitfieldFlag<FrontendOpts<"ObjCMTAction">, "FrontendOptions::ObjCMT_Instancetype">;
def objcmt_migrate_nsmacros : Flag<["-"], "objcmt-migrate-ns-macros">, Flags<[CC1Option]>,
  HelpText<"Enable migration to NS_ENUM/NS_OPTIONS macros">,
  MarshallingInfoBitfieldFlag<FrontendOpts<"ObjCMTAction">, "FrontendOptions::ObjCMT_NsMacros">;
def objcmt_migrate_protocol_conformance : Flag<["-"], "objcmt-migrate-protocol-conformance">, Flags<[CC1Option]>,
  HelpText<"Enable migration to add protocol conformance on classes">,
  MarshallingInfoBitfieldFlag<FrontendOpts<"ObjCMTAction">, "FrontendOptions::ObjCMT_ProtocolConformance">;
def objcmt_atomic_property : Flag<["-"], "objcmt-atomic-property">, Flags<[CC1Option]>,
  HelpText<"Make migration to 'atomic' properties">,
  MarshallingInfoBitfieldFlag<FrontendOpts<"ObjCMTAction">, "FrontendOptions::ObjCMT_AtomicProperty">;
def objcmt_returns_innerpointer_property : Flag<["-"], "objcmt-returns-innerpointer-property">, Flags<[CC1Option]>,
  HelpText<"Enable migration to annotate property with NS_RETURNS_INNER_POINTER">,
  MarshallingInfoBitfieldFlag<FrontendOpts<"ObjCMTAction">, "FrontendOptions::ObjCMT_ReturnsInnerPointerProperty">;
def objcmt_ns_nonatomic_iosonly: Flag<["-"], "objcmt-ns-nonatomic-iosonly">, Flags<[CC1Option]>,
  HelpText<"Enable migration to use NS_NONATOMIC_IOSONLY macro for setting property's 'atomic' attribute">,
  MarshallingInfoBitfieldFlag<FrontendOpts<"ObjCMTAction">, "FrontendOptions::ObjCMT_NsAtomicIOSOnlyProperty">;
def objcmt_migrate_designated_init : Flag<["-"], "objcmt-migrate-designated-init">, Flags<[CC1Option]>,
  HelpText<"Enable migration to infer NS_DESIGNATED_INITIALIZER for initializer methods">,
  MarshallingInfoBitfieldFlag<FrontendOpts<"ObjCMTAction">, "FrontendOptions::ObjCMT_DesignatedInitializer">;

def objcmt_allowlist_dir_path: Joined<["-"], "objcmt-allowlist-dir-path=">, Flags<[CC1Option]>,
  HelpText<"Only modify files with a filename contained in the provided directory path">,
  MarshallingInfoString<FrontendOpts<"ObjCMTAllowListPath">>;
def : Joined<["-"], "objcmt-whitelist-dir-path=">, Flags<[CC1Option]>,
  HelpText<"Alias for -objcmt-allowlist-dir-path">,
  Alias<objcmt_allowlist_dir_path>;
// The misspelt "white-list" [sic] alias is due for removal.
def : Joined<["-"], "objcmt-white-list-dir-path=">, Flags<[CC1Option]>,
  Alias<objcmt_allowlist_dir_path>;

// Make sure all other -ccc- options are rejected.
def ccc_ : Joined<["-"], "ccc-">, Group<internal_Group>, Flags<[Unsupported]>;

// Standard Options

def _HASH_HASH_HASH : Flag<["-"], "###">, Flags<[NoXarchOption, CoreOption, FlangOption]>,
    HelpText<"Print (but do not run) the commands to run for this compilation">;
def _DASH_DASH : Option<["--"], "", KIND_REMAINING_ARGS>,
    Flags<[NoXarchOption, CoreOption]>;
def A : JoinedOrSeparate<["-"], "A">, Flags<[RenderJoined]>, Group<gfortran_Group>;
def B : JoinedOrSeparate<["-"], "B">, MetaVarName<"<prefix>">,
    HelpText<"Search $prefix$file for executables, libraries, and data files. "
    "If $prefix is a directory, search $prefix/$file">;
def gcc_install_dir_EQ : Joined<["--"], "gcc-install-dir=">,
  HelpText<"Use GCC installation in the specified directory. The directory ends with path components like 'lib{,32,64}/gcc{,-cross}/$triple/$version'. "
  "Note: executables (e.g. ld) used by the compiler are not overridden by the selected GCC installation">;
def gcc_toolchain : Joined<["--"], "gcc-toolchain=">, Flags<[NoXarchOption]>,
  HelpText<"Specify a directory where Clang can find 'include' and 'lib{,32,64}/gcc{,-cross}/$triple/$version'. "
  "Clang will use the GCC installation with the largest version">;
def CC : Flag<["-"], "CC">, Flags<[CC1Option]>, Group<Preprocessor_Group>,
    HelpText<"Include comments from within macros in preprocessed output">,
    MarshallingInfoFlag<PreprocessorOutputOpts<"ShowMacroComments">>;
def C : Flag<["-"], "C">, Flags<[CC1Option]>, Group<Preprocessor_Group>,
    HelpText<"Include comments in preprocessed output">,
    MarshallingInfoFlag<PreprocessorOutputOpts<"ShowComments">>;
def D : JoinedOrSeparate<["-"], "D">, Group<Preprocessor_Group>,
    Flags<[CC1Option, FlangOption, FC1Option]>, MetaVarName<"<macro>=<value>">,
    HelpText<"Define <macro> to <value> (or 1 if <value> omitted)">;
def E : Flag<["-"], "E">, Flags<[NoXarchOption,CC1Option, FlangOption, FC1Option]>, Group<Action_Group>,
    HelpText<"Only run the preprocessor">;
def F : JoinedOrSeparate<["-"], "F">, Flags<[RenderJoined,CC1Option]>,
    HelpText<"Add directory to framework include search path">;
def G : JoinedOrSeparate<["-"], "G">, Flags<[NoXarchOption,TargetSpecific]>, Group<m_Group>,
    MetaVarName<"<size>">, HelpText<"Put objects of at most <size> bytes "
    "into small data section (MIPS / Hexagon)">;
def G_EQ : Joined<["-"], "G=">, Flags<[NoXarchOption]>, Group<m_Group>, Alias<G>;
def H : Flag<["-"], "H">, Flags<[CC1Option]>, Group<Preprocessor_Group>,
    HelpText<"Show header includes and nesting depth">,
    MarshallingInfoFlag<DependencyOutputOpts<"ShowHeaderIncludes">>;
def fshow_skipped_includes : Flag<["-"], "fshow-skipped-includes">,
  Flags<[CC1Option]>, HelpText<"Show skipped includes in -H output.">,
  DocBrief<[{#include files may be "skipped" due to include guard optimization
             or #pragma once. This flag makes -H show also such includes.}]>,
  MarshallingInfoFlag<DependencyOutputOpts<"ShowSkippedHeaderIncludes">>;

def I_ : Flag<["-"], "I-">, Group<I_Group>,
    HelpText<"Restrict all prior -I flags to double-quoted inclusion and "
             "remove current directory from include path">;
def I : JoinedOrSeparate<["-"], "I">, Group<I_Group>,
    Flags<[CC1Option,CC1AsOption,FlangOption,FC1Option]>, MetaVarName<"<dir>">,
    HelpText<"Add directory to the end of the list of include search paths">,
    DocBrief<[{Add directory to include search path. For C++ inputs, if
there are multiple -I options, these directories are searched
in the order they are given before the standard system directories
are searched. If the same directory is in the SYSTEM include search
paths, for example if also specified with -isystem, the -I option
will be ignored}]>;
def L : JoinedOrSeparate<["-"], "L">, Flags<[RenderJoined]>, Group<Link_Group>,
    MetaVarName<"<dir>">, HelpText<"Add directory to library search path">;
def MD : Flag<["-"], "MD">, Group<M_Group>,
    HelpText<"Write a depfile containing user and system headers">;
def MMD : Flag<["-"], "MMD">, Group<M_Group>,
    HelpText<"Write a depfile containing user headers">;
def M : Flag<["-"], "M">, Group<M_Group>,
    HelpText<"Like -MD, but also implies -E and writes to stdout by default">;
def MM : Flag<["-"], "MM">, Group<M_Group>,
    HelpText<"Like -MMD, but also implies -E and writes to stdout by default">;
def MF : JoinedOrSeparate<["-"], "MF">, Group<M_Group>,
    HelpText<"Write depfile output from -MMD, -MD, -MM, or -M to <file>">,
    MetaVarName<"<file>">;
def MG : Flag<["-"], "MG">, Group<M_Group>, Flags<[CC1Option]>,
    HelpText<"Add missing headers to depfile">,
    MarshallingInfoFlag<DependencyOutputOpts<"AddMissingHeaderDeps">>;
def MJ : JoinedOrSeparate<["-"], "MJ">, Group<M_Group>,
    HelpText<"Write a compilation database entry per input">;
def MP : Flag<["-"], "MP">, Group<M_Group>, Flags<[CC1Option]>,
    HelpText<"Create phony target for each dependency (other than main file)">,
    MarshallingInfoFlag<DependencyOutputOpts<"UsePhonyTargets">>;
def MQ : JoinedOrSeparate<["-"], "MQ">, Group<M_Group>, Flags<[CC1Option]>,
    HelpText<"Specify name of main file output to quote in depfile">;
def MT : JoinedOrSeparate<["-"], "MT">, Group<M_Group>, Flags<[CC1Option]>,
    HelpText<"Specify name of main file output in depfile">,
    MarshallingInfoStringVector<DependencyOutputOpts<"Targets">>;
def MV : Flag<["-"], "MV">, Group<M_Group>, Flags<[CC1Option]>,
    HelpText<"Use NMake/Jom format for the depfile">,
    MarshallingInfoFlag<DependencyOutputOpts<"OutputFormat">, "DependencyOutputFormat::Make">,
    Normalizer<"makeFlagToValueNormalizer(DependencyOutputFormat::NMake)">;
def Mach : Flag<["-"], "Mach">, Group<Link_Group>;
def O0 : Flag<["-"], "O0">, Group<O_Group>, Flags<[CC1Option, FC1Option, HelpHidden]>;
def O4 : Flag<["-"], "O4">, Group<O_Group>, Flags<[CC1Option, FC1Option, HelpHidden]>;
def ObjCXX : Flag<["-"], "ObjC++">, Flags<[NoXarchOption]>,
  HelpText<"Treat source input files as Objective-C++ inputs">;
def ObjC : Flag<["-"], "ObjC">, Flags<[NoXarchOption]>,
  HelpText<"Treat source input files as Objective-C inputs">;
def O : Joined<["-"], "O">, Group<O_Group>, Flags<[CC1Option,FC1Option]>;
def O_flag : Flag<["-"], "O">, Flags<[CC1Option,FC1Option]>, Alias<O>, AliasArgs<["1"]>;
def Ofast : Joined<["-"], "Ofast">, Group<O_Group>, Flags<[CC1Option, FlangOption]>;
def P : Flag<["-"], "P">, Flags<[CC1Option,FlangOption,FC1Option]>, Group<Preprocessor_Group>,
  HelpText<"Disable linemarker output in -E mode">,
  MarshallingInfoNegativeFlag<PreprocessorOutputOpts<"ShowLineMarkers">>;
def Qy : Flag<["-"], "Qy">, Flags<[CC1Option]>,
  HelpText<"Emit metadata containing compiler name and version">;
def Qn : Flag<["-"], "Qn">, Flags<[CC1Option]>,
  HelpText<"Do not emit metadata containing compiler name and version">;
def : Flag<["-"], "fident">, Group<f_Group>, Alias<Qy>,
  Flags<[CoreOption, CC1Option]>;
def : Flag<["-"], "fno-ident">, Group<f_Group>, Alias<Qn>,
  Flags<[CoreOption, CC1Option]>;
def Qunused_arguments : Flag<["-"], "Qunused-arguments">, Flags<[NoXarchOption, CoreOption]>,
  HelpText<"Don't emit warning for unused driver arguments">;
def Q : Flag<["-"], "Q">, IgnoredGCCCompat;
def Rpass_EQ : Joined<["-"], "Rpass=">, Group<R_value_Group>, Flags<[CC1Option]>,
  HelpText<"Report transformations performed by optimization passes whose "
           "name matches the given POSIX regular expression">;
def Rpass_missed_EQ : Joined<["-"], "Rpass-missed=">, Group<R_value_Group>,
  Flags<[CC1Option]>,
  HelpText<"Report missed transformations by optimization passes whose "
           "name matches the given POSIX regular expression">;
def Rpass_analysis_EQ : Joined<["-"], "Rpass-analysis=">, Group<R_value_Group>,
  Flags<[CC1Option]>,
  HelpText<"Report transformation analysis from optimization passes whose "
           "name matches the given POSIX regular expression">;
def R_Joined : Joined<["-"], "R">, Group<R_Group>, Flags<[CC1Option, CoreOption]>,
  MetaVarName<"<remark>">, HelpText<"Enable the specified remark">;
def S : Flag<["-"], "S">, Flags<[NoXarchOption,CC1Option,FlangOption,FC1Option]>, Group<Action_Group>,
  HelpText<"Only run preprocess and compilation steps">;
def T : JoinedOrSeparate<["-"], "T">, Group<T_Group>,
  MetaVarName<"<script>">, HelpText<"Specify <script> as linker script">;
def U : JoinedOrSeparate<["-"], "U">, Group<Preprocessor_Group>,
  Flags<[CC1Option, FlangOption, FC1Option]>, MetaVarName<"<macro>">, HelpText<"Undefine macro <macro>">;
def V : JoinedOrSeparate<["-"], "V">, Flags<[NoXarchOption, Unsupported]>;
def Wa_COMMA : CommaJoined<["-"], "Wa,">,
  HelpText<"Pass the comma separated arguments in <arg> to the assembler">,
  MetaVarName<"<arg>">;
def Wall : Flag<["-"], "Wall">, Group<W_Group>, Flags<[CC1Option, HelpHidden]>;
def WCL4 : Flag<["-"], "WCL4">, Group<W_Group>, Flags<[CC1Option, HelpHidden]>;
def Wsystem_headers : Flag<["-"], "Wsystem-headers">, Group<W_Group>, Flags<[CC1Option, HelpHidden]>;
def Wno_system_headers : Flag<["-"], "Wno-system-headers">, Group<W_Group>, Flags<[CC1Option, HelpHidden]>;
def Wdeprecated : Flag<["-"], "Wdeprecated">, Group<W_Group>, Flags<[CC1Option]>,
  HelpText<"Enable warnings for deprecated constructs and define __DEPRECATED">;
def Wno_deprecated : Flag<["-"], "Wno-deprecated">, Group<W_Group>, Flags<[CC1Option]>;
def Wl_COMMA : CommaJoined<["-"], "Wl,">, Flags<[LinkerInput, RenderAsInput]>,
  HelpText<"Pass the comma separated arguments in <arg> to the linker">,
  MetaVarName<"<arg>">, Group<Link_Group>;
// FIXME: This is broken; these should not be Joined arguments.
def Wno_nonportable_cfstrings : Joined<["-"], "Wno-nonportable-cfstrings">, Group<W_Group>,
  Flags<[CC1Option]>;
def Wnonportable_cfstrings : Joined<["-"], "Wnonportable-cfstrings">, Group<W_Group>,
  Flags<[CC1Option]>;
def Wp_COMMA : CommaJoined<["-"], "Wp,">,
  HelpText<"Pass the comma separated arguments in <arg> to the preprocessor">,
  MetaVarName<"<arg>">, Group<Preprocessor_Group>;
def Wundef_prefix_EQ : CommaJoined<["-"], "Wundef-prefix=">, Group<W_value_Group>,
  Flags<[CC1Option, CoreOption, HelpHidden]>, MetaVarName<"<arg>">,
  HelpText<"Enable warnings for undefined macros with a prefix in the comma separated list <arg>">,
  MarshallingInfoStringVector<DiagnosticOpts<"UndefPrefixes">>;
def Wwrite_strings : Flag<["-"], "Wwrite-strings">, Group<W_Group>, Flags<[CC1Option, HelpHidden]>;
def Wno_write_strings : Flag<["-"], "Wno-write-strings">, Group<W_Group>, Flags<[CC1Option, HelpHidden]>;
def W_Joined : Joined<["-"], "W">, Group<W_Group>, Flags<[CC1Option, CoreOption, FC1Option, FlangOption]>,
  MetaVarName<"<warning>">, HelpText<"Enable the specified warning">;
def Xanalyzer : Separate<["-"], "Xanalyzer">,
  HelpText<"Pass <arg> to the static analyzer">, MetaVarName<"<arg>">,
  Group<StaticAnalyzer_Group>;
def Xarch__ : JoinedAndSeparate<["-"], "Xarch_">, Flags<[NoXarchOption]>;
def Xarch_host : Separate<["-"], "Xarch_host">, Flags<[NoXarchOption]>,
  HelpText<"Pass <arg> to the CUDA/HIP host compilation">, MetaVarName<"<arg>">;
def Xarch_device : Separate<["-"], "Xarch_device">, Flags<[NoXarchOption]>,
  HelpText<"Pass <arg> to the CUDA/HIP device compilation">, MetaVarName<"<arg>">;
def Xassembler : Separate<["-"], "Xassembler">,
  HelpText<"Pass <arg> to the assembler">, MetaVarName<"<arg>">,
  Group<CompileOnly_Group>;
def Xclang : Separate<["-"], "Xclang">,
  HelpText<"Pass <arg> to clang -cc1">, MetaVarName<"<arg>">,
  Flags<[NoXarchOption, CoreOption]>, Group<CompileOnly_Group>;
def : Joined<["-"], "Xclang=">, Group<CompileOnly_Group>, Flags<[NoXarchOption, CoreOption]>, Alias<Xclang>,
  HelpText<"Alias for -Xclang">, MetaVarName<"<arg>">;
def Xcuda_fatbinary : Separate<["-"], "Xcuda-fatbinary">,
  HelpText<"Pass <arg> to fatbinary invocation">, MetaVarName<"<arg>">;
def Xcuda_ptxas : Separate<["-"], "Xcuda-ptxas">,
  HelpText<"Pass <arg> to the ptxas assembler">, MetaVarName<"<arg>">;
def Xopenmp_target : Separate<["-"], "Xopenmp-target">, Group<CompileOnly_Group>,
  HelpText<"Pass <arg> to the target offloading toolchain.">, MetaVarName<"<arg>">;
def Xopenmp_target_EQ : JoinedAndSeparate<["-"], "Xopenmp-target=">, Group<CompileOnly_Group>,
  HelpText<"Pass <arg> to the target offloading toolchain identified by <triple>.">,
  MetaVarName<"<triple> <arg>">;
def z : Separate<["-"], "z">, Flags<[LinkerInput]>,
  HelpText<"Pass -z <arg> to the linker">, MetaVarName<"<arg>">,
  Group<Link_Group>;
def offload_link : Flag<["--"], "offload-link">, Group<Link_Group>,
  HelpText<"Use the new offloading linker to perform the link job.">;
def Xlinker : Separate<["-"], "Xlinker">, Flags<[LinkerInput, RenderAsInput]>,
  HelpText<"Pass <arg> to the linker">, MetaVarName<"<arg>">,
  Group<Link_Group>;
def Xoffload_linker : JoinedAndSeparate<["-"], "Xoffload-linker">,
  HelpText<"Pass <arg> to the offload linkers or the ones idenfied by -<triple>">,
  MetaVarName<"<triple> <arg>">, Group<Link_Group>;
def Xpreprocessor : Separate<["-"], "Xpreprocessor">, Group<Preprocessor_Group>,
  HelpText<"Pass <arg> to the preprocessor">, MetaVarName<"<arg>">;
def X_Flag : Flag<["-"], "X">, Group<Link_Group>;
// Used by some macOS projects. IgnoredGCCCompat is a misnomer since GCC doesn't allow it.
def : Flag<["-"], "Xparser">, IgnoredGCCCompat;
// FIXME -Xcompiler is misused by some ChromeOS packages. Remove it after a while.
def : Flag<["-"], "Xcompiler">, IgnoredGCCCompat;
def Z_Flag : Flag<["-"], "Z">, Group<Link_Group>;
def all__load : Flag<["-"], "all_load">;
def allowable__client : Separate<["-"], "allowable_client">;
def ansi : Flag<["-", "--"], "ansi">, Group<CompileOnly_Group>;
def arch__errors__fatal : Flag<["-"], "arch_errors_fatal">;
def arch : Separate<["-"], "arch">, Flags<[NoXarchOption]>;
def arch__only : Separate<["-"], "arch_only">;
def autocomplete : Joined<["--"], "autocomplete=">;
def bind__at__load : Flag<["-"], "bind_at_load">;
def bundle__loader : Separate<["-"], "bundle_loader">;
def bundle : Flag<["-"], "bundle">;
def b : JoinedOrSeparate<["-"], "b">, Flags<[LinkerInput]>,
  HelpText<"Pass -b <arg> to the linker on AIX">, MetaVarName<"<arg>">,
  Group<Link_Group>;
// OpenCL-only Options
def cl_opt_disable : Flag<["-"], "cl-opt-disable">, Group<opencl_Group>, Flags<[CC1Option]>,
  HelpText<"OpenCL only. This option disables all optimizations. By default optimizations are enabled.">;
def cl_strict_aliasing : Flag<["-"], "cl-strict-aliasing">, Group<opencl_Group>, Flags<[CC1Option]>,
  HelpText<"OpenCL only. This option is added for compatibility with OpenCL 1.0.">;
def cl_single_precision_constant : Flag<["-"], "cl-single-precision-constant">, Group<opencl_Group>, Flags<[CC1Option]>,
  HelpText<"OpenCL only. Treat double precision floating-point constant as single precision constant.">,
  MarshallingInfoFlag<LangOpts<"SinglePrecisionConstants">>;
def cl_finite_math_only : Flag<["-"], "cl-finite-math-only">, Group<opencl_Group>, Flags<[CC1Option]>,
  HelpText<"OpenCL only. Allow floating-point optimizations that assume arguments and results are not NaNs or +-Inf.">,
  MarshallingInfoFlag<LangOpts<"CLFiniteMathOnly">>;
def cl_kernel_arg_info : Flag<["-"], "cl-kernel-arg-info">, Group<opencl_Group>, Flags<[CC1Option]>,
  HelpText<"OpenCL only. Generate kernel argument metadata.">,
  MarshallingInfoFlag<CodeGenOpts<"EmitOpenCLArgMetadata">>;
def cl_unsafe_math_optimizations : Flag<["-"], "cl-unsafe-math-optimizations">, Group<opencl_Group>, Flags<[CC1Option]>,
  HelpText<"OpenCL only. Allow unsafe floating-point optimizations.  Also implies -cl-no-signed-zeros and -cl-mad-enable.">,
  MarshallingInfoFlag<LangOpts<"CLUnsafeMath">>;
def cl_fast_relaxed_math : Flag<["-"], "cl-fast-relaxed-math">, Group<opencl_Group>, Flags<[CC1Option]>,
  HelpText<"OpenCL only. Sets -cl-finite-math-only and -cl-unsafe-math-optimizations, and defines __FAST_RELAXED_MATH__.">,
  MarshallingInfoFlag<LangOpts<"FastRelaxedMath">>;
def cl_mad_enable : Flag<["-"], "cl-mad-enable">, Group<opencl_Group>, Flags<[CC1Option]>,
  HelpText<"OpenCL only. Allow use of less precise MAD computations in the generated binary.">,
  MarshallingInfoFlag<CodeGenOpts<"LessPreciseFPMAD">>,
  ImpliedByAnyOf<[cl_unsafe_math_optimizations.KeyPath, cl_fast_relaxed_math.KeyPath]>;
def cl_no_signed_zeros : Flag<["-"], "cl-no-signed-zeros">, Group<opencl_Group>, Flags<[CC1Option]>,
  HelpText<"OpenCL only. Allow use of less precise no signed zeros computations in the generated binary.">,
  MarshallingInfoFlag<LangOpts<"CLNoSignedZero">>;
def cl_std_EQ : Joined<["-"], "cl-std=">, Group<opencl_Group>, Flags<[CC1Option]>,
  HelpText<"OpenCL language standard to compile for.">,
  Values<"cl,CL,cl1.0,CL1.0,cl1.1,CL1.1,cl1.2,CL1.2,cl2.0,CL2.0,cl3.0,CL3.0,clc++,CLC++,clc++1.0,CLC++1.0,clc++2021,CLC++2021">;
def cl_denorms_are_zero : Flag<["-"], "cl-denorms-are-zero">, Group<opencl_Group>,
  HelpText<"OpenCL only. Allow denormals to be flushed to zero.">;
def cl_fp32_correctly_rounded_divide_sqrt : Flag<["-"], "cl-fp32-correctly-rounded-divide-sqrt">, Group<opencl_Group>, Flags<[CC1Option]>,
  HelpText<"OpenCL only. Specify that single precision floating-point divide and sqrt used in the program source are correctly rounded.">,
  MarshallingInfoFlag<CodeGenOpts<"OpenCLCorrectlyRoundedDivSqrt">>;
def cl_uniform_work_group_size : Flag<["-"], "cl-uniform-work-group-size">, Group<opencl_Group>, Flags<[CC1Option]>,
  HelpText<"OpenCL only. Defines that the global work-size be a multiple of the work-group size specified to clEnqueueNDRangeKernel">,
  MarshallingInfoFlag<CodeGenOpts<"UniformWGSize">>;
def cl_no_stdinc : Flag<["-"], "cl-no-stdinc">, Group<opencl_Group>,
  HelpText<"OpenCL only. Disables all standard includes containing non-native compiler types and functions.">;
def cl_ext_EQ : CommaJoined<["-"], "cl-ext=">, Group<opencl_Group>, Flags<[CC1Option]>,
  HelpText<"OpenCL only. Enable or disable OpenCL extensions/optional features. The argument is a comma-separated "
           "sequence of one or more extension names, each prefixed by '+' or '-'.">,
  MarshallingInfoStringVector<TargetOpts<"OpenCLExtensionsAsWritten">>;

def client__name : JoinedOrSeparate<["-"], "client_name">;
def combine : Flag<["-", "--"], "combine">, Flags<[NoXarchOption, Unsupported]>;
def compatibility__version : JoinedOrSeparate<["-"], "compatibility_version">;
def config : Joined<["--"], "config=">, Flags<[NoXarchOption, CoreOption]>, MetaVarName<"<file>">,
  HelpText<"Specify configuration file">;
def : Separate<["--"], "config">, Alias<config>;
def no_default_config : Flag<["--"], "no-default-config">, Flags<[NoXarchOption, CoreOption]>,
  HelpText<"Disable loading default configuration files">;
def config_system_dir_EQ : Joined<["--"], "config-system-dir=">, Flags<[NoXarchOption, CoreOption, HelpHidden]>,
  HelpText<"System directory for configuration files">;
def config_user_dir_EQ : Joined<["--"], "config-user-dir=">, Flags<[NoXarchOption, CoreOption, HelpHidden]>,
  HelpText<"User directory for configuration files">;
def coverage : Flag<["-", "--"], "coverage">, Group<Link_Group>, Flags<[CoreOption]>;
def cpp_precomp : Flag<["-"], "cpp-precomp">, Group<clang_ignored_f_Group>;
def current__version : JoinedOrSeparate<["-"], "current_version">;
def cxx_isystem : JoinedOrSeparate<["-"], "cxx-isystem">, Group<clang_i_Group>,
  HelpText<"Add directory to the C++ SYSTEM include search path">, Flags<[CC1Option]>,
  MetaVarName<"<directory>">;
def c : Flag<["-"], "c">, Flags<[NoXarchOption, FlangOption]>, Group<Action_Group>,
  HelpText<"Only run preprocess, compile, and assemble steps">;
defm convergent_functions : BoolFOption<"convergent-functions",
  LangOpts<"ConvergentFunctions">, DefaultFalse,
  NegFlag<SetFalse, [], "Assume all functions may be convergent.">,
  PosFlag<SetTrue, [CC1Option]>>;

def gpu_use_aux_triple_only : Flag<["--"], "gpu-use-aux-triple-only">,
  InternalDriverOpt, HelpText<"Prepare '-aux-triple' only without populating "
                              "'-aux-target-cpu' and '-aux-target-feature'.">;
def cuda_include_ptx_EQ : Joined<["--"], "cuda-include-ptx=">, Flags<[NoXarchOption]>,
  HelpText<"Include PTX for the following GPU architecture (e.g. sm_35) or 'all'. May be specified more than once.">;
def no_cuda_include_ptx_EQ : Joined<["--"], "no-cuda-include-ptx=">, Flags<[NoXarchOption]>,
  HelpText<"Do not include PTX for the following GPU architecture (e.g. sm_35) or 'all'. May be specified more than once.">;
def offload_arch_EQ : Joined<["--"], "offload-arch=">, Flags<[NoXarchOption]>,
  HelpText<"Specify an offloading device architecture for CUDA, HIP, or OpenMP. (e.g. sm_35). "
           "If 'native' is used the compiler will detect locally installed architectures. "
           "For HIP offloading, the device architecture can be followed by target ID features "
           "delimited by a colon (e.g. gfx908:xnack+:sramecc-). May be specified more than once.">;
def cuda_gpu_arch_EQ : Joined<["--"], "cuda-gpu-arch=">, Flags<[NoXarchOption]>,
  Alias<offload_arch_EQ>;
def cuda_feature_EQ : Joined<["--"], "cuda-feature=">, HelpText<"Manually specify the CUDA feature to use">;
def hip_link : Flag<["--"], "hip-link">,
  HelpText<"Link clang-offload-bundler bundles for HIP">;
def no_hip_rt: Flag<["-"], "no-hip-rt">,
  HelpText<"Do not link against HIP runtime libraries">;
def no_offload_arch_EQ : Joined<["--"], "no-offload-arch=">, Flags<[NoXarchOption]>,
  HelpText<"Remove CUDA/HIP offloading device architecture (e.g. sm_35, gfx906) from the list of devices to compile for. "
           "'all' resets the list to its default value.">;
def emit_static_lib : Flag<["--"], "emit-static-lib">,
  HelpText<"Enable linker job to emit a static library.">;
def no_cuda_gpu_arch_EQ : Joined<["--"], "no-cuda-gpu-arch=">, Flags<[NoXarchOption]>,
  Alias<no_offload_arch_EQ>;
def cuda_noopt_device_debug : Flag<["--"], "cuda-noopt-device-debug">,
  HelpText<"Enable device-side debug info generation. Disables ptxas optimizations.">;
def no_cuda_version_check : Flag<["--"], "no-cuda-version-check">,
  HelpText<"Don't error out if the detected version of the CUDA install is "
           "too low for the requested CUDA gpu architecture.">;
def no_cuda_noopt_device_debug : Flag<["--"], "no-cuda-noopt-device-debug">;
def cuda_path_EQ : Joined<["--"], "cuda-path=">, Group<i_Group>,
  HelpText<"CUDA installation path">;
def cuda_path_ignore_env : Flag<["--"], "cuda-path-ignore-env">, Group<i_Group>,
  HelpText<"Ignore environment variables to detect CUDA installation">;
def ptxas_path_EQ : Joined<["--"], "ptxas-path=">, Group<i_Group>,
  HelpText<"Path to ptxas (used for compiling CUDA code)">;
def fgpu_flush_denormals_to_zero : Flag<["-"], "fgpu-flush-denormals-to-zero">,
  HelpText<"Flush denormal floating point values to zero in CUDA/HIP device mode.">;
def fno_gpu_flush_denormals_to_zero : Flag<["-"], "fno-gpu-flush-denormals-to-zero">;
def fcuda_flush_denormals_to_zero : Flag<["-"], "fcuda-flush-denormals-to-zero">,
  Alias<fgpu_flush_denormals_to_zero>;
def fno_cuda_flush_denormals_to_zero : Flag<["-"], "fno-cuda-flush-denormals-to-zero">,
  Alias<fno_gpu_flush_denormals_to_zero>;
defm gpu_rdc : BoolFOption<"gpu-rdc",
  LangOpts<"GPURelocatableDeviceCode">, DefaultFalse,
  PosFlag<SetTrue, [CC1Option], "Generate relocatable device code, also known as separate compilation mode">,
  NegFlag<SetFalse>>;
def : Flag<["-"], "fcuda-rdc">, Alias<fgpu_rdc>;
def : Flag<["-"], "fno-cuda-rdc">, Alias<fno_gpu_rdc>;
defm cuda_short_ptr : BoolFOption<"cuda-short-ptr",
  TargetOpts<"NVPTXUseShortPointers">, DefaultFalse,
  PosFlag<SetTrue, [CC1Option], "Use 32-bit pointers for accessing const/local/shared address spaces">,
  NegFlag<SetFalse>>;
def mprintf_kind_EQ : Joined<["-"], "mprintf-kind=">, Group<m_Group>,
  HelpText<"Specify the printf lowering scheme (AMDGPU only), allowed values are "
  "\"hostcall\"(printing happens during kernel execution, this scheme "
  "relies on hostcalls which require system to support pcie atomics) "
  "and \"buffered\"(printing happens after all kernel threads exit, "
  "this uses a printf buffer and does not rely on pcie atomic support)">,
  Flags<[CC1Option]>,
  Values<"hostcall,buffered">,
  NormalizedValuesScope<"TargetOptions::AMDGPUPrintfKind">,
  NormalizedValues<["Hostcall", "Buffered"]>,
  MarshallingInfoEnum<TargetOpts<"AMDGPUPrintfKindVal">, "Hostcall">;
def fgpu_default_stream_EQ : Joined<["-"], "fgpu-default-stream=">,
  HelpText<"Specify default stream. The default value is 'legacy'. (HIP only)">,
  Flags<[CC1Option]>,
  Values<"legacy,per-thread">,
  NormalizedValuesScope<"LangOptions::GPUDefaultStreamKind">,
  NormalizedValues<["Legacy", "PerThread"]>,
  MarshallingInfoEnum<LangOpts<"GPUDefaultStream">, "Legacy">;
def rocm_path_EQ : Joined<["--"], "rocm-path=">, Group<i_Group>,
  HelpText<"ROCm installation path, used for finding and automatically linking required bitcode libraries.">;
def hip_path_EQ : Joined<["--"], "hip-path=">, Group<i_Group>,
  HelpText<"HIP runtime installation path, used for finding HIP version and adding HIP include path.">;
def amdgpu_arch_tool_EQ : Joined<["--"], "amdgpu-arch-tool=">, Group<i_Group>,
  HelpText<"Tool used for detecting AMD GPU arch in the system.">;
def nvptx_arch_tool_EQ : Joined<["--"], "nvptx-arch-tool=">, Group<i_Group>,
  HelpText<"Tool used for detecting NVIDIA GPU arch in the system.">;
def rocm_device_lib_path_EQ : Joined<["--"], "rocm-device-lib-path=">, Group<Link_Group>,
  HelpText<"ROCm device library path. Alternative to rocm-path.">;
def : Joined<["--"], "hip-device-lib-path=">, Alias<rocm_device_lib_path_EQ>;
def hip_device_lib_EQ : Joined<["--"], "hip-device-lib=">, Group<Link_Group>,
  HelpText<"HIP device library">;
def hip_version_EQ : Joined<["--"], "hip-version=">,
  HelpText<"HIP version in the format of major.minor.patch">;
def fhip_dump_offload_linker_script : Flag<["-"], "fhip-dump-offload-linker-script">,
  Group<f_Group>, Flags<[NoArgumentUnused, HelpHidden]>;
defm hip_new_launch_api : BoolFOption<"hip-new-launch-api",
  LangOpts<"HIPUseNewLaunchAPI">, DefaultFalse,
  PosFlag<SetTrue, [CC1Option], "Use">, NegFlag<SetFalse, [], "Don't use">,
  BothFlags<[], " new kernel launching API for HIP">>;
defm hip_fp32_correctly_rounded_divide_sqrt : BoolFOption<"hip-fp32-correctly-rounded-divide-sqrt",
  CodeGenOpts<"HIPCorrectlyRoundedDivSqrt">, DefaultTrue,
  PosFlag<SetTrue, [], "Specify">,
  NegFlag<SetFalse, [CC1Option], "Don't specify">,
  BothFlags<[], " that single precision floating-point divide and sqrt used in "
  "the program source are correctly rounded (HIP device compilation only)">>,
  ShouldParseIf<hip.KeyPath>;
defm hip_kernel_arg_name : BoolFOption<"hip-kernel-arg-name",
  CodeGenOpts<"HIPSaveKernelArgName">, DefaultFalse,
  PosFlag<SetTrue, [CC1Option], "Specify">,
  NegFlag<SetFalse, [], "Don't specify">,
  BothFlags<[], " that kernel argument names are preserved (HIP only)">>,
  ShouldParseIf<hip.KeyPath>;
def hipspv_pass_plugin_EQ : Joined<["--"], "hipspv-pass-plugin=">,
  Group<Link_Group>, MetaVarName<"<dsopath>">,
  HelpText<"path to a pass plugin for HIP to SPIR-V passes.">;
defm gpu_allow_device_init : BoolFOption<"gpu-allow-device-init",
  LangOpts<"GPUAllowDeviceInit">, DefaultFalse,
  PosFlag<SetTrue, [CC1Option], "Allow">, NegFlag<SetFalse, [], "Don't allow">,
  BothFlags<[], " device side init function in HIP (experimental)">>,
  ShouldParseIf<hip.KeyPath>;
defm gpu_defer_diag : BoolFOption<"gpu-defer-diag",
  LangOpts<"GPUDeferDiag">, DefaultFalse,
  PosFlag<SetTrue, [CC1Option], "Defer">, NegFlag<SetFalse, [], "Don't defer">,
  BothFlags<[], " host/device related diagnostic messages for CUDA/HIP">>;
defm gpu_exclude_wrong_side_overloads : BoolFOption<"gpu-exclude-wrong-side-overloads",
  LangOpts<"GPUExcludeWrongSideOverloads">, DefaultFalse,
  PosFlag<SetTrue, [CC1Option], "Always exclude wrong side overloads">,
  NegFlag<SetFalse, [], "Exclude wrong side overloads only if there are same side overloads">,
  BothFlags<[HelpHidden], " in overloading resolution for CUDA/HIP">>;
def gpu_max_threads_per_block_EQ : Joined<["--"], "gpu-max-threads-per-block=">,
  Flags<[CC1Option]>,
  HelpText<"Default max threads per block for kernel launch bounds for HIP">,
  MarshallingInfoInt<LangOpts<"GPUMaxThreadsPerBlock">, "1024">,
  ShouldParseIf<hip.KeyPath>;
def fgpu_inline_threshold_EQ : Joined<["-"], "fgpu-inline-threshold=">,
  Flags<[HelpHidden]>,
  HelpText<"Inline threshold for device compilation for CUDA/HIP">;
def gpu_instrument_lib_EQ : Joined<["--"], "gpu-instrument-lib=">,
  HelpText<"Instrument device library for HIP, which is a LLVM bitcode containing "
  "__cyg_profile_func_enter and __cyg_profile_func_exit">;
def fgpu_sanitize : Flag<["-"], "fgpu-sanitize">, Group<f_Group>,
  HelpText<"Enable sanitizer for AMDGPU target">;
def fno_gpu_sanitize : Flag<["-"], "fno-gpu-sanitize">, Group<f_Group>;
def gpu_bundle_output : Flag<["--"], "gpu-bundle-output">,
  Group<f_Group>, HelpText<"Bundle output files of HIP device compilation">;
def no_gpu_bundle_output : Flag<["--"], "no-gpu-bundle-output">,
  Group<f_Group>, HelpText<"Do not bundle output files of HIP device compilation">;
def fhip_emit_relocatable : Flag<["-"], "fhip-emit-relocatable">, Group<f_Group>,
  HelpText<"Compile HIP source to relocatable">;
def fno_hip_emit_relocatable : Flag<["-"], "fno-hip-emit-relocatable">, Group<f_Group>,
  HelpText<"Do not override toolchain to compile HIP source to relocatable">;
def cuid_EQ : Joined<["-"], "cuid=">, Flags<[CC1Option]>,
  HelpText<"An ID for compilation unit, which should be the same for the same "
           "compilation unit but different for different compilation units. "
           "It is used to externalize device-side static variables for single "
           "source offloading languages CUDA and HIP so that they can be "
           "accessed by the host code of the same compilation unit.">,
  MarshallingInfoString<LangOpts<"CUID">>;
def fuse_cuid_EQ : Joined<["-"], "fuse-cuid=">,
  HelpText<"Method to generate ID's for compilation units for single source "
           "offloading languages CUDA and HIP: 'hash' (ID's generated by hashing "
           "file path and command line options) | 'random' (ID's generated as "
           "random numbers) | 'none' (disabled). Default is 'hash'. This option "
           "will be overridden by option '-cuid=[ID]' if it is specified." >;
def libomptarget_amdgpu_bc_path_EQ : Joined<["--"], "libomptarget-amdgpu-bc-path=">, Group<i_Group>,
  HelpText<"Path to libomptarget-amdgcn bitcode library">;
def libomptarget_amdgcn_bc_path_EQ : Joined<["--"], "libomptarget-amdgcn-bc-path=">, Group<i_Group>,
  HelpText<"Path to libomptarget-amdgcn bitcode library">, Alias<libomptarget_amdgpu_bc_path_EQ>;
def libomptarget_nvptx_bc_path_EQ : Joined<["--"], "libomptarget-nvptx-bc-path=">, Group<i_Group>,
  HelpText<"Path to libomptarget-nvptx bitcode library">;
def dD : Flag<["-"], "dD">, Group<d_Group>, Flags<[CC1Option]>,
  HelpText<"Print macro definitions in -E mode in addition to normal output">;
def dI : Flag<["-"], "dI">, Group<d_Group>, Flags<[CC1Option]>,
  HelpText<"Print include directives in -E mode in addition to normal output">,
  MarshallingInfoFlag<PreprocessorOutputOpts<"ShowIncludeDirectives">>;
def dM : Flag<["-"], "dM">, Group<d_Group>, Flags<[CC1Option]>,
  HelpText<"Print macro definitions in -E mode instead of normal output">;
def dead__strip : Flag<["-"], "dead_strip">;
def dependency_file : Separate<["-"], "dependency-file">, Flags<[CC1Option]>,
  HelpText<"Filename (or -) to write dependency output to">,
  MarshallingInfoString<DependencyOutputOpts<"OutputFile">>;
def dependency_dot : Separate<["-"], "dependency-dot">, Flags<[CC1Option]>,
  HelpText<"Filename to write DOT-formatted header dependencies to">,
  MarshallingInfoString<DependencyOutputOpts<"DOTOutputFile">>;
def module_dependency_dir : Separate<["-"], "module-dependency-dir">,
  Flags<[CC1Option]>, HelpText<"Directory to dump module dependencies to">,
  MarshallingInfoString<DependencyOutputOpts<"ModuleDependencyOutputDir">>;
def dsym_dir : JoinedOrSeparate<["-"], "dsym-dir">,
  Flags<[NoXarchOption, RenderAsInput]>,
  HelpText<"Directory to output dSYM's (if any) to">, MetaVarName<"<dir>">;
// GCC style -dumpdir. We intentionally don't implement the less useful -dumpbase{,-ext}.
def dumpdir : Separate<["-"], "dumpdir">, Flags<[CC1Option]>,
  MetaVarName<"<dumppfx>">,
  HelpText<"Use <dumpfpx> as a prefix to form auxiliary and dump file names">;
def dumpmachine : Flag<["-"], "dumpmachine">;
def dumpspecs : Flag<["-"], "dumpspecs">, Flags<[Unsupported]>;
def dumpversion : Flag<["-"], "dumpversion">;
def dylib__file : Separate<["-"], "dylib_file">;
def dylinker__install__name : JoinedOrSeparate<["-"], "dylinker_install_name">;
def dylinker : Flag<["-"], "dylinker">;
def dynamiclib : Flag<["-"], "dynamiclib">;
def dynamic : Flag<["-"], "dynamic">, Flags<[NoArgumentUnused]>;
def d_Flag : Flag<["-"], "d">, Group<d_Group>;
def d_Joined : Joined<["-"], "d">, Group<d_Group>;
def emit_ast : Flag<["-"], "emit-ast">, Flags<[CoreOption]>,
  HelpText<"Emit Clang AST files for source inputs">;
def emit_llvm : Flag<["-"], "emit-llvm">, Flags<[CC1Option, FC1Option, FlangOption]>, Group<Action_Group>,
  HelpText<"Use the LLVM representation for assembler and object files">;
def emit_interface_stubs : Flag<["-"], "emit-interface-stubs">, Flags<[CC1Option]>, Group<Action_Group>,
  HelpText<"Generate Interface Stub Files.">;
def emit_merged_ifs : Flag<["-"], "emit-merged-ifs">,
  Flags<[CC1Option]>, Group<Action_Group>,
  HelpText<"Generate Interface Stub Files, emit merged text not binary.">;
def end_no_unused_arguments : Flag<["--"], "end-no-unused-arguments">, Flags<[CoreOption]>,
  HelpText<"Start emitting warnings for unused driver arguments">;
def interface_stub_version_EQ : JoinedOrSeparate<["-"], "interface-stub-version=">, Flags<[CC1Option]>;
def exported__symbols__list : Separate<["-"], "exported_symbols_list">;
def extract_api : Flag<["-"], "extract-api">, Flags<[CC1Option]>, Group<Action_Group>,
  HelpText<"Extract API information">;
def product_name_EQ: Joined<["--"], "product-name=">, Flags<[CC1Option]>,
  MarshallingInfoString<FrontendOpts<"ProductName">>;
def emit_symbol_graph_EQ: JoinedOrSeparate<["--"], "emit-symbol-graph=">, Flags<[CC1Option]>,
    HelpText<"Generate Extract API information as a side effect of compilation.">,
    MarshallingInfoString<FrontendOpts<"SymbolGraphOutputDir">>;
def extract_api_ignores_EQ: CommaJoined<["--"], "extract-api-ignores=">, Flags<[CC1Option]>,
    HelpText<"Comma separated list of files containing a new line separated list of API symbols to ignore when extracting API information.">,
    MarshallingInfoStringVector<FrontendOpts<"ExtractAPIIgnoresFileList">>;
def e : JoinedOrSeparate<["-"], "e">, Flags<[LinkerInput]>, Group<Link_Group>;
def fmax_tokens_EQ : Joined<["-"], "fmax-tokens=">, Group<f_Group>, Flags<[CC1Option]>,
  HelpText<"Max total number of preprocessed tokens for -Wmax-tokens.">,
  MarshallingInfoInt<LangOpts<"MaxTokens">>;
def fPIC : Flag<["-"], "fPIC">, Group<f_Group>;
def fno_PIC : Flag<["-"], "fno-PIC">, Group<f_Group>;
def fPIE : Flag<["-"], "fPIE">, Group<f_Group>;
def fno_PIE : Flag<["-"], "fno-PIE">, Group<f_Group>;
defm access_control : BoolFOption<"access-control",
  LangOpts<"AccessControl">, DefaultTrue,
  NegFlag<SetFalse, [CC1Option], "Disable C++ access control">,
  PosFlag<SetTrue>>;
def falign_functions : Flag<["-"], "falign-functions">, Group<f_Group>;
def falign_functions_EQ : Joined<["-"], "falign-functions=">, Group<f_Group>;
def falign_loops_EQ : Joined<["-"], "falign-loops=">, Group<f_Group>, Flags<[CC1Option]>, MetaVarName<"<N>">,
  HelpText<"N must be a power of two. Align loops to the boundary">,
  MarshallingInfoInt<CodeGenOpts<"LoopAlignment">>;
def fno_align_functions: Flag<["-"], "fno-align-functions">, Group<f_Group>;
defm allow_editor_placeholders : BoolFOption<"allow-editor-placeholders",
  LangOpts<"AllowEditorPlaceholders">, DefaultFalse,
  PosFlag<SetTrue, [CC1Option], "Treat editor placeholders as valid source code">,
  NegFlag<SetFalse>>;
def fallow_unsupported : Flag<["-"], "fallow-unsupported">, Group<f_Group>;
def fapple_kext : Flag<["-"], "fapple-kext">, Group<f_Group>, Flags<[CC1Option]>,
  HelpText<"Use Apple's kernel extensions ABI">,
  MarshallingInfoFlag<LangOpts<"AppleKext">>;
def fstrict_flex_arrays_EQ : Joined<["-"], "fstrict-flex-arrays=">, Group<f_Group>,
  MetaVarName<"<n>">, Values<"0,1,2,3">,
  LangOpts<"StrictFlexArraysLevel">,
  Flags<[CC1Option]>,
  NormalizedValuesScope<"LangOptions::StrictFlexArraysLevelKind">,
  NormalizedValues<["Default", "OneZeroOrIncomplete", "ZeroOrIncomplete", "IncompleteOnly"]>,
  HelpText<"Enable optimizations based on the strict definition of flexible arrays">,
  MarshallingInfoEnum<LangOpts<"StrictFlexArraysLevel">, "Default">;
defm apple_pragma_pack : BoolFOption<"apple-pragma-pack",
  LangOpts<"ApplePragmaPack">, DefaultFalse,
  PosFlag<SetTrue, [CC1Option], "Enable Apple gcc-compatible #pragma pack handling">,
  NegFlag<SetFalse>>;
defm xl_pragma_pack : BoolFOption<"xl-pragma-pack",
  LangOpts<"XLPragmaPack">, DefaultFalse,
  PosFlag<SetTrue, [CC1Option], "Enable IBM XL #pragma pack handling">,
  NegFlag<SetFalse>>;
def shared_libsan : Flag<["-"], "shared-libsan">,
  HelpText<"Dynamically link the sanitizer runtime">;
def static_libsan : Flag<["-"], "static-libsan">,
  HelpText<"Statically link the sanitizer runtime (Not supported for ASan, TSan or UBSan on darwin)">;
def : Flag<["-"], "shared-libasan">, Alias<shared_libsan>;
def fasm : Flag<["-"], "fasm">, Group<f_Group>;

defm assume_unique_vtables : BoolFOption<"assume-unique-vtables",
  CodeGenOpts<"AssumeUniqueVTables">, DefaultTrue,
  PosFlag<SetTrue>,
  NegFlag<SetFalse, [CC1Option],
          "Disable optimizations based on vtable pointer identity">,
  BothFlags<[CoreOption]>>;

def fassume_sane_operator_new : Flag<["-"], "fassume-sane-operator-new">, Group<f_Group>;
def fastcp : Flag<["-"], "fastcp">, Group<f_Group>;
def fastf : Flag<["-"], "fastf">, Group<f_Group>;
def fast : Flag<["-"], "fast">, Group<f_Group>;
def fasynchronous_unwind_tables : Flag<["-"], "fasynchronous-unwind-tables">, Group<f_Group>;

defm double_square_bracket_attributes : BoolFOption<"double-square-bracket-attributes",
  LangOpts<"DoubleSquareBracketAttributes">, DefaultTrue, PosFlag<SetTrue>, NegFlag<SetFalse>>;

defm autolink : BoolFOption<"autolink",
  CodeGenOpts<"Autolink">, DefaultTrue,
  NegFlag<SetFalse, [CC1Option], "Disable generation of linker directives for automatic library linking">,
  PosFlag<SetTrue>>;

// In the future this option will be supported by other offloading
// languages and accept other values such as CPU/GPU architectures,
// offload kinds and target aliases.
def offload_EQ : CommaJoined<["--"], "offload=">, Flags<[NoXarchOption]>,
  HelpText<"Specify comma-separated list of offloading target triples (CUDA and HIP only)">;

// C++ Coroutines
defm coroutines : BoolFOption<"coroutines",
  LangOpts<"Coroutines">, Default<cpp20.KeyPath>,
  PosFlag<SetTrue, [CC1Option], "Enable support for the C++ Coroutines">,
  NegFlag<SetFalse>>;

defm coro_aligned_allocation : BoolFOption<"coro-aligned-allocation",
  LangOpts<"CoroAlignedAllocation">, DefaultFalse,
  PosFlag<SetTrue, [CC1Option], "Prefer aligned allocation for C++ Coroutines">,
  NegFlag<SetFalse>>;

defm experimental_library : BoolFOption<"experimental-library",
  LangOpts<"ExperimentalLibrary">, DefaultFalse,
  PosFlag<SetTrue, [CC1Option, CoreOption], "Control whether unstable and experimental library features are enabled. "
          "This option enables various library features that are either experimental (also known as TSes), or have been "
          "but are not stable yet in the selected Standard Library implementation. It is not recommended to use this option "
          "in production code, since neither ABI nor API stability are guaranteed. This is intended to provide a preview "
          "of features that will ship in the future for experimentation purposes">,
  NegFlag<SetFalse>>;

def fembed_offload_object_EQ : Joined<["-"], "fembed-offload-object=">,
  Group<f_Group>, Flags<[NoXarchOption, CC1Option, FC1Option]>,
  HelpText<"Embed Offloading device-side binary into host object file as a section.">,
  MarshallingInfoStringVector<CodeGenOpts<"OffloadObjects">>;
def fembed_bitcode_EQ : Joined<["-"], "fembed-bitcode=">,
    Group<f_Group>, Flags<[NoXarchOption, CC1Option, CC1AsOption]>, MetaVarName<"<option>">,
    HelpText<"Embed LLVM bitcode">,
    Values<"off,all,bitcode,marker">, NormalizedValuesScope<"CodeGenOptions">,
    NormalizedValues<["Embed_Off", "Embed_All", "Embed_Bitcode", "Embed_Marker"]>,
    MarshallingInfoEnum<CodeGenOpts<"EmbedBitcode">, "Embed_Off">;
def fembed_bitcode : Flag<["-"], "fembed-bitcode">, Group<f_Group>,
  Alias<fembed_bitcode_EQ>, AliasArgs<["all"]>,
  HelpText<"Embed LLVM IR bitcode as data">;
def fembed_bitcode_marker : Flag<["-"], "fembed-bitcode-marker">,
  Alias<fembed_bitcode_EQ>, AliasArgs<["marker"]>,
  HelpText<"Embed placeholder LLVM IR data as a marker">;
defm gnu_inline_asm : BoolFOption<"gnu-inline-asm",
  LangOpts<"GNUAsm">, DefaultTrue,
  NegFlag<SetFalse, [CC1Option], "Disable GNU style inline asm">, PosFlag<SetTrue>>;

def fprofile_sample_use : Flag<["-"], "fprofile-sample-use">, Group<f_Group>,
    Flags<[CoreOption]>;
def fno_profile_sample_use : Flag<["-"], "fno-profile-sample-use">, Group<f_Group>,
    Flags<[CoreOption]>;
def fprofile_sample_use_EQ : Joined<["-"], "fprofile-sample-use=">,
    Group<f_Group>, Flags<[NoXarchOption, CC1Option]>,
    HelpText<"Enable sample-based profile guided optimizations">,
    MarshallingInfoString<CodeGenOpts<"SampleProfileFile">>;
def fprofile_sample_accurate : Flag<["-"], "fprofile-sample-accurate">,
    Group<f_Group>, Flags<[NoXarchOption, CC1Option]>,
    HelpText<"Specifies that the sample profile is accurate">,
    DocBrief<[{Specifies that the sample profile is accurate. If the sample
               profile is accurate, callsites without profile samples are marked
               as cold. Otherwise, treat callsites without profile samples as if
               we have no profile}]>,
   MarshallingInfoFlag<CodeGenOpts<"ProfileSampleAccurate">>;
def fsample_profile_use_profi : Flag<["-"], "fsample-profile-use-profi">,
    Flags<[NoXarchOption, CC1Option]>, Group<f_Group>,
    HelpText<"Use profi to infer block and edge counts">,
    DocBrief<[{Infer block and edge counts. If the profiles have errors or missing
               blocks caused by sampling, profile inference (profi) can convert
               basic block counts to branch probabilites to fix them by extended
               and re-engineered classic MCMF (min-cost max-flow) approach.}]>;
def fno_profile_sample_accurate : Flag<["-"], "fno-profile-sample-accurate">,
  Group<f_Group>, Flags<[NoXarchOption]>;
def fauto_profile : Flag<["-"], "fauto-profile">, Group<f_Group>,
    Alias<fprofile_sample_use>;
def fno_auto_profile : Flag<["-"], "fno-auto-profile">, Group<f_Group>,
    Alias<fno_profile_sample_use>;
def fauto_profile_EQ : Joined<["-"], "fauto-profile=">,
    Alias<fprofile_sample_use_EQ>;
def fauto_profile_accurate : Flag<["-"], "fauto-profile-accurate">,
    Group<f_Group>, Alias<fprofile_sample_accurate>;
def fno_auto_profile_accurate : Flag<["-"], "fno-auto-profile-accurate">,
    Group<f_Group>, Alias<fno_profile_sample_accurate>;
def fdebug_compilation_dir_EQ : Joined<["-"], "fdebug-compilation-dir=">,
    Group<f_Group>, Flags<[CC1Option, CC1AsOption, CoreOption]>,
    HelpText<"The compilation directory to embed in the debug info">,
    MarshallingInfoString<CodeGenOpts<"DebugCompilationDir">>;
def fdebug_compilation_dir : Separate<["-"], "fdebug-compilation-dir">,
    Group<f_Group>, Flags<[CC1Option, CC1AsOption, CoreOption]>,
    Alias<fdebug_compilation_dir_EQ>;
def fcoverage_compilation_dir_EQ : Joined<["-"], "fcoverage-compilation-dir=">,
    Group<f_Group>, Flags<[CC1Option, CC1AsOption, CoreOption]>,
    HelpText<"The compilation directory to embed in the coverage mapping.">,
    MarshallingInfoString<CodeGenOpts<"CoverageCompilationDir">>;
def ffile_compilation_dir_EQ : Joined<["-"], "ffile-compilation-dir=">, Group<f_Group>,
    Flags<[CoreOption]>,
    HelpText<"The compilation directory to embed in the debug info and coverage mapping.">;
defm debug_info_for_profiling : BoolFOption<"debug-info-for-profiling",
  CodeGenOpts<"DebugInfoForProfiling">, DefaultFalse,
  PosFlag<SetTrue, [CC1Option], "Emit extra debug info to make sample profile more accurate">,
  NegFlag<SetFalse>>;
def fprofile_instr_generate : Flag<["-"], "fprofile-instr-generate">,
    Group<f_Group>, Flags<[CoreOption]>,
    HelpText<"Generate instrumented code to collect execution counts into default.profraw file (overridden by '=' form of option or LLVM_PROFILE_FILE env var)">;
def fprofile_instr_generate_EQ : Joined<["-"], "fprofile-instr-generate=">,
    Group<f_Group>, Flags<[CoreOption]>, MetaVarName<"<file>">,
    HelpText<"Generate instrumented code to collect execution counts into <file> (overridden by LLVM_PROFILE_FILE env var)">;
def fprofile_instr_use : Flag<["-"], "fprofile-instr-use">, Group<f_Group>,
    Flags<[CoreOption]>;
def fprofile_instr_use_EQ : Joined<["-"], "fprofile-instr-use=">,
    Group<f_Group>, Flags<[CoreOption]>,
    HelpText<"Use instrumentation data for profile-guided optimization">;
def fprofile_remapping_file_EQ : Joined<["-"], "fprofile-remapping-file=">,
    Group<f_Group>, Flags<[CC1Option, CoreOption]>, MetaVarName<"<file>">,
    HelpText<"Use the remappings described in <file> to match the profile data against names in the program">,
    MarshallingInfoString<CodeGenOpts<"ProfileRemappingFile">>;
defm coverage_mapping : BoolFOption<"coverage-mapping",
  CodeGenOpts<"CoverageMapping">, DefaultFalse,
  PosFlag<SetTrue, [CC1Option], "Generate coverage mapping to enable code coverage analysis">,
  NegFlag<SetFalse, [], "Disable code coverage analysis">, BothFlags<[CoreOption]>>;
def fprofile_generate : Flag<["-"], "fprofile-generate">,
    Group<f_Group>, Flags<[CoreOption]>,
    HelpText<"Generate instrumented code to collect execution counts into default.profraw (overridden by LLVM_PROFILE_FILE env var)">;
def fprofile_generate_EQ : Joined<["-"], "fprofile-generate=">,
    Group<f_Group>, Flags<[CoreOption]>, MetaVarName<"<directory>">,
    HelpText<"Generate instrumented code to collect execution counts into <directory>/default.profraw (overridden by LLVM_PROFILE_FILE env var)">;
def fcs_profile_generate : Flag<["-"], "fcs-profile-generate">,
    Group<f_Group>, Flags<[CoreOption]>,
    HelpText<"Generate instrumented code to collect context sensitive execution counts into default.profraw (overridden by LLVM_PROFILE_FILE env var)">;
def fcs_profile_generate_EQ : Joined<["-"], "fcs-profile-generate=">,
    Group<f_Group>, Flags<[CoreOption]>, MetaVarName<"<directory>">,
    HelpText<"Generate instrumented code to collect context sensitive execution counts into <directory>/default.profraw (overridden by LLVM_PROFILE_FILE env var)">;
def fprofile_use : Flag<["-"], "fprofile-use">, Group<f_Group>,
    Flags<[CoreOption]>, Alias<fprofile_instr_use>;
def fprofile_use_EQ : Joined<["-"], "fprofile-use=">,
    Group<f_Group>, Flags<[NoXarchOption, CoreOption]>,
    MetaVarName<"<pathname>">,
    HelpText<"Use instrumentation data for profile-guided optimization. If pathname is a directory, it reads from <pathname>/default.profdata. Otherwise, it reads from file <pathname>.">;
def fno_profile_instr_generate : Flag<["-"], "fno-profile-instr-generate">,
    Group<f_Group>, Flags<[CoreOption]>,
    HelpText<"Disable generation of profile instrumentation.">;
def fno_profile_generate : Flag<["-"], "fno-profile-generate">,
    Group<f_Group>, Flags<[CoreOption]>,
    HelpText<"Disable generation of profile instrumentation.">;
def fno_profile_instr_use : Flag<["-"], "fno-profile-instr-use">,
    Group<f_Group>, Flags<[CoreOption]>,
    HelpText<"Disable using instrumentation data for profile-guided optimization">;
def fno_profile_use : Flag<["-"], "fno-profile-use">,
    Alias<fno_profile_instr_use>;
def ftest_coverage : Flag<["-"], "ftest-coverage">, Group<f_Group>,
    HelpText<"Produce gcov notes files (*.gcno)">;
def fno_test_coverage : Flag<["-"], "fno-test-coverage">, Group<f_Group>;
def fprofile_arcs : Flag<["-"], "fprofile-arcs">, Group<f_Group>,
    HelpText<"Instrument code to produce gcov data files (*.gcda)">;
def fno_profile_arcs : Flag<["-"], "fno-profile-arcs">, Group<f_Group>;
def fprofile_filter_files_EQ : Joined<["-"], "fprofile-filter-files=">,
    Group<f_Group>, Flags<[CC1Option, CoreOption]>,
    HelpText<"Instrument only functions from files where names match any regex separated by a semi-colon">,
    MarshallingInfoString<CodeGenOpts<"ProfileFilterFiles">>;
def fprofile_exclude_files_EQ : Joined<["-"], "fprofile-exclude-files=">,
    Group<f_Group>, Flags<[CC1Option, CoreOption]>,
    HelpText<"Instrument only functions from files where names don't match all the regexes separated by a semi-colon">,
    MarshallingInfoString<CodeGenOpts<"ProfileExcludeFiles">>;
def fprofile_update_EQ : Joined<["-"], "fprofile-update=">,
    Group<f_Group>, Flags<[CC1Option, CoreOption]>, Values<"atomic,prefer-atomic,single">,
    MetaVarName<"<method>">, HelpText<"Set update method of profile counters">,
    MarshallingInfoFlag<CodeGenOpts<"AtomicProfileUpdate">>;
defm pseudo_probe_for_profiling : BoolFOption<"pseudo-probe-for-profiling",
  CodeGenOpts<"PseudoProbeForProfiling">, DefaultFalse,
  PosFlag<SetTrue, [], "Emit">, NegFlag<SetFalse, [], "Do not emit">,
  BothFlags<[NoXarchOption, CC1Option], " pseudo probes for sample profiling">>;
def forder_file_instrumentation : Flag<["-"], "forder-file-instrumentation">,
    Group<f_Group>, Flags<[CC1Option, CoreOption]>,
    HelpText<"Generate instrumented code to collect order file into default.profraw file (overridden by '=' form of option or LLVM_PROFILE_FILE env var)">;
def fprofile_list_EQ : Joined<["-"], "fprofile-list=">,
    Group<f_Group>, Flags<[CC1Option, CoreOption]>,
    HelpText<"Filename defining the list of functions/files to instrument. "
             "The file uses the sanitizer special case list format.">,
    MarshallingInfoStringVector<LangOpts<"ProfileListFiles">>;
def fprofile_function_groups : Joined<["-"], "fprofile-function-groups=">,
  Group<f_Group>, Flags<[CC1Option]>, MetaVarName<"<N>">,
  HelpText<"Partition functions into N groups and select only functions in group i to be instrumented using -fprofile-selected-function-group">,
  MarshallingInfoInt<CodeGenOpts<"ProfileTotalFunctionGroups">, "1">;
def fprofile_selected_function_group :
  Joined<["-"], "fprofile-selected-function-group=">, Group<f_Group>,
  Flags<[CC1Option]>, MetaVarName<"<i>">,
  HelpText<"Partition functions into N groups using -fprofile-function-groups and select only functions in group i to be instrumented. The valid range is 0 to N-1 inclusive">,
  MarshallingInfoInt<CodeGenOpts<"ProfileSelectedFunctionGroup">>;
def fswift_async_fp_EQ : Joined<["-"], "fswift-async-fp=">,
    Group<f_Group>, Flags<[CC1Option, CC1AsOption, CoreOption]>, MetaVarName<"<option>">,
    HelpText<"Control emission of Swift async extended frame info">,
    Values<"auto,always,never">,
    NormalizedValuesScope<"CodeGenOptions::SwiftAsyncFramePointerKind">,
    NormalizedValues<["Auto", "Always", "Never"]>,
    MarshallingInfoEnum<CodeGenOpts<"SwiftAsyncFramePointer">, "Always">;

defm addrsig : BoolFOption<"addrsig",
  CodeGenOpts<"Addrsig">, DefaultFalse,
  PosFlag<SetTrue, [CC1Option], "Emit">, NegFlag<SetFalse, [], "Don't emit">,
  BothFlags<[CoreOption], " an address-significance table">>;
defm blocks : OptInCC1FFlag<"blocks", "Enable the 'blocks' language feature", "", "", [CoreOption]>;
def fbootclasspath_EQ : Joined<["-"], "fbootclasspath=">, Group<f_Group>;
defm borland_extensions : BoolFOption<"borland-extensions",
  LangOpts<"Borland">, DefaultFalse,
  PosFlag<SetTrue, [CC1Option], "Accept non-standard constructs supported by the Borland compiler">,
  NegFlag<SetFalse>>;
def fbuiltin : Flag<["-"], "fbuiltin">, Group<f_Group>, Flags<[CoreOption]>;
def fbuiltin_module_map : Flag <["-"], "fbuiltin-module-map">, Group<f_Group>,
  Flags<[NoXarchOption]>, HelpText<"Load the clang builtins module map file.">;
defm caret_diagnostics : BoolFOption<"caret-diagnostics",
  DiagnosticOpts<"ShowCarets">, DefaultTrue,
  NegFlag<SetFalse, [CC1Option]>, PosFlag<SetTrue>>;
def fclang_abi_compat_EQ : Joined<["-"], "fclang-abi-compat=">, Group<f_clang_Group>,
  Flags<[CC1Option]>, MetaVarName<"<version>">, Values<"<major>.<minor>,latest">,
  HelpText<"Attempt to match the ABI of Clang <version>">;
def fclasspath_EQ : Joined<["-"], "fclasspath=">, Group<f_Group>;
def fcolor_diagnostics : Flag<["-"], "fcolor-diagnostics">, Group<f_Group>,
  Flags<[CoreOption, CC1Option, FlangOption, FC1Option]>,
  HelpText<"Enable colors in diagnostics">;
def fno_color_diagnostics : Flag<["-"], "fno-color-diagnostics">, Group<f_Group>,
  Flags<[CoreOption, FlangOption]>, HelpText<"Disable colors in diagnostics">;
def : Flag<["-"], "fdiagnostics-color">, Group<f_Group>, Flags<[CoreOption]>, Alias<fcolor_diagnostics>;
def : Flag<["-"], "fno-diagnostics-color">, Group<f_Group>, Flags<[CoreOption]>, Alias<fno_color_diagnostics>;
def fdiagnostics_color_EQ : Joined<["-"], "fdiagnostics-color=">, Group<f_Group>;
def fansi_escape_codes : Flag<["-"], "fansi-escape-codes">, Group<f_Group>,
  Flags<[CoreOption, CC1Option]>, HelpText<"Use ANSI escape codes for diagnostics">,
  MarshallingInfoFlag<DiagnosticOpts<"UseANSIEscapeCodes">>;
def fcomment_block_commands : CommaJoined<["-"], "fcomment-block-commands=">, Group<f_clang_Group>, Flags<[CC1Option]>,
  HelpText<"Treat each comma separated argument in <arg> as a documentation comment block command">,
  MetaVarName<"<arg>">, MarshallingInfoStringVector<LangOpts<"CommentOpts.BlockCommandNames">>;
def fparse_all_comments : Flag<["-"], "fparse-all-comments">, Group<f_clang_Group>, Flags<[CC1Option]>,
  MarshallingInfoFlag<LangOpts<"CommentOpts.ParseAllComments">>;
def frecord_command_line : Flag<["-"], "frecord-command-line">,
  DocBrief<[{Generate a section named ".GCC.command.line" containing the clang
driver command-line. After linking, the section may contain multiple command
lines, which will be individually terminated by null bytes. Separate arguments
within a command line are combined with spaces; spaces and backslashes within an
argument are escaped with backslashes. This format differs from the format of
the equivalent section produced by GCC with the -frecord-gcc-switches flag.
This option is currently only supported on ELF targets.}]>,
  Group<f_clang_Group>;
def fno_record_command_line : Flag<["-"], "fno-record-command-line">,
  Group<f_clang_Group>;
def : Flag<["-"], "frecord-gcc-switches">, Alias<frecord_command_line>;
def : Flag<["-"], "fno-record-gcc-switches">, Alias<fno_record_command_line>;
def fcommon : Flag<["-"], "fcommon">, Group<f_Group>,
  Flags<[CoreOption, CC1Option]>, HelpText<"Place uninitialized global variables in a common block">,
  MarshallingInfoNegativeFlag<CodeGenOpts<"NoCommon">>,
  DocBrief<[{Place definitions of variables with no storage class and no initializer
(tentative definitions) in a common block, instead of generating individual
zero-initialized definitions (default -fno-common).}]>;
def fcompile_resource_EQ : Joined<["-"], "fcompile-resource=">, Group<f_Group>;
defm complete_member_pointers : BoolOption<"f", "complete-member-pointers",
  LangOpts<"CompleteMemberPointers">, DefaultFalse,
  PosFlag<SetTrue, [CC1Option], "Require">, NegFlag<SetFalse, [], "Do not require">,
  BothFlags<[CoreOption], " member pointer base types to be complete if they"
            " would be significant under the Microsoft ABI">>,
  Group<f_clang_Group>;
def fcf_runtime_abi_EQ : Joined<["-"], "fcf-runtime-abi=">, Group<f_Group>,
    Flags<[CC1Option]>, Values<"unspecified,standalone,objc,swift,swift-5.0,swift-4.2,swift-4.1">,
    NormalizedValuesScope<"LangOptions::CoreFoundationABI">,
    NormalizedValues<["ObjectiveC", "ObjectiveC", "ObjectiveC", "Swift5_0", "Swift5_0", "Swift4_2", "Swift4_1"]>,
    MarshallingInfoEnum<LangOpts<"CFRuntime">, "ObjectiveC">;
defm constant_cfstrings : BoolFOption<"constant-cfstrings",
  LangOpts<"NoConstantCFStrings">, DefaultFalse,
  NegFlag<SetTrue, [CC1Option], "Disable creation of CodeFoundation-type constant strings">,
  PosFlag<SetFalse>>;
def fconstant_string_class_EQ : Joined<["-"], "fconstant-string-class=">, Group<f_Group>;
def fconstexpr_depth_EQ : Joined<["-"], "fconstexpr-depth=">, Group<f_Group>, Flags<[CC1Option]>,
  HelpText<"Set the maximum depth of recursive constexpr function calls">,
  MarshallingInfoInt<LangOpts<"ConstexprCallDepth">, "512">;
def fconstexpr_steps_EQ : Joined<["-"], "fconstexpr-steps=">, Group<f_Group>, Flags<[CC1Option]>,
  HelpText<"Set the maximum number of steps in constexpr function evaluation">,
  MarshallingInfoInt<LangOpts<"ConstexprStepLimit">, "1048576">;
def fexperimental_new_constant_interpreter : Flag<["-"], "fexperimental-new-constant-interpreter">, Group<f_Group>,
  HelpText<"Enable the experimental new constant interpreter">, Flags<[CC1Option]>,
  MarshallingInfoFlag<LangOpts<"EnableNewConstInterp">>;
def fconstexpr_backtrace_limit_EQ : Joined<["-"], "fconstexpr-backtrace-limit=">, Group<f_Group>, Flags<[CC1Option]>,
  HelpText<"Set the maximum number of entries to print in a constexpr evaluation backtrace (0 = no limit)">,
  MarshallingInfoInt<DiagnosticOpts<"ConstexprBacktraceLimit">, "DiagnosticOptions::DefaultConstexprBacktraceLimit">;
def fcrash_diagnostics_EQ : Joined<["-"], "fcrash-diagnostics=">, Group<f_clang_Group>, Flags<[NoArgumentUnused, CoreOption]>,
  HelpText<"Set level of crash diagnostic reporting, (option: off, compiler, all)">;
def fcrash_diagnostics : Flag<["-"], "fcrash-diagnostics">, Group<f_clang_Group>, Flags<[NoArgumentUnused, CoreOption]>,
  HelpText<"Enable crash diagnostic reporting (default)">, Alias<fcrash_diagnostics_EQ>, AliasArgs<["compiler"]>;
def fno_crash_diagnostics : Flag<["-"], "fno-crash-diagnostics">, Group<f_clang_Group>, Flags<[NoArgumentUnused, CoreOption]>,
  Alias<gen_reproducer_eq>, AliasArgs<["off"]>,
  HelpText<"Disable auto-generation of preprocessed source files and a script for reproduction during a clang crash">;
def fcrash_diagnostics_dir : Joined<["-"], "fcrash-diagnostics-dir=">,
  Group<f_clang_Group>, Flags<[NoArgumentUnused, CoreOption]>,
  HelpText<"Put crash-report files in <dir>">, MetaVarName<"<dir>">;
def fcreate_profile : Flag<["-"], "fcreate-profile">, Group<f_Group>;
defm cxx_exceptions: BoolFOption<"cxx-exceptions",
  LangOpts<"CXXExceptions">, DefaultFalse,
  PosFlag<SetTrue, [CC1Option], "Enable C++ exceptions">, NegFlag<SetFalse>>;
defm async_exceptions: BoolFOption<"async-exceptions",
  LangOpts<"EHAsynch">, DefaultFalse,
  PosFlag<SetTrue, [CC1Option], "Enable EH Asynchronous exceptions">, NegFlag<SetFalse>>;
defm cxx_modules : BoolFOption<"cxx-modules",
  LangOpts<"CPlusPlusModules">, Default<cpp20.KeyPath>,
  NegFlag<SetFalse, [CC1Option], "Disable">, PosFlag<SetTrue, [], "Enable">,
  BothFlags<[NoXarchOption], " modules for C++">>,
  ShouldParseIf<cplusplus.KeyPath>;
def fdebug_pass_arguments : Flag<["-"], "fdebug-pass-arguments">, Group<f_Group>;
def fdebug_pass_structure : Flag<["-"], "fdebug-pass-structure">, Group<f_Group>;
def fdepfile_entry : Joined<["-"], "fdepfile-entry=">,
    Group<f_clang_Group>, Flags<[CC1Option]>;
def fdiagnostics_fixit_info : Flag<["-"], "fdiagnostics-fixit-info">, Group<f_clang_Group>;
def fno_diagnostics_fixit_info : Flag<["-"], "fno-diagnostics-fixit-info">, Group<f_Group>,
  Flags<[CC1Option]>, HelpText<"Do not include fixit information in diagnostics">,
  MarshallingInfoNegativeFlag<DiagnosticOpts<"ShowFixits">>;
def fdiagnostics_parseable_fixits : Flag<["-"], "fdiagnostics-parseable-fixits">, Group<f_clang_Group>,
    Flags<[CoreOption, CC1Option]>, HelpText<"Print fix-its in machine parseable form">,
    MarshallingInfoFlag<DiagnosticOpts<"ShowParseableFixits">>;
def fdiagnostics_print_source_range_info : Flag<["-"], "fdiagnostics-print-source-range-info">,
    Group<f_clang_Group>,  Flags<[CC1Option]>,
    HelpText<"Print source range spans in numeric form">,
    MarshallingInfoFlag<DiagnosticOpts<"ShowSourceRanges">>;
defm diagnostics_show_hotness : BoolFOption<"diagnostics-show-hotness",
  CodeGenOpts<"DiagnosticsWithHotness">, DefaultFalse,
  PosFlag<SetTrue, [CC1Option], "Enable profile hotness information in diagnostic line">,
  NegFlag<SetFalse>>;
def fdiagnostics_hotness_threshold_EQ : Joined<["-"], "fdiagnostics-hotness-threshold=">,
    Group<f_Group>, Flags<[CC1Option]>, MetaVarName<"<value>">,
    HelpText<"Prevent optimization remarks from being output if they do not have at least this profile count. "
    "Use 'auto' to apply the threshold from profile summary">;
def fdiagnostics_misexpect_tolerance_EQ : Joined<["-"], "fdiagnostics-misexpect-tolerance=">,
    Group<f_Group>, Flags<[CC1Option]>, MetaVarName<"<value>">,
    HelpText<"Prevent misexpect diagnostics from being output if the profile counts are within N% of the expected. ">;
defm diagnostics_show_option : BoolFOption<"diagnostics-show-option",
    DiagnosticOpts<"ShowOptionNames">, DefaultTrue,
    NegFlag<SetFalse, [CC1Option]>, PosFlag<SetTrue, [], "Print option name with mappable diagnostics">>;
defm diagnostics_show_note_include_stack : BoolFOption<"diagnostics-show-note-include-stack",
    DiagnosticOpts<"ShowNoteIncludeStack">, DefaultFalse,
    PosFlag<SetTrue, [], "Display include stacks for diagnostic notes">,
    NegFlag<SetFalse>, BothFlags<[CC1Option]>>;
def fdiagnostics_format_EQ : Joined<["-"], "fdiagnostics-format=">, Group<f_clang_Group>;
def fdiagnostics_show_category_EQ : Joined<["-"], "fdiagnostics-show-category=">, Group<f_clang_Group>;
def fdiagnostics_show_template_tree : Flag<["-"], "fdiagnostics-show-template-tree">,
    Group<f_Group>, Flags<[CC1Option]>,
    HelpText<"Print a template comparison tree for differing templates">,
    MarshallingInfoFlag<DiagnosticOpts<"ShowTemplateTree">>;
defm safe_buffer_usage_suggestions : BoolFOption<"safe-buffer-usage-suggestions",
  DiagnosticOpts<"ShowSafeBufferUsageSuggestions">, DefaultFalse,
  PosFlag<SetTrue, [CC1Option],
          "Display suggestions to update code associated with -Wunsafe-buffer-usage warnings">,
  NegFlag<SetFalse>>;
def fdiscard_value_names : Flag<["-"], "fdiscard-value-names">, Group<f_clang_Group>,
  HelpText<"Discard value names in LLVM IR">, Flags<[NoXarchOption]>;
def fno_discard_value_names : Flag<["-"], "fno-discard-value-names">, Group<f_clang_Group>,
  HelpText<"Do not discard value names in LLVM IR">, Flags<[NoXarchOption]>;
defm dollars_in_identifiers : BoolFOption<"dollars-in-identifiers",
  LangOpts<"DollarIdents">, Default<!strconcat("!", asm_preprocessor.KeyPath)>,
  PosFlag<SetTrue, [], "Allow">, NegFlag<SetFalse, [], "Disallow">,
  BothFlags<[CC1Option], " '$' in identifiers">>;
def fdwarf2_cfi_asm : Flag<["-"], "fdwarf2-cfi-asm">, Group<clang_ignored_f_Group>;
def fno_dwarf2_cfi_asm : Flag<["-"], "fno-dwarf2-cfi-asm">, Group<clang_ignored_f_Group>;
defm dwarf_directory_asm : BoolFOption<"dwarf-directory-asm",
  CodeGenOpts<"NoDwarfDirectoryAsm">, DefaultFalse,
  NegFlag<SetTrue, [CC1Option]>, PosFlag<SetFalse>>;
defm elide_constructors : BoolFOption<"elide-constructors",
  LangOpts<"ElideConstructors">, DefaultTrue,
  NegFlag<SetFalse, [CC1Option], "Disable C++ copy constructor elision">,
  PosFlag<SetTrue>>;
def fno_elide_type : Flag<["-"], "fno-elide-type">, Group<f_Group>,
    Flags<[CC1Option]>,
    HelpText<"Do not elide types when printing diagnostics">,
    MarshallingInfoNegativeFlag<DiagnosticOpts<"ElideType">>;
def feliminate_unused_debug_symbols : Flag<["-"], "feliminate-unused-debug-symbols">, Group<f_Group>;
defm eliminate_unused_debug_types : OptOutCC1FFlag<"eliminate-unused-debug-types",
  "Do not emit ", "Emit ", " debug info for defined but unused types">;
def femit_all_decls : Flag<["-"], "femit-all-decls">, Group<f_Group>, Flags<[CC1Option]>,
  HelpText<"Emit all declarations, even if unused">,
  MarshallingInfoFlag<LangOpts<"EmitAllDecls">>;
defm emulated_tls : BoolFOption<"emulated-tls",
  CodeGenOpts<"EmulatedTLS">, DefaultFalse,
  PosFlag<SetTrue, [CC1Option], "Use emutls functions to access thread_local variables">,
  NegFlag<SetFalse>>;
def fencoding_EQ : Joined<["-"], "fencoding=">, Group<f_Group>;
def ferror_limit_EQ : Joined<["-"], "ferror-limit=">, Group<f_Group>, Flags<[CoreOption]>;
defm exceptions : BoolFOption<"exceptions",
  LangOpts<"Exceptions">, DefaultFalse,
  PosFlag<SetTrue, [CC1Option], "Enable">, NegFlag<SetFalse, [], "Disable">,
  BothFlags<[], " support for exception handling">>;
def fdwarf_exceptions : Flag<["-"], "fdwarf-exceptions">, Group<f_Group>,
  HelpText<"Use DWARF style exceptions">;
def fsjlj_exceptions : Flag<["-"], "fsjlj-exceptions">, Group<f_Group>,
  HelpText<"Use SjLj style exceptions">;
def fseh_exceptions : Flag<["-"], "fseh-exceptions">, Group<f_Group>,
  HelpText<"Use SEH style exceptions">;
def fwasm_exceptions : Flag<["-"], "fwasm-exceptions">, Group<f_Group>,
  HelpText<"Use WebAssembly style exceptions">;
def exception_model : Separate<["-"], "exception-model">,
  Flags<[CC1Option, NoDriverOption]>, HelpText<"The exception model">,
  Values<"dwarf,sjlj,seh,wasm">,
  NormalizedValuesScope<"LangOptions::ExceptionHandlingKind">,
  NormalizedValues<["DwarfCFI", "SjLj", "WinEH", "Wasm"]>,
  MarshallingInfoEnum<LangOpts<"ExceptionHandling">, "None">;
def exception_model_EQ : Joined<["-"], "exception-model=">,
  Flags<[CC1Option, NoDriverOption]>, Alias<exception_model>;
def fignore_exceptions : Flag<["-"], "fignore-exceptions">, Group<f_Group>, Flags<[CC1Option]>,
  HelpText<"Enable support for ignoring exception handling constructs">,
  MarshallingInfoFlag<LangOpts<"IgnoreExceptions">>;
def fexcess_precision_EQ : Joined<["-"], "fexcess-precision=">, Group<f_Group>,
  Flags<[CoreOption]>,
  HelpText<"Allows control over excess precision on targets where native "
  "support for the precision types is not available. By default, excess "
  "precision is used to calculate intermediate results following the "
  "rules specified in ISO C99.">,
  Values<"standard,fast,none">, NormalizedValuesScope<"LangOptions">,
  NormalizedValues<["FPP_Standard", "FPP_Fast", "FPP_None"]>;
def ffloat16_excess_precision_EQ : Joined<["-"], "ffloat16-excess-precision=">,
  Group<f_Group>, Flags<[CC1Option, NoDriverOption]>,
  HelpText<"Allows control over excess precision on targets where native "
  "support for Float16 precision types is not available. By default, excess "
  "precision is used to calculate intermediate results following the "
  "rules specified in ISO C99.">,
  Values<"standard,fast,none">, NormalizedValuesScope<"LangOptions">,
  NormalizedValues<["FPP_Standard", "FPP_Fast", "FPP_None"]>,
  MarshallingInfoEnum<LangOpts<"Float16ExcessPrecision">, "FPP_Standard">;
def fbfloat16_excess_precision_EQ : Joined<["-"], "fbfloat16-excess-precision=">,
  Group<f_Group>, Flags<[CC1Option, NoDriverOption]>,
  HelpText<"Allows control over excess precision on targets where native "
  "support for BFloat16 precision types is not available. By default, excess "
  "precision is used to calculate intermediate results following the "
  "rules specified in ISO C99.">,
  Values<"standard,fast,none">, NormalizedValuesScope<"LangOptions">,
  NormalizedValues<["FPP_Standard", "FPP_Fast", "FPP_None"]>,
  MarshallingInfoEnum<LangOpts<"BFloat16ExcessPrecision">, "FPP_Standard">;
def : Flag<["-"], "fexpensive-optimizations">, Group<clang_ignored_gcc_optimization_f_Group>;
def : Flag<["-"], "fno-expensive-optimizations">, Group<clang_ignored_gcc_optimization_f_Group>;
def fextdirs_EQ : Joined<["-"], "fextdirs=">, Group<f_Group>;
def : Flag<["-"], "fdefer-pop">, Group<clang_ignored_gcc_optimization_f_Group>;
def : Flag<["-"], "fno-defer-pop">, Group<clang_ignored_gcc_optimization_f_Group>;
def : Flag<["-"], "fextended-identifiers">, Group<clang_ignored_f_Group>;
def : Flag<["-"], "fno-extended-identifiers">, Group<f_Group>, Flags<[Unsupported]>;
def fhosted : Flag<["-"], "fhosted">, Group<f_Group>;
def fdenormal_fp_math_EQ : Joined<["-"], "fdenormal-fp-math=">, Group<f_Group>, Flags<[CC1Option]>;
def ffile_reproducible : Flag<["-"], "ffile-reproducible">, Group<f_Group>,
  Flags<[CoreOption, CC1Option]>,
  HelpText<"Use the target's platform-specific path separator character when "
           "expanding the __FILE__ macro">;
def fno_file_reproducible : Flag<["-"], "fno-file-reproducible">,
  Group<f_Group>, Flags<[CoreOption, CC1Option]>,
  HelpText<"Use the host's platform-specific path separator character when "
           "expanding the __FILE__ macro">;
def ffp_eval_method_EQ : Joined<["-"], "ffp-eval-method=">, Group<f_Group>, Flags<[CC1Option]>,
  HelpText<"Specifies the evaluation method to use for floating-point arithmetic.">,
  Values<"source,double,extended">, NormalizedValuesScope<"LangOptions">,
  NormalizedValues<["FEM_Source", "FEM_Double", "FEM_Extended"]>,
  MarshallingInfoEnum<LangOpts<"FPEvalMethod">, "FEM_UnsetOnCommandLine">;
def ffp_model_EQ : Joined<["-"], "ffp-model=">, Group<f_Group>, Flags<[NoXarchOption]>,
  HelpText<"Controls the semantics of floating-point calculations.">;
def ffp_exception_behavior_EQ : Joined<["-"], "ffp-exception-behavior=">, Group<f_Group>, Flags<[CC1Option]>,
  HelpText<"Specifies the exception behavior of floating-point operations.">,
  Values<"ignore,maytrap,strict">, NormalizedValuesScope<"LangOptions">,
  NormalizedValues<["FPE_Ignore", "FPE_MayTrap", "FPE_Strict"]>,
  MarshallingInfoEnum<LangOpts<"FPExceptionMode">, "FPE_Default">;
defm fast_math : BoolFOption<"fast-math",
  LangOpts<"FastMath">, DefaultFalse,
  PosFlag<SetTrue, [CC1Option, FC1Option, FlangOption], "Allow aggressive, lossy floating-point optimizations",
          [cl_fast_relaxed_math.KeyPath]>,
  NegFlag<SetFalse>>;
defm math_errno : BoolFOption<"math-errno",
  LangOpts<"MathErrno">, DefaultFalse,
  PosFlag<SetTrue, [CC1Option], "Require math functions to indicate errors by setting errno">,
  NegFlag<SetFalse>>,
  ShouldParseIf<!strconcat("!", open_cl.KeyPath)>;
def fextend_args_EQ : Joined<["-"], "fextend-arguments=">, Group<f_Group>,
  Flags<[CC1Option, NoArgumentUnused]>,
  HelpText<"Controls how scalar integer arguments are extended in calls "
           "to unprototyped and varargs functions">,
  Values<"32,64">,
  NormalizedValues<["ExtendTo32", "ExtendTo64"]>,
  NormalizedValuesScope<"LangOptions::ExtendArgsKind">,
  MarshallingInfoEnum<LangOpts<"ExtendIntArgs">,"ExtendTo32">;
def fbracket_depth_EQ : Joined<["-"], "fbracket-depth=">, Group<f_Group>, Flags<[CoreOption]>;
def fsignaling_math : Flag<["-"], "fsignaling-math">, Group<f_Group>;
def fno_signaling_math : Flag<["-"], "fno-signaling-math">, Group<f_Group>;
defm jump_tables : BoolFOption<"jump-tables",
  CodeGenOpts<"NoUseJumpTables">, DefaultFalse,
  NegFlag<SetTrue, [CC1Option], "Do not use">, PosFlag<SetFalse, [], "Use">,
  BothFlags<[], " jump tables for lowering switches">>;
defm force_enable_int128 : BoolFOption<"force-enable-int128",
  TargetOpts<"ForceEnableInt128">, DefaultFalse,
  PosFlag<SetTrue, [CC1Option], "Enable">, NegFlag<SetFalse, [], "Disable">,
  BothFlags<[], " support for int128_t type">>;
defm keep_static_consts : BoolFOption<"keep-static-consts",
  CodeGenOpts<"KeepStaticConsts">, DefaultFalse,
  PosFlag<SetTrue, [CC1Option], "Keep">, NegFlag<SetFalse, [], "Don't keep">,
  BothFlags<[NoXarchOption], " static const variables even if unused">>;
defm keep_persistent_storage_variables : BoolFOption<"keep-persistent-storage-variables",
  CodeGenOpts<"KeepPersistentStorageVariables">, DefaultFalse,
  PosFlag<SetTrue, [CC1Option], "Enable">, NegFlag<SetFalse, [], "Disable">,
  BothFlags<[NoXarchOption], " keeping all variables that have a persistent storage duration, including global, static and thread-local variables, to guarantee that they can be directly addressed">>;
defm fixed_point : BoolFOption<"fixed-point",
  LangOpts<"FixedPoint">, DefaultFalse,
  PosFlag<SetTrue, [CC1Option], "Enable">, NegFlag<SetFalse, [], "Disable">,
  BothFlags<[], " fixed point types">>, ShouldParseIf<!strconcat("!", cplusplus.KeyPath)>;
defm cxx_static_destructors : BoolFOption<"c++-static-destructors",
  LangOpts<"RegisterStaticDestructors">, DefaultTrue,
  NegFlag<SetFalse, [CC1Option], "Disable C++ static destructor registration">,
  PosFlag<SetTrue>>;
def fsymbol_partition_EQ : Joined<["-"], "fsymbol-partition=">, Group<f_Group>,
  Flags<[CC1Option]>, MarshallingInfoString<CodeGenOpts<"SymbolPartition">>;

defm memory_profile : OptInCC1FFlag<"memory-profile", "Enable", "Disable", " heap memory profiling">;
def fmemory_profile_EQ : Joined<["-"], "fmemory-profile=">,
    Group<f_Group>, Flags<[CC1Option]>, MetaVarName<"<directory>">,
    HelpText<"Enable heap memory profiling and dump results into <directory>">;
def fmemory_profile_use_EQ : Joined<["-"], "fmemory-profile-use=">,
    Group<f_Group>, Flags<[CC1Option, CoreOption]>, MetaVarName<"<pathname>">,
    HelpText<"Use memory profile for profile-guided memory optimization">,
    MarshallingInfoString<CodeGenOpts<"MemoryProfileUsePath">>;

// Begin sanitizer flags. These should all be core options exposed in all driver
// modes.
let Flags = [CC1Option, CoreOption] in {

def fsanitize_EQ : CommaJoined<["-"], "fsanitize=">, Group<f_clang_Group>,
                   MetaVarName<"<check>">,
                   HelpText<"Turn on runtime checks for various forms of undefined "
                            "or suspicious behavior. See user manual for available checks">;
def fno_sanitize_EQ : CommaJoined<["-"], "fno-sanitize=">, Group<f_clang_Group>,
                      Flags<[CoreOption, NoXarchOption]>;

def fsanitize_ignorelist_EQ : Joined<["-"], "fsanitize-ignorelist=">,
  Group<f_clang_Group>, HelpText<"Path to ignorelist file for sanitizers">;
def : Joined<["-"], "fsanitize-blacklist=">,
  Group<f_clang_Group>, Flags<[HelpHidden]>, Alias<fsanitize_ignorelist_EQ>,
  HelpText<"Alias for -fsanitize-ignorelist=">;

def fsanitize_system_ignorelist_EQ : Joined<["-"], "fsanitize-system-ignorelist=">,
  HelpText<"Path to system ignorelist file for sanitizers">, Flags<[CC1Option]>;

def fno_sanitize_ignorelist : Flag<["-"], "fno-sanitize-ignorelist">,
  Group<f_clang_Group>, HelpText<"Don't use ignorelist file for sanitizers">;
def : Flag<["-"], "fno-sanitize-blacklist">,
  Group<f_clang_Group>, Flags<[HelpHidden]>, Alias<fno_sanitize_ignorelist>;

def fsanitize_coverage : CommaJoined<["-"], "fsanitize-coverage=">,
  Group<f_clang_Group>,
  HelpText<"Specify the type of coverage instrumentation for Sanitizers">;
def fno_sanitize_coverage : CommaJoined<["-"], "fno-sanitize-coverage=">,
  Group<f_clang_Group>, Flags<[CoreOption, NoXarchOption]>,
  HelpText<"Disable features of coverage instrumentation for Sanitizers">,
  Values<"func,bb,edge,indirect-calls,trace-bb,trace-cmp,trace-div,trace-gep,"
         "8bit-counters,trace-pc,trace-pc-guard,no-prune,inline-8bit-counters,"
         "inline-bool-flag">;
def fsanitize_coverage_allowlist : Joined<["-"], "fsanitize-coverage-allowlist=">,
    Group<f_clang_Group>, Flags<[CoreOption, NoXarchOption]>,
    HelpText<"Restrict sanitizer coverage instrumentation exclusively to modules and functions that match the provided special case list, except the blocked ones">,
    MarshallingInfoStringVector<CodeGenOpts<"SanitizeCoverageAllowlistFiles">>;
def fsanitize_coverage_ignorelist : Joined<["-"], "fsanitize-coverage-ignorelist=">,
    Group<f_clang_Group>, Flags<[CoreOption, NoXarchOption]>,
    HelpText<"Disable sanitizer coverage instrumentation for modules and functions "
             "that match the provided special case list, even the allowed ones">,
    MarshallingInfoStringVector<CodeGenOpts<"SanitizeCoverageIgnorelistFiles">>;
def fexperimental_sanitize_metadata_EQ : CommaJoined<["-"], "fexperimental-sanitize-metadata=">,
  Group<f_Group>,
  HelpText<"Specify the type of metadata to emit for binary analysis sanitizers">;
def fno_experimental_sanitize_metadata_EQ : CommaJoined<["-"], "fno-experimental-sanitize-metadata=">,
  Group<f_Group>, Flags<[CoreOption]>,
  HelpText<"Disable emitting metadata for binary analysis sanitizers">;
def fexperimental_sanitize_metadata_ignorelist_EQ : Joined<["-"], "fexperimental-sanitize-metadata-ignorelist=">,
    Group<f_Group>, Flags<[CoreOption]>,
    HelpText<"Disable sanitizer metadata for modules and functions that match the provided special case list">,
    MarshallingInfoStringVector<CodeGenOpts<"SanitizeMetadataIgnorelistFiles">>;
def fsanitize_memory_track_origins_EQ : Joined<["-"], "fsanitize-memory-track-origins=">,
                                        Group<f_clang_Group>,
                                        HelpText<"Enable origins tracking in MemorySanitizer">,
                                        MarshallingInfoInt<CodeGenOpts<"SanitizeMemoryTrackOrigins">>;
def fsanitize_memory_track_origins : Flag<["-"], "fsanitize-memory-track-origins">,
                                     Group<f_clang_Group>,
                                     Alias<fsanitize_memory_track_origins_EQ>, AliasArgs<["2"]>,
                                     HelpText<"Enable origins tracking in MemorySanitizer">;
def fno_sanitize_memory_track_origins : Flag<["-"], "fno-sanitize-memory-track-origins">,
                                        Group<f_clang_Group>,
                                        Flags<[CoreOption, NoXarchOption]>,
                                        HelpText<"Disable origins tracking in MemorySanitizer">;
def fsanitize_address_outline_instrumentation : Flag<["-"], "fsanitize-address-outline-instrumentation">,
                                                Group<f_clang_Group>,
                                                HelpText<"Always generate function calls for address sanitizer instrumentation">;
def fno_sanitize_address_outline_instrumentation : Flag<["-"], "fno-sanitize-address-outline-instrumentation">,
                                                   Group<f_clang_Group>,
                                                   HelpText<"Use default code inlining logic for the address sanitizer">;
defm sanitize_stable_abi
  : OptInCC1FFlag<"sanitize-stable-abi", "Stable  ", "Conventional ",
    "ABI instrumentation for sanitizer runtime. Default: Conventional">;

def fsanitize_memtag_mode_EQ : Joined<["-"], "fsanitize-memtag-mode=">,
                                        Group<f_clang_Group>,
                                        HelpText<"Set default MTE mode to 'sync' (default) or 'async'">;
def fsanitize_hwaddress_experimental_aliasing
  : Flag<["-"], "fsanitize-hwaddress-experimental-aliasing">,
    Group<f_clang_Group>,
    HelpText<"Enable aliasing mode in HWAddressSanitizer">;
def fno_sanitize_hwaddress_experimental_aliasing
  : Flag<["-"], "fno-sanitize-hwaddress-experimental-aliasing">,
    Group<f_clang_Group>, Flags<[CoreOption, NoXarchOption]>,
    HelpText<"Disable aliasing mode in HWAddressSanitizer">;
defm sanitize_memory_use_after_dtor : BoolOption<"f", "sanitize-memory-use-after-dtor",
  CodeGenOpts<"SanitizeMemoryUseAfterDtor">, DefaultFalse,
  PosFlag<SetTrue, [CC1Option], "Enable">, NegFlag<SetFalse, [], "Disable">,
  BothFlags<[], " use-after-destroy detection in MemorySanitizer">>,
  Group<f_clang_Group>;
def fsanitize_address_field_padding : Joined<["-"], "fsanitize-address-field-padding=">,
                                        Group<f_clang_Group>,
                                        HelpText<"Level of field padding for AddressSanitizer">,
                                        MarshallingInfoInt<LangOpts<"SanitizeAddressFieldPadding">>;
defm sanitize_address_use_after_scope : BoolOption<"f", "sanitize-address-use-after-scope",
  CodeGenOpts<"SanitizeAddressUseAfterScope">, DefaultFalse,
  PosFlag<SetTrue, [], "Enable">, NegFlag<SetFalse, [CoreOption, NoXarchOption], "Disable">,
  BothFlags<[], " use-after-scope detection in AddressSanitizer">>,
  Group<f_clang_Group>;
def sanitize_address_use_after_return_EQ
  : Joined<["-"], "fsanitize-address-use-after-return=">,
    MetaVarName<"<mode>">,
    Flags<[CC1Option]>,
    HelpText<"Select the mode of detecting stack use-after-return in AddressSanitizer">,
    Group<f_clang_Group>,
    Values<"never,runtime,always">,
    NormalizedValuesScope<"llvm::AsanDetectStackUseAfterReturnMode">,
    NormalizedValues<["Never", "Runtime", "Always"]>,
    MarshallingInfoEnum<CodeGenOpts<"SanitizeAddressUseAfterReturn">, "Runtime">;
defm sanitize_address_poison_custom_array_cookie : BoolOption<"f", "sanitize-address-poison-custom-array-cookie",
  CodeGenOpts<"SanitizeAddressPoisonCustomArrayCookie">, DefaultFalse,
  PosFlag<SetTrue, [], "Enable">, NegFlag<SetFalse, [], "Disable">,
  BothFlags<[], " poisoning array cookies when using custom operator new[] in AddressSanitizer">>,
  DocBrief<[{Enable "poisoning" array cookies when allocating arrays with a
custom operator new\[\] in Address Sanitizer, preventing accesses to the
cookies from user code. An array cookie is a small implementation-defined
header added to certain array allocations to record metadata such as the
length of the array. Accesses to array cookies from user code are technically
allowed by the standard but are more likely to be the result of an
out-of-bounds array access.

An operator new\[\] is "custom" if it is not one of the allocation functions
provided by the C++ standard library. Array cookies from non-custom allocation
functions are always poisoned.}]>,
  Group<f_clang_Group>;
defm sanitize_address_globals_dead_stripping : BoolOption<"f", "sanitize-address-globals-dead-stripping",
  CodeGenOpts<"SanitizeAddressGlobalsDeadStripping">, DefaultFalse,
  PosFlag<SetTrue, [], "Enable linker dead stripping of globals in AddressSanitizer">,
  NegFlag<SetFalse, [], "Disable linker dead stripping of globals in AddressSanitizer">>,
  Group<f_clang_Group>;
defm sanitize_address_use_odr_indicator : BoolOption<"f", "sanitize-address-use-odr-indicator",
  CodeGenOpts<"SanitizeAddressUseOdrIndicator">, DefaultTrue,
  PosFlag<SetTrue, [], "Enable ODR indicator globals to avoid false ODR violation"
            " reports in partially sanitized programs at the cost of an increase in binary size">,
  NegFlag<SetFalse, [], "Disable ODR indicator globals">>,
  Group<f_clang_Group>;
def sanitize_address_destructor_EQ
    : Joined<["-"], "fsanitize-address-destructor=">,
      Flags<[CC1Option]>,
      HelpText<"Set the kind of module destructors emitted by "
               "AddressSanitizer instrumentation. These destructors are "
               "emitted to unregister instrumented global variables when "
               "code is unloaded (e.g. via `dlclose()`).">,
      Group<f_clang_Group>,
      Values<"none,global">,
      NormalizedValuesScope<"llvm::AsanDtorKind">,
      NormalizedValues<["None", "Global"]>,
      MarshallingInfoEnum<CodeGenOpts<"SanitizeAddressDtor">, "Global">;
defm sanitize_memory_param_retval
    : BoolFOption<"sanitize-memory-param-retval",
        CodeGenOpts<"SanitizeMemoryParamRetval">,
        DefaultTrue,
        PosFlag<SetTrue, [CC1Option], "Enable">, NegFlag<SetFalse, [], "Disable">,
        BothFlags<[], " detection of uninitialized parameters and return values">>;
//// Note: This flag was introduced when it was necessary to distinguish between
//       ABI for correct codegen.  This is no longer needed, but the flag is
//       not removed since targeting either ABI will behave the same.
//       This way we cause no disturbance to existing scripts & code, and if we
//       want to use this flag in the future we will cause no disturbance then
//       either.
def fsanitize_hwaddress_abi_EQ
    : Joined<["-"], "fsanitize-hwaddress-abi=">,
      Group<f_clang_Group>,
      HelpText<"Select the HWAddressSanitizer ABI to target (interceptor or platform, default interceptor). This option is currently unused.">;
def fsanitize_recover_EQ : CommaJoined<["-"], "fsanitize-recover=">,
                           Group<f_clang_Group>,
                           HelpText<"Enable recovery for specified sanitizers">;
def fno_sanitize_recover_EQ : CommaJoined<["-"], "fno-sanitize-recover=">,
                              Group<f_clang_Group>, Flags<[CoreOption, NoXarchOption]>,
                              HelpText<"Disable recovery for specified sanitizers">;
def fsanitize_recover : Flag<["-"], "fsanitize-recover">, Group<f_clang_Group>,
                        Alias<fsanitize_recover_EQ>, AliasArgs<["all"]>;
def fno_sanitize_recover : Flag<["-"], "fno-sanitize-recover">,
                           Flags<[CoreOption, NoXarchOption]>, Group<f_clang_Group>,
                           Alias<fno_sanitize_recover_EQ>, AliasArgs<["all"]>;
def fsanitize_trap_EQ : CommaJoined<["-"], "fsanitize-trap=">, Group<f_clang_Group>,
                        HelpText<"Enable trapping for specified sanitizers">;
def fno_sanitize_trap_EQ : CommaJoined<["-"], "fno-sanitize-trap=">, Group<f_clang_Group>,
                           Flags<[CoreOption, NoXarchOption]>,
                           HelpText<"Disable trapping for specified sanitizers">;
def fsanitize_trap : Flag<["-"], "fsanitize-trap">, Group<f_clang_Group>,
                     Alias<fsanitize_trap_EQ>, AliasArgs<["all"]>,
                     HelpText<"Enable trapping for all sanitizers">;
def fno_sanitize_trap : Flag<["-"], "fno-sanitize-trap">, Group<f_clang_Group>,
                        Alias<fno_sanitize_trap_EQ>, AliasArgs<["all"]>,
                        Flags<[CoreOption, NoXarchOption]>,
                        HelpText<"Disable trapping for all sanitizers">;
def fsanitize_undefined_trap_on_error
    : Flag<["-"], "fsanitize-undefined-trap-on-error">, Group<f_clang_Group>,
      Alias<fsanitize_trap_EQ>, AliasArgs<["undefined"]>;
def fno_sanitize_undefined_trap_on_error
    : Flag<["-"], "fno-sanitize-undefined-trap-on-error">, Group<f_clang_Group>,
      Alias<fno_sanitize_trap_EQ>, AliasArgs<["undefined"]>;
defm sanitize_minimal_runtime : BoolOption<"f", "sanitize-minimal-runtime",
  CodeGenOpts<"SanitizeMinimalRuntime">, DefaultFalse,
  PosFlag<SetTrue>, NegFlag<SetFalse>>,
  Group<f_clang_Group>;
def fsanitize_link_runtime : Flag<["-"], "fsanitize-link-runtime">,
                           Group<f_clang_Group>;
def fno_sanitize_link_runtime : Flag<["-"], "fno-sanitize-link-runtime">,
                              Group<f_clang_Group>;
def fsanitize_link_cxx_runtime : Flag<["-"], "fsanitize-link-c++-runtime">,
                                 Group<f_clang_Group>;
def fno_sanitize_link_cxx_runtime : Flag<["-"], "fno-sanitize-link-c++-runtime">,
                                    Group<f_clang_Group>;
defm sanitize_cfi_cross_dso : BoolOption<"f", "sanitize-cfi-cross-dso",
  CodeGenOpts<"SanitizeCfiCrossDso">, DefaultFalse,
  PosFlag<SetTrue, [], "Enable">, NegFlag<SetFalse, [CoreOption, NoXarchOption], "Disable">,
  BothFlags<[], " control flow integrity (CFI) checks for cross-DSO calls.">>,
  Group<f_clang_Group>;
def fsanitize_cfi_icall_generalize_pointers : Flag<["-"], "fsanitize-cfi-icall-generalize-pointers">,
                                              Group<f_clang_Group>,
                                              HelpText<"Generalize pointers in CFI indirect call type signature checks">,
                                              MarshallingInfoFlag<CodeGenOpts<"SanitizeCfiICallGeneralizePointers">>;
def fsanitize_cfi_icall_normalize_integers : Flag<["-"], "fsanitize-cfi-icall-experimental-normalize-integers">,
                                             Group<f_clang_Group>,
                                             HelpText<"Normalize integers in CFI indirect call type signature checks">,
                                             MarshallingInfoFlag<CodeGenOpts<"SanitizeCfiICallNormalizeIntegers">>;
defm sanitize_cfi_canonical_jump_tables : BoolOption<"f", "sanitize-cfi-canonical-jump-tables",
  CodeGenOpts<"SanitizeCfiCanonicalJumpTables">, DefaultFalse,
  PosFlag<SetTrue, [], "Make">, NegFlag<SetFalse, [CoreOption, NoXarchOption], "Do not make">,
  BothFlags<[], " the jump table addresses canonical in the symbol table">>,
  Group<f_clang_Group>;
defm sanitize_stats : BoolOption<"f", "sanitize-stats",
  CodeGenOpts<"SanitizeStats">, DefaultFalse,
  PosFlag<SetTrue, [], "Enable">, NegFlag<SetFalse, [CoreOption, NoXarchOption], "Disable">,
  BothFlags<[], " sanitizer statistics gathering.">>,
  Group<f_clang_Group>;
def fsanitize_thread_memory_access : Flag<["-"], "fsanitize-thread-memory-access">,
                                     Group<f_clang_Group>,
                                     HelpText<"Enable memory access instrumentation in ThreadSanitizer (default)">;
def fno_sanitize_thread_memory_access : Flag<["-"], "fno-sanitize-thread-memory-access">,
                                        Group<f_clang_Group>,
                                        Flags<[CoreOption, NoXarchOption]>,
                                        HelpText<"Disable memory access instrumentation in ThreadSanitizer">;
def fsanitize_thread_func_entry_exit : Flag<["-"], "fsanitize-thread-func-entry-exit">,
                                       Group<f_clang_Group>,
                                       HelpText<"Enable function entry/exit instrumentation in ThreadSanitizer (default)">;
def fno_sanitize_thread_func_entry_exit : Flag<["-"], "fno-sanitize-thread-func-entry-exit">,
                                          Group<f_clang_Group>,
                                          Flags<[CoreOption, NoXarchOption]>,
                                          HelpText<"Disable function entry/exit instrumentation in ThreadSanitizer">;
def fsanitize_thread_atomics : Flag<["-"], "fsanitize-thread-atomics">,
                               Group<f_clang_Group>,
                               HelpText<"Enable atomic operations instrumentation in ThreadSanitizer (default)">;
def fno_sanitize_thread_atomics : Flag<["-"], "fno-sanitize-thread-atomics">,
                                  Group<f_clang_Group>,
                                  Flags<[CoreOption, NoXarchOption]>,
                                  HelpText<"Disable atomic operations instrumentation in ThreadSanitizer">;
def fsanitize_undefined_strip_path_components_EQ : Joined<["-"], "fsanitize-undefined-strip-path-components=">,
  Group<f_clang_Group>, MetaVarName<"<number>">,
  HelpText<"Strip (or keep only, if negative) a given number of path components "
           "when emitting check metadata.">,
  MarshallingInfoInt<CodeGenOpts<"EmitCheckPathComponentsToStrip">, "0", "int">;

} // end -f[no-]sanitize* flags

def funsafe_math_optimizations : Flag<["-"], "funsafe-math-optimizations">,
  Group<f_Group>, Flags<[CC1Option]>,
  HelpText<"Allow unsafe floating-point math optimizations which may decrease precision">,
  MarshallingInfoFlag<LangOpts<"UnsafeFPMath">>,
  ImpliedByAnyOf<[cl_unsafe_math_optimizations.KeyPath, ffast_math.KeyPath]>;
def fno_unsafe_math_optimizations : Flag<["-"], "fno-unsafe-math-optimizations">,
  Group<f_Group>;
def fassociative_math : Flag<["-"], "fassociative-math">, Group<f_Group>;
def fno_associative_math : Flag<["-"], "fno-associative-math">, Group<f_Group>;
defm reciprocal_math : BoolFOption<"reciprocal-math",
  LangOpts<"AllowRecip">, DefaultFalse,
  PosFlag<SetTrue, [CC1Option, FC1Option, FlangOption], "Allow division operations to be reassociated",
          [funsafe_math_optimizations.KeyPath]>,
  NegFlag<SetFalse>>;
defm approx_func : BoolFOption<"approx-func", LangOpts<"ApproxFunc">, DefaultFalse,
   PosFlag<SetTrue, [CC1Option, FC1Option, FlangOption], "Allow certain math function calls to be replaced "
           "with an approximately equivalent calculation",
           [funsafe_math_optimizations.KeyPath]>,
   NegFlag<SetFalse>>;
defm finite_math_only : BoolFOption<"finite-math-only",
  LangOpts<"FiniteMathOnly">, DefaultFalse,
  PosFlag<SetTrue, [CC1Option], "Allow floating-point optimizations that "
          "assume arguments and results are not NaNs or +-inf. This defines "
          "the \\_\\_FINITE\\_MATH\\_ONLY\\_\\_ preprocessor macro.",
          [cl_finite_math_only.KeyPath, ffast_math.KeyPath]>,
  NegFlag<SetFalse>>;
defm signed_zeros : BoolFOption<"signed-zeros",
  LangOpts<"NoSignedZero">, DefaultFalse,
  NegFlag<SetTrue, [CC1Option, FC1Option, FlangOption], "Allow optimizations that ignore the sign of floating point zeros",
            [cl_no_signed_zeros.KeyPath, funsafe_math_optimizations.KeyPath]>,
  PosFlag<SetFalse>>;
def fhonor_nans : Flag<["-"], "fhonor-nans">, Group<f_Group>,
  HelpText<"Specify that floating-point optimizations are not allowed that "
           "assume arguments and results are not NANs.">;
def fno_honor_nans : Flag<["-"], "fno-honor-nans">, Group<f_Group>;
def fhonor_infinities : Flag<["-"], "fhonor-infinities">,
  Group<f_Group>,
  HelpText<"Specify that floating-point optimizations are not allowed that "
           "assume arguments and results are not +-inf.">;
def fno_honor_infinities : Flag<["-"], "fno-honor-infinities">, Group<f_Group>;
// This option was originally misspelt "infinites" [sic].
def : Flag<["-"], "fhonor-infinites">, Alias<fhonor_infinities>;
def : Flag<["-"], "fno-honor-infinites">, Alias<fno_honor_infinities>;
def frounding_math : Flag<["-"], "frounding-math">, Group<f_Group>, Flags<[CC1Option]>,
  MarshallingInfoFlag<LangOpts<"RoundingMath">>,
  Normalizer<"makeFlagToValueNormalizer(llvm::RoundingMode::Dynamic)">;
def fno_rounding_math : Flag<["-"], "fno-rounding-math">, Group<f_Group>, Flags<[CC1Option]>;
def ftrapping_math : Flag<["-"], "ftrapping-math">, Group<f_Group>;
def fno_trapping_math : Flag<["-"], "fno-trapping-math">, Group<f_Group>;
def ffp_contract : Joined<["-"], "ffp-contract=">, Group<f_Group>,
  Flags<[CC1Option, FC1Option, FlangOption]>,
  DocBrief<"Form fused FP ops (e.g. FMAs):"
  " fast (fuses across statements disregarding pragmas)"
  " | on (only fuses in the same statement unless dictated by pragmas)"
  " | off (never fuses)"
  " | fast-honor-pragmas (fuses across statements unless dictated by pragmas)."
  " Default is 'fast' for CUDA, 'fast-honor-pragmas' for HIP, and 'on' otherwise.">,
  HelpText<"Form fused FP ops (e.g. FMAs)">,
  Values<"fast,on,off,fast-honor-pragmas">;

defm strict_float_cast_overflow : BoolFOption<"strict-float-cast-overflow",
  CodeGenOpts<"StrictFloatCastOverflow">, DefaultTrue,
  NegFlag<SetFalse, [CC1Option], "Relax language rules and try to match the behavior"
            " of the target's native float-to-int conversion instructions">,
  PosFlag<SetTrue, [], "Assume that overflowing float-to-int casts are undefined (default)">>;

defm protect_parens : BoolFOption<"protect-parens",
  LangOpts<"ProtectParens">, DefaultFalse,
  PosFlag<SetTrue, [CoreOption, CC1Option],
          "Determines whether the optimizer honors parentheses when "
          "floating-point expressions are evaluated">,
  NegFlag<SetFalse>>;

def ffor_scope : Flag<["-"], "ffor-scope">, Group<f_Group>;
def fno_for_scope : Flag<["-"], "fno-for-scope">, Group<f_Group>;

defm rewrite_imports : BoolFOption<"rewrite-imports",
  PreprocessorOutputOpts<"RewriteImports">, DefaultFalse,
  PosFlag<SetTrue, [CC1Option]>, NegFlag<SetFalse>>;
defm rewrite_includes : BoolFOption<"rewrite-includes",
  PreprocessorOutputOpts<"RewriteIncludes">, DefaultFalse,
  PosFlag<SetTrue, [CC1Option]>, NegFlag<SetFalse>>;

defm directives_only : OptInCC1FFlag<"directives-only", "">;

defm delete_null_pointer_checks : BoolFOption<"delete-null-pointer-checks",
  CodeGenOpts<"NullPointerIsValid">, DefaultFalse,
  NegFlag<SetTrue, [CC1Option], "Do not treat usage of null pointers as undefined behavior">,
  PosFlag<SetFalse, [], "Treat usage of null pointers as undefined behavior (default)">,
  BothFlags<[CoreOption]>>,
  DocBrief<[{When enabled, treat null pointer dereference, creation of a reference to null,
or passing a null pointer to a function parameter annotated with the "nonnull"
attribute as undefined behavior. (And, thus the optimizer may assume that any
pointer used in such a way must not have been null and optimize away the
branches accordingly.) On by default.}]>;

defm use_line_directives : BoolFOption<"use-line-directives",
  PreprocessorOutputOpts<"UseLineDirectives">, DefaultFalse,
  PosFlag<SetTrue, [CC1Option], "Use #line in preprocessed output">, NegFlag<SetFalse>>;
defm minimize_whitespace : BoolFOption<"minimize-whitespace",
  PreprocessorOutputOpts<"MinimizeWhitespace">, DefaultFalse,
  PosFlag<SetTrue, [CC1Option], "Ignore the whitespace from the input file "
          "when emitting preprocessor output. It will only contain whitespace "
          "when necessary, e.g. to keep two minus signs from merging into to "
          "an increment operator. Useful with the -P option to normalize "
          "whitespace such that two files with only formatting changes are "
          "equal.\n\nOnly valid with -E on C-like inputs and incompatible "
          "with -traditional-cpp.">, NegFlag<SetFalse>>;

def ffreestanding : Flag<["-"], "ffreestanding">, Group<f_Group>, Flags<[CC1Option]>,
  HelpText<"Assert that the compilation takes place in a freestanding environment">,
  MarshallingInfoFlag<LangOpts<"Freestanding">>;
def fgnuc_version_EQ : Joined<["-"], "fgnuc-version=">, Group<f_Group>,
  HelpText<"Sets various macros to claim compatibility with the given GCC version (default is 4.2.1)">,
  Flags<[CC1Option, CoreOption]>;
// We abuse '-f[no-]gnu-keywords' to force overriding all GNU-extension
// keywords. This behavior is provided by GCC's poorly named '-fasm' flag,
// while a subset (the non-C++ GNU keywords) is provided by GCC's
// '-fgnu-keywords'. Clang conflates the two for simplicity under the single
// name, as it doesn't seem a useful distinction.
defm gnu_keywords : BoolFOption<"gnu-keywords",
  LangOpts<"GNUKeywords">, Default<gnu_mode.KeyPath>,
  PosFlag<SetTrue, [], "Allow GNU-extension keywords regardless of language standard">,
  NegFlag<SetFalse>, BothFlags<[CC1Option]>>;
defm gnu89_inline : BoolFOption<"gnu89-inline",
  LangOpts<"GNUInline">, Default<!strconcat("!", c99.KeyPath, " && !", cplusplus.KeyPath)>,
  PosFlag<SetTrue, [CC1Option], "Use the gnu89 inline semantics">,
  NegFlag<SetFalse>>, ShouldParseIf<!strconcat("!", cplusplus.KeyPath)>;
def fgnu_runtime : Flag<["-"], "fgnu-runtime">, Group<f_Group>,
  HelpText<"Generate output compatible with the standard GNU Objective-C runtime">;
def fheinous_gnu_extensions : Flag<["-"], "fheinous-gnu-extensions">, Flags<[CC1Option]>,
  MarshallingInfoFlag<LangOpts<"HeinousExtensions">>;
def filelist : Separate<["-"], "filelist">, Flags<[LinkerInput]>,
               Group<Link_Group>;
def : Flag<["-"], "findirect-virtual-calls">, Alias<fapple_kext>;
def finline_functions : Flag<["-"], "finline-functions">, Group<f_clang_Group>, Flags<[CC1Option]>,
  HelpText<"Inline suitable functions">;
def finline_hint_functions: Flag<["-"], "finline-hint-functions">, Group<f_clang_Group>, Flags<[CC1Option]>,
  HelpText<"Inline functions which are (explicitly or implicitly) marked inline">;
def finline : Flag<["-"], "finline">, Group<clang_ignored_f_Group>;
def finline_max_stacksize_EQ
    : Joined<["-"], "finline-max-stacksize=">,
      Group<f_Group>, Flags<[CoreOption, CC1Option]>,
      HelpText<"Suppress inlining of functions whose stack size exceeds the given value">,
      MarshallingInfoInt<CodeGenOpts<"InlineMaxStackSize">, "UINT_MAX">;
defm jmc : BoolFOption<"jmc",
  CodeGenOpts<"JMCInstrument">, DefaultFalse,
  PosFlag<SetTrue, [CC1Option], "Enable just-my-code debugging">,
  NegFlag<SetFalse>>;
def fglobal_isel : Flag<["-"], "fglobal-isel">, Group<f_clang_Group>,
  HelpText<"Enables the global instruction selector">;
def fexperimental_isel : Flag<["-"], "fexperimental-isel">, Group<f_clang_Group>,
  Alias<fglobal_isel>;
def fexperimental_strict_floating_point : Flag<["-"], "fexperimental-strict-floating-point">,
  Group<f_clang_Group>, Flags<[CC1Option]>,
  HelpText<"Enables the use of non-default rounding modes and non-default exception handling on targets that are not currently ready.">,
  MarshallingInfoFlag<LangOpts<"ExpStrictFP">>;
def finput_charset_EQ : Joined<["-"], "finput-charset=">, Flags<[FlangOption, FC1Option]>, Group<f_Group>,
  HelpText<"Specify the default character set for source files">;
def fexec_charset_EQ : Joined<["-"], "fexec-charset=">, Group<f_Group>;
def finstrument_functions : Flag<["-"], "finstrument-functions">, Group<f_Group>, Flags<[CC1Option]>,
  HelpText<"Generate calls to instrument function entry and exit">,
  MarshallingInfoFlag<CodeGenOpts<"InstrumentFunctions">>;
def finstrument_functions_after_inlining : Flag<["-"], "finstrument-functions-after-inlining">, Group<f_Group>, Flags<[CC1Option]>,
  HelpText<"Like -finstrument-functions, but insert the calls after inlining">,
  MarshallingInfoFlag<CodeGenOpts<"InstrumentFunctionsAfterInlining">>;
def finstrument_function_entry_bare : Flag<["-"], "finstrument-function-entry-bare">, Group<f_Group>, Flags<[CC1Option]>,
  HelpText<"Instrument function entry only, after inlining, without arguments to the instrumentation call">,
  MarshallingInfoFlag<CodeGenOpts<"InstrumentFunctionEntryBare">>;
def fcf_protection_EQ : Joined<["-"], "fcf-protection=">, Flags<[CoreOption, CC1Option]>, Group<f_Group>,
  HelpText<"Instrument control-flow architecture protection">, Values<"return,branch,full,none">;
def fcf_protection : Flag<["-"], "fcf-protection">, Group<f_Group>, Flags<[CoreOption, CC1Option]>,
  Alias<fcf_protection_EQ>, AliasArgs<["full"]>,
  HelpText<"Enable cf-protection in 'full' mode">;
def mfunction_return_EQ : Joined<["-"], "mfunction-return=">,
  Group<m_Group>, Flags<[CoreOption, CC1Option]>,
  HelpText<"Replace returns with jumps to ``__x86_return_thunk`` (x86 only, error otherwise)">,
  Values<"keep,thunk-extern">,
  NormalizedValues<["Keep", "Extern"]>,
  NormalizedValuesScope<"llvm::FunctionReturnThunksKind">,
  MarshallingInfoEnum<CodeGenOpts<"FunctionReturnThunks">, "Keep">;
def mindirect_branch_cs_prefix : Flag<["-"], "mindirect-branch-cs-prefix">,
  Group<m_Group>, Flags<[CoreOption, CC1Option]>,
  HelpText<"Add cs prefix to call and jmp to indirect thunk">,
  MarshallingInfoFlag<CodeGenOpts<"IndirectBranchCSPrefix">>;

defm xray_instrument : BoolFOption<"xray-instrument",
  LangOpts<"XRayInstrument">, DefaultFalse,
  PosFlag<SetTrue, [CC1Option], "Generate XRay instrumentation sleds on function entry and exit">,
  NegFlag<SetFalse>>;

def fxray_instruction_threshold_EQ :
  Joined<["-"], "fxray-instruction-threshold=">,
  Group<f_Group>, Flags<[CC1Option]>,
  HelpText<"Sets the minimum function size to instrument with XRay">,
  MarshallingInfoInt<CodeGenOpts<"XRayInstructionThreshold">, "200">;

def fxray_always_instrument :
  Joined<["-"], "fxray-always-instrument=">,
  Group<f_Group>, Flags<[CC1Option]>,
  HelpText<"DEPRECATED: Filename defining the whitelist for imbuing the 'always instrument' XRay attribute.">,
  MarshallingInfoStringVector<LangOpts<"XRayAlwaysInstrumentFiles">>;
def fxray_never_instrument :
  Joined<["-"], "fxray-never-instrument=">,
  Group<f_Group>, Flags<[CC1Option]>,
  HelpText<"DEPRECATED: Filename defining the whitelist for imbuing the 'never instrument' XRay attribute.">,
  MarshallingInfoStringVector<LangOpts<"XRayNeverInstrumentFiles">>;
def fxray_attr_list :
  Joined<["-"], "fxray-attr-list=">,
  Group<f_Group>, Flags<[CC1Option]>,
  HelpText<"Filename defining the list of functions/types for imbuing XRay attributes.">,
  MarshallingInfoStringVector<LangOpts<"XRayAttrListFiles">>;
def fxray_modes :
  Joined<["-"], "fxray-modes=">,
  Group<f_Group>, Flags<[CC1Option]>,
  HelpText<"List of modes to link in by default into XRay instrumented binaries.">;

defm xray_always_emit_customevents : BoolFOption<"xray-always-emit-customevents",
  LangOpts<"XRayAlwaysEmitCustomEvents">, DefaultFalse,
  PosFlag<SetTrue, [CC1Option], "Always emit __xray_customevent(...) calls"
          " even if the containing function is not always instrumented">,
  NegFlag<SetFalse>>;

defm xray_always_emit_typedevents : BoolFOption<"xray-always-emit-typedevents",
  LangOpts<"XRayAlwaysEmitTypedEvents">, DefaultFalse,
  PosFlag<SetTrue, [CC1Option], "Always emit __xray_typedevent(...) calls"
          " even if the containing function is not always instrumented">,
  NegFlag<SetFalse>>;

defm xray_ignore_loops : BoolFOption<"xray-ignore-loops",
  CodeGenOpts<"XRayIgnoreLoops">, DefaultFalse,
  PosFlag<SetTrue, [CC1Option], "Don't instrument functions with loops"
          " unless they also meet the minimum function size">,
  NegFlag<SetFalse>>;

defm xray_function_index : BoolFOption<"xray-function-index",
  CodeGenOpts<"XRayFunctionIndex">, DefaultTrue,
  PosFlag<SetTrue, []>,
  NegFlag<SetFalse, [CC1Option], "Omit function index section at the"
          " expense of single-function patching performance">>;

def fxray_link_deps : Flag<["-"], "fxray-link-deps">, Group<f_Group>,
  HelpText<"Link XRay runtime library when -fxray-instrument is specified (default)">;
def fno_xray_link_deps : Flag<["-"], "fno-xray-link-deps">, Group<f_Group>;

def fxray_instrumentation_bundle :
  Joined<["-"], "fxray-instrumentation-bundle=">,
  Group<f_Group>, Flags<[CC1Option]>,
  HelpText<"Select which XRay instrumentation points to emit. Options: all, none, function-entry, function-exit, function, custom. Default is 'all'.  'function' includes both 'function-entry' and 'function-exit'.">;

def fxray_function_groups :
  Joined<["-"], "fxray-function-groups=">,
  Group<f_Group>, Flags<[CC1Option]>,
  HelpText<"Only instrument 1 of N groups">,
  MarshallingInfoInt<CodeGenOpts<"XRayTotalFunctionGroups">, "1">;

def fxray_selected_function_group :
  Joined<["-"], "fxray-selected-function-group=">,
  Group<f_Group>, Flags<[CC1Option]>,
  HelpText<"When using -fxray-function-groups, select which group of functions to instrument. Valid range is 0 to fxray-function-groups - 1">,
  MarshallingInfoInt<CodeGenOpts<"XRaySelectedFunctionGroup">, "0">;


defm fine_grained_bitfield_accesses : BoolOption<"f", "fine-grained-bitfield-accesses",
  CodeGenOpts<"FineGrainedBitfieldAccesses">, DefaultFalse,
  PosFlag<SetTrue, [], "Use separate accesses for consecutive bitfield runs with legal widths and alignments.">,
  NegFlag<SetFalse, [], "Use large-integer access for consecutive bitfield runs.">,
  BothFlags<[CC1Option]>>,
  Group<f_clang_Group>;

def fexperimental_relative_cxx_abi_vtables :
  Flag<["-"], "fexperimental-relative-c++-abi-vtables">,
  Group<f_clang_Group>, Flags<[CC1Option]>,
  HelpText<"Use the experimental C++ class ABI for classes with virtual tables">;
def fno_experimental_relative_cxx_abi_vtables :
  Flag<["-"], "fno-experimental-relative-c++-abi-vtables">,
  Group<f_clang_Group>, Flags<[CC1Option]>,
  HelpText<"Do not use the experimental C++ class ABI for classes with virtual tables">;

def fcxx_abi_EQ : Joined<["-"], "fc++-abi=">,
                  Group<f_clang_Group>, Flags<[CC1Option]>,
                  HelpText<"C++ ABI to use. This will override the target C++ ABI.">;

def flat__namespace : Flag<["-"], "flat_namespace">;
def flax_vector_conversions_EQ : Joined<["-"], "flax-vector-conversions=">, Group<f_Group>,
  HelpText<"Enable implicit vector bit-casts">, Values<"none,integer,all">, Flags<[CC1Option]>,
  NormalizedValues<["LangOptions::LaxVectorConversionKind::None",
                    "LangOptions::LaxVectorConversionKind::Integer",
                    "LangOptions::LaxVectorConversionKind::All"]>,
  MarshallingInfoEnum<LangOpts<"LaxVectorConversions">,
                      open_cl.KeyPath #
                          " ? LangOptions::LaxVectorConversionKind::None" #
                          " : LangOptions::LaxVectorConversionKind::All">;
def flax_vector_conversions : Flag<["-"], "flax-vector-conversions">, Group<f_Group>,
  Alias<flax_vector_conversions_EQ>, AliasArgs<["integer"]>;
def flimited_precision_EQ : Joined<["-"], "flimited-precision=">, Group<f_Group>;
def fapple_link_rtlib : Flag<["-"], "fapple-link-rtlib">, Group<f_Group>,
  HelpText<"Force linking the clang builtins runtime library">;
def flto_EQ : Joined<["-"], "flto=">, Flags<[CoreOption, CC1Option, FC1Option, FlangOption]>, Group<f_Group>,
  HelpText<"Set LTO mode">, Values<"thin,full">;
def flto_EQ_jobserver : Flag<["-"], "flto=jobserver">, Group<f_Group>,
  Alias<flto_EQ>, AliasArgs<["full"]>, HelpText<"Enable LTO in 'full' mode">;
def flto_EQ_auto : Flag<["-"], "flto=auto">, Group<f_Group>,
  Alias<flto_EQ>, AliasArgs<["full"]>, HelpText<"Enable LTO in 'full' mode">;
def flto : Flag<["-"], "flto">, Flags<[CoreOption, CC1Option, FC1Option, FlangOption]>, Group<f_Group>,
  Alias<flto_EQ>, AliasArgs<["full"]>, HelpText<"Enable LTO in 'full' mode">;
defm unified_lto : BoolFOption<"unified-lto",
  CodeGenOpts<"UnifiedLTO">, DefaultFalse,
  PosFlag<SetTrue, [], "Use the unified LTO pipeline">,
  NegFlag<SetFalse, [], "Use distinct LTO pipelines">,
  BothFlags<[CC1Option], "">>;
def fno_lto : Flag<["-"], "fno-lto">, Flags<[CoreOption, CC1Option]>, Group<f_Group>,
  HelpText<"Disable LTO mode (default)">;
def foffload_lto_EQ : Joined<["-"], "foffload-lto=">, Flags<[CoreOption]>, Group<f_Group>,
  HelpText<"Set LTO mode for offload compilation">, Values<"thin,full">;
def foffload_lto : Flag<["-"], "foffload-lto">, Flags<[CoreOption]>, Group<f_Group>,
  Alias<foffload_lto_EQ>, AliasArgs<["full"]>, HelpText<"Enable LTO in 'full' mode for offload compilation">;
def fno_offload_lto : Flag<["-"], "fno-offload-lto">, Flags<[CoreOption]>, Group<f_Group>,
  HelpText<"Disable LTO mode (default) for offload compilation">;
def flto_jobs_EQ : Joined<["-"], "flto-jobs=">,
  Flags<[CC1Option]>, Group<f_Group>,
  HelpText<"Controls the backend parallelism of -flto=thin (default "
           "of 0 means the number of threads will be derived from "
           "the number of CPUs detected)">;
def fthinlto_index_EQ : Joined<["-"], "fthinlto-index=">,
  Flags<[CoreOption, CC1Option]>, Group<f_Group>,
  HelpText<"Perform ThinLTO importing using provided function summary index">;
def fthin_link_bitcode_EQ : Joined<["-"], "fthin-link-bitcode=">,
  Flags<[CoreOption, CC1Option]>, Group<f_Group>,
  HelpText<"Write minimized bitcode to <file> for the ThinLTO thin link only">,
  MarshallingInfoString<CodeGenOpts<"ThinLinkBitcodeFile">>;
def fmacro_backtrace_limit_EQ : Joined<["-"], "fmacro-backtrace-limit=">,
  Group<f_Group>, Flags<[NoXarchOption, CC1Option, CoreOption]>,
  HelpText<"Set the maximum number of entries to print in a macro expansion backtrace (0 = no limit)">,
  MarshallingInfoInt<DiagnosticOpts<"MacroBacktraceLimit">, "DiagnosticOptions::DefaultMacroBacktraceLimit">;
def fcaret_diagnostics_max_lines_EQ :
  Joined<["-"], "fcaret-diagnostics-max-lines=">,
  Group<f_Group>, Flags<[CC1Option, CoreOption]>,
  HelpText<"Set the maximum number of source lines to show in a caret diagnostic (0 = no limit).">,
  MarshallingInfoInt<DiagnosticOpts<"SnippetLineLimit">, "DiagnosticOptions::DefaultSnippetLineLimit">;
defm merge_all_constants : BoolFOption<"merge-all-constants",
  CodeGenOpts<"MergeAllConstants">, DefaultFalse,
  PosFlag<SetTrue, [CC1Option, CoreOption], "Allow">, NegFlag<SetFalse, [], "Disallow">,
  BothFlags<[], " merging of constants">>;
def fmessage_length_EQ : Joined<["-"], "fmessage-length=">, Group<f_Group>, Flags<[CC1Option]>,
  HelpText<"Format message diagnostics so that they fit within N columns">,
  MarshallingInfoInt<DiagnosticOpts<"MessageLength">>;
def frandomize_layout_seed_EQ : Joined<["-"], "frandomize-layout-seed=">,
  MetaVarName<"<seed>">, Group<f_clang_Group>, Flags<[CC1Option]>,
  HelpText<"The seed used by the randomize structure layout feature">;
def frandomize_layout_seed_file_EQ : Joined<["-"], "frandomize-layout-seed-file=">,
  MetaVarName<"<file>">, Group<f_clang_Group>, Flags<[CC1Option]>,
  HelpText<"File holding the seed used by the randomize structure layout feature">;
def fms_compatibility : Flag<["-"], "fms-compatibility">, Group<f_Group>, Flags<[CC1Option, CoreOption]>,
  HelpText<"Enable full Microsoft Visual C++ compatibility">,
  MarshallingInfoFlag<LangOpts<"MSVCCompat">>;
def fms_extensions : Flag<["-"], "fms-extensions">, Group<f_Group>, Flags<[CC1Option, CoreOption]>,
  HelpText<"Accept some non-standard constructs supported by the Microsoft compiler">,
  MarshallingInfoFlag<LangOpts<"MicrosoftExt">>, ImpliedByAnyOf<[fms_compatibility.KeyPath]>;
defm asm_blocks : BoolFOption<"asm-blocks",
  LangOpts<"AsmBlocks">, Default<fms_extensions.KeyPath>,
  PosFlag<SetTrue, [CC1Option]>, NegFlag<SetFalse>>;
def fms_volatile : Flag<["-"], "fms-volatile">, Group<f_Group>, Flags<[CC1Option]>,
  MarshallingInfoFlag<LangOpts<"MSVolatile">>;
def fmsc_version : Joined<["-"], "fmsc-version=">, Group<f_Group>, Flags<[NoXarchOption, CoreOption]>,
  HelpText<"Microsoft compiler version number to report in _MSC_VER (0 = don't define it (default))">;
def fms_compatibility_version
    : Joined<["-"], "fms-compatibility-version=">,
      Group<f_Group>,
      Flags<[ CC1Option, CoreOption ]>,
      HelpText<"Dot-separated value representing the Microsoft compiler "
               "version number to report in _MSC_VER (0 = don't define it "
               "(default))">;
def fms_runtime_lib_EQ : Joined<["-"], "fms-runtime-lib=">, Group<f_Group>,
  Flags<[NoXarchOption, CoreOption]>, Values<"static,static_dbg,dll,dll_dbg">,
  HelpText<"Select Windows run-time library">,
  DocBrief<[{
Specify Visual Studio C runtime library. "static" and "static_dbg" correspond
to the cl flags /MT and /MTd which use the multithread, static version. "dll"
and "dll_dbg" correspond to the cl flags /MD and /MDd which use the multithread,
dll version.}]>;
def fms_omit_default_lib : Joined<["-"], "fms-omit-default-lib">,
  Group<f_Group>, Flags<[NoXarchOption, CoreOption]>;
defm delayed_template_parsing : BoolFOption<"delayed-template-parsing",
  LangOpts<"DelayedTemplateParsing">, DefaultFalse,
  PosFlag<SetTrue, [CC1Option], "Parse templated function definitions at the end of the translation unit">,
  NegFlag<SetFalse, [NoXarchOption], "Disable delayed template parsing">,
  BothFlags<[CoreOption]>>;
def fms_memptr_rep_EQ : Joined<["-"], "fms-memptr-rep=">, Group<f_Group>, Flags<[CC1Option]>,
  Values<"single,multiple,virtual">, NormalizedValuesScope<"LangOptions">,
  NormalizedValues<["PPTMK_FullGeneralitySingleInheritance", "PPTMK_FullGeneralityMultipleInheritance",
                    "PPTMK_FullGeneralityVirtualInheritance"]>,
  MarshallingInfoEnum<LangOpts<"MSPointerToMemberRepresentationMethod">, "PPTMK_BestCase">;
def fms_kernel : Flag<["-"], "fms-kernel">, Group<f_Group>, Flags<[CC1Option, NoDriverOption]>,
  MarshallingInfoFlag<LangOpts<"Kernel">>;
// __declspec is enabled by default for the PS4 by the driver, and also
// enabled for Microsoft Extensions or Borland Extensions, here.
//
// FIXME: __declspec is also currently enabled for CUDA, but isn't really a
// CUDA extension. However, it is required for supporting
// __clang_cuda_builtin_vars.h, which uses __declspec(property). Once that has
// been rewritten in terms of something more generic, remove the Opts.CUDA
// term here.
defm declspec : BoolOption<"f", "declspec",
  LangOpts<"DeclSpecKeyword">, DefaultFalse,
  PosFlag<SetTrue, [], "Allow", [fms_extensions.KeyPath, fborland_extensions.KeyPath, cuda.KeyPath]>,
  NegFlag<SetFalse, [], "Disallow">,
  BothFlags<[CC1Option], " __declspec as a keyword">>, Group<f_clang_Group>;
def fmodules_cache_path : Joined<["-"], "fmodules-cache-path=">, Group<i_Group>,
  Flags<[NoXarchOption, CC1Option]>, MetaVarName<"<directory>">,
  HelpText<"Specify the module cache path">;
def fmodules_user_build_path : Separate<["-"], "fmodules-user-build-path">, Group<i_Group>,
  Flags<[NoXarchOption, CC1Option]>, MetaVarName<"<directory>">,
  HelpText<"Specify the module user build path">,
  MarshallingInfoString<HeaderSearchOpts<"ModuleUserBuildPath">>;
def fprebuilt_module_path : Joined<["-"], "fprebuilt-module-path=">, Group<i_Group>,
  Flags<[NoXarchOption, CC1Option]>, MetaVarName<"<directory>">,
  HelpText<"Specify the prebuilt module path">;
defm prebuilt_implicit_modules : BoolFOption<"prebuilt-implicit-modules",
  HeaderSearchOpts<"EnablePrebuiltImplicitModules">, DefaultFalse,
  PosFlag<SetTrue, [], "Look up implicit modules in the prebuilt module path">,
  NegFlag<SetFalse>, BothFlags<[NoXarchOption, CC1Option]>>;

def fmodule_output_EQ : Joined<["-"], "fmodule-output=">, Flags<[NoXarchOption, CC1Option]>,
  HelpText<"Save intermediate module file results when compiling a standard C++ module unit.">;
def fmodule_output : Flag<["-"], "fmodule-output">, Flags<[NoXarchOption, CC1Option]>,
  HelpText<"Save intermediate module file results when compiling a standard C++ module unit.">;

def fmodules_prune_interval : Joined<["-"], "fmodules-prune-interval=">, Group<i_Group>,
  Flags<[CC1Option]>, MetaVarName<"<seconds>">,
  HelpText<"Specify the interval (in seconds) between attempts to prune the module cache">,
  MarshallingInfoInt<HeaderSearchOpts<"ModuleCachePruneInterval">, "7 * 24 * 60 * 60">;
def fmodules_prune_after : Joined<["-"], "fmodules-prune-after=">, Group<i_Group>,
  Flags<[CC1Option]>, MetaVarName<"<seconds>">,
  HelpText<"Specify the interval (in seconds) after which a module file will be considered unused">,
  MarshallingInfoInt<HeaderSearchOpts<"ModuleCachePruneAfter">, "31 * 24 * 60 * 60">;
def fbuild_session_timestamp : Joined<["-"], "fbuild-session-timestamp=">,
  Group<i_Group>, Flags<[CC1Option]>, MetaVarName<"<time since Epoch in seconds>">,
  HelpText<"Time when the current build session started">,
  MarshallingInfoInt<HeaderSearchOpts<"BuildSessionTimestamp">, "0", "uint64_t">;
def fbuild_session_file : Joined<["-"], "fbuild-session-file=">,
  Group<i_Group>, MetaVarName<"<file>">,
  HelpText<"Use the last modification time of <file> as the build session timestamp">;
def fmodules_validate_once_per_build_session : Flag<["-"], "fmodules-validate-once-per-build-session">,
  Group<i_Group>, Flags<[CC1Option]>,
  HelpText<"Don't verify input files for the modules if the module has been "
           "successfully validated or loaded during this build session">,
  MarshallingInfoFlag<HeaderSearchOpts<"ModulesValidateOncePerBuildSession">>;
def fmodules_disable_diagnostic_validation : Flag<["-"], "fmodules-disable-diagnostic-validation">,
  Group<i_Group>, Flags<[CC1Option]>,
  HelpText<"Disable validation of the diagnostic options when loading the module">,
  MarshallingInfoNegativeFlag<HeaderSearchOpts<"ModulesValidateDiagnosticOptions">>;
defm modules_validate_system_headers : BoolOption<"f", "modules-validate-system-headers",
  HeaderSearchOpts<"ModulesValidateSystemHeaders">, DefaultFalse,
  PosFlag<SetTrue, [CC1Option], "Validate the system headers that a module depends on when loading the module">,
  NegFlag<SetFalse, [NoXarchOption]>>, Group<i_Group>;
def fno_modules_validate_textual_header_includes :
  Flag<["-"], "fno-modules-validate-textual-header-includes">,
  Group<f_Group>, Flags<[CC1Option, NoXarchOption]>,
  MarshallingInfoNegativeFlag<LangOpts<"ModulesValidateTextualHeaderIncludes">>,
  HelpText<"Do not enforce -fmodules-decluse and private header restrictions for textual headers. "
           "This flag will be removed in a future Clang release.">;

def fincremental_extensions :
  Flag<["-"], "fincremental-extensions">,
  Group<f_Group>, Flags<[CC1Option]>,
  HelpText<"Enable incremental processing extensions such as processing"
           "statements on the global scope.">,
  MarshallingInfoFlag<LangOpts<"IncrementalExtensions">>;

def fvalidate_ast_input_files_content:
  Flag <["-"], "fvalidate-ast-input-files-content">,
  Group<f_Group>, Flags<[CC1Option]>,
  HelpText<"Compute and store the hash of input files used to build an AST."
           " Files with mismatching mtime's are considered valid"
           " if both contents is identical">,
  MarshallingInfoFlag<HeaderSearchOpts<"ValidateASTInputFilesContent">>;
def fmodules_validate_input_files_content:
  Flag <["-"], "fmodules-validate-input-files-content">,
  Group<f_Group>, Flags<[NoXarchOption]>,
  HelpText<"Validate PCM input files based on content if mtime differs">;
def fno_modules_validate_input_files_content:
  Flag <["-"], "fno_modules-validate-input-files-content">,
  Group<f_Group>, Flags<[NoXarchOption]>;
def fpch_validate_input_files_content:
  Flag <["-"], "fpch-validate-input-files-content">,
  Group<f_Group>, Flags<[NoXarchOption]>,
  HelpText<"Validate PCH input files based on content if mtime differs">;
def fno_pch_validate_input_files_content:
  Flag <["-"], "fno_pch-validate-input-files-content">,
  Group<f_Group>, Flags<[NoXarchOption]>;
defm pch_instantiate_templates : BoolFOption<"pch-instantiate-templates",
  LangOpts<"PCHInstantiateTemplates">, DefaultFalse,
  PosFlag<SetTrue, [], "Instantiate templates already while building a PCH">,
  NegFlag<SetFalse>, BothFlags<[CC1Option, CoreOption]>>;
defm pch_codegen: OptInCC1FFlag<"pch-codegen", "Generate ", "Do not generate ",
  "code for uses of this PCH that assumes an explicit object file will be built for the PCH">;
defm pch_debuginfo: OptInCC1FFlag<"pch-debuginfo", "Generate ", "Do not generate ",
  "debug info for types in an object file built from this PCH and do not generate them elsewhere">;

def fimplicit_module_maps : Flag <["-"], "fimplicit-module-maps">, Group<f_Group>,
  Flags<[NoXarchOption, CC1Option, CoreOption]>,
  HelpText<"Implicitly search the file system for module map files.">,
  MarshallingInfoFlag<HeaderSearchOpts<"ImplicitModuleMaps">>;
<<<<<<< HEAD
def fmodules_ts : Flag <["-"], "fmodules-ts">, Group<f_Group>,
  Flags<[CC1Option]>, HelpText<"Enable support for the C++ Modules TS">,
  MarshallingInfoFlag<LangOpts<"ModulesTS">>;

// [reflection-ts]
defm reflection_ts : BoolFOption<"reflection-ts",
  LangOpts<"ReflectionTS">, DefaultFalse,
  PosFlag<SetTrue, [CC1Option], "Enable support for the C++ Reflection TS">,
  NegFlag<SetFalse>>;

defm reflection_ext : BoolFOption<"reflection-ext",
  LangOpts<"ReflectionExt">, DefaultFalse,
  PosFlag<SetTrue, [CC1Option], "Enable support for C++ Reflection extensions">,
  NegFlag<SetFalse>>;

=======
>>>>>>> 7f790f9a
defm modules : BoolFOption<"modules",
  LangOpts<"Modules">, Default<fcxx_modules.KeyPath>,
  PosFlag<SetTrue, [CC1Option], "Enable the 'modules' language feature">,
  NegFlag<SetFalse>, BothFlags<[NoXarchOption, CoreOption]>>;
def fmodule_maps : Flag <["-"], "fmodule-maps">, Flags<[CoreOption]>, Alias<fimplicit_module_maps>;
def fmodule_name_EQ : Joined<["-"], "fmodule-name=">, Group<f_Group>,
  Flags<[NoXarchOption,CC1Option,CoreOption]>, MetaVarName<"<name>">,
  HelpText<"Specify the name of the module to build">,
  MarshallingInfoString<LangOpts<"ModuleName">>;
def fmodule_implementation_of : Separate<["-"], "fmodule-implementation-of">,
  Flags<[CC1Option,CoreOption]>, Alias<fmodule_name_EQ>;
def fsystem_module : Flag<["-"], "fsystem-module">, Flags<[CC1Option,CoreOption]>,
  HelpText<"Build this module as a system module. Only used with -emit-module">,
  MarshallingInfoFlag<FrontendOpts<"IsSystemModule">>;
def fmodule_map_file : Joined<["-"], "fmodule-map-file=">,
  Group<f_Group>, Flags<[NoXarchOption,CC1Option,CoreOption]>, MetaVarName<"<file>">,
  HelpText<"Load this module map file">,
  MarshallingInfoStringVector<FrontendOpts<"ModuleMapFiles">>;
def fmodule_file : Joined<["-"], "fmodule-file=">,
  Group<i_Group>, Flags<[NoXarchOption,CC1Option,CoreOption]>, MetaVarName<"[<name>=]<file>">,
  HelpText<"Specify the mapping of module name to precompiled module file, or load a module file if name is omitted.">;
def fmodules_ignore_macro : Joined<["-"], "fmodules-ignore-macro=">, Group<f_Group>,
  Flags<[CC1Option,CoreOption]>,
  HelpText<"Ignore the definition of the given macro when building and loading modules">;
def fmodules_strict_decluse : Flag <["-"], "fmodules-strict-decluse">, Group<f_Group>,
  Flags<[NoXarchOption,CC1Option,CoreOption]>,
  HelpText<"Like -fmodules-decluse but requires all headers to be in modules">,
  MarshallingInfoFlag<LangOpts<"ModulesStrictDeclUse">>;
defm modules_decluse : BoolFOption<"modules-decluse",
  LangOpts<"ModulesDeclUse">, Default<fmodules_strict_decluse.KeyPath>,
  PosFlag<SetTrue, [CC1Option], "Require declaration of modules used within a module">,
  NegFlag<SetFalse>, BothFlags<[NoXarchOption,CoreOption]>>;
defm modules_search_all : BoolFOption<"modules-search-all",
  LangOpts<"ModulesSearchAll">, DefaultFalse,
  PosFlag<SetTrue, [], "Search even non-imported modules to resolve references">,
  NegFlag<SetFalse>, BothFlags<[NoXarchOption, CC1Option,CoreOption]>>,
  ShouldParseIf<fmodules.KeyPath>;
defm implicit_modules : BoolFOption<"implicit-modules",
  LangOpts<"ImplicitModules">, DefaultTrue,
  NegFlag<SetFalse, [CC1Option]>, PosFlag<SetTrue>, BothFlags<[NoXarchOption,CoreOption]>>;
def fno_modules_check_relocated : Joined<["-"], "fno-modules-check-relocated">,
  Group<f_Group>, Flags<[CC1Option]>,
  HelpText<"Skip checks for relocated modules when loading PCM files">,
  MarshallingInfoNegativeFlag<PreprocessorOpts<"ModulesCheckRelocated">>;
def fretain_comments_from_system_headers : Flag<["-"], "fretain-comments-from-system-headers">, Group<f_Group>, Flags<[CC1Option]>,
  MarshallingInfoFlag<LangOpts<"RetainCommentsFromSystemHeaders">>;
def fmodule_header : Flag <["-"], "fmodule-header">, Group<f_Group>,
  Flags<[NoXarchOption]>, HelpText<"Build a C++20 Header Unit from a header.">;
def fmodule_header_EQ : Joined<["-"], "fmodule-header=">, Group<f_Group>,
  Flags<[NoXarchOption]>, MetaVarName<"<kind>">,
  HelpText<"Build a C++20 Header Unit from a header that should be found in the user (fmodule-header=user) or system (fmodule-header=system) search path.">;

def fno_knr_functions : Flag<["-"], "fno-knr-functions">, Group<f_Group>,
  MarshallingInfoFlag<LangOpts<"DisableKNRFunctions">>,
  HelpText<"Disable support for K&R C function declarations">,
  Flags<[CC1Option, CoreOption]>;

def fmudflapth : Flag<["-"], "fmudflapth">, Group<f_Group>;
def fmudflap : Flag<["-"], "fmudflap">, Group<f_Group>;
def fnested_functions : Flag<["-"], "fnested-functions">, Group<f_Group>;
def fnext_runtime : Flag<["-"], "fnext-runtime">, Group<f_Group>;
def fno_asm : Flag<["-"], "fno-asm">, Group<f_Group>;
def fno_asynchronous_unwind_tables : Flag<["-"], "fno-asynchronous-unwind-tables">, Group<f_Group>;
def fno_assume_sane_operator_new : Flag<["-"], "fno-assume-sane-operator-new">, Group<f_Group>,
  HelpText<"Don't assume that C++'s global operator new can't alias any pointer">,
  Flags<[CC1Option]>, MarshallingInfoNegativeFlag<CodeGenOpts<"AssumeSaneOperatorNew">>;
def fno_builtin : Flag<["-"], "fno-builtin">, Group<f_Group>, Flags<[CC1Option, CoreOption]>,
  HelpText<"Disable implicit builtin knowledge of functions">;
def fno_builtin_ : Joined<["-"], "fno-builtin-">, Group<f_Group>, Flags<[CC1Option, CoreOption]>,
  HelpText<"Disable implicit builtin knowledge of a specific function">;
def fno_common : Flag<["-"], "fno-common">, Group<f_Group>, Flags<[CC1Option]>,
    HelpText<"Compile common globals like normal definitions">;
defm digraphs : BoolFOption<"digraphs",
  LangOpts<"Digraphs">, Default<std#".hasDigraphs()">,
  PosFlag<SetTrue, [], "Enable alternative token representations '<:', ':>', '<%', '%>', '%:', '%:%:' (default)">,
  NegFlag<SetFalse, [], "Disallow alternative token representations '<:', ':>', '<%', '%>', '%:', '%:%:'">,
  BothFlags<[CC1Option]>>;
def fno_eliminate_unused_debug_symbols : Flag<["-"], "fno-eliminate-unused-debug-symbols">, Group<f_Group>;
def fno_inline_functions : Flag<["-"], "fno-inline-functions">, Group<f_clang_Group>, Flags<[CC1Option]>;
def fno_inline : Flag<["-"], "fno-inline">, Group<f_clang_Group>, Flags<[CC1Option]>;
def fno_global_isel : Flag<["-"], "fno-global-isel">, Group<f_clang_Group>,
  HelpText<"Disables the global instruction selector">;
def fno_experimental_isel : Flag<["-"], "fno-experimental-isel">, Group<f_clang_Group>,
  Alias<fno_global_isel>;
def fveclib : Joined<["-"], "fveclib=">, Group<f_Group>, Flags<[CC1Option]>,
    HelpText<"Use the given vector functions library">,
    Values<"Accelerate,libmvec,MASSV,SVML,SLEEF,Darwin_libsystem_m,ArmPL,none">,
    NormalizedValuesScope<"CodeGenOptions">,
    NormalizedValues<["Accelerate", "LIBMVEC", "MASSV", "SVML", "SLEEF",
                      "Darwin_libsystem_m", "ArmPL", "NoLibrary"]>,
    MarshallingInfoEnum<CodeGenOpts<"VecLib">, "NoLibrary">;
def fno_lax_vector_conversions : Flag<["-"], "fno-lax-vector-conversions">, Group<f_Group>,
  Alias<flax_vector_conversions_EQ>, AliasArgs<["none"]>;
def fno_implicit_module_maps : Flag <["-"], "fno-implicit-module-maps">, Group<f_Group>,
  Flags<[NoXarchOption]>;
def fno_module_maps : Flag <["-"], "fno-module-maps">, Alias<fno_implicit_module_maps>;
def fno_modules_strict_decluse : Flag <["-"], "fno-strict-modules-decluse">, Group<f_Group>,
  Flags<[NoXarchOption]>;
def fmodule_file_deps : Flag <["-"], "fmodule-file-deps">, Group<f_Group>,
  Flags<[NoXarchOption]>;
def fno_module_file_deps : Flag <["-"], "fno-module-file-deps">, Group<f_Group>,
  Flags<[NoXarchOption]>;
def fno_ms_extensions : Flag<["-"], "fno-ms-extensions">, Group<f_Group>,
  Flags<[CoreOption]>;
def fno_ms_compatibility : Flag<["-"], "fno-ms-compatibility">, Group<f_Group>,
  Flags<[CoreOption]>;
def fno_objc_legacy_dispatch : Flag<["-"], "fno-objc-legacy-dispatch">, Group<f_Group>;
def fno_objc_weak : Flag<["-"], "fno-objc-weak">, Group<f_Group>, Flags<[CC1Option]>;
def fno_omit_frame_pointer : Flag<["-"], "fno-omit-frame-pointer">, Group<f_Group>;
defm operator_names : BoolFOption<"operator-names",
  LangOpts<"CXXOperatorNames">, Default<cplusplus.KeyPath>,
  NegFlag<SetFalse, [CC1Option], "Do not treat C++ operator name keywords as synonyms for operators">,
  PosFlag<SetTrue>>;
def fdiagnostics_absolute_paths : Flag<["-"], "fdiagnostics-absolute-paths">, Group<f_Group>,
  Flags<[CC1Option, CoreOption]>, HelpText<"Print absolute paths in diagnostics">,
  MarshallingInfoFlag<DiagnosticOpts<"AbsolutePath">>;
defm diagnostics_show_line_numbers : BoolFOption<"diagnostics-show-line-numbers",
  DiagnosticOpts<"ShowLineNumbers">, DefaultTrue,
  NegFlag<SetFalse, [CC1Option], "Show line numbers in diagnostic code snippets">,
  PosFlag<SetTrue>>;
def fno_stack_protector : Flag<["-"], "fno-stack-protector">, Group<f_Group>,
  HelpText<"Disable the use of stack protectors">;
def fno_strict_aliasing : Flag<["-"], "fno-strict-aliasing">, Group<f_Group>,
  Flags<[NoXarchOption, CoreOption]>;
def fstruct_path_tbaa : Flag<["-"], "fstruct-path-tbaa">, Group<f_Group>;
def fno_struct_path_tbaa : Flag<["-"], "fno-struct-path-tbaa">, Group<f_Group>;
def fno_strict_enums : Flag<["-"], "fno-strict-enums">, Group<f_Group>;
def fno_strict_overflow : Flag<["-"], "fno-strict-overflow">, Group<f_Group>;
def fno_temp_file : Flag<["-"], "fno-temp-file">, Group<f_Group>,
  Flags<[CC1Option, CoreOption]>, HelpText<
  "Directly create compilation output files. This may lead to incorrect incremental builds if the compiler crashes">,
  MarshallingInfoNegativeFlag<FrontendOpts<"UseTemporary">>;
defm use_cxa_atexit : BoolFOption<"use-cxa-atexit",
  CodeGenOpts<"CXAAtExit">, DefaultTrue,
  NegFlag<SetFalse, [CC1Option], "Don't use __cxa_atexit for calling destructors">,
  PosFlag<SetTrue>>;
def fno_unwind_tables : Flag<["-"], "fno-unwind-tables">, Group<f_Group>;
def fno_verbose_asm : Flag<["-"], "fno-verbose-asm">, Group<f_Group>, Flags<[CC1Option]>,
  MarshallingInfoNegativeFlag<CodeGenOpts<"AsmVerbose">>;
def fno_working_directory : Flag<["-"], "fno-working-directory">, Group<f_Group>;
def fno_wrapv : Flag<["-"], "fno-wrapv">, Group<f_Group>;
def fobjc_arc : Flag<["-"], "fobjc-arc">, Group<f_Group>, Flags<[CC1Option]>,
  HelpText<"Synthesize retain and release calls for Objective-C pointers">;
def fno_objc_arc : Flag<["-"], "fno-objc-arc">, Group<f_Group>;
defm objc_encode_cxx_class_template_spec : BoolFOption<"objc-encode-cxx-class-template-spec",
  LangOpts<"EncodeCXXClassTemplateSpec">, DefaultFalse,
  PosFlag<SetTrue, [CC1Option], "Fully encode c++ class template specialization">,
  NegFlag<SetFalse>>;
defm objc_convert_messages_to_runtime_calls : BoolFOption<"objc-convert-messages-to-runtime-calls",
  CodeGenOpts<"ObjCConvertMessagesToRuntimeCalls">, DefaultTrue,
  NegFlag<SetFalse, [CC1Option]>, PosFlag<SetTrue>>;
defm objc_arc_exceptions : BoolFOption<"objc-arc-exceptions",
  CodeGenOpts<"ObjCAutoRefCountExceptions">, DefaultFalse,
  PosFlag<SetTrue, [CC1Option], "Use EH-safe code when synthesizing retains and releases in -fobjc-arc">,
  NegFlag<SetFalse>>;
def fobjc_atdefs : Flag<["-"], "fobjc-atdefs">, Group<clang_ignored_f_Group>;
def fobjc_call_cxx_cdtors : Flag<["-"], "fobjc-call-cxx-cdtors">, Group<clang_ignored_f_Group>;
defm objc_exceptions : BoolFOption<"objc-exceptions",
  LangOpts<"ObjCExceptions">, DefaultFalse,
  PosFlag<SetTrue, [CC1Option], "Enable Objective-C exceptions">, NegFlag<SetFalse>>;
defm application_extension : BoolFOption<"application-extension",
  LangOpts<"AppExt">, DefaultFalse,
  PosFlag<SetTrue, [CC1Option], "Restrict code to those available for App Extensions">,
  NegFlag<SetFalse>>;
defm relaxed_template_template_args : BoolFOption<"relaxed-template-template-args",
  LangOpts<"RelaxedTemplateTemplateArgs">, DefaultFalse,
  PosFlag<SetTrue, [CC1Option], "Enable C++17 relaxed template template argument matching">,
  NegFlag<SetFalse>>;
defm sized_deallocation : BoolFOption<"sized-deallocation",
  LangOpts<"SizedDeallocation">, DefaultFalse,
  PosFlag<SetTrue, [CC1Option], "Enable C++14 sized global deallocation functions">,
  NegFlag<SetFalse>>;
defm aligned_allocation : BoolFOption<"aligned-allocation",
  LangOpts<"AlignedAllocation">, Default<cpp17.KeyPath>,
  PosFlag<SetTrue, [], "Enable C++17 aligned allocation functions">,
  NegFlag<SetFalse>, BothFlags<[CC1Option]>>;
def fnew_alignment_EQ : Joined<["-"], "fnew-alignment=">,
  HelpText<"Specifies the largest alignment guaranteed by '::operator new(size_t)'">,
  MetaVarName<"<align>">, Group<f_Group>, Flags<[CC1Option]>,
  MarshallingInfoInt<LangOpts<"NewAlignOverride">>;
def : Separate<["-"], "fnew-alignment">, Alias<fnew_alignment_EQ>;
def : Flag<["-"], "faligned-new">, Alias<faligned_allocation>;
def : Flag<["-"], "fno-aligned-new">, Alias<fno_aligned_allocation>;
def faligned_new_EQ : Joined<["-"], "faligned-new=">;

def fobjc_legacy_dispatch : Flag<["-"], "fobjc-legacy-dispatch">, Group<f_Group>;
def fobjc_new_property : Flag<["-"], "fobjc-new-property">, Group<clang_ignored_f_Group>;
defm objc_infer_related_result_type : BoolFOption<"objc-infer-related-result-type",
  LangOpts<"ObjCInferRelatedResultType">, DefaultTrue,
  NegFlag<SetFalse, [CC1Option], "do not infer Objective-C related result type based on method family">,
  PosFlag<SetTrue>>;
def fobjc_link_runtime: Flag<["-"], "fobjc-link-runtime">, Group<f_Group>;
def fobjc_weak : Flag<["-"], "fobjc-weak">, Group<f_Group>, Flags<[CC1Option]>,
  HelpText<"Enable ARC-style weak references in Objective-C">;

// Objective-C ABI options.
def fobjc_runtime_EQ : Joined<["-"], "fobjc-runtime=">, Group<f_Group>, Flags<[CC1Option, CoreOption]>,
  HelpText<"Specify the target Objective-C runtime kind and version">;
def fobjc_abi_version_EQ : Joined<["-"], "fobjc-abi-version=">, Group<f_Group>;
def fobjc_nonfragile_abi_version_EQ : Joined<["-"], "fobjc-nonfragile-abi-version=">, Group<f_Group>;
def fobjc_nonfragile_abi : Flag<["-"], "fobjc-nonfragile-abi">, Group<f_Group>;
def fno_objc_nonfragile_abi : Flag<["-"], "fno-objc-nonfragile-abi">, Group<f_Group>;

def fobjc_sender_dependent_dispatch : Flag<["-"], "fobjc-sender-dependent-dispatch">, Group<f_Group>;
def fobjc_disable_direct_methods_for_testing :
  Flag<["-"], "fobjc-disable-direct-methods-for-testing">,
  Group<f_Group>, Flags<[CC1Option]>,
  HelpText<"Ignore attribute objc_direct so that direct methods can be tested">,
  MarshallingInfoFlag<LangOpts<"ObjCDisableDirectMethodsForTesting">>;
defm objc_avoid_heapify_local_blocks : BoolFOption<"objc-avoid-heapify-local-blocks",
  CodeGenOpts<"ObjCAvoidHeapifyLocalBlocks">, DefaultFalse,
  PosFlag<SetTrue, [], "Try">,
  NegFlag<SetFalse, [], "Don't try">,
  BothFlags<[CC1Option, NoDriverOption], " to avoid heapifying local blocks">>;

def fomit_frame_pointer : Flag<["-"], "fomit-frame-pointer">, Group<f_Group>,
  HelpText<"Omit the frame pointer from functions that don't need it. "
  "Some stack unwinding cases, such as profilers and sanitizers, may prefer specifying -fno-omit-frame-pointer. "
  "On many targets, -O1 and higher omit the frame pointer by default. "
  "-m[no-]omit-leaf-frame-pointer takes precedence for leaf functions">;
def fopenmp : Flag<["-"], "fopenmp">, Group<f_Group>, Flags<[CC1Option, NoArgumentUnused, FlangOption, FC1Option]>,
  HelpText<"Parse OpenMP pragmas and generate parallel code.">;
def fno_openmp : Flag<["-"], "fno-openmp">, Group<f_Group>, Flags<[NoArgumentUnused]>;
def fopenmp_version_EQ : Joined<["-"], "fopenmp-version=">, Group<f_Group>, Flags<[CC1Option, NoArgumentUnused, FlangOption, FC1Option]>,
  HelpText<"Set OpenMP version (e.g. 45 for OpenMP 4.5, 50 for OpenMP 5.0). Default value is 50 for Clang and 11 for Flang">;
defm openmp_extensions: BoolFOption<"openmp-extensions",
  LangOpts<"OpenMPExtensions">, DefaultTrue,
  PosFlag<SetTrue, [CC1Option, NoArgumentUnused],
          "Enable all Clang extensions for OpenMP directives and clauses">,
  NegFlag<SetFalse, [CC1Option, NoArgumentUnused],
          "Disable all Clang extensions for OpenMP directives and clauses">>;
def fopenmp_EQ : Joined<["-"], "fopenmp=">, Group<f_Group>;
def fopenmp_use_tls : Flag<["-"], "fopenmp-use-tls">, Group<f_Group>,
  Flags<[NoArgumentUnused, HelpHidden]>;
def fnoopenmp_use_tls : Flag<["-"], "fnoopenmp-use-tls">, Group<f_Group>,
  Flags<[CC1Option, NoArgumentUnused, HelpHidden]>;
def fopenmp_targets_EQ : CommaJoined<["-"], "fopenmp-targets=">, Flags<[NoXarchOption, CC1Option]>,
  HelpText<"Specify comma-separated list of triples OpenMP offloading targets to be supported">;
def fopenmp_relocatable_target : Flag<["-"], "fopenmp-relocatable-target">,
  Group<f_Group>, Flags<[CC1Option, NoArgumentUnused, HelpHidden]>;
def fnoopenmp_relocatable_target : Flag<["-"], "fnoopenmp-relocatable-target">,
  Group<f_Group>, Flags<[CC1Option, NoArgumentUnused, HelpHidden]>;
def fopenmp_simd : Flag<["-"], "fopenmp-simd">, Group<f_Group>, Flags<[CC1Option, NoArgumentUnused]>,
  HelpText<"Emit OpenMP code only for SIMD-based constructs.">;
def fopenmp_enable_irbuilder : Flag<["-"], "fopenmp-enable-irbuilder">, Group<f_Group>, Flags<[CC1Option, NoArgumentUnused, HelpHidden]>,
  HelpText<"Use the experimental OpenMP-IR-Builder codegen path.">;
def fno_openmp_simd : Flag<["-"], "fno-openmp-simd">, Group<f_Group>, Flags<[CC1Option, NoArgumentUnused]>;
def fopenmp_cuda_mode : Flag<["-"], "fopenmp-cuda-mode">, Group<f_Group>,
  Flags<[CC1Option, NoArgumentUnused, HelpHidden]>;
def fno_openmp_cuda_mode : Flag<["-"], "fno-openmp-cuda-mode">, Group<f_Group>,
  Flags<[NoArgumentUnused, HelpHidden]>;
def fopenmp_cuda_number_of_sm_EQ : Joined<["-"], "fopenmp-cuda-number-of-sm=">, Group<f_Group>,
  Flags<[CC1Option, NoArgumentUnused, HelpHidden]>;
def fopenmp_cuda_blocks_per_sm_EQ : Joined<["-"], "fopenmp-cuda-blocks-per-sm=">, Group<f_Group>,
  Flags<[CC1Option, NoArgumentUnused, HelpHidden]>;
def fopenmp_cuda_teams_reduction_recs_num_EQ : Joined<["-"], "fopenmp-cuda-teams-reduction-recs-num=">, Group<f_Group>,
  Flags<[CC1Option, NoArgumentUnused, HelpHidden]>;

//===----------------------------------------------------------------------===//
// Shared cc1 + fc1 OpenMP Target Options
//===----------------------------------------------------------------------===//

let Flags = [CC1Option, FC1Option, NoArgumentUnused] in {
let Group = f_Group in {

def fopenmp_target_debug : Flag<["-"], "fopenmp-target-debug">,
  HelpText<"Enable debugging in the OpenMP offloading device RTL">;
def fno_openmp_target_debug : Flag<["-"], "fno-openmp-target-debug">;

} // let Group = f_Group
} // let Flags = [CC1Option, FC1Option, NoArgumentUnused]

let Flags = [CC1Option, FC1Option, NoArgumentUnused, HelpHidden] in {
let Group = f_Group in {

def fopenmp_target_debug_EQ : Joined<["-"], "fopenmp-target-debug=">;
def fopenmp_assume_teams_oversubscription : Flag<["-"], "fopenmp-assume-teams-oversubscription">;
def fopenmp_assume_threads_oversubscription : Flag<["-"], "fopenmp-assume-threads-oversubscription">;
def fno_openmp_assume_teams_oversubscription : Flag<["-"], "fno-openmp-assume-teams-oversubscription">;
def fno_openmp_assume_threads_oversubscription : Flag<["-"], "fno-openmp-assume-threads-oversubscription">;
def fopenmp_assume_no_thread_state : Flag<["-"], "fopenmp-assume-no-thread-state">,
  HelpText<"Assert no thread in a parallel region modifies an ICV">,
  MarshallingInfoFlag<LangOpts<"OpenMPNoThreadState">>;
def fopenmp_assume_no_nested_parallelism : Flag<["-"], "fopenmp-assume-no-nested-parallelism">,
  HelpText<"Assert no nested parallel regions in the GPU">,
  MarshallingInfoFlag<LangOpts<"OpenMPNoNestedParallelism">>;

} // let Group = f_Group
} // let Flags = [CC1Option, FC1Option, NoArgumentUnused, HelpHidden]

def fopenmp_offload_mandatory : Flag<["-"], "fopenmp-offload-mandatory">, Group<f_Group>,
  Flags<[CC1Option, NoArgumentUnused]>,
  HelpText<"Do not create a host fallback if offloading to the device fails.">,
  MarshallingInfoFlag<LangOpts<"OpenMPOffloadMandatory">>;
def fopenmp_target_jit : Flag<["-"], "fopenmp-target-jit">, Group<f_Group>,
  Flags<[CoreOption, NoArgumentUnused]>,
  HelpText<"Emit code that can be JIT compiled for OpenMP offloading. Implies -foffload-lto=full">;
def fno_openmp_target_jit : Flag<["-"], "fno-openmp-target-jit">, Group<f_Group>,
  Flags<[CoreOption, NoArgumentUnused, HelpHidden]>;
def fopenmp_target_new_runtime : Flag<["-"], "fopenmp-target-new-runtime">,
  Group<f_Group>, Flags<[CC1Option, HelpHidden]>;
def fno_openmp_target_new_runtime : Flag<["-"], "fno-openmp-target-new-runtime">,
  Group<f_Group>, Flags<[CC1Option, HelpHidden]>;
defm openmp_optimistic_collapse : BoolFOption<"openmp-optimistic-collapse",
  LangOpts<"OpenMPOptimisticCollapse">, DefaultFalse,
  PosFlag<SetTrue, [CC1Option]>, NegFlag<SetFalse>, BothFlags<[NoArgumentUnused, HelpHidden]>>;
def static_openmp: Flag<["-"], "static-openmp">,
  HelpText<"Use the static host OpenMP runtime while linking.">;
def offload_new_driver : Flag<["--"], "offload-new-driver">, Flags<[CC1Option]>, Group<f_Group>,
  MarshallingInfoFlag<LangOpts<"OffloadingNewDriver">>, HelpText<"Use the new driver for offloading compilation.">;
def no_offload_new_driver : Flag<["--"], "no-offload-new-driver">, Flags<[CC1Option]>, Group<f_Group>,
  HelpText<"Don't Use the new driver for offloading compilation.">;
def offload_device_only : Flag<["--"], "offload-device-only">, Flags<[FlangOption]>,
  HelpText<"Only compile for the offloading device.">;
def offload_host_only : Flag<["--"], "offload-host-only">, Flags<[FlangOption]>,
  HelpText<"Only compile for the offloading host.">;
def offload_host_device : Flag<["--"], "offload-host-device">, Flags<[FlangOption]>,
  HelpText<"Only compile for the offloading host.">;
def cuda_device_only : Flag<["--"], "cuda-device-only">, Alias<offload_device_only>,
  HelpText<"Compile CUDA code for device only">;
def cuda_host_only : Flag<["--"], "cuda-host-only">, Alias<offload_host_only>,
  HelpText<"Compile CUDA code for host only. Has no effect on non-CUDA compilations.">;
def cuda_compile_host_device : Flag<["--"], "cuda-compile-host-device">, Alias<offload_host_device>,
  HelpText<"Compile CUDA code for both host and device (default). Has no "
           "effect on non-CUDA compilations.">;
def fopenmp_new_driver : Flag<["-"], "fopenmp-new-driver">, Flags<[HelpHidden]>,
  HelpText<"Use the new driver for OpenMP offloading.">;
def fno_openmp_new_driver : Flag<["-"], "fno-openmp-new-driver">, Flags<[HelpHidden]>,
  HelpText<"Don't use the new driver for OpenMP offloading.">;
def fno_optimize_sibling_calls : Flag<["-"], "fno-optimize-sibling-calls">, Group<f_Group>, Flags<[CC1Option]>,
  HelpText<"Disable tail call optimization, keeping the call stack accurate">,
  MarshallingInfoFlag<CodeGenOpts<"DisableTailCalls">>;
def foptimize_sibling_calls : Flag<["-"], "foptimize-sibling-calls">, Group<f_Group>;
defm escaping_block_tail_calls : BoolFOption<"escaping-block-tail-calls",
  CodeGenOpts<"NoEscapingBlockTailCalls">, DefaultFalse,
  NegFlag<SetTrue, [CC1Option]>, PosFlag<SetFalse>>;
def force__cpusubtype__ALL : Flag<["-"], "force_cpusubtype_ALL">;
def force__flat__namespace : Flag<["-"], "force_flat_namespace">;
def force__load : Separate<["-"], "force_load">;
def force_addr : Joined<["-"], "fforce-addr">, Group<clang_ignored_f_Group>;
def foutput_class_dir_EQ : Joined<["-"], "foutput-class-dir=">, Group<f_Group>;
def fpack_struct : Flag<["-"], "fpack-struct">, Group<f_Group>;
def fno_pack_struct : Flag<["-"], "fno-pack-struct">, Group<f_Group>;
def fpack_struct_EQ : Joined<["-"], "fpack-struct=">, Group<f_Group>, Flags<[CC1Option]>,
  HelpText<"Specify the default maximum struct packing alignment">,
  MarshallingInfoInt<LangOpts<"PackStruct">>;
def fmax_type_align_EQ : Joined<["-"], "fmax-type-align=">, Group<f_Group>, Flags<[CC1Option]>,
  HelpText<"Specify the maximum alignment to enforce on pointers lacking an explicit alignment">,
  MarshallingInfoInt<LangOpts<"MaxTypeAlign">>;
def fno_max_type_align : Flag<["-"], "fno-max-type-align">, Group<f_Group>;
defm pascal_strings : BoolFOption<"pascal-strings",
  LangOpts<"PascalStrings">, DefaultFalse,
  PosFlag<SetTrue, [CC1Option], "Recognize and construct Pascal-style string literals">,
  NegFlag<SetFalse>>;
// Note: This flag has different semantics in the driver and in -cc1. The driver accepts -fpatchable-function-entry=M,N
// and forwards it to -cc1 as -fpatchable-function-entry=M and -fpatchable-function-entry-offset=N. In -cc1, both flags
// are treated as a single integer.
def fpatchable_function_entry_EQ : Joined<["-"], "fpatchable-function-entry=">, Group<f_Group>, Flags<[CC1Option]>,
  MetaVarName<"<N,M>">, HelpText<"Generate M NOPs before function entry and N-M NOPs after function entry">,
  MarshallingInfoInt<CodeGenOpts<"PatchableFunctionEntryCount">>;
def fms_hotpatch : Flag<["-"], "fms-hotpatch">, Group<f_Group>, Flags<[CC1Option, CoreOption]>,
  HelpText<"Ensure that all functions can be hotpatched at runtime">,
  MarshallingInfoFlag<CodeGenOpts<"HotPatch">>;
def fpcc_struct_return : Flag<["-"], "fpcc-struct-return">, Group<f_Group>, Flags<[CC1Option]>,
  HelpText<"Override the default ABI to return all structs on the stack">;
def fpch_preprocess : Flag<["-"], "fpch-preprocess">, Group<f_Group>;
def fpic : Flag<["-"], "fpic">, Group<f_Group>;
def fno_pic : Flag<["-"], "fno-pic">, Group<f_Group>;
def fpie : Flag<["-"], "fpie">, Group<f_Group>;
def fno_pie : Flag<["-"], "fno-pie">, Group<f_Group>;
defm pic_data_is_text_relative : SimpleMFlag<"pic-data-is-text-relative",
     "Assume", "Don't assume", " data segments are relative to text segment">;
def fdirect_access_external_data : Flag<["-"], "fdirect-access-external-data">, Group<f_Group>, Flags<[CC1Option]>,
  HelpText<"Don't use GOT indirection to reference external data symbols">;
def fno_direct_access_external_data : Flag<["-"], "fno-direct-access-external-data">, Group<f_Group>, Flags<[CC1Option]>,
  HelpText<"Use GOT indirection to reference external data symbols">;
defm plt : BoolFOption<"plt",
  CodeGenOpts<"NoPLT">, DefaultFalse,
  NegFlag<SetTrue, [CC1Option], "Use GOT indirection instead of PLT to make external function calls (x86 only)">,
  PosFlag<SetFalse>>;
defm ropi : BoolFOption<"ropi",
  LangOpts<"ROPI">, DefaultFalse,
  PosFlag<SetTrue, [CC1Option], "Generate read-only position independent code (ARM only)">,
  NegFlag<SetFalse>>;
defm rwpi : BoolFOption<"rwpi",
  LangOpts<"RWPI">, DefaultFalse,
  PosFlag<SetTrue, [CC1Option], "Generate read-write position independent code (ARM only)">,
  NegFlag<SetFalse>>;
def fplugin_EQ : Joined<["-"], "fplugin=">, Group<f_Group>, Flags<[NoXarchOption]>, MetaVarName<"<dsopath>">,
  HelpText<"Load the named plugin (dynamic shared object)">;
def fplugin_arg : Joined<["-"], "fplugin-arg-">,
  MetaVarName<"<name>-<arg>">,
  HelpText<"Pass <arg> to plugin <name>">;
def fpass_plugin_EQ : Joined<["-"], "fpass-plugin=">,
  Group<f_Group>, Flags<[CC1Option,FlangOption,FC1Option]>, MetaVarName<"<dsopath>">,
  HelpText<"Load pass plugin from a dynamic shared object file (only with new pass manager).">,
  MarshallingInfoStringVector<CodeGenOpts<"PassPlugins">>;
defm preserve_as_comments : BoolFOption<"preserve-as-comments",
  CodeGenOpts<"PreserveAsmComments">, DefaultTrue,
  NegFlag<SetFalse, [CC1Option], "Do not preserve comments in inline assembly">,
  PosFlag<SetTrue>>;
def framework : Separate<["-"], "framework">, Flags<[LinkerInput]>;
def frandom_seed_EQ : Joined<["-"], "frandom-seed=">, Group<clang_ignored_f_Group>;
def freg_struct_return : Flag<["-"], "freg-struct-return">, Group<f_Group>, Flags<[CC1Option]>,
  HelpText<"Override the default ABI to return small structs in registers">;
defm rtti : BoolFOption<"rtti",
  LangOpts<"RTTI">, Default<cplusplus.KeyPath>,
  NegFlag<SetFalse, [CC1Option], "Disable generation of rtti information">,
  PosFlag<SetTrue>>, ShouldParseIf<cplusplus.KeyPath>;
defm rtti_data : BoolFOption<"rtti-data",
  LangOpts<"RTTIData">, Default<frtti.KeyPath>,
  NegFlag<SetFalse, [CC1Option], "Disable generation of RTTI data">,
  PosFlag<SetTrue>>, ShouldParseIf<frtti.KeyPath>;
def : Flag<["-"], "fsched-interblock">, Group<clang_ignored_f_Group>;
defm short_enums : BoolFOption<"short-enums",
  LangOpts<"ShortEnums">, DefaultFalse,
  PosFlag<SetTrue, [CC1Option], "Allocate to an enum type only as many bytes as it"
           " needs for the declared range of possible values">,
  NegFlag<SetFalse>>;
defm char8__t : BoolFOption<"char8_t",
  LangOpts<"Char8">, Default<cpp20.KeyPath>,
  PosFlag<SetTrue, [], "Enable">, NegFlag<SetFalse, [], "Disable">,
  BothFlags<[CC1Option], " C++ builtin type char8_t">>;
def fshort_wchar : Flag<["-"], "fshort-wchar">, Group<f_Group>,
  HelpText<"Force wchar_t to be a short unsigned int">;
def fno_short_wchar : Flag<["-"], "fno-short-wchar">, Group<f_Group>,
  HelpText<"Force wchar_t to be an unsigned int">;
def fshow_overloads_EQ : Joined<["-"], "fshow-overloads=">, Group<f_Group>, Flags<[CC1Option]>,
  HelpText<"Which overload candidates to show when overload resolution fails. Defaults to 'all'">,
  Values<"best,all">,
  NormalizedValues<["Ovl_Best", "Ovl_All"]>,
  MarshallingInfoEnum<DiagnosticOpts<"ShowOverloads">, "Ovl_All">;
defm show_column : BoolFOption<"show-column",
  DiagnosticOpts<"ShowColumn">, DefaultTrue,
  NegFlag<SetFalse, [CC1Option], "Do not include column number on diagnostics">,
  PosFlag<SetTrue>>;
defm show_source_location : BoolFOption<"show-source-location",
  DiagnosticOpts<"ShowLocation">, DefaultTrue,
  NegFlag<SetFalse, [CC1Option], "Do not include source location information with diagnostics">,
  PosFlag<SetTrue>>;
defm spell_checking : BoolFOption<"spell-checking",
  LangOpts<"SpellChecking">, DefaultTrue,
  NegFlag<SetFalse, [CC1Option], "Disable spell-checking">, PosFlag<SetTrue>>;
def fspell_checking_limit_EQ : Joined<["-"], "fspell-checking-limit=">, Group<f_Group>, Flags<[CC1Option]>,
  HelpText<"Set the maximum number of times to perform spell checking on unrecognized identifiers (0 = no limit)">,
  MarshallingInfoInt<DiagnosticOpts<"SpellCheckingLimit">, "DiagnosticOptions::DefaultSpellCheckingLimit">;
def fsigned_bitfields : Flag<["-"], "fsigned-bitfields">, Group<f_Group>;
defm signed_char : BoolFOption<"signed-char",
  LangOpts<"CharIsSigned">, DefaultTrue,
  NegFlag<SetFalse, [CC1Option], "char is unsigned">, PosFlag<SetTrue, [], "char is signed">>,
  ShouldParseIf<!strconcat("!", open_cl.KeyPath)>;
defm split_stack : BoolFOption<"split-stack",
  CodeGenOpts<"EnableSegmentedStacks">, DefaultFalse,
  NegFlag<SetFalse, [], "Wouldn't use segmented stack">,
  PosFlag<SetTrue, [CC1Option], "Use segmented stack">>;
def fstack_protector_all : Flag<["-"], "fstack-protector-all">, Group<f_Group>,
  HelpText<"Enable stack protectors for all functions">;
defm stack_clash_protection : BoolFOption<"stack-clash-protection",
  CodeGenOpts<"StackClashProtector">, DefaultFalse,
  PosFlag<SetTrue, [CC1Option], "Enable">, NegFlag<SetFalse, [], "Disable">,
  BothFlags<[], " stack clash protection">>,
  DocBrief<"Instrument stack allocation to prevent stack clash attacks">;
def fstack_protector_strong : Flag<["-"], "fstack-protector-strong">, Group<f_Group>,
  HelpText<"Enable stack protectors for some functions vulnerable to stack smashing. "
           "Compared to -fstack-protector, this uses a stronger heuristic "
           "that includes functions containing arrays of any size (and any type), "
           "as well as any calls to alloca or the taking of an address from a local variable">;
def fstack_protector : Flag<["-"], "fstack-protector">, Group<f_Group>,
  HelpText<"Enable stack protectors for some functions vulnerable to stack smashing. "
           "This uses a loose heuristic which considers functions vulnerable if they "
           "contain a char (or 8bit integer) array or constant sized calls to alloca "
           ", which are of greater size than ssp-buffer-size (default: 8 bytes). All "
           "variable sized calls to alloca are considered vulnerable. A function with "
           "a stack protector has a guard value added to the stack frame that is "
           "checked on function exit. The guard value must be positioned in the "
           "stack frame such that a buffer overflow from a vulnerable variable will "
           "overwrite the guard value before overwriting the function's return "
           "address. The reference stack guard value is stored in a global variable.">;
def ftrivial_auto_var_init : Joined<["-"], "ftrivial-auto-var-init=">, Group<f_Group>,
  Flags<[CC1Option, CoreOption]>, HelpText<"Initialize trivial automatic stack variables. Defaults to 'uninitialized'">,
  Values<"uninitialized,zero,pattern">,
  NormalizedValuesScope<"LangOptions::TrivialAutoVarInitKind">,
  NormalizedValues<["Uninitialized", "Zero", "Pattern"]>,
  MarshallingInfoEnum<LangOpts<"TrivialAutoVarInit">, "Uninitialized">;
def ftrivial_auto_var_init_stop_after : Joined<["-"], "ftrivial-auto-var-init-stop-after=">, Group<f_Group>,
  Flags<[CC1Option, CoreOption]>, HelpText<"Stop initializing trivial automatic stack variables after the specified number of instances">,
  MarshallingInfoInt<LangOpts<"TrivialAutoVarInitStopAfter">>;
def fstandalone_debug : Flag<["-"], "fstandalone-debug">, Group<f_Group>, Flags<[CoreOption]>,
  HelpText<"Emit full debug info for all types used by the program">;
def fno_standalone_debug : Flag<["-"], "fno-standalone-debug">, Group<f_Group>, Flags<[CoreOption]>,
  HelpText<"Limit debug information produced to reduce size of debug binary">;
def flimit_debug_info : Flag<["-"], "flimit-debug-info">, Flags<[CoreOption]>, Alias<fno_standalone_debug>;
def fno_limit_debug_info : Flag<["-"], "fno-limit-debug-info">, Flags<[CoreOption]>, Alias<fstandalone_debug>;
def fdebug_macro : Flag<["-"], "fdebug-macro">, Group<f_Group>, Flags<[CoreOption]>,
  HelpText<"Emit macro debug information">;
def fno_debug_macro : Flag<["-"], "fno-debug-macro">, Group<f_Group>, Flags<[CoreOption]>,
  HelpText<"Do not emit macro debug information">;
def fstrict_aliasing : Flag<["-"], "fstrict-aliasing">, Group<f_Group>,
  Flags<[NoXarchOption, CoreOption]>;
def fstrict_enums : Flag<["-"], "fstrict-enums">, Group<f_Group>, Flags<[CC1Option]>,
  HelpText<"Enable optimizations based on the strict definition of an enum's "
           "value range">,
  MarshallingInfoFlag<CodeGenOpts<"StrictEnums">>;
defm strict_vtable_pointers : BoolFOption<"strict-vtable-pointers",
  CodeGenOpts<"StrictVTablePointers">, DefaultFalse,
  PosFlag<SetTrue, [CC1Option], "Enable optimizations based on the strict rules for"
            " overwriting polymorphic C++ objects">,
  NegFlag<SetFalse>>;
def fstrict_overflow : Flag<["-"], "fstrict-overflow">, Group<f_Group>;
def fdriver_only : Flag<["-"], "fdriver-only">, Flags<[NoXarchOption, CoreOption]>,
  Group<Action_Group>, HelpText<"Only run the driver.">;
def fsyntax_only : Flag<["-"], "fsyntax-only">,
  Flags<[NoXarchOption,CoreOption,CC1Option,FC1Option,FlangOption]>, Group<Action_Group>,
  HelpText<"Run the preprocessor, parser and semantic analysis stages">;
def ftabstop_EQ : Joined<["-"], "ftabstop=">, Group<f_Group>;
def ftemplate_depth_EQ : Joined<["-"], "ftemplate-depth=">, Group<f_Group>, Flags<[CC1Option]>,
  HelpText<"Set the maximum depth of recursive template instantiation">,
  MarshallingInfoInt<LangOpts<"InstantiationDepth">, "1024">;
def : Joined<["-"], "ftemplate-depth-">, Group<f_Group>, Alias<ftemplate_depth_EQ>;
def ftemplate_backtrace_limit_EQ : Joined<["-"], "ftemplate-backtrace-limit=">, Group<f_Group>, Flags<[CC1Option]>,
  HelpText<"Set the maximum number of entries to print in a template instantiation backtrace (0 = no limit)">,
  MarshallingInfoInt<DiagnosticOpts<"TemplateBacktraceLimit">, "DiagnosticOptions::DefaultTemplateBacktraceLimit">;
def foperator_arrow_depth_EQ : Joined<["-"], "foperator-arrow-depth=">, Group<f_Group>, Flags<[CC1Option]>,
  HelpText<"Maximum number of 'operator->'s to call for a member access">,
  MarshallingInfoInt<LangOpts<"ArrowDepth">, "256">;

def fsave_optimization_record : Flag<["-"], "fsave-optimization-record">,
  Group<f_Group>, HelpText<"Generate a YAML optimization record file">;
def fsave_optimization_record_EQ : Joined<["-"], "fsave-optimization-record=">,
  Group<f_Group>, HelpText<"Generate an optimization record file in a specific format">,
  MetaVarName<"<format>">;
def fno_save_optimization_record : Flag<["-"], "fno-save-optimization-record">,
  Group<f_Group>, Flags<[NoArgumentUnused]>;
def foptimization_record_file_EQ : Joined<["-"], "foptimization-record-file=">,
  Group<f_Group>,
  HelpText<"Specify the output name of the file containing the optimization remarks. Implies -fsave-optimization-record. On Darwin platforms, this cannot be used with multiple -arch <arch> options.">,
  MetaVarName<"<file>">;
def foptimization_record_passes_EQ : Joined<["-"], "foptimization-record-passes=">,
  Group<f_Group>,
  HelpText<"Only include passes which match a specified regular expression in the generated optimization record (by default, include all passes)">,
  MetaVarName<"<regex>">;

def fvectorize : Flag<["-"], "fvectorize">, Group<f_Group>,
  HelpText<"Enable the loop vectorization passes">;
def fno_vectorize : Flag<["-"], "fno-vectorize">, Group<f_Group>;
def : Flag<["-"], "ftree-vectorize">, Alias<fvectorize>;
def : Flag<["-"], "fno-tree-vectorize">, Alias<fno_vectorize>;
def fslp_vectorize : Flag<["-"], "fslp-vectorize">, Group<f_Group>,
  HelpText<"Enable the superword-level parallelism vectorization passes">;
def fno_slp_vectorize : Flag<["-"], "fno-slp-vectorize">, Group<f_Group>;
def : Flag<["-"], "ftree-slp-vectorize">, Alias<fslp_vectorize>;
def : Flag<["-"], "fno-tree-slp-vectorize">, Alias<fno_slp_vectorize>;
def Wlarge_by_value_copy_def : Flag<["-"], "Wlarge-by-value-copy">,
  HelpText<"Warn if a function definition returns or accepts an object larger "
           "in bytes than a given value">, Flags<[HelpHidden]>;
def Wlarge_by_value_copy_EQ : Joined<["-"], "Wlarge-by-value-copy=">, Flags<[CC1Option]>,
  MarshallingInfoInt<LangOpts<"NumLargeByValueCopy">>;

// These "special" warning flags are effectively processed as f_Group flags by the driver:
// Just silence warnings about -Wlarger-than for now.
def Wlarger_than_EQ : Joined<["-"], "Wlarger-than=">, Group<clang_ignored_f_Group>;
def Wlarger_than_ : Joined<["-"], "Wlarger-than-">, Alias<Wlarger_than_EQ>;

// This is converted to -fwarn-stack-size=N and also passed through by the driver.
// FIXME: The driver should strip out the =<value> when passing W_value_Group through.
def Wframe_larger_than_EQ : Joined<["-"], "Wframe-larger-than=">, Group<W_value_Group>,
                            Flags<[NoXarchOption, CC1Option]>;
def Wframe_larger_than : Flag<["-"], "Wframe-larger-than">, Alias<Wframe_larger_than_EQ>;

def : Flag<["-"], "fterminated-vtables">, Alias<fapple_kext>;
defm threadsafe_statics : BoolFOption<"threadsafe-statics",
  LangOpts<"ThreadsafeStatics">, DefaultTrue,
  NegFlag<SetFalse, [CC1Option], "Do not emit code to make initialization of local statics thread safe">,
  PosFlag<SetTrue>>;
def ftime_report : Flag<["-"], "ftime-report">, Group<f_Group>, Flags<[CC1Option]>,
  MarshallingInfoFlag<CodeGenOpts<"TimePasses">>;
def ftime_report_EQ: Joined<["-"], "ftime-report=">, Group<f_Group>,
  Flags<[CC1Option]>, Values<"per-pass,per-pass-run">,
  MarshallingInfoFlag<CodeGenOpts<"TimePassesPerRun">>,
  HelpText<"(For new pass manager) 'per-pass': one report for each pass; "
           "'per-pass-run': one report for each pass invocation">;
def ftime_trace : Flag<["-"], "ftime-trace">, Group<f_Group>,
  HelpText<"Turn on time profiler. Generates JSON file based on output filename.">,
  DocBrief<[{
Turn on time profiler. Generates JSON file based on output filename. Results
can be analyzed with chrome://tracing or `Speedscope App
<https://www.speedscope.app>`_ for flamegraph visualization.}]>,
  Flags<[CoreOption]>;
def ftime_trace_granularity_EQ : Joined<["-"], "ftime-trace-granularity=">, Group<f_Group>,
  HelpText<"Minimum time granularity (in microseconds) traced by time profiler">,
  Flags<[CC1Option, CoreOption]>,
  MarshallingInfoInt<FrontendOpts<"TimeTraceGranularity">, "500u">;
def ftime_trace_EQ : Joined<["-"], "ftime-trace=">, Group<f_Group>,
  HelpText<"Similar to -ftime-trace. Specify the JSON file or a directory which will contain the JSON file">,
  Flags<[CC1Option, CoreOption]>,
  MarshallingInfoString<FrontendOpts<"TimeTracePath">>;
def fproc_stat_report : Joined<["-"], "fproc-stat-report">, Group<f_Group>,
  HelpText<"Print subprocess statistics">;
def fproc_stat_report_EQ : Joined<["-"], "fproc-stat-report=">, Group<f_Group>,
  HelpText<"Save subprocess statistics to the given file">;
def ftlsmodel_EQ : Joined<["-"], "ftls-model=">, Group<f_Group>, Flags<[CC1Option]>,
  Values<"global-dynamic,local-dynamic,initial-exec,local-exec">,
  NormalizedValuesScope<"CodeGenOptions">,
  NormalizedValues<["GeneralDynamicTLSModel", "LocalDynamicTLSModel", "InitialExecTLSModel", "LocalExecTLSModel"]>,
  MarshallingInfoEnum<CodeGenOpts<"DefaultTLSModel">, "GeneralDynamicTLSModel">;
def ftrapv : Flag<["-"], "ftrapv">, Group<f_Group>, Flags<[CC1Option]>,
  HelpText<"Trap on integer overflow">;
def ftrapv_handler_EQ : Joined<["-"], "ftrapv-handler=">, Group<f_Group>,
  MetaVarName<"<function name>">,
  HelpText<"Specify the function to be called on overflow">;
def ftrapv_handler : Separate<["-"], "ftrapv-handler">, Group<f_Group>, Flags<[CC1Option]>;
def ftrap_function_EQ : Joined<["-"], "ftrap-function=">, Group<f_Group>, Flags<[CC1Option]>,
  HelpText<"Issue call to specified function rather than a trap instruction">,
  MarshallingInfoString<CodeGenOpts<"TrapFuncName">>;
def funroll_loops : Flag<["-"], "funroll-loops">, Group<f_Group>,
  HelpText<"Turn on loop unroller">, Flags<[CC1Option]>;
def fno_unroll_loops : Flag<["-"], "fno-unroll-loops">, Group<f_Group>,
  HelpText<"Turn off loop unroller">, Flags<[CC1Option]>;
defm reroll_loops : BoolFOption<"reroll-loops",
  CodeGenOpts<"RerollLoops">, DefaultFalse,
  PosFlag<SetTrue, [CC1Option], "Turn on loop reroller">, NegFlag<SetFalse>>;
def ffinite_loops: Flag<["-"],  "ffinite-loops">, Group<f_Group>,
  HelpText<"Assume all loops are finite.">, Flags<[CC1Option]>;
def fno_finite_loops: Flag<["-"], "fno-finite-loops">, Group<f_Group>,
  HelpText<"Do not assume that any loop is finite.">, Flags<[CC1Option]>;

def ftrigraphs : Flag<["-"], "ftrigraphs">, Group<f_Group>,
  HelpText<"Process trigraph sequences">, Flags<[CC1Option]>;
def fno_trigraphs : Flag<["-"], "fno-trigraphs">, Group<f_Group>,
  HelpText<"Do not process trigraph sequences">, Flags<[CC1Option]>;
def funsigned_bitfields : Flag<["-"], "funsigned-bitfields">, Group<f_Group>;
def funsigned_char : Flag<["-"], "funsigned-char">, Group<f_Group>;
def fno_unsigned_char : Flag<["-"], "fno-unsigned-char">;
def funwind_tables : Flag<["-"], "funwind-tables">, Group<f_Group>;
defm register_global_dtors_with_atexit : BoolFOption<"register-global-dtors-with-atexit",
  CodeGenOpts<"RegisterGlobalDtorsWithAtExit">, DefaultFalse,
  PosFlag<SetTrue, [CC1Option], "Use">, NegFlag<SetFalse, [], "Don't use">,
  BothFlags<[], " atexit or __cxa_atexit to register global destructors">>;
defm use_init_array : BoolFOption<"use-init-array",
  CodeGenOpts<"UseInitArray">, DefaultTrue,
  NegFlag<SetFalse, [CC1Option], "Use .ctors/.dtors instead of .init_array/.fini_array">,
  PosFlag<SetTrue>>;
def fno_var_tracking : Flag<["-"], "fno-var-tracking">, Group<clang_ignored_f_Group>;
def fverbose_asm : Flag<["-"], "fverbose-asm">, Group<f_Group>,
  HelpText<"Generate verbose assembly output">;
def dA : Flag<["-"], "dA">, Alias<fverbose_asm>;
defm visibility_from_dllstorageclass : BoolFOption<"visibility-from-dllstorageclass",
  LangOpts<"VisibilityFromDLLStorageClass">, DefaultFalse,
  PosFlag<SetTrue, [CC1Option], "Set the visibility of symbols in the generated code from their DLL storage class">,
  NegFlag<SetFalse>>;
def fvisibility_dllexport_EQ : Joined<["-"], "fvisibility-dllexport=">, Group<f_Group>, Flags<[CC1Option]>,
  HelpText<"The visibility for dllexport definitions [-fvisibility-from-dllstorageclass]">,
  MarshallingInfoVisibility<LangOpts<"DLLExportVisibility">, "DefaultVisibility">,
  ShouldParseIf<fvisibility_from_dllstorageclass.KeyPath>;
def fvisibility_nodllstorageclass_EQ : Joined<["-"], "fvisibility-nodllstorageclass=">, Group<f_Group>, Flags<[CC1Option]>,
  HelpText<"The visibility for definitions without an explicit DLL export class [-fvisibility-from-dllstorageclass]">,
  MarshallingInfoVisibility<LangOpts<"NoDLLStorageClassVisibility">, "HiddenVisibility">,
  ShouldParseIf<fvisibility_from_dllstorageclass.KeyPath>;
def fvisibility_externs_dllimport_EQ : Joined<["-"], "fvisibility-externs-dllimport=">, Group<f_Group>, Flags<[CC1Option]>,
  HelpText<"The visibility for dllimport external declarations [-fvisibility-from-dllstorageclass]">,
  MarshallingInfoVisibility<LangOpts<"ExternDeclDLLImportVisibility">, "DefaultVisibility">,
  ShouldParseIf<fvisibility_from_dllstorageclass.KeyPath>;
def fvisibility_externs_nodllstorageclass_EQ : Joined<["-"], "fvisibility-externs-nodllstorageclass=">, Group<f_Group>, Flags<[CC1Option]>,
  HelpText<"The visibility for external declarations without an explicit DLL dllstorageclass [-fvisibility-from-dllstorageclass]">,
  MarshallingInfoVisibility<LangOpts<"ExternDeclNoDLLStorageClassVisibility">, "HiddenVisibility">,
  ShouldParseIf<fvisibility_from_dllstorageclass.KeyPath>;
def fvisibility_EQ : Joined<["-"], "fvisibility=">, Group<f_Group>, Flags<[CC1Option]>,
  HelpText<"Set the default symbol visibility for all global definitions">,
  MarshallingInfoVisibility<LangOpts<"ValueVisibilityMode">, "DefaultVisibility">;
defm visibility_inlines_hidden : BoolFOption<"visibility-inlines-hidden",
  LangOpts<"InlineVisibilityHidden">, DefaultFalse,
  PosFlag<SetTrue, [CC1Option], "Give inline C++ member functions hidden visibility by default">,
  NegFlag<SetFalse>>;
defm visibility_inlines_hidden_static_local_var : BoolFOption<"visibility-inlines-hidden-static-local-var",
  LangOpts<"VisibilityInlinesHiddenStaticLocalVar">, DefaultFalse,
  PosFlag<SetTrue, [CC1Option], "When -fvisibility-inlines-hidden is enabled, static variables in"
            " inline C++ member functions will also be given hidden visibility by default">,
  NegFlag<SetFalse, [], "Disables -fvisibility-inlines-hidden-static-local-var"
         " (this is the default on non-darwin targets)">, BothFlags<[CC1Option]>>;
def fvisibility_ms_compat : Flag<["-"], "fvisibility-ms-compat">, Group<f_Group>,
  HelpText<"Give global types 'default' visibility and global functions and "
           "variables 'hidden' visibility by default">;
def fvisibility_global_new_delete_hidden : Flag<["-"], "fvisibility-global-new-delete-hidden">, Group<f_Group>,
  HelpText<"Give global C++ operator new and delete declarations hidden visibility">, Flags<[CC1Option]>,
  MarshallingInfoFlag<LangOpts<"GlobalAllocationFunctionVisibilityHidden">>;
def mdefault_visibility_export_mapping_EQ : Joined<["-"], "mdefault-visibility-export-mapping=">,
  Values<"none,explicit,all">,
  NormalizedValuesScope<"LangOptions::DefaultVisiblityExportMapping">,
  NormalizedValues<["None", "Explicit", "All"]>,
  HelpText<"Mapping between default visibility and export">,
  Group<m_Group>, Flags<[CC1Option,TargetSpecific]>,
  MarshallingInfoEnum<LangOpts<"DefaultVisibilityExportMapping">,"None">;
defm new_infallible : BoolFOption<"new-infallible",
  LangOpts<"NewInfallible">, DefaultFalse,
  PosFlag<SetTrue, [], "Enable">, NegFlag<SetFalse, [], "Disable">,
  BothFlags<[CC1Option], " treating throwing global C++ operator new as always returning valid memory "
  "(annotates with __attribute__((returns_nonnull)) and throw()). This is detectable in source.">>;
defm whole_program_vtables : BoolFOption<"whole-program-vtables",
  CodeGenOpts<"WholeProgramVTables">, DefaultFalse,
  PosFlag<SetTrue, [CC1Option], "Enables whole-program vtable optimization. Requires -flto">,
  NegFlag<SetFalse>, BothFlags<[CoreOption]>>;
defm split_lto_unit : BoolFOption<"split-lto-unit",
  CodeGenOpts<"EnableSplitLTOUnit">, DefaultFalse,
  PosFlag<SetTrue, [CC1Option], "Enables splitting of the LTO unit">,
  NegFlag<SetFalse>, BothFlags<[CoreOption]>>;
defm force_emit_vtables : BoolFOption<"force-emit-vtables",
  CodeGenOpts<"ForceEmitVTables">, DefaultFalse,
  PosFlag<SetTrue, [CC1Option], "Emits more virtual tables to improve devirtualization">,
  NegFlag<SetFalse>, BothFlags<[CoreOption]>>,
  DocBrief<[{In order to improve devirtualization, forces emitting of vtables even in
modules where it isn't necessary. It causes more inline virtual functions
to be emitted.}]>;
defm virtual_function_elimination : BoolFOption<"virtual-function-elimination",
  CodeGenOpts<"VirtualFunctionElimination">, DefaultFalse,
  PosFlag<SetTrue, [CC1Option], "Enables dead virtual function elimination optimization. Requires -flto=full">,
  NegFlag<SetFalse>, BothFlags<[CoreOption]>>;

def fwrapv : Flag<["-"], "fwrapv">, Group<f_Group>, Flags<[CC1Option]>,
  HelpText<"Treat signed integer overflow as two's complement">;
def fwritable_strings : Flag<["-"], "fwritable-strings">, Group<f_Group>, Flags<[CC1Option]>,
  HelpText<"Store string literals as writable data">,
  MarshallingInfoFlag<LangOpts<"WritableStrings">>;
defm zero_initialized_in_bss : BoolFOption<"zero-initialized-in-bss",
  CodeGenOpts<"NoZeroInitializedInBSS">, DefaultFalse,
  NegFlag<SetTrue, [CC1Option], "Don't place zero initialized data in BSS">,
  PosFlag<SetFalse>>;
defm function_sections : BoolFOption<"function-sections",
  CodeGenOpts<"FunctionSections">, DefaultFalse,
  PosFlag<SetTrue, [CC1Option], "Place each function in its own section">,
  NegFlag<SetFalse>>;
def fbasic_block_sections_EQ : Joined<["-"], "fbasic-block-sections=">, Group<f_Group>,
  Flags<[CC1Option, CC1AsOption]>,
  HelpText<"Place each function's basic blocks in unique sections (ELF Only)">,
  DocBrief<[{Generate labels for each basic block or place each basic block or a subset of basic blocks in its own section.}]>,
  Values<"all,labels,none,list=">,
  MarshallingInfoString<CodeGenOpts<"BBSections">, [{"none"}]>;
defm data_sections : BoolFOption<"data-sections",
  CodeGenOpts<"DataSections">, DefaultFalse,
  PosFlag<SetTrue, [CC1Option], "Place each data in its own section">, NegFlag<SetFalse>>;
defm stack_size_section : BoolFOption<"stack-size-section",
  CodeGenOpts<"StackSizeSection">, DefaultFalse,
  PosFlag<SetTrue, [CC1Option], "Emit section containing metadata on function stack sizes">,
  NegFlag<SetFalse>>;
def fstack_usage : Flag<["-"], "fstack-usage">, Group<f_Group>,
  HelpText<"Emit .su file containing information on function stack sizes">;
def stack_usage_file : Separate<["-"], "stack-usage-file">,
  Flags<[CC1Option, NoDriverOption]>,
  HelpText<"Filename (or -) to write stack usage output to">,
  MarshallingInfoString<CodeGenOpts<"StackUsageOutput">>;

defm unique_basic_block_section_names : BoolFOption<"unique-basic-block-section-names",
  CodeGenOpts<"UniqueBasicBlockSectionNames">, DefaultFalse,
  PosFlag<SetTrue, [CC1Option], "Use unique names for basic block sections (ELF Only)">,
  NegFlag<SetFalse>>;
defm unique_internal_linkage_names : BoolFOption<"unique-internal-linkage-names",
  CodeGenOpts<"UniqueInternalLinkageNames">, DefaultFalse,
  PosFlag<SetTrue, [CC1Option], "Uniqueify Internal Linkage Symbol Names by appending"
            " the MD5 hash of the module path">,
  NegFlag<SetFalse>>;
defm unique_section_names : BoolFOption<"unique-section-names",
  CodeGenOpts<"UniqueSectionNames">, DefaultTrue,
  NegFlag<SetFalse, [CC1Option], "Don't use unique names for text and data sections">,
  PosFlag<SetTrue>>;

defm split_machine_functions: BoolFOption<"split-machine-functions",
  CodeGenOpts<"SplitMachineFunctions">, DefaultFalse,
  PosFlag<SetTrue, [CC1Option], "Enable">, NegFlag<SetFalse, [], "Disable">,
  BothFlags<[], " late function splitting using profile information (x86 ELF)">>;

defm strict_return : BoolFOption<"strict-return",
  CodeGenOpts<"StrictReturn">, DefaultTrue,
  NegFlag<SetFalse, [CC1Option], "Don't treat control flow paths that fall off the end"
            " of a non-void function as unreachable">,
  PosFlag<SetTrue>>;

def fenable_matrix : Flag<["-"], "fenable-matrix">, Group<f_Group>,
    Flags<[CC1Option]>,
    HelpText<"Enable matrix data type and related builtin functions">,
    MarshallingInfoFlag<LangOpts<"MatrixTypes">>;

def fzero_call_used_regs_EQ
    : Joined<["-"], "fzero-call-used-regs=">, Group<f_Group>, Flags<[CC1Option]>,
      HelpText<"Clear call-used registers upon function return (AArch64/x86 only)">,
      Values<"skip,used-gpr-arg,used-gpr,used-arg,used,all-gpr-arg,all-gpr,all-arg,all">,
      NormalizedValues<["Skip", "UsedGPRArg", "UsedGPR", "UsedArg", "Used",
                        "AllGPRArg", "AllGPR", "AllArg", "All"]>,
      NormalizedValuesScope<"llvm::ZeroCallUsedRegs::ZeroCallUsedRegsKind">,
      MarshallingInfoEnum<CodeGenOpts<"ZeroCallUsedRegs">, "Skip">;

def fdebug_types_section: Flag <["-"], "fdebug-types-section">, Group<f_Group>,
  HelpText<"Place debug types in their own section (ELF Only)">;
def fno_debug_types_section: Flag<["-"], "fno-debug-types-section">, Group<f_Group>;
defm debug_ranges_base_address : BoolFOption<"debug-ranges-base-address",
  CodeGenOpts<"DebugRangesBaseAddress">, DefaultFalse,
  PosFlag<SetTrue, [CC1Option], "Use DWARF base address selection entries in .debug_ranges">,
  NegFlag<SetFalse>>;
defm split_dwarf_inlining : BoolFOption<"split-dwarf-inlining",
  CodeGenOpts<"SplitDwarfInlining">, DefaultFalse,
  NegFlag<SetFalse, []>,
  PosFlag<SetTrue, [CC1Option], "Provide minimal debug info in the object/executable"
          " to facilitate online symbolication/stack traces in the absence of"
          " .dwo/.dwp files when using Split DWARF">>;
def fdebug_default_version: Joined<["-"], "fdebug-default-version=">, Group<f_Group>,
  HelpText<"Default DWARF version to use, if a -g option caused DWARF debug info to be produced">;
def fdebug_prefix_map_EQ
  : Joined<["-"], "fdebug-prefix-map=">, Group<f_Group>,
    Flags<[CC1Option,CC1AsOption]>,
    MetaVarName<"<old>=<new>">,
    HelpText<"For paths in debug info, remap directory <old> to <new>. If multiple options match a path, the last option wins">;
def fcoverage_prefix_map_EQ
  : Joined<["-"], "fcoverage-prefix-map=">, Group<f_Group>,
    Flags<[CC1Option]>,
    MetaVarName<"<old>=<new>">,
    HelpText<"remap file source paths <old> to <new> in coverage mapping. If there are multiple options, prefix replacement is applied in reverse order starting from the last one">;
def ffile_prefix_map_EQ
  : Joined<["-"], "ffile-prefix-map=">, Group<f_Group>,
    HelpText<"remap file source paths in debug info, predefined preprocessor "
             "macros and __builtin_FILE(). Implies -ffile-reproducible.">;
def fmacro_prefix_map_EQ
  : Joined<["-"], "fmacro-prefix-map=">, Group<f_Group>, Flags<[CC1Option]>,
    HelpText<"remap file source paths in predefined preprocessor macros and "
             "__builtin_FILE(). Implies -ffile-reproducible.">;
defm force_dwarf_frame : BoolFOption<"force-dwarf-frame",
  CodeGenOpts<"ForceDwarfFrameSection">, DefaultFalse,
  PosFlag<SetTrue, [CC1Option], "Always emit a debug frame section">, NegFlag<SetFalse>>;
def femit_dwarf_unwind_EQ : Joined<["-"], "femit-dwarf-unwind=">,
  Group<f_Group>, Flags<[CC1Option, CC1AsOption]>,
  HelpText<"When to emit DWARF unwind (EH frame) info">,
  Values<"always,no-compact-unwind,default">,
  NormalizedValues<["Always", "NoCompactUnwind", "Default"]>,
  NormalizedValuesScope<"llvm::EmitDwarfUnwindType">,
  MarshallingInfoEnum<CodeGenOpts<"EmitDwarfUnwind">, "Default">;
defm emit_compact_unwind_non_canonical : BoolFOption<"emit-compact-unwind-non-canonical",
  CodeGenOpts<"EmitCompactUnwindNonCanonical">, DefaultFalse,
  PosFlag<SetTrue, [CC1Option, CC1AsOption], "Try emitting Compact-Unwind for non-canonical entries. Maybe overriden by other constraints">, NegFlag<SetFalse>>;
def g_Flag : Flag<["-"], "g">, Group<g_Group>,
    Flags<[CoreOption,FlangOption]>, HelpText<"Generate source-level debug information">;
def gline_tables_only : Flag<["-"], "gline-tables-only">, Group<gN_Group>,
  Flags<[CoreOption,FlangOption]>, HelpText<"Emit debug line number tables only">;
def gline_directives_only : Flag<["-"], "gline-directives-only">, Group<gN_Group>,
  Flags<[CoreOption]>, HelpText<"Emit debug line info directives only">;
def gmlt : Flag<["-"], "gmlt">, Alias<gline_tables_only>;
def g0 : Flag<["-"], "g0">, Group<gN_Group>;
def g1 : Flag<["-"], "g1">, Group<gN_Group>, Alias<gline_tables_only>;
def g2 : Flag<["-"], "g2">, Group<gN_Group>;
def g3 : Flag<["-"], "g3">, Group<gN_Group>;
def ggdb : Flag<["-"], "ggdb">, Group<gTune_Group>;
def ggdb0 : Flag<["-"], "ggdb0">, Group<ggdbN_Group>;
def ggdb1 : Flag<["-"], "ggdb1">, Group<ggdbN_Group>;
def ggdb2 : Flag<["-"], "ggdb2">, Group<ggdbN_Group>;
def ggdb3 : Flag<["-"], "ggdb3">, Group<ggdbN_Group>;
def glldb : Flag<["-"], "glldb">, Group<gTune_Group>;
def gsce : Flag<["-"], "gsce">, Group<gTune_Group>;
def gdbx : Flag<["-"], "gdbx">, Group<gTune_Group>;
// Equivalent to our default dwarf version. Forces usual dwarf emission when
// CodeView is enabled.
def gdwarf : Flag<["-"], "gdwarf">, Group<g_Group>, Flags<[CoreOption]>,
  HelpText<"Generate source-level debug information with the default dwarf version">;
def gdwarf_2 : Flag<["-"], "gdwarf-2">, Group<g_Group>,
  HelpText<"Generate source-level debug information with dwarf version 2">;
def gdwarf_3 : Flag<["-"], "gdwarf-3">, Group<g_Group>,
  HelpText<"Generate source-level debug information with dwarf version 3">;
def gdwarf_4 : Flag<["-"], "gdwarf-4">, Group<g_Group>,
  HelpText<"Generate source-level debug information with dwarf version 4">;
def gdwarf_5 : Flag<["-"], "gdwarf-5">, Group<g_Group>,
  HelpText<"Generate source-level debug information with dwarf version 5">;
def gdwarf64 : Flag<["-"], "gdwarf64">, Group<g_Group>,
  Flags<[CC1Option, CC1AsOption]>,
  HelpText<"Enables DWARF64 format for ELF binaries, if debug information emission is enabled.">,
  MarshallingInfoFlag<CodeGenOpts<"Dwarf64">>;
def gdwarf32 : Flag<["-"], "gdwarf32">, Group<g_Group>,
  Flags<[CC1Option, CC1AsOption]>,
  HelpText<"Enables DWARF32 format for ELF binaries, if debug information emission is enabled.">;

def gcodeview : Flag<["-"], "gcodeview">,
  HelpText<"Generate CodeView debug information">,
  Flags<[CC1Option, CC1AsOption, CoreOption]>,
  MarshallingInfoFlag<CodeGenOpts<"EmitCodeView">>;
defm codeview_ghash : BoolOption<"g", "codeview-ghash",
  CodeGenOpts<"CodeViewGHash">, DefaultFalse,
  PosFlag<SetTrue, [CC1Option], "Emit type record hashes in a .debug$H section">,
  NegFlag<SetFalse>, BothFlags<[CoreOption]>>;
defm codeview_command_line : BoolOption<"g", "codeview-command-line",
  CodeGenOpts<"CodeViewCommandLine">, DefaultTrue,
  PosFlag<SetTrue, [], "Emit compiler path and command line into CodeView debug information">,
  NegFlag<SetFalse, [], "Don't emit compiler path and command line into CodeView debug information">,
  BothFlags<[CoreOption, CC1Option]>>;
defm inline_line_tables : BoolGOption<"inline-line-tables",
  CodeGenOpts<"NoInlineLineTables">, DefaultFalse,
  NegFlag<SetTrue, [CC1Option], "Don't emit inline line tables.">,
  PosFlag<SetFalse>, BothFlags<[CoreOption]>>;

def gfull : Flag<["-"], "gfull">, Group<g_Group>;
def gused : Flag<["-"], "gused">, Group<g_Group>;
def gstabs : Joined<["-"], "gstabs">, Group<g_Group>, Flags<[Unsupported]>;
def gcoff : Joined<["-"], "gcoff">, Group<g_Group>, Flags<[Unsupported]>;
def gxcoff : Joined<["-"], "gxcoff">, Group<g_Group>, Flags<[Unsupported]>;
def gvms : Joined<["-"], "gvms">, Group<g_Group>, Flags<[Unsupported]>;
def gtoggle : Flag<["-"], "gtoggle">, Group<g_flags_Group>, Flags<[Unsupported]>;
def grecord_command_line : Flag<["-"], "grecord-command-line">,
  Group<g_flags_Group>;
def gno_record_command_line : Flag<["-"], "gno-record-command-line">,
  Group<g_flags_Group>;
def : Flag<["-"], "grecord-gcc-switches">, Alias<grecord_command_line>;
def : Flag<["-"], "gno-record-gcc-switches">, Alias<gno_record_command_line>;
defm strict_dwarf : BoolOption<"g", "strict-dwarf",
  CodeGenOpts<"DebugStrictDwarf">, DefaultFalse,
  PosFlag<SetTrue, [CC1Option], "Restrict DWARF features to those defined in "
          "the specified version, avoiding features from later versions.">,
  NegFlag<SetFalse>, BothFlags<[CoreOption]>>,
  Group<g_flags_Group>;
defm column_info : BoolOption<"g", "column-info",
  CodeGenOpts<"DebugColumnInfo">, DefaultTrue,
  NegFlag<SetFalse, [CC1Option]>, PosFlag<SetTrue>, BothFlags<[CoreOption]>>,
  Group<g_flags_Group>;
def gsplit_dwarf : Flag<["-"], "gsplit-dwarf">, Group<g_flags_Group>,
  Flags<[CoreOption]>;
def gsplit_dwarf_EQ : Joined<["-"], "gsplit-dwarf=">, Group<g_flags_Group>,
  Flags<[CoreOption]>, HelpText<"Set DWARF fission mode">,
  Values<"split,single">;
def gno_split_dwarf : Flag<["-"], "gno-split-dwarf">, Group<g_flags_Group>,
  Flags<[CoreOption]>;
def gsimple_template_names : Flag<["-"], "gsimple-template-names">, Group<g_flags_Group>;
def gsimple_template_names_EQ
    : Joined<["-"], "gsimple-template-names=">,
      HelpText<"Use simple template names in DWARF, or include the full "
               "template name with a modified prefix for validation">,
      Values<"simple,mangled">, Flags<[CC1Option, NoDriverOption]>;
def gsrc_hash_EQ : Joined<["-"], "gsrc-hash=">,
  Group<g_flags_Group>, Flags<[CC1Option, NoDriverOption]>,
  Values<"md5,sha1,sha256">,
  NormalizedValues<["DSH_MD5", "DSH_SHA1", "DSH_SHA256"]>,
  NormalizedValuesScope<"CodeGenOptions">,
  MarshallingInfoEnum<CodeGenOpts<"DebugSrcHash">, "DSH_MD5">;
def gno_simple_template_names : Flag<["-"], "gno-simple-template-names">,
                                Group<g_flags_Group>;
def ggnu_pubnames : Flag<["-"], "ggnu-pubnames">, Group<g_flags_Group>, Flags<[CC1Option]>;
def gno_gnu_pubnames : Flag<["-"], "gno-gnu-pubnames">, Group<g_flags_Group>;
def gpubnames : Flag<["-"], "gpubnames">, Group<g_flags_Group>, Flags<[CC1Option]>;
def gno_pubnames : Flag<["-"], "gno-pubnames">, Group<g_flags_Group>;
def gdwarf_aranges : Flag<["-"], "gdwarf-aranges">, Group<g_flags_Group>;
def gmodules : Flag <["-"], "gmodules">, Group<gN_Group>,
  HelpText<"Generate debug info with external references to clang modules"
           " or precompiled headers">;
def gno_modules : Flag <["-"], "gno-modules">, Group<g_flags_Group>;
def gz_EQ : Joined<["-"], "gz=">, Group<g_flags_Group>,
    HelpText<"DWARF debug sections compression type">;
def gz : Flag<["-"], "gz">, Alias<gz_EQ>, AliasArgs<["zlib"]>, Group<g_flags_Group>;
def gembed_source : Flag<["-"], "gembed-source">, Group<g_flags_Group>, Flags<[CC1Option]>,
    HelpText<"Embed source text in DWARF debug sections">,
    MarshallingInfoFlag<CodeGenOpts<"EmbedSource">>;
def gno_embed_source : Flag<["-"], "gno-embed-source">, Group<g_flags_Group>,
    Flags<[NoXarchOption]>,
    HelpText<"Restore the default behavior of not embedding source text in DWARF debug sections">;
def headerpad__max__install__names : Joined<["-"], "headerpad_max_install_names">;
def help : Flag<["-", "--"], "help">, Flags<[CC1Option,CC1AsOption, FC1Option,
    FlangOption]>, HelpText<"Display available options">,
    MarshallingInfoFlag<FrontendOpts<"ShowHelp">>;
def ibuiltininc : Flag<["-"], "ibuiltininc">, Group<clang_i_Group>,
  HelpText<"Enable builtin #include directories even when -nostdinc is used "
           "before or after -ibuiltininc. "
           "Using -nobuiltininc after the option disables it">;
def index_header_map : Flag<["-"], "index-header-map">, Flags<[CC1Option]>,
  HelpText<"Make the next included directory (-I or -F) an indexer header map">;
def idirafter : JoinedOrSeparate<["-"], "idirafter">, Group<clang_i_Group>, Flags<[CC1Option]>,
  HelpText<"Add directory to AFTER include search path">;
def iframework : JoinedOrSeparate<["-"], "iframework">, Group<clang_i_Group>, Flags<[CC1Option]>,
  HelpText<"Add directory to SYSTEM framework search path">;
def iframeworkwithsysroot : JoinedOrSeparate<["-"], "iframeworkwithsysroot">,
  Group<clang_i_Group>,
  HelpText<"Add directory to SYSTEM framework search path, "
           "absolute paths are relative to -isysroot">,
  MetaVarName<"<directory>">, Flags<[CC1Option]>;
def imacros : JoinedOrSeparate<["-", "--"], "imacros">, Group<clang_i_Group>, Flags<[CC1Option]>,
  HelpText<"Include macros from file before parsing">, MetaVarName<"<file>">,
  MarshallingInfoStringVector<PreprocessorOpts<"MacroIncludes">>;
def image__base : Separate<["-"], "image_base">;
def include_ : JoinedOrSeparate<["-", "--"], "include">, Group<clang_i_Group>, EnumName<"include">,
    MetaVarName<"<file>">, HelpText<"Include file before parsing">, Flags<[CC1Option]>;
def include_pch : Separate<["-"], "include-pch">, Group<clang_i_Group>, Flags<[CC1Option]>,
  HelpText<"Include precompiled header file">, MetaVarName<"<file>">,
  MarshallingInfoString<PreprocessorOpts<"ImplicitPCHInclude">>;
def relocatable_pch : Flag<["-", "--"], "relocatable-pch">, Flags<[CC1Option]>,
  HelpText<"Whether to build a relocatable precompiled header">,
  MarshallingInfoFlag<FrontendOpts<"RelocatablePCH">>;
def verify_pch : Flag<["-"], "verify-pch">, Group<Action_Group>, Flags<[CC1Option]>,
  HelpText<"Load and verify that a pre-compiled header file is not stale">;
def init : Separate<["-"], "init">;
def install__name : Separate<["-"], "install_name">;
def iprefix : JoinedOrSeparate<["-"], "iprefix">, Group<clang_i_Group>, Flags<[CC1Option]>,
  HelpText<"Set the -iwithprefix/-iwithprefixbefore prefix">, MetaVarName<"<dir>">;
def iquote : JoinedOrSeparate<["-"], "iquote">, Group<clang_i_Group>, Flags<[CC1Option]>,
  HelpText<"Add directory to QUOTE include search path">, MetaVarName<"<directory>">;
def isysroot : JoinedOrSeparate<["-"], "isysroot">, Group<clang_i_Group>, Flags<[CC1Option]>,
  HelpText<"Set the system root directory (usually /)">, MetaVarName<"<dir>">,
  MarshallingInfoString<HeaderSearchOpts<"Sysroot">, [{"/"}]>;
def isystem : JoinedOrSeparate<["-"], "isystem">, Group<clang_i_Group>,
  Flags<[CC1Option]>,
  HelpText<"Add directory to SYSTEM include search path">, MetaVarName<"<directory>">;
def isystem_after : JoinedOrSeparate<["-"], "isystem-after">,
  Group<clang_i_Group>, Flags<[NoXarchOption]>, MetaVarName<"<directory>">,
  HelpText<"Add directory to end of the SYSTEM include search path">;
def iwithprefixbefore : JoinedOrSeparate<["-"], "iwithprefixbefore">, Group<clang_i_Group>,
  HelpText<"Set directory to include search path with prefix">, MetaVarName<"<dir>">,
  Flags<[CC1Option]>;
def iwithprefix : JoinedOrSeparate<["-"], "iwithprefix">, Group<clang_i_Group>, Flags<[CC1Option]>,
  HelpText<"Set directory to SYSTEM include search path with prefix">, MetaVarName<"<dir>">;
def iwithsysroot : JoinedOrSeparate<["-"], "iwithsysroot">, Group<clang_i_Group>,
  HelpText<"Add directory to SYSTEM include search path, "
           "absolute paths are relative to -isysroot">, MetaVarName<"<directory>">,
  Flags<[CC1Option]>;
def ivfsoverlay : JoinedOrSeparate<["-"], "ivfsoverlay">, Group<clang_i_Group>, Flags<[CC1Option]>,
  HelpText<"Overlay the virtual filesystem described by file over the real file system">;
def vfsoverlay : JoinedOrSeparate<["-", "--"], "vfsoverlay">, Flags<[CC1Option, CoreOption]>,
  HelpText<"Overlay the virtual filesystem described by file over the real file system. "
           "Additionally, pass this overlay file to the linker if it supports it">;
def imultilib : Separate<["-"], "imultilib">, Group<gfortran_Group>;
def K : Flag<["-"], "K">, Flags<[LinkerInput]>;
def keep__private__externs : Flag<["-"], "keep_private_externs">;
def l : JoinedOrSeparate<["-"], "l">, Flags<[LinkerInput, RenderJoined]>,
        Group<Link_Group>;
def lazy__framework : Separate<["-"], "lazy_framework">, Flags<[LinkerInput]>;
def lazy__library : Separate<["-"], "lazy_library">, Flags<[LinkerInput]>;
def mlittle_endian : Flag<["-"], "mlittle-endian">, Group<m_Group>, Flags<[NoXarchOption,TargetSpecific]>;
def EL : Flag<["-"], "EL">, Alias<mlittle_endian>;
def mbig_endian : Flag<["-"], "mbig-endian">, Group<m_Group>, Flags<[NoXarchOption,TargetSpecific]>;
def EB : Flag<["-"], "EB">, Alias<mbig_endian>;
def m16 : Flag<["-"], "m16">, Group<m_Group>, Flags<[NoXarchOption, CoreOption]>;
def m32 : Flag<["-"], "m32">, Group<m_Group>, Flags<[NoXarchOption, CoreOption]>;
def maix32 : Flag<["-"], "maix32">, Group<m_Group>, Flags<[NoXarchOption]>;
def mqdsp6_compat : Flag<["-"], "mqdsp6-compat">, Group<m_Group>, Flags<[NoXarchOption,CC1Option]>,
  HelpText<"Enable hexagon-qdsp6 backward compatibility">,
  MarshallingInfoFlag<LangOpts<"HexagonQdsp6Compat">>;
def m64 : Flag<["-"], "m64">, Group<m_Group>, Flags<[NoXarchOption, CoreOption]>;
def maix64 : Flag<["-"], "maix64">, Group<m_Group>, Flags<[NoXarchOption]>;
def mx32 : Flag<["-"], "mx32">, Group<m_Group>, Flags<[NoXarchOption, CoreOption]>;
def miamcu : Flag<["-"], "miamcu">, Group<m_Group>, Flags<[NoXarchOption, CoreOption]>,
  HelpText<"Use Intel MCU ABI">;
def mno_iamcu : Flag<["-"], "mno-iamcu">, Group<m_Group>, Flags<[NoXarchOption, CoreOption]>;
def malign_functions_EQ : Joined<["-"], "malign-functions=">, Group<clang_ignored_m_Group>;
def malign_loops_EQ : Joined<["-"], "malign-loops=">, Group<clang_ignored_m_Group>;
def malign_jumps_EQ : Joined<["-"], "malign-jumps=">, Group<clang_ignored_m_Group>;

let Flags = [TargetSpecific] in {
def mabi_EQ : Joined<["-"], "mabi=">, Group<m_Group>;
def malign_branch_EQ : CommaJoined<["-"], "malign-branch=">, Group<m_Group>,
  HelpText<"Specify types of branches to align">;
def malign_branch_boundary_EQ : Joined<["-"], "malign-branch-boundary=">, Group<m_Group>,
  HelpText<"Specify the boundary's size to align branches">;
def mpad_max_prefix_size_EQ : Joined<["-"], "mpad-max-prefix-size=">, Group<m_Group>,
  HelpText<"Specify maximum number of prefixes to use for padding">;
def mbranches_within_32B_boundaries : Flag<["-"], "mbranches-within-32B-boundaries">, Group<m_Group>,
  HelpText<"Align selected branches (fused, jcc, jmp) within 32-byte boundary">;
def mfancy_math_387 : Flag<["-"], "mfancy-math-387">, Group<clang_ignored_m_Group>;
def mlong_calls : Flag<["-"], "mlong-calls">, Group<m_Group>,
  HelpText<"Generate branches with extended addressability, usually via indirect jumps.">;
} // let Flags = [TargetSpecific]
def mdouble_EQ : Joined<["-"], "mdouble=">, Group<m_Group>,
  MetaVarName<"<n">, Values<"32,64">, Flags<[CC1Option]>,
  HelpText<"Force double to be <n> bits">,
  MarshallingInfoInt<LangOpts<"DoubleSize">, "0">;
def mlong_double_64 : Flag<["-"], "mlong-double-64">, Group<LongDouble_Group>, Flags<[CC1Option]>,
  HelpText<"Force long double to be 64 bits">;
def mlong_double_80 : Flag<["-"], "mlong-double-80">, Group<LongDouble_Group>, Flags<[CC1Option]>,
  HelpText<"Force long double to be 80 bits, padded to 128 bits for storage">;
def mlong_double_128 : Flag<["-"], "mlong-double-128">, Group<LongDouble_Group>, Flags<[CC1Option]>,
  HelpText<"Force long double to be 128 bits">;
let Flags = [TargetSpecific] in {
def mno_long_calls : Flag<["-"], "mno-long-calls">, Group<m_Group>,
  HelpText<"Restore the default behaviour of not generating long calls">;
} // let Flags = [TargetSpecific]
def mexecute_only : Flag<["-"], "mexecute-only">, Group<m_arm_Features_Group>,
  HelpText<"Disallow generation of data access to code sections (ARM only)">;
def mno_execute_only : Flag<["-"], "mno-execute-only">, Group<m_arm_Features_Group>,
  HelpText<"Allow generation of data access to code sections (ARM only)">;
let Flags = [TargetSpecific] in {
def mtp_mode_EQ : Joined<["-"], "mtp=">, Group<m_arm_Features_Group>, Values<"soft,cp15,tpidrurw,tpidruro,tpidrprw,el0,el1,el2,el3,tpidr_el0,tpidr_el1,tpidr_el2,tpidr_el3,tpidrro_el0">,
  HelpText<"Thread pointer access method. "
           "For AArch32: 'soft' uses a function call, or 'tpidrurw', 'tpidruro' or 'tpidrprw' use the three CP15 registers. 'cp15' is an alias for 'tpidruro'. "
           "For AArch64: 'tpidr_el0', 'tpidr_el1', 'tpidr_el2', 'tpidr_el3' or 'tpidrro_el0' use the five system registers. 'elN' is an alias for 'tpidr_elN'.">;
def mpure_code : Flag<["-"], "mpure-code">, Alias<mexecute_only>; // Alias for GCC compatibility
def mno_pure_code : Flag<["-"], "mno-pure-code">, Alias<mno_execute_only>;
def mtvos_version_min_EQ : Joined<["-"], "mtvos-version-min=">, Group<m_Group>;
def mappletvos_version_min_EQ : Joined<["-"], "mappletvos-version-min=">, Alias<mtvos_version_min_EQ>;
def mtvos_simulator_version_min_EQ : Joined<["-"], "mtvos-simulator-version-min=">;
def mappletvsimulator_version_min_EQ : Joined<["-"], "mappletvsimulator-version-min=">, Alias<mtvos_simulator_version_min_EQ>;
def mwatchos_version_min_EQ : Joined<["-"], "mwatchos-version-min=">, Group<m_Group>;
def mwatchos_simulator_version_min_EQ : Joined<["-"], "mwatchos-simulator-version-min=">, Group<m_Group>;
def mwatchsimulator_version_min_EQ : Joined<["-"], "mwatchsimulator-version-min=">, Alias<mwatchos_simulator_version_min_EQ>;
} // let Flags = [TargetSpecific]
def march_EQ : Joined<["-"], "march=">, Group<m_Group>, Flags<[CoreOption,TargetSpecific]>,
  HelpText<"For a list of available architectures for the target use '-mcpu=help'">;
def masm_EQ : Joined<["-"], "masm=">, Group<m_Group>, Flags<[NoXarchOption]>;
def inline_asm_EQ : Joined<["-"], "inline-asm=">, Group<m_Group>, Flags<[CC1Option]>,
  Values<"att,intel">,
  NormalizedValuesScope<"CodeGenOptions">, NormalizedValues<["IAD_ATT", "IAD_Intel"]>,
  MarshallingInfoEnum<CodeGenOpts<"InlineAsmDialect">, "IAD_ATT">;
def mcmodel_EQ : Joined<["-"], "mcmodel=">, Group<m_Group>, Flags<[CC1Option]>,
  MarshallingInfoString<TargetOpts<"CodeModel">, [{"default"}]>;
def mtls_size_EQ : Joined<["-"], "mtls-size=">, Group<m_Group>, Flags<[NoXarchOption, CC1Option]>,
  HelpText<"Specify bit size of immediate TLS offsets (AArch64 ELF only): "
           "12 (for 4KB) | 24 (for 16MB, default) | 32 (for 4GB) | 48 (for 256TB, needs -mcmodel=large)">,
  MarshallingInfoInt<CodeGenOpts<"TLSSize">>;
def mimplicit_it_EQ : Joined<["-"], "mimplicit-it=">, Group<m_Group>;
def mdefault_build_attributes : Joined<["-"], "mdefault-build-attributes">, Group<m_Group>;
def mno_default_build_attributes : Joined<["-"], "mno-default-build-attributes">, Group<m_Group>;
let Flags = [TargetSpecific] in {
def mconstant_cfstrings : Flag<["-"], "mconstant-cfstrings">, Group<clang_ignored_m_Group>;
def mconsole : Joined<["-"], "mconsole">, Group<m_Group>;
def mwindows : Joined<["-"], "mwindows">, Group<m_Group>;
def mdll : Joined<["-"], "mdll">, Group<m_Group>;
def municode : Joined<["-"], "municode">, Group<m_Group>;
def mthreads : Joined<["-"], "mthreads">, Group<m_Group>;
def mguard_EQ : Joined<["-"], "mguard=">, Group<m_Group>,
  HelpText<"Enable or disable Control Flow Guard checks and guard tables emission">,
  Values<"none,cf,cf-nochecks">;
def mcpu_EQ : Joined<["-"], "mcpu=">, Group<m_Group>,
  HelpText<"For a list of available CPUs for the target use '-mcpu=help'">;
def mmcu_EQ : Joined<["-"], "mmcu=">, Group<m_Group>;
def msim : Flag<["-"], "msim">, Group<m_Group>;
def mdynamic_no_pic : Joined<["-"], "mdynamic-no-pic">, Group<m_Group>;
def mfix_and_continue : Flag<["-"], "mfix-and-continue">, Group<clang_ignored_m_Group>;
def mieee_fp : Flag<["-"], "mieee-fp">, Group<clang_ignored_m_Group>;
def minline_all_stringops : Flag<["-"], "minline-all-stringops">, Group<clang_ignored_m_Group>;
def mno_inline_all_stringops : Flag<["-"], "mno-inline-all-stringops">, Group<clang_ignored_m_Group>;
} // let Flags = [TargetSpecific]
def malign_double : Flag<["-"], "malign-double">, Group<m_Group>, Flags<[CC1Option]>,
  HelpText<"Align doubles to two words in structs (x86 only)">,
  MarshallingInfoFlag<LangOpts<"AlignDouble">>;
let Flags = [TargetSpecific] in {
def mfloat_abi_EQ : Joined<["-"], "mfloat-abi=">, Group<m_Group>, Values<"soft,softfp,hard">;
def mfpmath_EQ : Joined<["-"], "mfpmath=">, Group<m_Group>;
def mfpu_EQ : Joined<["-"], "mfpu=">, Group<m_Group>;
def mhwdiv_EQ : Joined<["-"], "mhwdiv=">, Group<m_Group>;
def mhwmult_EQ : Joined<["-"], "mhwmult=">, Group<m_Group>;
} // let Flags = [TargetSpecific]
def mglobal_merge : Flag<["-"], "mglobal-merge">, Group<m_Group>, Flags<[CC1Option]>,
  HelpText<"Enable merging of globals">;
let Flags = [TargetSpecific] in {
def mhard_float : Flag<["-"], "mhard-float">, Group<m_Group>;
def mios_version_min_EQ : Joined<["-"], "mios-version-min=">,
  Group<m_Group>, HelpText<"Set iOS deployment target">;
def : Joined<["-"], "miphoneos-version-min=">,
  Group<m_Group>, Alias<mios_version_min_EQ>;
def mios_simulator_version_min_EQ : Joined<["-"], "mios-simulator-version-min=">, Group<m_Group>;
def : Joined<["-"], "miphonesimulator-version-min=">, Alias<mios_simulator_version_min_EQ>;
def mkernel : Flag<["-"], "mkernel">, Group<m_Group>;
def mlinker_version_EQ : Joined<["-"], "mlinker-version=">, Group<m_Group>, Flags<[NoXarchOption]>;
} // let Flags = [TargetSpecific]
def mllvm : Separate<["-"], "mllvm">,Flags<[CC1Option,CC1AsOption,CoreOption,FC1Option,FlangOption]>,
  HelpText<"Additional arguments to forward to LLVM's option processing">,
  MarshallingInfoStringVector<FrontendOpts<"LLVMArgs">>;
def : Joined<["-"], "mllvm=">, Flags<[CoreOption,FlangOption]>, Alias<mllvm>,
  HelpText<"Alias for -mllvm">, MetaVarName<"<arg>">;
def mmlir : Separate<["-"], "mmlir">, Flags<[CoreOption,FC1Option,FlangOption]>,
  HelpText<"Additional arguments to forward to MLIR's option processing">;
def ffuchsia_api_level_EQ : Joined<["-"], "ffuchsia-api-level=">,
  Group<m_Group>, Flags<[CC1Option]>, HelpText<"Set Fuchsia API level">,
  MarshallingInfoInt<LangOpts<"FuchsiaAPILevel">>;
def mmacos_version_min_EQ : Joined<["-"], "mmacos-version-min=">,
  Group<m_Group>, HelpText<"Set macOS deployment target">;
def : Joined<["-"], "mmacosx-version-min=">,
  Group<m_Group>, Alias<mmacos_version_min_EQ>;
def mms_bitfields : Flag<["-"], "mms-bitfields">, Group<m_Group>, Flags<[CC1Option]>,
  HelpText<"Set the default structure layout to be compatible with the Microsoft compiler standard">,
  MarshallingInfoFlag<LangOpts<"MSBitfields">>;
def moutline : Flag<["-"], "moutline">, Group<f_clang_Group>, Flags<[CC1Option]>,
    HelpText<"Enable function outlining (AArch64 only)">;
def mno_outline : Flag<["-"], "mno-outline">, Group<f_clang_Group>, Flags<[CC1Option]>,
    HelpText<"Disable function outlining (AArch64 only)">;
def mno_ms_bitfields : Flag<["-"], "mno-ms-bitfields">, Group<m_Group>,
  HelpText<"Do not set the default structure layout to be compatible with the Microsoft compiler standard">;
def mskip_rax_setup : Flag<["-"], "mskip-rax-setup">, Group<m_Group>, Flags<[CC1Option]>,
  HelpText<"Skip setting up RAX register when passing variable arguments (x86 only)">,
  MarshallingInfoFlag<CodeGenOpts<"SkipRaxSetup">>;
def mno_skip_rax_setup : Flag<["-"], "mno-skip-rax-setup">, Group<m_Group>, Flags<[CC1Option]>;
def mstackrealign : Flag<["-"], "mstackrealign">, Group<m_Group>, Flags<[CC1Option]>,
  HelpText<"Force realign the stack at entry to every function">,
  MarshallingInfoFlag<CodeGenOpts<"StackRealignment">>;
def mstack_alignment : Joined<["-"], "mstack-alignment=">, Group<m_Group>, Flags<[CC1Option]>,
  HelpText<"Set the stack alignment">,
  MarshallingInfoInt<CodeGenOpts<"StackAlignment">>;
def mstack_probe_size : Joined<["-"], "mstack-probe-size=">, Group<m_Group>, Flags<[CC1Option]>,
  HelpText<"Set the stack probe size">,
  MarshallingInfoInt<CodeGenOpts<"StackProbeSize">, "4096">;
def mstack_arg_probe : Flag<["-"], "mstack-arg-probe">, Group<m_Group>,
  HelpText<"Enable stack probes">;
def mzos_sys_include_EQ : Joined<["-"], "mzos-sys-include=">, MetaVarName<"<SysInclude>">,
    HelpText<"Path to system headers on z/OS">;
def mno_stack_arg_probe : Flag<["-"], "mno-stack-arg-probe">, Group<m_Group>, Flags<[CC1Option]>,
  HelpText<"Disable stack probes which are enabled by default">,
  MarshallingInfoFlag<CodeGenOpts<"NoStackArgProbe">>;
def mthread_model : Separate<["-"], "mthread-model">, Group<m_Group>, Flags<[CC1Option]>,
  HelpText<"The thread model to use. Defaults to 'posix')">, Values<"posix,single">,
  NormalizedValues<["POSIX", "Single"]>, NormalizedValuesScope<"LangOptions::ThreadModelKind">,
  MarshallingInfoEnum<LangOpts<"ThreadModel">, "POSIX">;
def meabi : Separate<["-"], "meabi">, Group<m_Group>, Flags<[CC1Option]>,
  HelpText<"Set EABI type. Default depends on triple)">, Values<"default,4,5,gnu">,
  MarshallingInfoEnum<TargetOpts<"EABIVersion">, "Default">,
  NormalizedValuesScope<"llvm::EABI">,
  NormalizedValues<["Default", "EABI4", "EABI5", "GNU"]>;
def mtargetos_EQ : Joined<["-"], "mtargetos=">, Group<m_Group>,
  HelpText<"Set the deployment target to be the specified OS and OS version">;
def mzos_hlq_le_EQ : Joined<["-"], "mzos-hlq-le=">, MetaVarName<"<LeHLQ>">,
  HelpText<"High level qualifier for z/OS Language Environment datasets">;
def mzos_hlq_clang_EQ : Joined<["-"], "mzos-hlq-clang=">, MetaVarName<"<ClangHLQ>">,
  HelpText<"High level qualifier for z/OS C++RT side deck datasets">;
def mzos_hlq_csslib_EQ : Joined<["-"], "mzos-hlq-csslib=">, MetaVarName<"<CsslibHLQ>">,
  HelpText<"High level qualifier for z/OS CSSLIB dataset">;

def mno_constant_cfstrings : Flag<["-"], "mno-constant-cfstrings">, Group<m_Group>;
def mno_global_merge : Flag<["-"], "mno-global-merge">, Group<m_Group>, Flags<[CC1Option]>,
  HelpText<"Disable merging of globals">;
def mno_pascal_strings : Flag<["-"], "mno-pascal-strings">,
  Alias<fno_pascal_strings>;
def mno_red_zone : Flag<["-"], "mno-red-zone">, Group<m_Group>;
def mno_tls_direct_seg_refs : Flag<["-"], "mno-tls-direct-seg-refs">, Group<m_Group>, Flags<[CC1Option]>,
  HelpText<"Disable direct TLS access through segment registers">,
  MarshallingInfoFlag<CodeGenOpts<"IndirectTlsSegRefs">>;
def mno_relax_all : Flag<["-"], "mno-relax-all">, Group<m_Group>;
let Flags = [TargetSpecific] in {
def mno_rtd: Flag<["-"], "mno-rtd">, Group<m_Group>;
def mno_soft_float : Flag<["-"], "mno-soft-float">, Group<m_Group>;
def mno_stackrealign : Flag<["-"], "mno-stackrealign">, Group<m_Group>;
} // let Flags = [TargetSpecific]

def mretpoline : Flag<["-"], "mretpoline">, Group<m_Group>, Flags<[CoreOption,NoXarchOption]>;
def mno_retpoline : Flag<["-"], "mno-retpoline">, Group<m_Group>, Flags<[CoreOption,NoXarchOption]>;
defm speculative_load_hardening : BoolOption<"m", "speculative-load-hardening",
  CodeGenOpts<"SpeculativeLoadHardening">, DefaultFalse,
  PosFlag<SetTrue, [CC1Option]>, NegFlag<SetFalse>, BothFlags<[CoreOption]>>,
  Group<m_Group>;
def mlvi_hardening : Flag<["-"], "mlvi-hardening">, Group<m_Group>, Flags<[CoreOption,NoXarchOption]>,
  HelpText<"Enable all mitigations for Load Value Injection (LVI)">;
def mno_lvi_hardening : Flag<["-"], "mno-lvi-hardening">, Group<m_Group>, Flags<[CoreOption,NoXarchOption]>,
  HelpText<"Disable mitigations for Load Value Injection (LVI)">;
def mlvi_cfi : Flag<["-"], "mlvi-cfi">, Group<m_Group>, Flags<[CoreOption,NoXarchOption]>,
  HelpText<"Enable only control-flow mitigations for Load Value Injection (LVI)">;
def mno_lvi_cfi : Flag<["-"], "mno-lvi-cfi">, Group<m_Group>, Flags<[CoreOption,NoXarchOption]>,
  HelpText<"Disable control-flow mitigations for Load Value Injection (LVI)">;
def m_seses : Flag<["-"], "mseses">, Group<m_Group>, Flags<[CoreOption, NoXarchOption]>,
  HelpText<"Enable speculative execution side effect suppression (SESES). "
    "Includes LVI control flow integrity mitigations">;
def mno_seses : Flag<["-"], "mno-seses">, Group<m_Group>, Flags<[CoreOption, NoXarchOption]>,
  HelpText<"Disable speculative execution side effect suppression (SESES)">;

def mrelax : Flag<["-"], "mrelax">, Group<m_Group>,
  HelpText<"Enable linker relaxation">;
def mno_relax : Flag<["-"], "mno-relax">, Group<m_Group>,
  HelpText<"Disable linker relaxation">;
def msmall_data_limit_EQ : Joined<["-"], "msmall-data-limit=">, Group<m_Group>,
  Alias<G>,
  HelpText<"Put global and static data smaller than the limit into a special section">;
let Flags = [TargetSpecific] in {
def msave_restore : Flag<["-"], "msave-restore">, Group<m_riscv_Features_Group>,
  HelpText<"Enable using library calls for save and restore">;
def mno_save_restore : Flag<["-"], "mno-save-restore">, Group<m_riscv_Features_Group>,
  HelpText<"Disable using library calls for save and restore">;
} // let Flags = [TargetSpecific]
def mcmodel_EQ_medlow : Flag<["-"], "mcmodel=medlow">, Group<m_Group>,
  Flags<[CC1Option]>, Alias<mcmodel_EQ>, AliasArgs<["small"]>,
  HelpText<"Equivalent to -mcmodel=small, compatible with RISC-V gcc.">;
def mcmodel_EQ_medany : Flag<["-"], "mcmodel=medany">, Group<m_Group>,
  Flags<[CC1Option]>, Alias<mcmodel_EQ>, AliasArgs<["medium"]>,
  HelpText<"Equivalent to -mcmodel=medium, compatible with RISC-V gcc.">;
let Flags = [TargetSpecific] in {
def menable_experimental_extensions : Flag<["-"], "menable-experimental-extensions">, Group<m_Group>,
  HelpText<"Enable use of experimental RISC-V extensions.">;
def mrvv_vector_bits_EQ : Joined<["-"], "mrvv-vector-bits=">, Group<m_Group>,
  HelpText<"Specify the size in bits of an RVV vector register. Defaults to "
           "the vector length agnostic value of \"scalable\". Accepts power of "
           "2 values between 64 and 65536. Also accepts \"zvl\" "
           "to use the value implied by -march/-mcpu. Value will be reflected "
           "in __riscv_v_fixed_vlen preprocessor define (RISC-V only)">;

def munaligned_access : Flag<["-"], "munaligned-access">, Group<m_Group>,
  HelpText<"Allow memory accesses to be unaligned (AArch32/AArch64/LoongArch only)">;
def mno_unaligned_access : Flag<["-"], "mno-unaligned-access">, Group<m_Group>,
  HelpText<"Force all memory accesses to be aligned (AArch32/AArch64/LoongArch only)">;
} // let Flags = [TargetSpecific]
def mstrict_align : Flag<["-"], "mstrict-align">, Alias<mno_unaligned_access>, Flags<[CC1Option,HelpHidden]>,
  HelpText<"Force all memory accesses to be aligned (same as mno-unaligned-access)">;
def mno_strict_align : Flag<["-"], "mno-strict-align">, Alias<munaligned_access>, Flags<[CC1Option,HelpHidden]>,
  HelpText<"Allow memory accesses to be unaligned (same as munaligned-access)">;
let Flags = [TargetSpecific] in {
def mno_thumb : Flag<["-"], "mno-thumb">, Group<m_arm_Features_Group>;
def mrestrict_it: Flag<["-"], "mrestrict-it">, Group<m_arm_Features_Group>,
  HelpText<"Disallow generation of complex IT blocks. It is off by default.">;
def mno_restrict_it: Flag<["-"], "mno-restrict-it">, Group<m_arm_Features_Group>,
  HelpText<"Allow generation of complex IT blocks.">;
def marm : Flag<["-"], "marm">, Alias<mno_thumb>;
def ffixed_r9 : Flag<["-"], "ffixed-r9">, Group<m_arm_Features_Group>,
  HelpText<"Reserve the r9 register (ARM only)">;
def mno_movt : Flag<["-"], "mno-movt">, Group<m_arm_Features_Group>,
  HelpText<"Disallow use of movt/movw pairs (ARM only)">;
def mcrc : Flag<["-"], "mcrc">, Group<m_Group>,
  HelpText<"Allow use of CRC instructions (ARM/Mips only)">;
def mnocrc : Flag<["-"], "mnocrc">, Group<m_arm_Features_Group>,
  HelpText<"Disallow use of CRC instructions (ARM only)">;
def mno_neg_immediates: Flag<["-"], "mno-neg-immediates">, Group<m_arm_Features_Group>,
  HelpText<"Disallow converting instructions with negative immediates to their negation or inversion.">;
} // let Flags = [TargetSpecific]
def mcmse : Flag<["-"], "mcmse">, Group<m_arm_Features_Group>,
  Flags<[NoXarchOption,CC1Option]>,
  HelpText<"Allow use of CMSE (Armv8-M Security Extensions)">,
  MarshallingInfoFlag<LangOpts<"Cmse">>;
def ForceAAPCSBitfieldLoad : Flag<["-"], "faapcs-bitfield-load">, Group<m_arm_Features_Group>,
  Flags<[NoXarchOption,CC1Option]>,
  HelpText<"Follows the AAPCS standard that all volatile bit-field write generates at least one load. (ARM only).">,
  MarshallingInfoFlag<CodeGenOpts<"ForceAAPCSBitfieldLoad">>;
defm aapcs_bitfield_width : BoolOption<"f", "aapcs-bitfield-width",
  CodeGenOpts<"AAPCSBitfieldWidth">, DefaultTrue,
  NegFlag<SetFalse, [], "Do not follow">, PosFlag<SetTrue, [], "Follow">,
  BothFlags<[NoXarchOption, CC1Option], " the AAPCS standard requirement stating that"
            " volatile bit-field width is dictated by the field container type. (ARM only).">>,
  Group<m_arm_Features_Group>;
let Flags = [TargetSpecific] in {
def mframe_chain : Joined<["-"], "mframe-chain=">,
  Group<m_arm_Features_Group>, Values<"none,aapcs,aapcs+leaf">,
  HelpText<"Select the frame chain model used to emit frame records (Arm only).">;
def mgeneral_regs_only : Flag<["-"], "mgeneral-regs-only">, Group<m_Group>,
  HelpText<"Generate code which only uses the general purpose registers (AArch64/x86 only)">;
def mfix_cmse_cve_2021_35465 : Flag<["-"], "mfix-cmse-cve-2021-35465">,
  Group<m_arm_Features_Group>,
  HelpText<"Work around VLLDM erratum CVE-2021-35465 (ARM only)">;
def mno_fix_cmse_cve_2021_35465 : Flag<["-"], "mno-fix-cmse-cve-2021-35465">,
  Group<m_arm_Features_Group>,
  HelpText<"Don't work around VLLDM erratum CVE-2021-35465 (ARM only)">;
def mfix_cortex_a57_aes_1742098 : Flag<["-"], "mfix-cortex-a57-aes-1742098">,
  Group<m_arm_Features_Group>,
  HelpText<"Work around Cortex-A57 Erratum 1742098 (ARM only)">;
def mno_fix_cortex_a57_aes_1742098 : Flag<["-"], "mno-fix-cortex-a57-aes-1742098">,
  Group<m_arm_Features_Group>,
  HelpText<"Don't work around Cortex-A57 Erratum 1742098 (ARM only)">;
def mfix_cortex_a72_aes_1655431 : Flag<["-"], "mfix-cortex-a72-aes-1655431">,
  Group<m_arm_Features_Group>,
  HelpText<"Work around Cortex-A72 Erratum 1655431 (ARM only)">,
  Alias<mfix_cortex_a57_aes_1742098>;
def mno_fix_cortex_a72_aes_1655431 : Flag<["-"], "mno-fix-cortex-a72-aes-1655431">,
  Group<m_arm_Features_Group>,
  HelpText<"Don't work around Cortex-A72 Erratum 1655431 (ARM only)">,
  Alias<mno_fix_cortex_a57_aes_1742098>;
def mfix_cortex_a53_835769 : Flag<["-"], "mfix-cortex-a53-835769">,
  Group<m_aarch64_Features_Group>,
  HelpText<"Workaround Cortex-A53 erratum 835769 (AArch64 only)">;
def mno_fix_cortex_a53_835769 : Flag<["-"], "mno-fix-cortex-a53-835769">,
  Group<m_aarch64_Features_Group>,
  HelpText<"Don't workaround Cortex-A53 erratum 835769 (AArch64 only)">;
def mmark_bti_property : Flag<["-"], "mmark-bti-property">,
  Group<m_aarch64_Features_Group>,
  HelpText<"Add .note.gnu.property with BTI to assembly files (AArch64 only)">;
def mno_bti_at_return_twice : Flag<["-"], "mno-bti-at-return-twice">,
  Group<m_arm_Features_Group>,
  HelpText<"Do not add a BTI instruction after a setjmp or other"
           " return-twice construct (Arm/AArch64 only)">;

foreach i = {1-31} in
  def ffixed_x#i : Flag<["-"], "ffixed-x"#i>, Group<m_Group>,
    HelpText<"Reserve the x"#i#" register (AArch64/RISC-V only)">;

foreach i = {8-15,18} in
  def fcall_saved_x#i : Flag<["-"], "fcall-saved-x"#i>, Group<m_aarch64_Features_Group>,
    HelpText<"Make the x"#i#" register call-saved (AArch64 only)">;

def msve_vector_bits_EQ : Joined<["-"], "msve-vector-bits=">, Group<m_aarch64_Features_Group>,
  HelpText<"Specify the size in bits of an SVE vector register. Defaults to the"
           " vector length agnostic value of \"scalable\". (AArch64 only)">;
} // let Flags = [TargetSpecific]

def mvscale_min_EQ : Joined<["-"], "mvscale-min=">,
  Group<m_aarch64_Features_Group>, Flags<[NoXarchOption,CC1Option]>,
  HelpText<"Specify the vscale minimum. Defaults to \"1\". (AArch64/RISC-V only)">,
  MarshallingInfoInt<LangOpts<"VScaleMin">>;
def mvscale_max_EQ : Joined<["-"], "mvscale-max=">,
  Group<m_aarch64_Features_Group>, Flags<[NoXarchOption,CC1Option]>,
  HelpText<"Specify the vscale maximum. Defaults to the"
           " vector length agnostic value of \"0\". (AArch64/RISC-V only)">,
  MarshallingInfoInt<LangOpts<"VScaleMax">>;

def msign_return_address_EQ : Joined<["-"], "msign-return-address=">,
  Flags<[CC1Option]>, Group<m_Group>, Values<"none,all,non-leaf">,
  HelpText<"Select return address signing scope">;
let Flags = [TargetSpecific] in {
def mbranch_protection_EQ : Joined<["-"], "mbranch-protection=">,
  Group<m_Group>,
  HelpText<"Enforce targets of indirect branches and function returns">;

def mharden_sls_EQ : Joined<["-"], "mharden-sls=">, Group<m_Group>,
  HelpText<"Select straight-line speculation hardening scope (ARM/AArch64/X86"
           " only). <arg> must be: all, none, retbr(ARM/AArch64),"
           " blr(ARM/AArch64), comdat(ARM/AArch64), nocomdat(ARM/AArch64),"
           " return(X86), indirect-jmp(X86)">;

def msimd128 : Flag<["-"], "msimd128">, Group<m_wasm_Features_Group>;
def mno_simd128 : Flag<["-"], "mno-simd128">, Group<m_wasm_Features_Group>;
def mrelaxed_simd : Flag<["-"], "mrelaxed-simd">, Group<m_wasm_Features_Group>;
def mno_relaxed_simd : Flag<["-"], "mno-relaxed-simd">, Group<m_wasm_Features_Group>;
def mnontrapping_fptoint : Flag<["-"], "mnontrapping-fptoint">, Group<m_wasm_Features_Group>;
def mno_nontrapping_fptoint : Flag<["-"], "mno-nontrapping-fptoint">, Group<m_wasm_Features_Group>;
def msign_ext : Flag<["-"], "msign-ext">, Group<m_wasm_Features_Group>;
def mno_sign_ext : Flag<["-"], "mno-sign-ext">, Group<m_wasm_Features_Group>;
def mexception_handing : Flag<["-"], "mexception-handling">, Group<m_wasm_Features_Group>;
def mno_exception_handing : Flag<["-"], "mno-exception-handling">, Group<m_wasm_Features_Group>;
def matomics : Flag<["-"], "matomics">, Group<m_wasm_Features_Group>;
def mno_atomics : Flag<["-"], "mno-atomics">, Group<m_wasm_Features_Group>;
def mbulk_memory : Flag<["-"], "mbulk-memory">, Group<m_wasm_Features_Group>;
def mno_bulk_memory : Flag<["-"], "mno-bulk-memory">, Group<m_wasm_Features_Group>;
def mmutable_globals : Flag<["-"], "mmutable-globals">, Group<m_wasm_Features_Group>;
def mno_mutable_globals : Flag<["-"], "mno-mutable-globals">, Group<m_wasm_Features_Group>;
def mmultivalue : Flag<["-"], "mmultivalue">, Group<m_wasm_Features_Group>;
def mno_multivalue : Flag<["-"], "mno-multivalue">, Group<m_wasm_Features_Group>;
def mtail_call : Flag<["-"], "mtail-call">, Group<m_wasm_Features_Group>;
def mno_tail_call : Flag<["-"], "mno-tail-call">, Group<m_wasm_Features_Group>;
def mreference_types : Flag<["-"], "mreference-types">, Group<m_wasm_Features_Group>;
def mno_reference_types : Flag<["-"], "mno-reference-types">, Group<m_wasm_Features_Group>;
def mextended_const : Flag<["-"], "mextended-const">, Group<m_wasm_Features_Group>;
def mno_extended_const : Flag<["-"], "mno-extended-const">, Group<m_wasm_Features_Group>;
def mexec_model_EQ : Joined<["-"], "mexec-model=">, Group<m_wasm_Features_Driver_Group>,
                     Values<"command,reactor">,
                     HelpText<"Execution model (WebAssembly only)">,
  DocBrief<"Select between \"command\" and \"reactor\" executable models. "
           "Commands have a main-function which scopes the lifetime of the "
           "program. Reactors are activated and remain active until "
           "explicitly terminated.">;
} // let Flags = [TargetSpecific]

defm amdgpu_ieee : BoolOption<"m", "amdgpu-ieee",
  CodeGenOpts<"EmitIEEENaNCompliantInsts">, DefaultTrue,
  PosFlag<SetTrue, [], "Sets the IEEE bit in the expected default floating point "
  " mode register. Floating point opcodes that support exception flag "
  "gathering quiet and propagate signaling NaN inputs per IEEE 754-2008. "
  "This option changes the ABI. (AMDGPU only)">,
  NegFlag<SetFalse, [CC1Option]>>, Group<m_Group>;

def mcode_object_version_EQ : Joined<["-"], "mcode-object-version=">, Group<m_Group>,
  HelpText<"Specify code object ABI version. Defaults to 4. (AMDGPU only)">,
  Flags<[CC1Option]>,
  Values<"none,2,3,4,5">,
  NormalizedValuesScope<"TargetOptions">,
  NormalizedValues<["COV_None", "COV_2", "COV_3", "COV_4", "COV_5"]>,
  MarshallingInfoEnum<TargetOpts<"CodeObjectVersion">, "COV_4">;

defm cumode : SimpleMFlag<"cumode",
  "Specify CU wavefront", "Specify WGP wavefront",
  " execution mode (AMDGPU only)", m_amdgpu_Features_Group>;
defm tgsplit : SimpleMFlag<"tgsplit", "Enable", "Disable",
  " threadgroup split execution mode (AMDGPU only)", m_amdgpu_Features_Group>;
defm wavefrontsize64 : SimpleMFlag<"wavefrontsize64",
  "Specify wavefront size 64", "Specify wavefront size 32",
  " mode (AMDGPU only)">;

defm unsafe_fp_atomics : BoolOption<"m", "unsafe-fp-atomics",
  TargetOpts<"AllowAMDGPUUnsafeFPAtomics">, DefaultFalse,
  PosFlag<SetTrue, [CC1Option], "Enable generation of unsafe floating point "
          "atomic instructions. May generate more efficient code, but may not "
          "respect rounding and denormal modes, and may give incorrect results "
          "for certain memory destinations. (AMDGPU only)">,
  NegFlag<SetFalse>>, Group<m_Group>;

def faltivec : Flag<["-"], "faltivec">, Group<f_Group>, Flags<[NoXarchOption]>;
def fno_altivec : Flag<["-"], "fno-altivec">, Group<f_Group>, Flags<[NoXarchOption]>;
let Flags = [TargetSpecific] in {
def maltivec : Flag<["-"], "maltivec">, Group<m_ppc_Features_Group>,
  HelpText<"Enable AltiVec vector initializer syntax">;
def mno_altivec : Flag<["-"], "mno-altivec">, Group<m_ppc_Features_Group>;
def mpcrel: Flag<["-"], "mpcrel">, Group<m_ppc_Features_Group>;
def mno_pcrel: Flag<["-"], "mno-pcrel">, Group<m_ppc_Features_Group>;
def mprefixed: Flag<["-"], "mprefixed">, Group<m_ppc_Features_Group>;
def mno_prefixed: Flag<["-"], "mno-prefixed">, Group<m_ppc_Features_Group>;
def mspe : Flag<["-"], "mspe">, Group<m_ppc_Features_Group>;
def mno_spe : Flag<["-"], "mno-spe">, Group<m_ppc_Features_Group>;
def mefpu2 : Flag<["-"], "mefpu2">, Group<m_ppc_Features_Group>;
} // let Flags = [TargetSpecific]
def mabi_EQ_quadword_atomics : Flag<["-"], "mabi=quadword-atomics">,
  Group<m_Group>, Flags<[CC1Option]>,
  HelpText<"Enable quadword atomics ABI on AIX (AIX PPC64 only). Uses lqarx/stqcx. instructions.">,
  MarshallingInfoFlag<LangOpts<"EnableAIXQuadwordAtomicsABI">>;
let Flags = [TargetSpecific] in {
def mvsx : Flag<["-"], "mvsx">, Group<m_ppc_Features_Group>;
def mno_vsx : Flag<["-"], "mno-vsx">, Group<m_ppc_Features_Group>;
def msecure_plt : Flag<["-"], "msecure-plt">, Group<m_ppc_Features_Group>;
def mpower8_vector : Flag<["-"], "mpower8-vector">,
    Group<m_ppc_Features_Group>;
def mno_power8_vector : Flag<["-"], "mno-power8-vector">,
    Group<m_ppc_Features_Group>;
def mpower9_vector : Flag<["-"], "mpower9-vector">,
    Group<m_ppc_Features_Group>;
def mno_power9_vector : Flag<["-"], "mno-power9-vector">,
    Group<m_ppc_Features_Group>;
def mpower10_vector : Flag<["-"], "mpower10-vector">,
    Group<m_ppc_Features_Group>;
def mno_power10_vector : Flag<["-"], "mno-power10-vector">,
    Group<m_ppc_Features_Group>;
def mpower8_crypto : Flag<["-"], "mcrypto">,
    Group<m_ppc_Features_Group>;
def mnopower8_crypto : Flag<["-"], "mno-crypto">,
    Group<m_ppc_Features_Group>;
def mdirect_move : Flag<["-"], "mdirect-move">,
    Group<m_ppc_Features_Group>;
def mnodirect_move : Flag<["-"], "mno-direct-move">,
    Group<m_ppc_Features_Group>;
def mpaired_vector_memops: Flag<["-"], "mpaired-vector-memops">,
    Group<m_ppc_Features_Group>;
def mnopaired_vector_memops: Flag<["-"], "mno-paired-vector-memops">,
    Group<m_ppc_Features_Group>;
def mhtm : Flag<["-"], "mhtm">, Group<m_ppc_Features_Group>;
def mno_htm : Flag<["-"], "mno-htm">, Group<m_ppc_Features_Group>;
def mfprnd : Flag<["-"], "mfprnd">, Group<m_ppc_Features_Group>;
def mno_fprnd : Flag<["-"], "mno-fprnd">, Group<m_ppc_Features_Group>;
def mcmpb : Flag<["-"], "mcmpb">, Group<m_ppc_Features_Group>;
def mno_cmpb : Flag<["-"], "mno-cmpb">, Group<m_ppc_Features_Group>;
def misel : Flag<["-"], "misel">, Group<m_ppc_Features_Group>;
def mno_isel : Flag<["-"], "mno-isel">, Group<m_ppc_Features_Group>;
def mmfocrf : Flag<["-"], "mmfocrf">, Group<m_ppc_Features_Group>;
def mmfcrf : Flag<["-"], "mmfcrf">, Alias<mmfocrf>;
def mno_mfocrf : Flag<["-"], "mno-mfocrf">, Group<m_ppc_Features_Group>;
def mno_mfcrf : Flag<["-"], "mno-mfcrf">, Alias<mno_mfocrf>;
def mpopcntd : Flag<["-"], "mpopcntd">, Group<m_ppc_Features_Group>;
def mno_popcntd : Flag<["-"], "mno-popcntd">, Group<m_ppc_Features_Group>;
def mcrbits : Flag<["-"], "mcrbits">, Group<m_ppc_Features_Group>,
    HelpText<"Control the CR-bit tracking feature on PowerPC. ``-mcrbits`` "
             "(the enablement of CR-bit tracking support) is the default for "
             "POWER8 and above, as well as for all other CPUs when "
             "optimization is applied (-O2 and above).">;
def mno_crbits : Flag<["-"], "mno-crbits">, Group<m_ppc_Features_Group>;
def minvariant_function_descriptors :
  Flag<["-"], "minvariant-function-descriptors">, Group<m_ppc_Features_Group>;
def mno_invariant_function_descriptors :
  Flag<["-"], "mno-invariant-function-descriptors">,
  Group<m_ppc_Features_Group>;
def mfloat128: Flag<["-"], "mfloat128">,
    Group<m_ppc_Features_Group>;
def mno_float128 : Flag<["-"], "mno-float128">,
    Group<m_ppc_Features_Group>;
def mlongcall: Flag<["-"], "mlongcall">,
    Group<m_ppc_Features_Group>;
def mno_longcall : Flag<["-"], "mno-longcall">,
    Group<m_ppc_Features_Group>;
def mmma: Flag<["-"], "mmma">, Group<m_ppc_Features_Group>;
def mno_mma: Flag<["-"], "mno-mma">, Group<m_ppc_Features_Group>;
def mrop_protect : Flag<["-"], "mrop-protect">,
    Group<m_ppc_Features_Group>;
def mprivileged : Flag<["-"], "mprivileged">,
    Group<m_ppc_Features_Group>;
} // let Flags = [TargetSpecific]
def maix_struct_return : Flag<["-"], "maix-struct-return">,
  Group<m_Group>, Flags<[CC1Option]>,
  HelpText<"Return all structs in memory (PPC32 only)">,
  DocBrief<"Override the default ABI for 32-bit targets to return all "
           "structs in memory, as in the Power 32-bit ABI for Linux (2011), "
           "and on AIX and Darwin.">;
def msvr4_struct_return : Flag<["-"], "msvr4-struct-return">,
  Group<m_Group>, Flags<[CC1Option]>,
  HelpText<"Return small structs in registers (PPC32 only)">,
  DocBrief<"Override the default ABI for 32-bit targets to return small "
           "structs in registers, as in the System V ABI (1995).">;
def mxcoff_roptr : Flag<["-"], "mxcoff-roptr">, Group<m_Group>, Flags<[CC1Option,TargetSpecific]>,
  HelpText<"Place constant objects with relocatable address values in the RO data section and add -bforceimprw to the linker flags (AIX only)">;
def mno_xcoff_roptr : Flag<["-"], "mno-xcoff-roptr">, Group<m_Group>, TargetSpecific;

let Flags = [TargetSpecific] in {
def mvx : Flag<["-"], "mvx">, Group<m_Group>;
def mno_vx : Flag<["-"], "mno-vx">, Group<m_Group>;
} // let Flags = [TargetSpecific]

defm zvector : BoolFOption<"zvector",
  LangOpts<"ZVector">, DefaultFalse,
  PosFlag<SetTrue, [CC1Option], "Enable System z vector language extension">,
  NegFlag<SetFalse>>;
def mzvector : Flag<["-"], "mzvector">, Alias<fzvector>;
def mno_zvector : Flag<["-"], "mno-zvector">, Alias<fno_zvector>;

def mxcoff_build_id_EQ : Joined<["-"], "mxcoff-build-id=">, Group<Link_Group>, MetaVarName<"<0xHEXSTRING>">,
  HelpText<"On AIX, request creation of a build-id string, \"0xHEXSTRING\", in the string table of the loader section inside the linked binary">;
def mignore_xcoff_visibility : Flag<["-"], "mignore-xcoff-visibility">, Group<m_Group>,
HelpText<"Not emit the visibility attribute for asm in AIX OS or give all symbols 'unspecified' visibility in XCOFF object file">,
  Flags<[CC1Option,TargetSpecific]>;
defm backchain : BoolOption<"m", "backchain",
  CodeGenOpts<"Backchain">, DefaultFalse,
  PosFlag<SetTrue, [], "Link stack frames through backchain on System Z">,
  NegFlag<SetFalse>, BothFlags<[NoXarchOption,CC1Option]>>, Group<m_Group>;

def mno_warn_nonportable_cfstrings : Flag<["-"], "mno-warn-nonportable-cfstrings">, Group<m_Group>;
def mno_omit_leaf_frame_pointer : Flag<["-"], "mno-omit-leaf-frame-pointer">, Group<m_Group>;
def momit_leaf_frame_pointer : Flag<["-"], "momit-leaf-frame-pointer">, Group<m_Group>,
  HelpText<"Omit frame pointer setup for leaf functions">;
def moslib_EQ : Joined<["-"], "moslib=">, Group<m_Group>;
def mpascal_strings : Flag<["-"], "mpascal-strings">, Alias<fpascal_strings>;
def mred_zone : Flag<["-"], "mred-zone">, Group<m_Group>;
def mtls_direct_seg_refs : Flag<["-"], "mtls-direct-seg-refs">, Group<m_Group>,
  HelpText<"Enable direct TLS access through segment registers (default)">;
def mregparm_EQ : Joined<["-"], "mregparm=">, Group<m_Group>;
def mrelax_all : Flag<["-"], "mrelax-all">, Group<m_Group>, Flags<[CC1Option,CC1AsOption]>,
  HelpText<"(integrated-as) Relax all machine instructions">,
  MarshallingInfoFlag<CodeGenOpts<"RelaxAll">>;
def mincremental_linker_compatible : Flag<["-"], "mincremental-linker-compatible">, Group<m_Group>,
  Flags<[CC1Option,CC1AsOption]>,
  HelpText<"(integrated-as) Emit an object file which can be used with an incremental linker">,
  MarshallingInfoFlag<CodeGenOpts<"IncrementalLinkerCompatible">>;
def mno_incremental_linker_compatible : Flag<["-"], "mno-incremental-linker-compatible">, Group<m_Group>,
  HelpText<"(integrated-as) Emit an object file which cannot be used with an incremental linker">;
def mrtd : Flag<["-"], "mrtd">, Group<m_Group>, Flags<[CC1Option]>,
  HelpText<"Make StdCall calling convention the default">;
def msmall_data_threshold_EQ : Joined <["-"], "msmall-data-threshold=">,
  Group<m_Group>, Alias<G>;
def msoft_float : Flag<["-"], "msoft-float">, Group<m_Group>, Flags<[CC1Option]>,
  HelpText<"Use software floating point">,
  MarshallingInfoFlag<CodeGenOpts<"SoftFloat">>;
def mno_fmv : Flag<["-"], "mno-fmv">, Group<f_clang_Group>, Flags<[CC1Option]>,
  HelpText<"Disable function multiversioning">;
def moutline_atomics : Flag<["-"], "moutline-atomics">, Group<f_clang_Group>, Flags<[CC1Option]>,
  HelpText<"Generate local calls to out-of-line atomic operations">;
def mno_outline_atomics : Flag<["-"], "mno-outline-atomics">, Group<f_clang_Group>, Flags<[CC1Option]>,
  HelpText<"Don't generate local calls to out-of-line atomic operations">;
def mno_implicit_float : Flag<["-"], "mno-implicit-float">, Group<m_Group>,
  HelpText<"Don't generate implicit floating point or vector instructions">;
def mimplicit_float : Flag<["-"], "mimplicit-float">, Group<m_Group>;
def mrecip : Flag<["-"], "mrecip">, Group<m_Group>,
  HelpText<"Equivalent to '-mrecip=all'">;
def mrecip_EQ : CommaJoined<["-"], "mrecip=">, Group<m_Group>, Flags<[CC1Option]>,
  HelpText<"Control use of approximate reciprocal and reciprocal square root instructions followed by <n> iterations of "
           "Newton-Raphson refinement. "
           "<value> = ( ['!'] ['vec-'] ('rcp'|'sqrt') [('h'|'s'|'d')] [':'<n>] ) | 'all' | 'default' | 'none'">,
  MarshallingInfoStringVector<CodeGenOpts<"Reciprocals">>;
def mprefer_vector_width_EQ : Joined<["-"], "mprefer-vector-width=">, Group<m_Group>, Flags<[CC1Option]>,
  HelpText<"Specifies preferred vector width for auto-vectorization. Defaults to 'none' which allows target specific decisions.">,
  MarshallingInfoString<CodeGenOpts<"PreferVectorWidth">>;
def mstack_protector_guard_EQ : Joined<["-"], "mstack-protector-guard=">, Group<m_Group>, Flags<[CC1Option]>,
  HelpText<"Use the given guard (global, tls) for addressing the stack-protector guard">,
  MarshallingInfoString<CodeGenOpts<"StackProtectorGuard">>;
def mstack_protector_guard_offset_EQ : Joined<["-"], "mstack-protector-guard-offset=">, Group<m_Group>, Flags<[CC1Option]>,
  HelpText<"Use the given offset for addressing the stack-protector guard">,
  MarshallingInfoInt<CodeGenOpts<"StackProtectorGuardOffset">, "INT_MAX", "int">;
def mstack_protector_guard_symbol_EQ : Joined<["-"], "mstack-protector-guard-symbol=">, Group<m_Group>, Flags<[CC1Option]>,
  HelpText<"Use the given symbol for addressing the stack-protector guard">,
  MarshallingInfoString<CodeGenOpts<"StackProtectorGuardSymbol">>;
def mstack_protector_guard_reg_EQ : Joined<["-"], "mstack-protector-guard-reg=">, Group<m_Group>, Flags<[CC1Option]>,
  HelpText<"Use the given reg for addressing the stack-protector guard">,
  MarshallingInfoString<CodeGenOpts<"StackProtectorGuardReg">>;
def mfentry : Flag<["-"], "mfentry">, HelpText<"Insert calls to fentry at function entry (x86/SystemZ only)">,
  Flags<[CC1Option]>, Group<m_Group>,
  MarshallingInfoFlag<CodeGenOpts<"CallFEntry">>;
def mnop_mcount : Flag<["-"], "mnop-mcount">, HelpText<"Generate mcount/__fentry__ calls as nops. To activate they need to be patched in.">,
  Flags<[CC1Option]>, Group<m_Group>,
  MarshallingInfoFlag<CodeGenOpts<"MNopMCount">>;
def mrecord_mcount : Flag<["-"], "mrecord-mcount">, HelpText<"Generate a __mcount_loc section entry for each __fentry__ call.">,
  Flags<[CC1Option]>, Group<m_Group>,
  MarshallingInfoFlag<CodeGenOpts<"RecordMCount">>;
def mpacked_stack : Flag<["-"], "mpacked-stack">, HelpText<"Use packed stack layout (SystemZ only).">,
  Flags<[CC1Option]>, Group<m_Group>,
  MarshallingInfoFlag<CodeGenOpts<"PackedStack">>;
def mno_packed_stack : Flag<["-"], "mno-packed-stack">, Flags<[CC1Option]>, Group<m_Group>;

let Flags = [TargetSpecific] in {
def mips16 : Flag<["-"], "mips16">, Group<m_mips_Features_Group>;
def mno_mips16 : Flag<["-"], "mno-mips16">, Group<m_mips_Features_Group>;
def mmicromips : Flag<["-"], "mmicromips">, Group<m_mips_Features_Group>;
def mno_micromips : Flag<["-"], "mno-micromips">, Group<m_mips_Features_Group>;
def mxgot : Flag<["-"], "mxgot">, Group<m_mips_Features_Group>;
def mno_xgot : Flag<["-"], "mno-xgot">, Group<m_mips_Features_Group>;
def mldc1_sdc1 : Flag<["-"], "mldc1-sdc1">, Group<m_mips_Features_Group>;
def mno_ldc1_sdc1 : Flag<["-"], "mno-ldc1-sdc1">, Group<m_mips_Features_Group>;
def mcheck_zero_division : Flag<["-"], "mcheck-zero-division">,
                           Group<m_mips_Features_Group>;
def mno_check_zero_division : Flag<["-"], "mno-check-zero-division">,
                              Group<m_mips_Features_Group>;
def mfix4300 : Flag<["-"], "mfix4300">, Group<m_mips_Features_Group>;
def mcompact_branches_EQ : Joined<["-"], "mcompact-branches=">,
                           Group<m_mips_Features_Group>;
} // let Flags = [TargetSpecific]
def mbranch_likely : Flag<["-"], "mbranch-likely">, Group<m_Group>,
  IgnoredGCCCompat;
def mno_branch_likely : Flag<["-"], "mno-branch-likely">, Group<m_Group>,
  IgnoredGCCCompat;
let Flags = [TargetSpecific] in {
def mindirect_jump_EQ : Joined<["-"], "mindirect-jump=">,
  Group<m_mips_Features_Group>,
  HelpText<"Change indirect jump instructions to inhibit speculation">;
def mdsp : Flag<["-"], "mdsp">, Group<m_mips_Features_Group>;
def mno_dsp : Flag<["-"], "mno-dsp">, Group<m_mips_Features_Group>;
def mdspr2 : Flag<["-"], "mdspr2">, Group<m_mips_Features_Group>;
def mno_dspr2 : Flag<["-"], "mno-dspr2">, Group<m_mips_Features_Group>;
def msingle_float : Flag<["-"], "msingle-float">, Group<m_Group>;
def mdouble_float : Flag<["-"], "mdouble-float">, Group<m_Group>;
def mmadd4 : Flag<["-"], "mmadd4">, Group<m_mips_Features_Group>,
  HelpText<"Enable the generation of 4-operand madd.s, madd.d and related instructions.">;
def mno_madd4 : Flag<["-"], "mno-madd4">, Group<m_mips_Features_Group>,
  HelpText<"Disable the generation of 4-operand madd.s, madd.d and related instructions.">;
def mmsa : Flag<["-"], "mmsa">, Group<m_mips_Features_Group>,
  HelpText<"Enable MSA ASE (MIPS only)">;
def mno_msa : Flag<["-"], "mno-msa">, Group<m_mips_Features_Group>,
  HelpText<"Disable MSA ASE (MIPS only)">;
def mmt : Flag<["-"], "mmt">, Group<m_mips_Features_Group>,
  HelpText<"Enable MT ASE (MIPS only)">;
def mno_mt : Flag<["-"], "mno-mt">, Group<m_mips_Features_Group>,
  HelpText<"Disable MT ASE (MIPS only)">;
def mfp64 : Flag<["-"], "mfp64">, Group<m_mips_Features_Group>,
  HelpText<"Use 64-bit floating point registers (MIPS only)">;
def mfp32 : Flag<["-"], "mfp32">, Group<m_mips_Features_Group>,
  HelpText<"Use 32-bit floating point registers (MIPS only)">;
def mgpopt : Flag<["-"], "mgpopt">, Group<m_mips_Features_Group>,
  HelpText<"Use GP relative accesses for symbols known to be in a small"
           " data section (MIPS)">;
def mno_gpopt : Flag<["-"], "mno-gpopt">, Group<m_mips_Features_Group>,
  HelpText<"Do not use GP relative accesses for symbols known to be in a small"
           " data section (MIPS)">;
def mlocal_sdata : Flag<["-"], "mlocal-sdata">,
  Group<m_mips_Features_Group>,
  HelpText<"Extend the -G behaviour to object local data (MIPS)">;
def mno_local_sdata : Flag<["-"], "mno-local-sdata">,
  Group<m_mips_Features_Group>,
  HelpText<"Do not extend the -G behaviour to object local data (MIPS)">;
def mextern_sdata : Flag<["-"], "mextern-sdata">,
  Group<m_mips_Features_Group>,
  HelpText<"Assume that externally defined data is in the small data if it"
           " meets the -G <size> threshold (MIPS)">;
def mno_extern_sdata : Flag<["-"], "mno-extern-sdata">,
  Group<m_mips_Features_Group>,
  HelpText<"Do not assume that externally defined data is in the small data if"
           " it meets the -G <size> threshold (MIPS)">;
def membedded_data : Flag<["-"], "membedded-data">,
  Group<m_mips_Features_Group>,
  HelpText<"Place constants in the .rodata section instead of the .sdata "
           "section even if they meet the -G <size> threshold (MIPS)">;
def mno_embedded_data : Flag<["-"], "mno-embedded-data">,
  Group<m_mips_Features_Group>,
  HelpText<"Do not place constants in the .rodata section instead of the "
           ".sdata if they meet the -G <size> threshold (MIPS)">;
def mnan_EQ : Joined<["-"], "mnan=">, Group<m_mips_Features_Group>;
def mabs_EQ : Joined<["-"], "mabs=">, Group<m_mips_Features_Group>;
def mabicalls : Flag<["-"], "mabicalls">, Group<m_mips_Features_Group>,
  HelpText<"Enable SVR4-style position-independent code (Mips only)">;
def mno_abicalls : Flag<["-"], "mno-abicalls">, Group<m_mips_Features_Group>,
  HelpText<"Disable SVR4-style position-independent code (Mips only)">;
def mno_crc : Flag<["-"], "mno-crc">, Group<m_mips_Features_Group>,
  HelpText<"Disallow use of CRC instructions (Mips only)">;
def mvirt : Flag<["-"], "mvirt">, Group<m_mips_Features_Group>;
def mno_virt : Flag<["-"], "mno-virt">, Group<m_mips_Features_Group>;
def mginv : Flag<["-"], "mginv">, Group<m_mips_Features_Group>;
def mno_ginv : Flag<["-"], "mno-ginv">, Group<m_mips_Features_Group>;
} // let Flags = [TargetSpecific]
def mips1 : Flag<["-"], "mips1">,
  Alias<march_EQ>, AliasArgs<["mips1"]>, Group<m_mips_Features_Group>,
  HelpText<"Equivalent to -march=mips1">, Flags<[HelpHidden]>;
def mips2 : Flag<["-"], "mips2">,
  Alias<march_EQ>, AliasArgs<["mips2"]>, Group<m_mips_Features_Group>,
  HelpText<"Equivalent to -march=mips2">, Flags<[HelpHidden]>;
def mips3 : Flag<["-"], "mips3">,
  Alias<march_EQ>, AliasArgs<["mips3"]>, Group<m_mips_Features_Group>,
  HelpText<"Equivalent to -march=mips3">, Flags<[HelpHidden]>;
def mips4 : Flag<["-"], "mips4">,
  Alias<march_EQ>, AliasArgs<["mips4"]>, Group<m_mips_Features_Group>,
  HelpText<"Equivalent to -march=mips4">, Flags<[HelpHidden]>;
def mips5 : Flag<["-"], "mips5">,
  Alias<march_EQ>, AliasArgs<["mips5"]>, Group<m_mips_Features_Group>,
  HelpText<"Equivalent to -march=mips5">, Flags<[HelpHidden]>;
def mips32 : Flag<["-"], "mips32">,
  Alias<march_EQ>, AliasArgs<["mips32"]>, Group<m_mips_Features_Group>,
  HelpText<"Equivalent to -march=mips32">, Flags<[HelpHidden]>;
def mips32r2 : Flag<["-"], "mips32r2">,
  Alias<march_EQ>, AliasArgs<["mips32r2"]>, Group<m_mips_Features_Group>,
  HelpText<"Equivalent to -march=mips32r2">, Flags<[HelpHidden]>;
def mips32r3 : Flag<["-"], "mips32r3">,
  Alias<march_EQ>, AliasArgs<["mips32r3"]>, Group<m_mips_Features_Group>,
  HelpText<"Equivalent to -march=mips32r3">, Flags<[HelpHidden]>;
def mips32r5 : Flag<["-"], "mips32r5">,
  Alias<march_EQ>, AliasArgs<["mips32r5"]>, Group<m_mips_Features_Group>,
  HelpText<"Equivalent to -march=mips32r5">, Flags<[HelpHidden]>;
def mips32r6 : Flag<["-"], "mips32r6">,
  Alias<march_EQ>, AliasArgs<["mips32r6"]>, Group<m_mips_Features_Group>,
  HelpText<"Equivalent to -march=mips32r6">, Flags<[HelpHidden]>;
def mips64 : Flag<["-"], "mips64">,
  Alias<march_EQ>, AliasArgs<["mips64"]>, Group<m_mips_Features_Group>,
  HelpText<"Equivalent to -march=mips64">, Flags<[HelpHidden]>;
def mips64r2 : Flag<["-"], "mips64r2">,
  Alias<march_EQ>, AliasArgs<["mips64r2"]>, Group<m_mips_Features_Group>,
  HelpText<"Equivalent to -march=mips64r2">, Flags<[HelpHidden]>;
def mips64r3 : Flag<["-"], "mips64r3">,
  Alias<march_EQ>, AliasArgs<["mips64r3"]>, Group<m_mips_Features_Group>,
  HelpText<"Equivalent to -march=mips64r3">, Flags<[HelpHidden]>;
def mips64r5 : Flag<["-"], "mips64r5">,
  Alias<march_EQ>, AliasArgs<["mips64r5"]>, Group<m_mips_Features_Group>,
  HelpText<"Equivalent to -march=mips64r5">, Flags<[HelpHidden]>;
def mips64r6 : Flag<["-"], "mips64r6">,
  Alias<march_EQ>, AliasArgs<["mips64r6"]>, Group<m_mips_Features_Group>,
  HelpText<"Equivalent to -march=mips64r6">, Flags<[HelpHidden]>;
def mfpxx : Flag<["-"], "mfpxx">, Group<m_mips_Features_Group>,
  HelpText<"Avoid FPU mode dependent operations when used with the O32 ABI">,
  Flags<[HelpHidden]>;
def modd_spreg : Flag<["-"], "modd-spreg">, Group<m_mips_Features_Group>,
  HelpText<"Enable odd single-precision floating point registers">,
  Flags<[HelpHidden]>;
def mno_odd_spreg : Flag<["-"], "mno-odd-spreg">, Group<m_mips_Features_Group>,
  HelpText<"Disable odd single-precision floating point registers">,
  Flags<[HelpHidden]>;
def mrelax_pic_calls : Flag<["-"], "mrelax-pic-calls">,
  Group<m_mips_Features_Group>,
  HelpText<"Produce relaxation hints for linkers to try optimizing PIC "
           "call sequences into direct calls (MIPS only)">, Flags<[HelpHidden]>;
def mno_relax_pic_calls : Flag<["-"], "mno-relax-pic-calls">,
  Group<m_mips_Features_Group>,
  HelpText<"Do not produce relaxation hints for linkers to try optimizing PIC "
           "call sequences into direct calls (MIPS only)">, Flags<[HelpHidden]>;
def mglibc : Flag<["-"], "mglibc">, Group<m_libc_Group>, Flags<[HelpHidden]>;
def muclibc : Flag<["-"], "muclibc">, Group<m_libc_Group>, Flags<[HelpHidden]>;
def module_file_info : Flag<["-"], "module-file-info">, Flags<[NoXarchOption,CC1Option]>, Group<Action_Group>,
  HelpText<"Provide information about a particular module file">;
def mthumb : Flag<["-"], "mthumb">, Group<m_Group>;
def mtune_EQ : Joined<["-"], "mtune=">, Group<m_Group>,
  HelpText<"Only supported on AArch64, PowerPC, RISC-V, SystemZ, and X86">;
def multi__module : Flag<["-"], "multi_module">;
def multiply__defined__unused : Separate<["-"], "multiply_defined_unused">;
def multiply__defined : Separate<["-"], "multiply_defined">;
def mwarn_nonportable_cfstrings : Flag<["-"], "mwarn-nonportable-cfstrings">, Group<m_Group>;
def canonical_prefixes : Flag<["-"], "canonical-prefixes">, Flags<[HelpHidden, CoreOption]>,
  HelpText<"Use absolute paths for invoking subcommands (default)">;
def no_canonical_prefixes : Flag<["-"], "no-canonical-prefixes">, Flags<[HelpHidden, CoreOption]>,
  HelpText<"Use relative paths for invoking subcommands">;
def no_cpp_precomp : Flag<["-"], "no-cpp-precomp">, Group<clang_ignored_f_Group>;
def no_integrated_cpp : Flag<["-", "--"], "no-integrated-cpp">, Flags<[NoXarchOption]>;
def no_pedantic : Flag<["-", "--"], "no-pedantic">, Group<pedantic_Group>;
def no__dead__strip__inits__and__terms : Flag<["-"], "no_dead_strip_inits_and_terms">;
def nobuiltininc : Flag<["-"], "nobuiltininc">, Flags<[CC1Option, CoreOption]>, Group<IncludePath_Group>,
  HelpText<"Disable builtin #include directories">,
  MarshallingInfoNegativeFlag<HeaderSearchOpts<"UseBuiltinIncludes">>;
def nogpuinc : Flag<["-"], "nogpuinc">, Group<IncludePath_Group>,
  HelpText<"Do not add include paths for CUDA/HIP and"
  " do not include the default CUDA/HIP wrapper headers">;
def nohipwrapperinc : Flag<["-"], "nohipwrapperinc">, Group<IncludePath_Group>,
  HelpText<"Do not include the default HIP wrapper headers and include paths">;
def : Flag<["-"], "nocudainc">, Alias<nogpuinc>;
def nogpulib : Flag<["-"], "nogpulib">, MarshallingInfoFlag<LangOpts<"NoGPULib">>,
  Flags<[CC1Option]>, HelpText<"Do not link device library for CUDA/HIP device compilation">;
def : Flag<["-"], "nocudalib">, Alias<nogpulib>;
def nodefaultlibs : Flag<["-"], "nodefaultlibs">;
def nodriverkitlib : Flag<["-"], "nodriverkitlib">;
def nofixprebinding : Flag<["-"], "nofixprebinding">;
def nolibc : Flag<["-"], "nolibc">;
def nomultidefs : Flag<["-"], "nomultidefs">;
def nopie : Flag<["-"], "nopie">;
def no_pie : Flag<["-"], "no-pie">, Alias<nopie>;
def noprebind : Flag<["-"], "noprebind">;
def noprofilelib : Flag<["-"], "noprofilelib">;
def noseglinkedit : Flag<["-"], "noseglinkedit">;
def nostartfiles : Flag<["-"], "nostartfiles">, Group<Link_Group>;
def nostdinc : Flag<["-"], "nostdinc">, Flags<[CoreOption]>, Group<IncludePath_Group>;
def nostdlibinc : Flag<["-"], "nostdlibinc">, Group<IncludePath_Group>;
def nostdincxx : Flag<["-"], "nostdinc++">, Flags<[CC1Option]>, Group<IncludePath_Group>,
  HelpText<"Disable standard #include directories for the C++ standard library">,
  MarshallingInfoNegativeFlag<HeaderSearchOpts<"UseStandardCXXIncludes">>;
def nostdlib : Flag<["-"], "nostdlib">, Group<Link_Group>;
def nostdlibxx : Flag<["-"], "nostdlib++">;
def object : Flag<["-"], "object">;
def o : JoinedOrSeparate<["-"], "o">, Flags<[NoXarchOption,
  CC1Option, CC1AsOption, FC1Option, FlangOption]>,
  HelpText<"Write output to <file>">, MetaVarName<"<file>">,
  MarshallingInfoString<FrontendOpts<"OutputFile">>;
def object_file_name_EQ : Joined<["-"], "object-file-name=">, Flags<[CC1Option, CC1AsOption, CoreOption]>,
  HelpText<"Set the output <file> for debug infos">, MetaVarName<"<file>">,
  MarshallingInfoString<CodeGenOpts<"ObjectFilenameForDebug">>;
def object_file_name : Separate<["-"], "object-file-name">, Flags<[CC1Option, CC1AsOption, CoreOption]>,
    Alias<object_file_name_EQ>;
def pagezero__size : JoinedOrSeparate<["-"], "pagezero_size">;
def pass_exit_codes : Flag<["-", "--"], "pass-exit-codes">, Flags<[Unsupported]>;
def pedantic_errors : Flag<["-", "--"], "pedantic-errors">, Group<pedantic_Group>, Flags<[CC1Option]>,
  MarshallingInfoFlag<DiagnosticOpts<"PedanticErrors">>;
def pedantic : Flag<["-", "--"], "pedantic">, Group<pedantic_Group>, Flags<[CC1Option,FlangOption,FC1Option]>,
  HelpText<"Warn on language extensions">, MarshallingInfoFlag<DiagnosticOpts<"Pedantic">>;
def p : Flag<["-"], "p">, HelpText<"Enable mcount instrumentation with prof">;
def pg : Flag<["-"], "pg">, HelpText<"Enable mcount instrumentation">, Flags<[CC1Option]>,
  MarshallingInfoFlag<CodeGenOpts<"InstrumentForProfiling">>;
def pipe : Flag<["-", "--"], "pipe">,
  HelpText<"Use pipes between commands, when possible">;
def prebind__all__twolevel__modules : Flag<["-"], "prebind_all_twolevel_modules">;
def prebind : Flag<["-"], "prebind">;
def preload : Flag<["-"], "preload">;
def print_file_name_EQ : Joined<["-", "--"], "print-file-name=">,
  HelpText<"Print the full library path of <file>">, MetaVarName<"<file>">;
def print_ivar_layout : Flag<["-"], "print-ivar-layout">, Flags<[CC1Option]>,
  HelpText<"Enable Objective-C Ivar layout bitmap print trace">,
  MarshallingInfoFlag<LangOpts<"ObjCGCBitmapPrint">>;
def print_libgcc_file_name : Flag<["-", "--"], "print-libgcc-file-name">,
  HelpText<"Print the library path for the currently used compiler runtime "
           "library (\"libgcc.a\" or \"libclang_rt.builtins.*.a\")">;
def print_multi_directory : Flag<["-", "--"], "print-multi-directory">;
def print_multi_lib : Flag<["-", "--"], "print-multi-lib">;
def print_multi_flags : Flag<["-", "--"], "print-multi-flags-experimental">,
  HelpText<"Print the flags used for selecting multilibs (experimental)">;
def print_multi_os_directory : Flag<["-", "--"], "print-multi-os-directory">,
  Flags<[Unsupported]>;
def print_target_triple : Flag<["-", "--"], "print-target-triple">,
  HelpText<"Print the normalized target triple">, Flags<[FlangOption]>;
def print_effective_triple : Flag<["-", "--"], "print-effective-triple">,
  HelpText<"Print the effective target triple">, Flags<[FlangOption]>;
// GCC --disable-multiarch, GCC --enable-multiarch (upstream and Debian
// specific) have different behaviors. We choose not to support the option.
def : Flag<["-", "--"], "print-multiarch">, Flags<[Unsupported]>;
def print_prog_name_EQ : Joined<["-", "--"], "print-prog-name=">,
  HelpText<"Print the full program path of <name>">, MetaVarName<"<name>">;
def print_resource_dir : Flag<["-", "--"], "print-resource-dir">,
  HelpText<"Print the resource directory pathname">;
def print_search_dirs : Flag<["-", "--"], "print-search-dirs">,
  HelpText<"Print the paths used for finding libraries and programs">;
def print_targets : Flag<["-", "--"], "print-targets">,
  HelpText<"Print the registered targets">;
def print_rocm_search_dirs : Flag<["-", "--"], "print-rocm-search-dirs">,
  HelpText<"Print the paths used for finding ROCm installation">;
def print_runtime_dir : Flag<["-", "--"], "print-runtime-dir">,
  HelpText<"Print the directory pathname containing clangs runtime libraries">;
def print_diagnostic_options : Flag<["-", "--"], "print-diagnostic-options">,
  HelpText<"Print all of Clang's warning options">;
def private__bundle : Flag<["-"], "private_bundle">;
def pthreads : Flag<["-"], "pthreads">;
defm pthread : BoolOption<"", "pthread",
  LangOpts<"POSIXThreads">, DefaultFalse,
  PosFlag<SetTrue, [], "Support POSIX threads in generated code">,
  NegFlag<SetFalse>, BothFlags<[CC1Option]>>;
def pie : Flag<["-"], "pie">, Group<Link_Group>;
def static_pie : Flag<["-"], "static-pie">, Group<Link_Group>;
def read__only__relocs : Separate<["-"], "read_only_relocs">;
def remap : Flag<["-"], "remap">;
def rewrite_objc : Flag<["-"], "rewrite-objc">, Flags<[NoXarchOption,CC1Option]>,
  HelpText<"Rewrite Objective-C source to C++">, Group<Action_Group>;
def rewrite_legacy_objc : Flag<["-"], "rewrite-legacy-objc">, Flags<[NoXarchOption]>,
  HelpText<"Rewrite Legacy Objective-C source to C++">;
def rdynamic : Flag<["-"], "rdynamic">, Group<Link_Group>;
def resource_dir : Separate<["-"], "resource-dir">,
  Flags<[NoXarchOption, CC1Option, CoreOption, HelpHidden]>,
  HelpText<"The directory which holds the compiler resource files">,
  MarshallingInfoString<HeaderSearchOpts<"ResourceDir">>;
def resource_dir_EQ : Joined<["-"], "resource-dir=">, Flags<[NoXarchOption, CoreOption]>,
  Alias<resource_dir>;
def rpath : Separate<["-"], "rpath">, Flags<[LinkerInput]>, Group<Link_Group>;
def rtlib_EQ : Joined<["-", "--"], "rtlib=">,
  HelpText<"Compiler runtime library to use">;
def frtlib_add_rpath: Flag<["-"], "frtlib-add-rpath">, Flags<[NoArgumentUnused]>,
  HelpText<"Add -rpath with architecture-specific resource directory to the linker flags. "
  "When --hip-link is specified, also add -rpath with HIP runtime library directory to the linker flags">;
def fno_rtlib_add_rpath: Flag<["-"], "fno-rtlib-add-rpath">, Flags<[NoArgumentUnused]>,
  HelpText<"Do not add -rpath with architecture-specific resource directory to the linker flags. "
  "When --hip-link is specified, do not add -rpath with HIP runtime library directory to the linker flags">;
def offload_add_rpath: Flag<["--"], "offload-add-rpath">, Flags<[NoArgumentUnused]>,
  Alias<frtlib_add_rpath>;
def no_offload_add_rpath: Flag<["--"], "no-offload-add-rpath">, Flags<[NoArgumentUnused]>,
  Alias<frtlib_add_rpath>;
def r : Flag<["-"], "r">, Flags<[LinkerInput,NoArgumentUnused]>,
        Group<Link_Group>;
def save_temps_EQ : Joined<["-", "--"], "save-temps=">, Flags<[CC1Option, FlangOption, FC1Option, NoXarchOption]>,
  HelpText<"Save intermediate compilation results.">;
def save_temps : Flag<["-", "--"], "save-temps">, Flags<[FlangOption, FC1Option, NoXarchOption]>,
  Alias<save_temps_EQ>, AliasArgs<["cwd"]>,
  HelpText<"Save intermediate compilation results">;
def save_stats_EQ : Joined<["-", "--"], "save-stats=">, Flags<[NoXarchOption]>,
  HelpText<"Save llvm statistics.">;
def save_stats : Flag<["-", "--"], "save-stats">, Flags<[NoXarchOption]>,
  Alias<save_stats_EQ>, AliasArgs<["cwd"]>,
  HelpText<"Save llvm statistics.">;
def via_file_asm : Flag<["-", "--"], "via-file-asm">, InternalDebugOpt,
  HelpText<"Write assembly to file for input to assemble jobs">;
def sectalign : MultiArg<["-"], "sectalign", 3>;
def sectcreate : MultiArg<["-"], "sectcreate", 3>;
def sectobjectsymbols : MultiArg<["-"], "sectobjectsymbols", 2>;
def sectorder : MultiArg<["-"], "sectorder", 3>;
def seg1addr : JoinedOrSeparate<["-"], "seg1addr">;
def seg__addr__table__filename : Separate<["-"], "seg_addr_table_filename">;
def seg__addr__table : Separate<["-"], "seg_addr_table">;
def segaddr : MultiArg<["-"], "segaddr", 2>;
def segcreate : MultiArg<["-"], "segcreate", 3>;
def seglinkedit : Flag<["-"], "seglinkedit">;
def segprot : MultiArg<["-"], "segprot", 3>;
def segs__read__only__addr : Separate<["-"], "segs_read_only_addr">;
def segs__read__write__addr : Separate<["-"], "segs_read_write_addr">;
def segs__read__ : Joined<["-"], "segs_read_">;
def shared_libgcc : Flag<["-"], "shared-libgcc">;
def shared : Flag<["-", "--"], "shared">, Group<Link_Group>;
def single__module : Flag<["-"], "single_module">;
def specs_EQ : Joined<["-", "--"], "specs=">, Group<Link_Group>;
def specs : Separate<["-", "--"], "specs">, Flags<[Unsupported]>;
def start_no_unused_arguments : Flag<["--"], "start-no-unused-arguments">, Flags<[CoreOption]>,
  HelpText<"Don't emit warnings about unused arguments for the following arguments">;
def static_libgcc : Flag<["-"], "static-libgcc">;
def static_libstdcxx : Flag<["-"], "static-libstdc++">;
def static : Flag<["-", "--"], "static">, Group<Link_Group>, Flags<[NoArgumentUnused]>;
def std_default_EQ : Joined<["-"], "std-default=">;
def std_EQ : Joined<["-", "--"], "std=">, Flags<[CC1Option,FlangOption,FC1Option]>,
  Group<CompileOnly_Group>, HelpText<"Language standard to compile for">,
  ValuesCode<[{
    static constexpr const char VALUES_CODE [] =
    #define LANGSTANDARD(id, name, lang, desc, features) name ","
    #define LANGSTANDARD_ALIAS(id, alias) alias ","
    #include "clang/Basic/LangStandards.def"
    ;
  }]>;
def stdlib_EQ : Joined<["-", "--"], "stdlib=">, Flags<[CC1Option]>,
  HelpText<"C++ standard library to use">, Values<"libc++,libstdc++,platform">;
def stdlibxx_isystem : JoinedOrSeparate<["-"], "stdlib++-isystem">,
  Group<clang_i_Group>,
  HelpText<"Use directory as the C++ standard library include path">,
  Flags<[NoXarchOption]>, MetaVarName<"<directory>">;
def unwindlib_EQ : Joined<["-", "--"], "unwindlib=">, Flags<[CC1Option]>,
  HelpText<"Unwind library to use">, Values<"libgcc,unwindlib,platform">;
def sub__library : JoinedOrSeparate<["-"], "sub_library">;
def sub__umbrella : JoinedOrSeparate<["-"], "sub_umbrella">;
def system_header_prefix : Joined<["--"], "system-header-prefix=">,
  Group<clang_i_Group>, Flags<[CC1Option]>, MetaVarName<"<prefix>">,
  HelpText<"Treat all #include paths starting with <prefix> as including a "
           "system header.">;
def : Separate<["--"], "system-header-prefix">, Alias<system_header_prefix>;
def no_system_header_prefix : Joined<["--"], "no-system-header-prefix=">,
  Group<clang_i_Group>, Flags<[CC1Option]>, MetaVarName<"<prefix>">,
  HelpText<"Treat all #include paths starting with <prefix> as not including a "
           "system header.">;
def : Separate<["--"], "no-system-header-prefix">, Alias<no_system_header_prefix>;
def s : Flag<["-"], "s">, Group<Link_Group>;
def target : Joined<["--"], "target=">, Flags<[NoXarchOption, CoreOption, FlangOption]>,
  HelpText<"Generate code for the given target">;
def darwin_target_variant : Separate<["-"], "darwin-target-variant">,
  Flags<[NoXarchOption, CoreOption]>,
  HelpText<"Generate code for an additional runtime variant of the deployment target">;
def print_supported_cpus : Flag<["-", "--"], "print-supported-cpus">,
  Group<CompileOnly_Group>, Flags<[CC1Option, CoreOption]>,
  HelpText<"Print supported cpu models for the given target (if target is not specified,"
           " it will print the supported cpus for the default target)">,
  MarshallingInfoFlag<FrontendOpts<"PrintSupportedCPUs">>;
def : Flag<["-"], "mcpu=help">, Alias<print_supported_cpus>;
def : Flag<["-"], "mtune=help">, Alias<print_supported_cpus>;
def time : Flag<["-"], "time">,
  HelpText<"Time individual commands">;
def traditional_cpp : Flag<["-", "--"], "traditional-cpp">, Flags<[CC1Option]>,
  HelpText<"Enable some traditional CPP emulation">,
  MarshallingInfoFlag<LangOpts<"TraditionalCPP">>;
def traditional : Flag<["-", "--"], "traditional">;
def trigraphs : Flag<["-", "--"], "trigraphs">, Alias<ftrigraphs>,
  HelpText<"Process trigraph sequences">;
def twolevel__namespace__hints : Flag<["-"], "twolevel_namespace_hints">;
def twolevel__namespace : Flag<["-"], "twolevel_namespace">;
def t : Flag<["-"], "t">, Group<Link_Group>;
def umbrella : Separate<["-"], "umbrella">;
def undefined : JoinedOrSeparate<["-"], "undefined">, Group<u_Group>;
def undef : Flag<["-"], "undef">, Group<u_Group>, Flags<[CC1Option]>,
  HelpText<"undef all system defines">,
  MarshallingInfoNegativeFlag<PreprocessorOpts<"UsePredefines">>;
def unexported__symbols__list : Separate<["-"], "unexported_symbols_list">;
def u : JoinedOrSeparate<["-"], "u">, Group<u_Group>;
def v : Flag<["-"], "v">, Flags<[CC1Option, CoreOption]>,
  HelpText<"Show commands to run and use verbose output">,
  MarshallingInfoFlag<HeaderSearchOpts<"Verbose">>;
def altivec_src_compat : Joined<["-"], "faltivec-src-compat=">,
  Flags<[CC1Option]>, Group<f_Group>,
  HelpText<"Source-level compatibility for Altivec vectors (for PowerPC "
           "targets). This includes results of vector comparison (scalar for "
           "'xl', vector for 'gcc') as well as behavior when initializing with "
           "a scalar (splatting for 'xl', element zero only for 'gcc'). For "
           "'mixed', the compatibility is as 'gcc' for 'vector bool/vector "
           "pixel' and as 'xl' for other types. Current default is 'mixed'.">,
  Values<"mixed,gcc,xl">,
  NormalizedValuesScope<"LangOptions::AltivecSrcCompatKind">,
  NormalizedValues<["Mixed", "GCC", "XL"]>,
  MarshallingInfoEnum<LangOpts<"AltivecSrcCompat">, "Mixed">;
def verify_debug_info : Flag<["--"], "verify-debug-info">, Flags<[NoXarchOption]>,
  HelpText<"Verify the binary representation of debug output">;
def weak_l : Joined<["-"], "weak-l">, Flags<[LinkerInput]>;
def weak__framework : Separate<["-"], "weak_framework">, Flags<[LinkerInput]>;
def weak__library : Separate<["-"], "weak_library">, Flags<[LinkerInput]>;
def weak__reference__mismatches : Separate<["-"], "weak_reference_mismatches">;
def whatsloaded : Flag<["-"], "whatsloaded">;
def why_load : Flag<["-"], "why_load">;
def whyload : Flag<["-"], "whyload">, Alias<why_load>;
def w : Flag<["-"], "w">, HelpText<"Suppress all warnings">, Flags<[CC1Option]>,
  MarshallingInfoFlag<DiagnosticOpts<"IgnoreWarnings">>;
def x : JoinedOrSeparate<["-"], "x">,
Flags<[NoXarchOption,CC1Option,FlangOption,FC1Option]>,
  HelpText<"Treat subsequent input files as having type <language>">,
  MetaVarName<"<language>">;
def y : Joined<["-"], "y">;

defm integrated_as : BoolFOption<"integrated-as",
  CodeGenOpts<"DisableIntegratedAS">, DefaultFalse,
  NegFlag<SetTrue, [CC1Option, FlangOption], "Disable">, PosFlag<SetFalse, [], "Enable">,
  BothFlags<[], " the integrated assembler">>;

def fintegrated_cc1 : Flag<["-"], "fintegrated-cc1">,
                      Flags<[CoreOption, NoXarchOption]>, Group<f_Group>,
                      HelpText<"Run cc1 in-process">;
def fno_integrated_cc1 : Flag<["-"], "fno-integrated-cc1">,
                         Flags<[CoreOption, NoXarchOption]>, Group<f_Group>,
                         HelpText<"Spawn a separate process for each cc1">;

def fintegrated_objemitter : Flag<["-"], "fintegrated-objemitter">,
  Flags<[CoreOption, NoXarchOption]>, Group<f_Group>,
  HelpText<"Use internal machine object code emitter.">;
def fno_integrated_objemitter : Flag<["-"], "fno-integrated-objemitter">,
  Flags<[CoreOption, NoXarchOption]>, Group<f_Group>,
  HelpText<"Use external machine object code emitter.">;

def : Flag<["-"], "integrated-as">, Alias<fintegrated_as>, Flags<[NoXarchOption]>;
def : Flag<["-"], "no-integrated-as">, Alias<fno_integrated_as>,
      Flags<[CC1Option, FlangOption, NoXarchOption]>;

def working_directory : Separate<["-"], "working-directory">, Flags<[CC1Option]>,
  HelpText<"Resolve file paths relative to the specified directory">,
  MarshallingInfoString<FileSystemOpts<"WorkingDir">>;
def working_directory_EQ : Joined<["-"], "working-directory=">, Flags<[CC1Option]>,
  Alias<working_directory>;

// Double dash options, which are usually an alias for one of the previous
// options.

def _mhwdiv_EQ : Joined<["--"], "mhwdiv=">, Alias<mhwdiv_EQ>;
def _mhwdiv : Separate<["--"], "mhwdiv">, Alias<mhwdiv_EQ>;
def _CLASSPATH_EQ : Joined<["--"], "CLASSPATH=">, Alias<fclasspath_EQ>;
def _CLASSPATH : Separate<["--"], "CLASSPATH">, Alias<fclasspath_EQ>;
def _all_warnings : Flag<["--"], "all-warnings">, Alias<Wall>;
def _analyzer_no_default_checks : Flag<["--"], "analyzer-no-default-checks">, Flags<[NoXarchOption]>;
def _analyzer_output : JoinedOrSeparate<["--"], "analyzer-output">, Flags<[NoXarchOption]>,
  HelpText<"Static analyzer report output format (html|plist|plist-multi-file|plist-html|sarif|sarif-html|text).">;
def _analyze : Flag<["--"], "analyze">, Flags<[NoXarchOption, CoreOption]>,
  HelpText<"Run the static analyzer">;
def _assemble : Flag<["--"], "assemble">, Alias<S>;
def _assert_EQ : Joined<["--"], "assert=">, Alias<A>;
def _assert : Separate<["--"], "assert">, Alias<A>;
def _bootclasspath_EQ : Joined<["--"], "bootclasspath=">, Alias<fbootclasspath_EQ>;
def _bootclasspath : Separate<["--"], "bootclasspath">, Alias<fbootclasspath_EQ>;
def _classpath_EQ : Joined<["--"], "classpath=">, Alias<fclasspath_EQ>;
def _classpath : Separate<["--"], "classpath">, Alias<fclasspath_EQ>;
def _comments_in_macros : Flag<["--"], "comments-in-macros">, Alias<CC>;
def _comments : Flag<["--"], "comments">, Alias<C>;
def _compile : Flag<["--"], "compile">, Alias<c>;
def _constant_cfstrings : Flag<["--"], "constant-cfstrings">;
def _debug_EQ : Joined<["--"], "debug=">, Alias<g_Flag>;
def _debug : Flag<["--"], "debug">, Alias<g_Flag>;
def _define_macro_EQ : Joined<["--"], "define-macro=">, Alias<D>;
def _define_macro : Separate<["--"], "define-macro">, Alias<D>;
def _dependencies : Flag<["--"], "dependencies">, Alias<M>;
def _dyld_prefix_EQ : Joined<["--"], "dyld-prefix=">;
def _dyld_prefix : Separate<["--"], "dyld-prefix">, Alias<_dyld_prefix_EQ>;
def _encoding_EQ : Joined<["--"], "encoding=">, Alias<fencoding_EQ>;
def _encoding : Separate<["--"], "encoding">, Alias<fencoding_EQ>;
def _entry : Flag<["--"], "entry">, Alias<e>;
def _extdirs_EQ : Joined<["--"], "extdirs=">, Alias<fextdirs_EQ>;
def _extdirs : Separate<["--"], "extdirs">, Alias<fextdirs_EQ>;
def _extra_warnings : Flag<["--"], "extra-warnings">, Alias<W_Joined>;
def _for_linker_EQ : Joined<["--"], "for-linker=">, Alias<Xlinker>;
def _for_linker : Separate<["--"], "for-linker">, Alias<Xlinker>;
def _force_link_EQ : Joined<["--"], "force-link=">, Alias<u>;
def _force_link : Separate<["--"], "force-link">, Alias<u>;
def _help_hidden : Flag<["--"], "help-hidden">,
  HelpText<"Display help for hidden options">;
def _imacros_EQ : Joined<["--"], "imacros=">, Alias<imacros>;
def _include_barrier : Flag<["--"], "include-barrier">, Alias<I_>;
def _include_directory_after_EQ : Joined<["--"], "include-directory-after=">, Alias<idirafter>;
def _include_directory_after : Separate<["--"], "include-directory-after">, Alias<idirafter>;
def _include_directory_EQ : Joined<["--"], "include-directory=">, Alias<I>;
def _include_directory : Separate<["--"], "include-directory">, Alias<I>;
def _include_prefix_EQ : Joined<["--"], "include-prefix=">, Alias<iprefix>;
def _include_prefix : Separate<["--"], "include-prefix">, Alias<iprefix>;
def _include_with_prefix_after_EQ : Joined<["--"], "include-with-prefix-after=">, Alias<iwithprefix>;
def _include_with_prefix_after : Separate<["--"], "include-with-prefix-after">, Alias<iwithprefix>;
def _include_with_prefix_before_EQ : Joined<["--"], "include-with-prefix-before=">, Alias<iwithprefixbefore>;
def _include_with_prefix_before : Separate<["--"], "include-with-prefix-before">, Alias<iwithprefixbefore>;
def _include_with_prefix_EQ : Joined<["--"], "include-with-prefix=">, Alias<iwithprefix>;
def _include_with_prefix : Separate<["--"], "include-with-prefix">, Alias<iwithprefix>;
def _include_EQ : Joined<["--"], "include=">, Alias<include_>;
def _language_EQ : Joined<["--"], "language=">, Alias<x>;
def _language : Separate<["--"], "language">, Alias<x>;
def _library_directory_EQ : Joined<["--"], "library-directory=">, Alias<L>;
def _library_directory : Separate<["--"], "library-directory">, Alias<L>;
def _no_line_commands : Flag<["--"], "no-line-commands">, Alias<P>;
def _no_standard_includes : Flag<["--"], "no-standard-includes">, Alias<nostdinc>;
def _no_standard_libraries : Flag<["--"], "no-standard-libraries">, Alias<nostdlib>;
def _no_undefined : Flag<["--"], "no-undefined">, Flags<[LinkerInput]>;
def _no_warnings : Flag<["--"], "no-warnings">, Alias<w>;
def _optimize_EQ : Joined<["--"], "optimize=">, Alias<O>;
def _optimize : Flag<["--"], "optimize">, Alias<O>;
def _output_class_directory_EQ : Joined<["--"], "output-class-directory=">, Alias<foutput_class_dir_EQ>;
def _output_class_directory : Separate<["--"], "output-class-directory">, Alias<foutput_class_dir_EQ>;
def _output_EQ : Joined<["--"], "output=">, Alias<o>;
def _output : Separate<["--"], "output">, Alias<o>;
def _param : Separate<["--"], "param">, Group<CompileOnly_Group>;
def _param_EQ : Joined<["--"], "param=">, Alias<_param>;
def _precompile : Flag<["--"], "precompile">, Flags<[NoXarchOption]>,
  Group<Action_Group>, HelpText<"Only precompile the input">;
def _prefix_EQ : Joined<["--"], "prefix=">, Alias<B>;
def _prefix : Separate<["--"], "prefix">, Alias<B>;
def _preprocess : Flag<["--"], "preprocess">, Alias<E>;
def _print_diagnostic_categories : Flag<["--"], "print-diagnostic-categories">;
def _print_file_name : Separate<["--"], "print-file-name">, Alias<print_file_name_EQ>;
def _print_missing_file_dependencies : Flag<["--"], "print-missing-file-dependencies">, Alias<MG>;
def _print_prog_name : Separate<["--"], "print-prog-name">, Alias<print_prog_name_EQ>;
def _profile : Flag<["--"], "profile">, Alias<p>;
def _resource_EQ : Joined<["--"], "resource=">, Alias<fcompile_resource_EQ>;
def _resource : Separate<["--"], "resource">, Alias<fcompile_resource_EQ>;
def _rtlib : Separate<["--"], "rtlib">, Alias<rtlib_EQ>;
def _serialize_diags : Separate<["-", "--"], "serialize-diagnostics">, Flags<[NoXarchOption]>,
  HelpText<"Serialize compiler diagnostics to a file">;
// We give --version different semantics from -version.
def _version : Flag<["--"], "version">,
  Flags<[CoreOption, FlangOption]>,
  HelpText<"Print version information">;
def _signed_char : Flag<["--"], "signed-char">, Alias<fsigned_char>;
def _std : Separate<["--"], "std">, Alias<std_EQ>;
def _stdlib : Separate<["--"], "stdlib">, Alias<stdlib_EQ>;
def _sysroot_EQ : Joined<["--"], "sysroot=">;
def _sysroot : Separate<["--"], "sysroot">, Alias<_sysroot_EQ>;
def _target_help : Flag<["--"], "target-help">;
def _trace_includes : Flag<["--"], "trace-includes">, Alias<H>;
def _undefine_macro_EQ : Joined<["--"], "undefine-macro=">, Alias<U>;
def _undefine_macro : Separate<["--"], "undefine-macro">, Alias<U>;
def _unsigned_char : Flag<["--"], "unsigned-char">, Alias<funsigned_char>;
def _user_dependencies : Flag<["--"], "user-dependencies">, Alias<MM>;
def _verbose : Flag<["--"], "verbose">, Alias<v>;
def _warn__EQ : Joined<["--"], "warn-=">, Alias<W_Joined>;
def _warn_ : Joined<["--"], "warn-">, Alias<W_Joined>;
def _write_dependencies : Flag<["--"], "write-dependencies">, Alias<MD>;
def _write_user_dependencies : Flag<["--"], "write-user-dependencies">, Alias<MMD>;
def _ : Joined<["--"], "">, Flags<[Unsupported]>;

// Hexagon feature flags.
let Flags = [TargetSpecific] in {
def mieee_rnd_near : Flag<["-"], "mieee-rnd-near">,
  Group<m_hexagon_Features_Group>;
def mv5 : Flag<["-"], "mv5">, Group<m_hexagon_Features_Group>, Alias<mcpu_EQ>,
  AliasArgs<["hexagonv5"]>;
def mv55 : Flag<["-"], "mv55">, Group<m_hexagon_Features_Group>,
  Alias<mcpu_EQ>, AliasArgs<["hexagonv55"]>;
def mv60 : Flag<["-"], "mv60">, Group<m_hexagon_Features_Group>,
  Alias<mcpu_EQ>, AliasArgs<["hexagonv60"]>;
def mv62 : Flag<["-"], "mv62">, Group<m_hexagon_Features_Group>,
  Alias<mcpu_EQ>, AliasArgs<["hexagonv62"]>;
def mv65 : Flag<["-"], "mv65">, Group<m_hexagon_Features_Group>,
  Alias<mcpu_EQ>, AliasArgs<["hexagonv65"]>;
def mv66 : Flag<["-"], "mv66">, Group<m_hexagon_Features_Group>,
  Alias<mcpu_EQ>, AliasArgs<["hexagonv66"]>;
def mv67 : Flag<["-"], "mv67">, Group<m_hexagon_Features_Group>,
  Alias<mcpu_EQ>, AliasArgs<["hexagonv67"]>;
def mv67t : Flag<["-"], "mv67t">, Group<m_hexagon_Features_Group>,
  Alias<mcpu_EQ>, AliasArgs<["hexagonv67t"]>;
def mv68 : Flag<["-"], "mv68">, Group<m_hexagon_Features_Group>,
  Alias<mcpu_EQ>, AliasArgs<["hexagonv68"]>;
def mv69 : Flag<["-"], "mv69">, Group<m_hexagon_Features_Group>,
  Alias<mcpu_EQ>, AliasArgs<["hexagonv69"]>;
def mv71 : Flag<["-"], "mv71">, Group<m_hexagon_Features_Group>,
  Alias<mcpu_EQ>, AliasArgs<["hexagonv71"]>;
def mv71t : Flag<["-"], "mv71t">, Group<m_hexagon_Features_Group>,
  Alias<mcpu_EQ>, AliasArgs<["hexagonv71t"]>;
def mv73 : Flag<["-"], "mv73">, Group<m_hexagon_Features_Group>,
  Alias<mcpu_EQ>, AliasArgs<["hexagonv73"]>;
def mhexagon_hvx : Flag<["-"], "mhvx">, Group<m_hexagon_Features_HVX_Group>,
  HelpText<"Enable Hexagon Vector eXtensions">;
def mhexagon_hvx_EQ : Joined<["-"], "mhvx=">,
  Group<m_hexagon_Features_HVX_Group>,
  HelpText<"Enable Hexagon Vector eXtensions">;
def mno_hexagon_hvx : Flag<["-"], "mno-hvx">,
  Group<m_hexagon_Features_HVX_Group>,
  HelpText<"Disable Hexagon Vector eXtensions">;
def mhexagon_hvx_length_EQ : Joined<["-"], "mhvx-length=">,
  Group<m_hexagon_Features_HVX_Group>, HelpText<"Set Hexagon Vector Length">,
  Values<"64B,128B">;
def mhexagon_hvx_qfloat : Flag<["-"], "mhvx-qfloat">,
  Group<m_hexagon_Features_HVX_Group>,
  HelpText<"Enable Hexagon HVX QFloat instructions">;
def mno_hexagon_hvx_qfloat : Flag<["-"], "mno-hvx-qfloat">,
  Group<m_hexagon_Features_HVX_Group>,
  HelpText<"Disable Hexagon HVX QFloat instructions">;
def mhexagon_hvx_ieee_fp : Flag<["-"], "mhvx-ieee-fp">,
  Group<m_hexagon_Features_Group>,
  HelpText<"Enable Hexagon HVX IEEE floating-point">;
def mno_hexagon_hvx_ieee_fp : Flag<["-"], "mno-hvx-ieee-fp">,
  Group<m_hexagon_Features_Group>,
  HelpText<"Disable Hexagon HVX IEEE floating-point">;
def ffixed_r19: Flag<["-"], "ffixed-r19">, Group<f_Group>,
  HelpText<"Reserve register r19 (Hexagon only)">;
} // let Flags = [TargetSpecific]
def mmemops : Flag<["-"], "mmemops">, Group<m_hexagon_Features_Group>,
  Flags<[CC1Option]>, HelpText<"Enable generation of memop instructions">;
def mno_memops : Flag<["-"], "mno-memops">, Group<m_hexagon_Features_Group>,
  Flags<[CC1Option]>, HelpText<"Disable generation of memop instructions">;
def mpackets : Flag<["-"], "mpackets">, Group<m_hexagon_Features_Group>,
  Flags<[CC1Option]>, HelpText<"Enable generation of instruction packets">;
def mno_packets : Flag<["-"], "mno-packets">, Group<m_hexagon_Features_Group>,
  Flags<[CC1Option]>, HelpText<"Disable generation of instruction packets">;
def mnvj : Flag<["-"], "mnvj">, Group<m_hexagon_Features_Group>,
  Flags<[CC1Option]>, HelpText<"Enable generation of new-value jumps">;
def mno_nvj : Flag<["-"], "mno-nvj">, Group<m_hexagon_Features_Group>,
  Flags<[CC1Option]>, HelpText<"Disable generation of new-value jumps">;
def mnvs : Flag<["-"], "mnvs">, Group<m_hexagon_Features_Group>,
  Flags<[CC1Option]>, HelpText<"Enable generation of new-value stores">;
def mno_nvs : Flag<["-"], "mno-nvs">, Group<m_hexagon_Features_Group>,
  Flags<[CC1Option]>, HelpText<"Disable generation of new-value stores">;
def mcabac: Flag<["-"], "mcabac">, Group<m_hexagon_Features_Group>,
  HelpText<"Enable CABAC instructions">;

// SPARC feature flags
let Flags = [TargetSpecific] in {
def mfpu : Flag<["-"], "mfpu">, Group<m_sparc_Features_Group>;
def mno_fpu : Flag<["-"], "mno-fpu">, Group<m_sparc_Features_Group>;
def mfsmuld : Flag<["-"], "mfsmuld">, Group<m_sparc_Features_Group>;
def mno_fsmuld : Flag<["-"], "mno-fsmuld">, Group<m_sparc_Features_Group>;
def mpopc : Flag<["-"], "mpopc">, Group<m_sparc_Features_Group>;
def mno_popc : Flag<["-"], "mno-popc">, Group<m_sparc_Features_Group>;
def mvis : Flag<["-"], "mvis">, Group<m_sparc_Features_Group>;
def mno_vis : Flag<["-"], "mno-vis">, Group<m_sparc_Features_Group>;
def mvis2 : Flag<["-"], "mvis2">, Group<m_sparc_Features_Group>;
def mno_vis2 : Flag<["-"], "mno-vis2">, Group<m_sparc_Features_Group>;
def mvis3 : Flag<["-"], "mvis3">, Group<m_sparc_Features_Group>;
def mno_vis3 : Flag<["-"], "mno-vis3">, Group<m_sparc_Features_Group>;
def mhard_quad_float : Flag<["-"], "mhard-quad-float">, Group<m_sparc_Features_Group>;
def msoft_quad_float : Flag<["-"], "msoft-quad-float">, Group<m_sparc_Features_Group>;
} // let Flags = [TargetSpecific]

// M68k features flags
let Flags = [TargetSpecific] in {
def m68000 : Flag<["-"], "m68000">, Group<m_m68k_Features_Group>;
def m68010 : Flag<["-"], "m68010">, Group<m_m68k_Features_Group>;
def m68020 : Flag<["-"], "m68020">, Group<m_m68k_Features_Group>;
def m68030 : Flag<["-"], "m68030">, Group<m_m68k_Features_Group>;
def m68040 : Flag<["-"], "m68040">, Group<m_m68k_Features_Group>;
def m68060 : Flag<["-"], "m68060">, Group<m_m68k_Features_Group>;

def m68881 : Flag<["-"], "m68881">, Group<m_m68k_Features_Group>;

foreach i = {0-6} in
  def ffixed_a#i : Flag<["-"], "ffixed-a"#i>, Group<m_m68k_Features_Group>,
    HelpText<"Reserve the a"#i#" register (M68k only)">;
foreach i = {0-7} in
  def ffixed_d#i : Flag<["-"], "ffixed-d"#i>, Group<m_m68k_Features_Group>,
    HelpText<"Reserve the d"#i#" register (M68k only)">;
} // let Flags = [TargetSpecific]

// X86 feature flags
def mx87 : Flag<["-"], "mx87">, Group<m_x86_Features_Group>;
def mno_x87 : Flag<["-"], "mno-x87">, Group<m_x86_Features_Group>;
def m80387 : Flag<["-"], "m80387">, Alias<mx87>;
def mno_80387 : Flag<["-"], "mno-80387">, Alias<mno_x87>;
def mno_fp_ret_in_387 : Flag<["-"], "mno-fp-ret-in-387">, Alias<mno_x87>;
def mmmx : Flag<["-"], "mmmx">, Group<m_x86_Features_Group>;
def mno_mmx : Flag<["-"], "mno-mmx">, Group<m_x86_Features_Group>;
def m3dnow : Flag<["-"], "m3dnow">, Group<m_x86_Features_Group>;
def mno_3dnow : Flag<["-"], "mno-3dnow">, Group<m_x86_Features_Group>;
def m3dnowa : Flag<["-"], "m3dnowa">, Group<m_x86_Features_Group>;
def mno_3dnowa : Flag<["-"], "mno-3dnowa">, Group<m_x86_Features_Group>;
def mamx_bf16 : Flag<["-"], "mamx-bf16">, Group<m_x86_Features_Group>;
def mno_amx_bf16 : Flag<["-"], "mno-amx-bf16">, Group<m_x86_Features_Group>;
def mamx_complex : Flag<["-"], "mamx-complex">, Group<m_x86_Features_Group>;
def mno_amx_complex : Flag<["-"], "mno-amx-complex">, Group<m_x86_Features_Group>;
def mamx_fp16 : Flag<["-"], "mamx-fp16">, Group<m_x86_Features_Group>;
def mno_amx_fp16 : Flag<["-"], "mno-amx-fp16">, Group<m_x86_Features_Group>;
def mamx_int8 : Flag<["-"], "mamx-int8">, Group<m_x86_Features_Group>;
def mno_amx_int8 : Flag<["-"], "mno-amx-int8">, Group<m_x86_Features_Group>;
def mamx_tile : Flag<["-"], "mamx-tile">, Group<m_x86_Features_Group>;
def mno_amx_tile : Flag<["-"], "mno-amx-tile">, Group<m_x86_Features_Group>;
def mcmpccxadd : Flag<["-"], "mcmpccxadd">, Group<m_x86_Features_Group>;
def mno_cmpccxadd : Flag<["-"], "mno-cmpccxadd">, Group<m_x86_Features_Group>;
def msse : Flag<["-"], "msse">, Group<m_x86_Features_Group>;
def mno_sse : Flag<["-"], "mno-sse">, Group<m_x86_Features_Group>;
def msse2 : Flag<["-"], "msse2">, Group<m_x86_Features_Group>;
def mno_sse2 : Flag<["-"], "mno-sse2">, Group<m_x86_Features_Group>;
def msse3 : Flag<["-"], "msse3">, Group<m_x86_Features_Group>;
def mno_sse3 : Flag<["-"], "mno-sse3">, Group<m_x86_Features_Group>;
def mssse3 : Flag<["-"], "mssse3">, Group<m_x86_Features_Group>;
def mno_ssse3 : Flag<["-"], "mno-ssse3">, Group<m_x86_Features_Group>;
def msse4_1 : Flag<["-"], "msse4.1">, Group<m_x86_Features_Group>;
def mno_sse4_1 : Flag<["-"], "mno-sse4.1">, Group<m_x86_Features_Group>;
def msse4_2 : Flag<["-"], "msse4.2">, Group<m_x86_Features_Group>;
def mno_sse4_2 : Flag<["-"], "mno-sse4.2">, Group<m_x86_Features_Group>;
def msse4 : Flag<["-"], "msse4">, Alias<msse4_2>;
// -mno-sse4 turns off sse4.1 which has the effect of turning off everything
// later than 4.1. -msse4 turns on 4.2 which has the effect of turning on
// everything earlier than 4.2.
def mno_sse4 : Flag<["-"], "mno-sse4">, Alias<mno_sse4_1>;
def msse4a : Flag<["-"], "msse4a">, Group<m_x86_Features_Group>;
def mno_sse4a : Flag<["-"], "mno-sse4a">, Group<m_x86_Features_Group>;
def mavx : Flag<["-"], "mavx">, Group<m_x86_Features_Group>;
def mno_avx : Flag<["-"], "mno-avx">, Group<m_x86_Features_Group>;
def mavx2 : Flag<["-"], "mavx2">, Group<m_x86_Features_Group>;
def mno_avx2 : Flag<["-"], "mno-avx2">, Group<m_x86_Features_Group>;
def mavx512f : Flag<["-"], "mavx512f">, Group<m_x86_Features_Group>;
def mno_avx512f : Flag<["-"], "mno-avx512f">, Group<m_x86_Features_Group>;
def mavx512bf16 : Flag<["-"], "mavx512bf16">, Group<m_x86_Features_Group>;
def mno_avx512bf16 : Flag<["-"], "mno-avx512bf16">, Group<m_x86_Features_Group>;
def mavx512bitalg : Flag<["-"], "mavx512bitalg">, Group<m_x86_Features_Group>;
def mno_avx512bitalg : Flag<["-"], "mno-avx512bitalg">, Group<m_x86_Features_Group>;
def mavx512bw : Flag<["-"], "mavx512bw">, Group<m_x86_Features_Group>;
def mno_avx512bw : Flag<["-"], "mno-avx512bw">, Group<m_x86_Features_Group>;
def mavx512cd : Flag<["-"], "mavx512cd">, Group<m_x86_Features_Group>;
def mno_avx512cd : Flag<["-"], "mno-avx512cd">, Group<m_x86_Features_Group>;
def mavx512dq : Flag<["-"], "mavx512dq">, Group<m_x86_Features_Group>;
def mno_avx512dq : Flag<["-"], "mno-avx512dq">, Group<m_x86_Features_Group>;
def mavx512er : Flag<["-"], "mavx512er">, Group<m_x86_Features_Group>;
def mno_avx512er : Flag<["-"], "mno-avx512er">, Group<m_x86_Features_Group>;
def mavx512fp16 : Flag<["-"], "mavx512fp16">, Group<m_x86_Features_Group>;
def mno_avx512fp16 : Flag<["-"], "mno-avx512fp16">, Group<m_x86_Features_Group>;
def mavx512ifma : Flag<["-"], "mavx512ifma">, Group<m_x86_Features_Group>;
def mno_avx512ifma : Flag<["-"], "mno-avx512ifma">, Group<m_x86_Features_Group>;
def mavx512pf : Flag<["-"], "mavx512pf">, Group<m_x86_Features_Group>;
def mno_avx512pf : Flag<["-"], "mno-avx512pf">, Group<m_x86_Features_Group>;
def mavx512vbmi : Flag<["-"], "mavx512vbmi">, Group<m_x86_Features_Group>;
def mno_avx512vbmi : Flag<["-"], "mno-avx512vbmi">, Group<m_x86_Features_Group>;
def mavx512vbmi2 : Flag<["-"], "mavx512vbmi2">, Group<m_x86_Features_Group>;
def mno_avx512vbmi2 : Flag<["-"], "mno-avx512vbmi2">, Group<m_x86_Features_Group>;
def mavx512vl : Flag<["-"], "mavx512vl">, Group<m_x86_Features_Group>;
def mno_avx512vl : Flag<["-"], "mno-avx512vl">, Group<m_x86_Features_Group>;
def mavx512vnni : Flag<["-"], "mavx512vnni">, Group<m_x86_Features_Group>;
def mno_avx512vnni : Flag<["-"], "mno-avx512vnni">, Group<m_x86_Features_Group>;
def mavx512vpopcntdq : Flag<["-"], "mavx512vpopcntdq">, Group<m_x86_Features_Group>;
def mno_avx512vpopcntdq : Flag<["-"], "mno-avx512vpopcntdq">, Group<m_x86_Features_Group>;
def mavx512vp2intersect : Flag<["-"], "mavx512vp2intersect">, Group<m_x86_Features_Group>;
def mno_avx512vp2intersect : Flag<["-"], "mno-avx512vp2intersect">, Group<m_x86_Features_Group>;
def mavxifma : Flag<["-"], "mavxifma">, Group<m_x86_Features_Group>;
def mno_avxifma : Flag<["-"], "mno-avxifma">, Group<m_x86_Features_Group>;
def mavxneconvert : Flag<["-"], "mavxneconvert">, Group<m_x86_Features_Group>;
def mno_avxneconvert : Flag<["-"], "mno-avxneconvert">, Group<m_x86_Features_Group>;
def mavxvnniint16 : Flag<["-"], "mavxvnniint16">, Group<m_x86_Features_Group>;
def mno_avxvnniint16 : Flag<["-"], "mno-avxvnniint16">, Group<m_x86_Features_Group>;
def mavxvnniint8 : Flag<["-"], "mavxvnniint8">, Group<m_x86_Features_Group>;
def mno_avxvnniint8 : Flag<["-"], "mno-avxvnniint8">, Group<m_x86_Features_Group>;
def mavxvnni : Flag<["-"], "mavxvnni">, Group<m_x86_Features_Group>;
def mno_avxvnni : Flag<["-"], "mno-avxvnni">, Group<m_x86_Features_Group>;
def madx : Flag<["-"], "madx">, Group<m_x86_Features_Group>;
def mno_adx : Flag<["-"], "mno-adx">, Group<m_x86_Features_Group>;
def maes : Flag<["-"], "maes">, Group<m_x86_Features_Group>;
def mno_aes : Flag<["-"], "mno-aes">, Group<m_x86_Features_Group>;
def mbmi : Flag<["-"], "mbmi">, Group<m_x86_Features_Group>;
def mno_bmi : Flag<["-"], "mno-bmi">, Group<m_x86_Features_Group>;
def mbmi2 : Flag<["-"], "mbmi2">, Group<m_x86_Features_Group>;
def mno_bmi2 : Flag<["-"], "mno-bmi2">, Group<m_x86_Features_Group>;
def mcldemote : Flag<["-"], "mcldemote">, Group<m_x86_Features_Group>;
def mno_cldemote : Flag<["-"], "mno-cldemote">, Group<m_x86_Features_Group>;
def mclflushopt : Flag<["-"], "mclflushopt">, Group<m_x86_Features_Group>;
def mno_clflushopt : Flag<["-"], "mno-clflushopt">, Group<m_x86_Features_Group>;
def mclwb : Flag<["-"], "mclwb">, Group<m_x86_Features_Group>;
def mno_clwb : Flag<["-"], "mno-clwb">, Group<m_x86_Features_Group>;
def mwbnoinvd : Flag<["-"], "mwbnoinvd">, Group<m_x86_Features_Group>;
def mno_wbnoinvd : Flag<["-"], "mno-wbnoinvd">, Group<m_x86_Features_Group>;
def mclzero : Flag<["-"], "mclzero">, Group<m_x86_Features_Group>;
def mno_clzero : Flag<["-"], "mno-clzero">, Group<m_x86_Features_Group>;
def mcrc32 : Flag<["-"], "mcrc32">, Group<m_x86_Features_Group>;
def mno_crc32 : Flag<["-"], "mno-crc32">, Group<m_x86_Features_Group>;
def mcx16 : Flag<["-"], "mcx16">, Group<m_x86_Features_Group>;
def mno_cx16 : Flag<["-"], "mno-cx16">, Group<m_x86_Features_Group>;
def menqcmd : Flag<["-"], "menqcmd">, Group<m_x86_Features_Group>;
def mno_enqcmd : Flag<["-"], "mno-enqcmd">, Group<m_x86_Features_Group>;
def mf16c : Flag<["-"], "mf16c">, Group<m_x86_Features_Group>;
def mno_f16c : Flag<["-"], "mno-f16c">, Group<m_x86_Features_Group>;
def mfma : Flag<["-"], "mfma">, Group<m_x86_Features_Group>;
def mno_fma : Flag<["-"], "mno-fma">, Group<m_x86_Features_Group>;
def mfma4 : Flag<["-"], "mfma4">, Group<m_x86_Features_Group>;
def mno_fma4 : Flag<["-"], "mno-fma4">, Group<m_x86_Features_Group>;
def mfsgsbase : Flag<["-"], "mfsgsbase">, Group<m_x86_Features_Group>;
def mno_fsgsbase : Flag<["-"], "mno-fsgsbase">, Group<m_x86_Features_Group>;
def mfxsr : Flag<["-"], "mfxsr">, Group<m_x86_Features_Group>;
def mno_fxsr : Flag<["-"], "mno-fxsr">, Group<m_x86_Features_Group>;
def minvpcid : Flag<["-"], "minvpcid">, Group<m_x86_Features_Group>;
def mno_invpcid : Flag<["-"], "mno-invpcid">, Group<m_x86_Features_Group>;
def mgfni : Flag<["-"], "mgfni">, Group<m_x86_Features_Group>;
def mno_gfni : Flag<["-"], "mno-gfni">, Group<m_x86_Features_Group>;
def mhreset : Flag<["-"], "mhreset">, Group<m_x86_Features_Group>;
def mno_hreset : Flag<["-"], "mno-hreset">, Group<m_x86_Features_Group>;
def mkl : Flag<["-"], "mkl">, Group<m_x86_Features_Group>;
def mno_kl : Flag<["-"], "mno-kl">, Group<m_x86_Features_Group>;
def mwidekl : Flag<["-"], "mwidekl">, Group<m_x86_Features_Group>;
def mno_widekl : Flag<["-"], "mno-widekl">, Group<m_x86_Features_Group>;
def mlwp : Flag<["-"], "mlwp">, Group<m_x86_Features_Group>;
def mno_lwp : Flag<["-"], "mno-lwp">, Group<m_x86_Features_Group>;
def mlzcnt : Flag<["-"], "mlzcnt">, Group<m_x86_Features_Group>;
def mno_lzcnt : Flag<["-"], "mno-lzcnt">, Group<m_x86_Features_Group>;
def mmovbe : Flag<["-"], "mmovbe">, Group<m_x86_Features_Group>;
def mno_movbe : Flag<["-"], "mno-movbe">, Group<m_x86_Features_Group>;
def mmovdiri : Flag<["-"], "mmovdiri">, Group<m_x86_Features_Group>;
def mno_movdiri : Flag<["-"], "mno-movdiri">, Group<m_x86_Features_Group>;
def mmovdir64b : Flag<["-"], "mmovdir64b">, Group<m_x86_Features_Group>;
def mno_movdir64b : Flag<["-"], "mno-movdir64b">, Group<m_x86_Features_Group>;
def mmwaitx : Flag<["-"], "mmwaitx">, Group<m_x86_Features_Group>;
def mno_mwaitx : Flag<["-"], "mno-mwaitx">, Group<m_x86_Features_Group>;
def mpku : Flag<["-"], "mpku">, Group<m_x86_Features_Group>;
def mno_pku : Flag<["-"], "mno-pku">, Group<m_x86_Features_Group>;
def mpclmul : Flag<["-"], "mpclmul">, Group<m_x86_Features_Group>;
def mno_pclmul : Flag<["-"], "mno-pclmul">, Group<m_x86_Features_Group>;
def mpconfig : Flag<["-"], "mpconfig">, Group<m_x86_Features_Group>;
def mno_pconfig : Flag<["-"], "mno-pconfig">, Group<m_x86_Features_Group>;
def mpopcnt : Flag<["-"], "mpopcnt">, Group<m_x86_Features_Group>;
def mno_popcnt : Flag<["-"], "mno-popcnt">, Group<m_x86_Features_Group>;
def mprefetchi : Flag<["-"], "mprefetchi">, Group<m_x86_Features_Group>;
def mno_prefetchi : Flag<["-"], "mno-prefetchi">, Group<m_x86_Features_Group>;
def mprefetchwt1 : Flag<["-"], "mprefetchwt1">, Group<m_x86_Features_Group>;
def mno_prefetchwt1 : Flag<["-"], "mno-prefetchwt1">, Group<m_x86_Features_Group>;
def mprfchw : Flag<["-"], "mprfchw">, Group<m_x86_Features_Group>;
def mno_prfchw : Flag<["-"], "mno-prfchw">, Group<m_x86_Features_Group>;
def mptwrite : Flag<["-"], "mptwrite">, Group<m_x86_Features_Group>;
def mno_ptwrite : Flag<["-"], "mno-ptwrite">, Group<m_x86_Features_Group>;
def mraoint : Flag<["-"], "mraoint">, Group<m_x86_Features_Group>;
def mno_raoint : Flag<["-"], "mno-raoint">, Group<m_x86_Features_Group>;
def mrdpid : Flag<["-"], "mrdpid">, Group<m_x86_Features_Group>;
def mno_rdpid : Flag<["-"], "mno-rdpid">, Group<m_x86_Features_Group>;
def mrdpru : Flag<["-"], "mrdpru">, Group<m_x86_Features_Group>;
def mno_rdpru : Flag<["-"], "mno-rdpru">, Group<m_x86_Features_Group>;
def mrdrnd : Flag<["-"], "mrdrnd">, Group<m_x86_Features_Group>;
def mno_rdrnd : Flag<["-"], "mno-rdrnd">, Group<m_x86_Features_Group>;
def mrtm : Flag<["-"], "mrtm">, Group<m_x86_Features_Group>;
def mno_rtm : Flag<["-"], "mno-rtm">, Group<m_x86_Features_Group>;
def mrdseed : Flag<["-"], "mrdseed">, Group<m_x86_Features_Group>;
def mno_rdseed : Flag<["-"], "mno-rdseed">, Group<m_x86_Features_Group>;
def msahf : Flag<["-"], "msahf">, Group<m_x86_Features_Group>;
def mno_sahf : Flag<["-"], "mno-sahf">, Group<m_x86_Features_Group>;
def mserialize : Flag<["-"], "mserialize">, Group<m_x86_Features_Group>;
def mno_serialize : Flag<["-"], "mno-serialize">, Group<m_x86_Features_Group>;
def msgx : Flag<["-"], "msgx">, Group<m_x86_Features_Group>;
def mno_sgx : Flag<["-"], "mno-sgx">, Group<m_x86_Features_Group>;
def msha : Flag<["-"], "msha">, Group<m_x86_Features_Group>;
def mno_sha : Flag<["-"], "mno-sha">, Group<m_x86_Features_Group>;
def msha512 : Flag<["-"], "msha512">, Group<m_x86_Features_Group>;
def mno_sha512 : Flag<["-"], "mno-sha512">, Group<m_x86_Features_Group>;
def msm3 : Flag<["-"], "msm3">, Group<m_x86_Features_Group>;
def mno_sm3 : Flag<["-"], "mno-sm3">, Group<m_x86_Features_Group>;
def msm4 : Flag<["-"], "msm4">, Group<m_x86_Features_Group>;
def mno_sm4 : Flag<["-"], "mno-sm4">, Group<m_x86_Features_Group>;
def mtbm : Flag<["-"], "mtbm">, Group<m_x86_Features_Group>;
def mno_tbm : Flag<["-"], "mno-tbm">, Group<m_x86_Features_Group>;
def mtsxldtrk : Flag<["-"], "mtsxldtrk">, Group<m_x86_Features_Group>;
def mno_tsxldtrk : Flag<["-"], "mno-tsxldtrk">, Group<m_x86_Features_Group>;
def muintr : Flag<["-"], "muintr">, Group<m_x86_Features_Group>;
def mno_uintr : Flag<["-"], "mno-uintr">, Group<m_x86_Features_Group>;
def mvaes : Flag<["-"], "mvaes">, Group<m_x86_Features_Group>;
def mno_vaes : Flag<["-"], "mno-vaes">, Group<m_x86_Features_Group>;
def mvpclmulqdq : Flag<["-"], "mvpclmulqdq">, Group<m_x86_Features_Group>;
def mno_vpclmulqdq : Flag<["-"], "mno-vpclmulqdq">, Group<m_x86_Features_Group>;
def mwaitpkg : Flag<["-"], "mwaitpkg">, Group<m_x86_Features_Group>;
def mno_waitpkg : Flag<["-"], "mno-waitpkg">, Group<m_x86_Features_Group>;
def mxop : Flag<["-"], "mxop">, Group<m_x86_Features_Group>;
def mno_xop : Flag<["-"], "mno-xop">, Group<m_x86_Features_Group>;
def mxsave : Flag<["-"], "mxsave">, Group<m_x86_Features_Group>;
def mno_xsave : Flag<["-"], "mno-xsave">, Group<m_x86_Features_Group>;
def mxsavec : Flag<["-"], "mxsavec">, Group<m_x86_Features_Group>;
def mno_xsavec : Flag<["-"], "mno-xsavec">, Group<m_x86_Features_Group>;
def mxsaveopt : Flag<["-"], "mxsaveopt">, Group<m_x86_Features_Group>;
def mno_xsaveopt : Flag<["-"], "mno-xsaveopt">, Group<m_x86_Features_Group>;
def mxsaves : Flag<["-"], "mxsaves">, Group<m_x86_Features_Group>;
def mno_xsaves : Flag<["-"], "mno-xsaves">, Group<m_x86_Features_Group>;
def mshstk : Flag<["-"], "mshstk">, Group<m_x86_Features_Group>;
def mno_shstk : Flag<["-"], "mno-shstk">, Group<m_x86_Features_Group>;
def mretpoline_external_thunk : Flag<["-"], "mretpoline-external-thunk">, Group<m_x86_Features_Group>;
def mno_retpoline_external_thunk : Flag<["-"], "mno-retpoline-external-thunk">, Group<m_x86_Features_Group>;
def mvzeroupper : Flag<["-"], "mvzeroupper">, Group<m_x86_Features_Group>;
def mno_vzeroupper : Flag<["-"], "mno-vzeroupper">, Group<m_x86_Features_Group>;
def mno_gather : Flag<["-"], "mno-gather">, Group<m_x86_Features_Group>,
                 HelpText<"Disable generation of gather instructions in auto-vectorization(x86 only)">;
def mno_scatter : Flag<["-"], "mno-scatter">, Group<m_x86_Features_Group>,
                  HelpText<"Disable generation of scatter instructions in auto-vectorization(x86 only)">;

// These are legacy user-facing driver-level option spellings. They are always
// aliases for options that are spelled using the more common Unix / GNU flag
// style of double-dash and equals-joined flags.
def target_legacy_spelling : Separate<["-"], "target">,
                             Alias<target>,
                             Flags<[CoreOption]>;

// Special internal option to handle -Xlinker --no-demangle.
def Z_Xlinker__no_demangle : Flag<["-"], "Z-Xlinker-no-demangle">,
    Flags<[Unsupported, NoArgumentUnused]>;

// Special internal option to allow forwarding arbitrary arguments to linker.
def Zlinker_input : Separate<["-"], "Zlinker-input">,
    Flags<[Unsupported, NoArgumentUnused]>;

// Reserved library options.
def Z_reserved_lib_stdcxx : Flag<["-"], "Z-reserved-lib-stdc++">,
    Flags<[LinkerInput, NoArgumentUnused, Unsupported]>, Group<reserved_lib_Group>;
def Z_reserved_lib_cckext : Flag<["-"], "Z-reserved-lib-cckext">,
    Flags<[LinkerInput, NoArgumentUnused, Unsupported]>, Group<reserved_lib_Group>;

// Ignored options
multiclass BooleanFFlag<string name> {
  def f#NAME : Flag<["-"], "f"#name>;
  def fno_#NAME : Flag<["-"], "fno-"#name>;
}

multiclass FlangIgnoredDiagOpt<string name> {
  def unsupported_warning_w#NAME : Flag<["-", "--"], "W"#name>, Group<flang_ignored_w_Group>;
}

defm : BooleanFFlag<"keep-inline-functions">, Group<clang_ignored_gcc_optimization_f_Group>;

def fprofile_dir : Joined<["-"], "fprofile-dir=">, Group<f_Group>;

// The default value matches BinutilsVersion in MCAsmInfo.h.
def fbinutils_version_EQ : Joined<["-"], "fbinutils-version=">,
  MetaVarName<"<major.minor>">, Group<f_Group>, Flags<[CC1Option]>,
  HelpText<"Produced object files can use all ELF features supported by this "
  "binutils version and newer. If -fno-integrated-as is specified, the "
  "generated assembly will consider GNU as support. 'none' means that all ELF "
  "features can be used, regardless of binutils support. Defaults to 2.26.">;
def fuse_ld_EQ : Joined<["-"], "fuse-ld=">, Group<f_Group>, Flags<[CoreOption, LinkOption]>;
def ld_path_EQ : Joined<["--"], "ld-path=">, Group<Link_Group>;

defm align_labels : BooleanFFlag<"align-labels">, Group<clang_ignored_gcc_optimization_f_Group>;
def falign_labels_EQ : Joined<["-"], "falign-labels=">, Group<clang_ignored_gcc_optimization_f_Group>;
defm align_loops : BooleanFFlag<"align-loops">, Group<clang_ignored_gcc_optimization_f_Group>;
defm align_jumps : BooleanFFlag<"align-jumps">, Group<clang_ignored_gcc_optimization_f_Group>;
def falign_jumps_EQ : Joined<["-"], "falign-jumps=">, Group<clang_ignored_gcc_optimization_f_Group>;

// FIXME: This option should be supported and wired up to our diognostics, but
// ignore it for now to avoid breaking builds that use it.
def fdiagnostics_show_location_EQ : Joined<["-"], "fdiagnostics-show-location=">, Group<clang_ignored_f_Group>;

defm check_new : BoolOption<"f", "check-new",
  LangOpts<"CheckNew">, DefaultFalse,
  PosFlag<SetTrue, [], "Do not assume C++ operator new may not return NULL">,
  NegFlag<SetFalse>, BothFlags<[CC1Option]>>;

defm caller_saves : BooleanFFlag<"caller-saves">, Group<clang_ignored_gcc_optimization_f_Group>;
defm reorder_blocks : BooleanFFlag<"reorder-blocks">, Group<clang_ignored_gcc_optimization_f_Group>;
defm branch_count_reg : BooleanFFlag<"branch-count-reg">, Group<clang_ignored_gcc_optimization_f_Group>;
defm default_inline : BooleanFFlag<"default-inline">, Group<clang_ignored_gcc_optimization_f_Group>;
defm fat_lto_objects : BooleanFFlag<"fat-lto-objects">, Group<clang_ignored_gcc_optimization_f_Group>;
defm float_store : BooleanFFlag<"float-store">, Group<clang_ignored_gcc_optimization_f_Group>;
defm friend_injection : BooleanFFlag<"friend-injection">, Group<clang_ignored_f_Group>;
defm function_attribute_list : BooleanFFlag<"function-attribute-list">, Group<clang_ignored_f_Group>;
defm gcse : BooleanFFlag<"gcse">, Group<clang_ignored_gcc_optimization_f_Group>;
defm gcse_after_reload: BooleanFFlag<"gcse-after-reload">, Group<clang_ignored_gcc_optimization_f_Group>;
defm gcse_las: BooleanFFlag<"gcse-las">, Group<clang_ignored_gcc_optimization_f_Group>;
defm gcse_sm: BooleanFFlag<"gcse-sm">, Group<clang_ignored_gcc_optimization_f_Group>;
defm gnu : BooleanFFlag<"gnu">, Group<clang_ignored_f_Group>;
defm implicit_templates : BooleanFFlag<"implicit-templates">, Group<clang_ignored_f_Group>;
defm implement_inlines : BooleanFFlag<"implement-inlines">, Group<clang_ignored_f_Group>;
defm merge_constants : BooleanFFlag<"merge-constants">, Group<clang_ignored_gcc_optimization_f_Group>;
defm modulo_sched : BooleanFFlag<"modulo-sched">, Group<clang_ignored_gcc_optimization_f_Group>;
defm modulo_sched_allow_regmoves : BooleanFFlag<"modulo-sched-allow-regmoves">,
    Group<clang_ignored_gcc_optimization_f_Group>;
defm inline_functions_called_once : BooleanFFlag<"inline-functions-called-once">,
    Group<clang_ignored_gcc_optimization_f_Group>;
def finline_limit_EQ : Joined<["-"], "finline-limit=">, Group<clang_ignored_gcc_optimization_f_Group>;
defm finline_limit : BooleanFFlag<"inline-limit">, Group<clang_ignored_gcc_optimization_f_Group>;
defm inline_small_functions : BooleanFFlag<"inline-small-functions">,
    Group<clang_ignored_gcc_optimization_f_Group>;
defm ipa_cp : BooleanFFlag<"ipa-cp">,
    Group<clang_ignored_gcc_optimization_f_Group>;
defm ivopts : BooleanFFlag<"ivopts">, Group<clang_ignored_gcc_optimization_f_Group>;
defm semantic_interposition : BoolFOption<"semantic-interposition",
  LangOpts<"SemanticInterposition">, DefaultFalse,
  PosFlag<SetTrue, [CC1Option]>, NegFlag<SetFalse>>,
  DocBrief<[{Enable semantic interposition. Semantic interposition allows for the
interposition of a symbol by another at runtime, thus preventing a range of
inter-procedural optimisation.}]>;
defm non_call_exceptions : BooleanFFlag<"non-call-exceptions">, Group<clang_ignored_f_Group>;
defm peel_loops : BooleanFFlag<"peel-loops">, Group<clang_ignored_gcc_optimization_f_Group>;
defm permissive : BooleanFFlag<"permissive">, Group<clang_ignored_f_Group>;
defm prefetch_loop_arrays : BooleanFFlag<"prefetch-loop-arrays">, Group<clang_ignored_gcc_optimization_f_Group>;
defm printf : BooleanFFlag<"printf">, Group<clang_ignored_f_Group>;
defm profile : BooleanFFlag<"profile">, Group<clang_ignored_f_Group>;
defm profile_correction : BooleanFFlag<"profile-correction">, Group<clang_ignored_gcc_optimization_f_Group>;
defm profile_generate_sampling : BooleanFFlag<"profile-generate-sampling">, Group<clang_ignored_f_Group>;
defm profile_reusedist : BooleanFFlag<"profile-reusedist">, Group<clang_ignored_f_Group>;
defm profile_values : BooleanFFlag<"profile-values">, Group<clang_ignored_gcc_optimization_f_Group>;
defm regs_graph : BooleanFFlag<"regs-graph">, Group<clang_ignored_f_Group>;
defm rename_registers : BooleanFFlag<"rename-registers">, Group<clang_ignored_gcc_optimization_f_Group>;
defm ripa : BooleanFFlag<"ripa">, Group<clang_ignored_f_Group>;
defm schedule_insns : BooleanFFlag<"schedule-insns">, Group<clang_ignored_gcc_optimization_f_Group>;
defm schedule_insns2 : BooleanFFlag<"schedule-insns2">, Group<clang_ignored_gcc_optimization_f_Group>;
defm see : BooleanFFlag<"see">, Group<clang_ignored_f_Group>;
defm signaling_nans : BooleanFFlag<"signaling-nans">, Group<clang_ignored_gcc_optimization_f_Group>;
defm single_precision_constant : BooleanFFlag<"single-precision-constant">,
    Group<clang_ignored_gcc_optimization_f_Group>;
defm spec_constr_count : BooleanFFlag<"spec-constr-count">, Group<clang_ignored_f_Group>;
defm stack_check : BooleanFFlag<"stack-check">, Group<clang_ignored_f_Group>;
defm strength_reduce :
    BooleanFFlag<"strength-reduce">, Group<clang_ignored_gcc_optimization_f_Group>;
defm tls_model : BooleanFFlag<"tls-model">, Group<clang_ignored_f_Group>;
defm tracer : BooleanFFlag<"tracer">, Group<clang_ignored_gcc_optimization_f_Group>;
defm tree_dce : BooleanFFlag<"tree-dce">, Group<clang_ignored_gcc_optimization_f_Group>;
defm tree_salias : BooleanFFlag<"tree-salias">, Group<clang_ignored_f_Group>;
defm tree_ter : BooleanFFlag<"tree-ter">, Group<clang_ignored_gcc_optimization_f_Group>;
defm tree_vectorizer_verbose : BooleanFFlag<"tree-vectorizer-verbose">, Group<clang_ignored_f_Group>;
defm tree_vrp : BooleanFFlag<"tree-vrp">, Group<clang_ignored_gcc_optimization_f_Group>;
defm : BooleanFFlag<"unit-at-a-time">, Group<clang_ignored_gcc_optimization_f_Group>;
defm unroll_all_loops : BooleanFFlag<"unroll-all-loops">, Group<clang_ignored_gcc_optimization_f_Group>;
defm unsafe_loop_optimizations : BooleanFFlag<"unsafe-loop-optimizations">,
    Group<clang_ignored_gcc_optimization_f_Group>;
defm unswitch_loops : BooleanFFlag<"unswitch-loops">, Group<clang_ignored_gcc_optimization_f_Group>;
defm use_linker_plugin : BooleanFFlag<"use-linker-plugin">, Group<clang_ignored_gcc_optimization_f_Group>;
defm vect_cost_model : BooleanFFlag<"vect-cost-model">, Group<clang_ignored_gcc_optimization_f_Group>;
defm variable_expansion_in_unroller : BooleanFFlag<"variable-expansion-in-unroller">,
    Group<clang_ignored_gcc_optimization_f_Group>;
defm web : BooleanFFlag<"web">, Group<clang_ignored_gcc_optimization_f_Group>;
defm whole_program : BooleanFFlag<"whole-program">, Group<clang_ignored_gcc_optimization_f_Group>;
defm devirtualize : BooleanFFlag<"devirtualize">, Group<clang_ignored_gcc_optimization_f_Group>;
defm devirtualize_speculatively : BooleanFFlag<"devirtualize-speculatively">,
    Group<clang_ignored_gcc_optimization_f_Group>;

// Generic gfortran options.
def A_DASH : Joined<["-"], "A-">, Group<gfortran_Group>;
def static_libgfortran : Flag<["-"], "static-libgfortran">, Group<gfortran_Group>;

// "f" options with values for gfortran.
def fblas_matmul_limit_EQ : Joined<["-"], "fblas-matmul-limit=">, Group<gfortran_Group>;
def fcheck_EQ : Joined<["-"], "fcheck=">, Group<gfortran_Group>;
def fcoarray_EQ : Joined<["-"], "fcoarray=">, Group<gfortran_Group>;
def ffpe_trap_EQ : Joined<["-"], "ffpe-trap=">, Group<gfortran_Group>;
def ffree_line_length_VALUE : Joined<["-"], "ffree-line-length-">, Group<gfortran_Group>;
def finit_character_EQ : Joined<["-"], "finit-character=">, Group<gfortran_Group>;
def finit_integer_EQ : Joined<["-"], "finit-integer=">, Group<gfortran_Group>;
def finit_logical_EQ : Joined<["-"], "finit-logical=">, Group<gfortran_Group>;
def finit_real_EQ : Joined<["-"], "finit-real=">, Group<gfortran_Group>;
def fmax_array_constructor_EQ : Joined<["-"], "fmax-array-constructor=">, Group<gfortran_Group>;
def fmax_errors_EQ : Joined<["-"], "fmax-errors=">, Group<gfortran_Group>;
def fmax_stack_var_size_EQ : Joined<["-"], "fmax-stack-var-size=">, Group<gfortran_Group>;
def fmax_subrecord_length_EQ : Joined<["-"], "fmax-subrecord-length=">, Group<gfortran_Group>;
def frecord_marker_EQ : Joined<["-"], "frecord-marker=">, Group<gfortran_Group>;

// "f" flags for gfortran.
defm aggressive_function_elimination : BooleanFFlag<"aggressive-function-elimination">, Group<gfortran_Group>;
defm align_commons : BooleanFFlag<"align-commons">, Group<gfortran_Group>;
defm all_intrinsics : BooleanFFlag<"all-intrinsics">, Group<gfortran_Group>;
def fautomatic : Flag<["-"], "fautomatic">; // -fno-automatic is significant
defm backtrace : BooleanFFlag<"backtrace">, Group<gfortran_Group>;
defm bounds_check : BooleanFFlag<"bounds-check">, Group<gfortran_Group>;
defm check_array_temporaries : BooleanFFlag<"check-array-temporaries">, Group<gfortran_Group>;
defm cray_pointer : BooleanFFlag<"cray-pointer">, Group<gfortran_Group>;
defm d_lines_as_code : BooleanFFlag<"d-lines-as-code">, Group<gfortran_Group>;
defm d_lines_as_comments : BooleanFFlag<"d-lines-as-comments">, Group<gfortran_Group>;
defm dollar_ok : BooleanFFlag<"dollar-ok">, Group<gfortran_Group>;
defm dump_fortran_optimized : BooleanFFlag<"dump-fortran-optimized">, Group<gfortran_Group>;
defm dump_fortran_original : BooleanFFlag<"dump-fortran-original">, Group<gfortran_Group>;
defm dump_parse_tree : BooleanFFlag<"dump-parse-tree">, Group<gfortran_Group>;
defm external_blas : BooleanFFlag<"external-blas">, Group<gfortran_Group>;
defm f2c : BooleanFFlag<"f2c">, Group<gfortran_Group>;
defm frontend_optimize : BooleanFFlag<"frontend-optimize">, Group<gfortran_Group>;
defm init_local_zero : BooleanFFlag<"init-local-zero">, Group<gfortran_Group>;
defm integer_4_integer_8 : BooleanFFlag<"integer-4-integer-8">, Group<gfortran_Group>;
defm max_identifier_length : BooleanFFlag<"max-identifier-length">, Group<gfortran_Group>;
defm module_private : BooleanFFlag<"module-private">, Group<gfortran_Group>;
defm pack_derived : BooleanFFlag<"pack-derived">, Group<gfortran_Group>;
//defm protect_parens : BooleanFFlag<"protect-parens">, Group<gfortran_Group>;
defm range_check : BooleanFFlag<"range-check">, Group<gfortran_Group>;
defm real_4_real_10 : BooleanFFlag<"real-4-real-10">, Group<gfortran_Group>;
defm real_4_real_16 : BooleanFFlag<"real-4-real-16">, Group<gfortran_Group>;
defm real_4_real_8 : BooleanFFlag<"real-4-real-8">, Group<gfortran_Group>;
defm real_8_real_10 : BooleanFFlag<"real-8-real-10">, Group<gfortran_Group>;
defm real_8_real_16 : BooleanFFlag<"real-8-real-16">, Group<gfortran_Group>;
defm real_8_real_4 : BooleanFFlag<"real-8-real-4">, Group<gfortran_Group>;
defm realloc_lhs : BooleanFFlag<"realloc-lhs">, Group<gfortran_Group>;
defm recursive : BooleanFFlag<"recursive">, Group<gfortran_Group>;
defm repack_arrays : BooleanFFlag<"repack-arrays">, Group<gfortran_Group>;
defm second_underscore : BooleanFFlag<"second-underscore">, Group<gfortran_Group>;
defm sign_zero : BooleanFFlag<"sign-zero">, Group<gfortran_Group>;
defm whole_file : BooleanFFlag<"whole-file">, Group<gfortran_Group>;

// -W <arg> options unsupported by the flang compiler
// If any of these options are passed into flang's compiler driver,
// a warning will be raised and the argument will be claimed
defm : FlangIgnoredDiagOpt<"extra">;
defm : FlangIgnoredDiagOpt<"aliasing">;
defm : FlangIgnoredDiagOpt<"ampersand">;
defm : FlangIgnoredDiagOpt<"array-bounds">;
defm : FlangIgnoredDiagOpt<"c-binding-type">;
defm : FlangIgnoredDiagOpt<"character-truncation">;
defm : FlangIgnoredDiagOpt<"conversion">;
defm : FlangIgnoredDiagOpt<"do-subscript">;
defm : FlangIgnoredDiagOpt<"function-elimination">;
defm : FlangIgnoredDiagOpt<"implicit-interface">;
defm : FlangIgnoredDiagOpt<"implicit-procedure">;
defm : FlangIgnoredDiagOpt<"intrinsic-shadow">;
defm : FlangIgnoredDiagOpt<"use-without-only">;
defm : FlangIgnoredDiagOpt<"intrinsics-std">;
defm : FlangIgnoredDiagOpt<"line-truncation">;
defm : FlangIgnoredDiagOpt<"no-align-commons">;
defm : FlangIgnoredDiagOpt<"no-overwrite-recursive">;
defm : FlangIgnoredDiagOpt<"no-tabs">;
defm : FlangIgnoredDiagOpt<"real-q-constant">;
defm : FlangIgnoredDiagOpt<"surprising">;
defm : FlangIgnoredDiagOpt<"underflow">;
defm : FlangIgnoredDiagOpt<"unused-parameter">;
defm : FlangIgnoredDiagOpt<"realloc-lhs">;
defm : FlangIgnoredDiagOpt<"realloc-lhs-all">;
defm : FlangIgnoredDiagOpt<"frontend-loop-interchange">;
defm : FlangIgnoredDiagOpt<"target-lifetime">;

// C++ SYCL options
def fsycl : Flag<["-"], "fsycl">, Flags<[NoXarchOption, CoreOption]>,
  Group<sycl_Group>, HelpText<"Enables SYCL kernels compilation for device">;
def fno_sycl : Flag<["-"], "fno-sycl">, Flags<[NoXarchOption, CoreOption]>,
  Group<sycl_Group>, HelpText<"Disables SYCL kernels compilation for device">;

//===----------------------------------------------------------------------===//
// FLangOption + NoXarchOption
//===----------------------------------------------------------------------===//

def flang_experimental_hlfir : Flag<["-"], "flang-experimental-hlfir">,
  Flags<[FlangOption, FC1Option, FlangOnlyOption, NoXarchOption, HelpHidden]>,
  HelpText<"Use HLFIR lowering (experimental)">;

def flang_experimental_polymorphism : Flag<["-"], "flang-experimental-polymorphism">,
  Flags<[FlangOption, FC1Option, FlangOnlyOption, NoXarchOption, HelpHidden]>,
  HelpText<"Enable Fortran 2003 polymorphism (experimental)">;


//===----------------------------------------------------------------------===//
// FLangOption + CoreOption + NoXarchOption
//===----------------------------------------------------------------------===//

def Xflang : Separate<["-"], "Xflang">,
  HelpText<"Pass <arg> to the flang compiler">, MetaVarName<"<arg>">,
  Flags<[FlangOption, FlangOnlyOption, NoXarchOption, CoreOption]>,
  Group<CompileOnly_Group>;

//===----------------------------------------------------------------------===//
// FlangOption and FC1 Options
//===----------------------------------------------------------------------===//

let Flags = [FC1Option, FlangOption, FlangOnlyOption] in {

def cpp : Flag<["-"], "cpp">, Group<f_Group>,
  HelpText<"Enable predefined and command line preprocessor macros">;
def nocpp : Flag<["-"], "nocpp">, Group<f_Group>,
  HelpText<"Disable predefined and command line preprocessor macros">;
def module_dir : JoinedOrSeparate<["-"], "module-dir">, MetaVarName<"<dir>">,
  HelpText<"Put MODULE files in <dir>">,
  DocBrief<[{This option specifies where to put .mod files for compiled modules.
It is also added to the list of directories to be searched by an USE statement.
The default is the current directory.}]>;

def ffixed_form : Flag<["-"], "ffixed-form">, Group<f_Group>,
  HelpText<"Process source files in fixed form">;
def ffree_form : Flag<["-"], "ffree-form">, Group<f_Group>,
  HelpText<"Process source files in free form">;
def ffixed_line_length_EQ : Joined<["-"], "ffixed-line-length=">, Group<f_Group>,
  HelpText<"Use <value> as character line width in fixed mode">,
  DocBrief<[{Set column after which characters are ignored in typical fixed-form lines in the source
file}]>;
def ffixed_line_length_VALUE : Joined<["-"], "ffixed-line-length-">, Group<f_Group>, Alias<ffixed_line_length_EQ>;
def fconvert_EQ : Joined<["-"], "fconvert=">, Group<f_Group>,
  HelpText<"Set endian conversion of data for unformatted files">;
def fopenacc : Flag<["-"], "fopenacc">, Group<f_Group>,
  HelpText<"Enable OpenACC">;
def fdefault_double_8 : Flag<["-"],"fdefault-double-8">, Group<f_Group>,
  HelpText<"Set the default double precision kind to an 8 byte wide type">;
def fdefault_integer_8 : Flag<["-"],"fdefault-integer-8">, Group<f_Group>,
  HelpText<"Set the default integer and logical kind to an 8 byte wide type">;
def fdefault_real_8 : Flag<["-"],"fdefault-real-8">, Group<f_Group>,
  HelpText<"Set the default real kind to an 8 byte wide type">;
def flarge_sizes : Flag<["-"],"flarge-sizes">, Group<f_Group>,
  HelpText<"Use INTEGER(KIND=8) for the result type in size-related intrinsics">;

def falternative_parameter_statement : Flag<["-"], "falternative-parameter-statement">, Group<f_Group>,
  HelpText<"Enable the old style PARAMETER statement">;
def fintrinsic_modules_path : Separate<["-"], "fintrinsic-modules-path">,  Group<f_Group>, MetaVarName<"<dir>">,
  HelpText<"Specify where to find the compiled intrinsic modules">,
  DocBrief<[{This option specifies the location of pre-compiled intrinsic modules,
  if they are not in the default location expected by the compiler.}]>;

defm backslash : OptInFC1FFlag<"backslash", "Specify that backslash in string introduces an escape character">;
defm xor_operator : OptInFC1FFlag<"xor-operator", "Enable .XOR. as a synonym of .NEQV.">;
defm logical_abbreviations : OptInFC1FFlag<"logical-abbreviations", "Enable logical abbreviations">;
defm implicit_none : OptInFC1FFlag<"implicit-none", "No implicit typing allowed unless overridden by IMPLICIT statements">;
defm underscoring : OptInFC1FFlag<"underscoring", "Appends one trailing underscore to external names">;

def fno_automatic : Flag<["-"], "fno-automatic">, Group<f_Group>,
  HelpText<"Implies the SAVE attribute for non-automatic local objects in subprograms unless RECURSIVE">;

defm stack_arrays : BoolOptionWithoutMarshalling<"f", "stack-arrays",
  PosFlag<SetTrue, [], "Attempt to allocate array temporaries on the stack, no matter their size">,
  NegFlag<SetFalse, [], "Allocate array temporaries on the heap (default)">>;
defm loop_versioning : BoolOptionWithoutMarshalling<"f", "version-loops-for-stride",
  PosFlag<SetTrue, [], "Create unit-strided versions of loops">,
   NegFlag<SetFalse, [], "Do not create unit-strided loops (default)">>;
} // let Flags = [FC1Option, FlangOption, FlangOnlyOption]

def J : JoinedOrSeparate<["-"], "J">,
  Flags<[RenderJoined, FlangOption, FC1Option, FlangOnlyOption]>,
  Group<gfortran_Group>,
  Alias<module_dir>;

//===----------------------------------------------------------------------===//
// FC1 Options
//===----------------------------------------------------------------------===//

let Flags = [FC1Option, FlangOnlyOption] in {

def fget_definition : MultiArg<["-"], "fget-definition", 3>,
  HelpText<"Get the symbol definition from <line> <start-column> <end-column>">,
  Group<Action_Group>;
def test_io : Flag<["-"], "test-io">, Group<Action_Group>,
  HelpText<"Run the InputOuputTest action. Use for development and testing only.">;
def fdebug_unparse_no_sema : Flag<["-"], "fdebug-unparse-no-sema">, Group<Action_Group>,
  HelpText<"Unparse and stop (skips the semantic checks)">,
  DocBrief<[{Only run the parser, then unparse the parse-tree and output the
generated Fortran source file. Semantic checks are disabled.}]>;
def fdebug_unparse : Flag<["-"], "fdebug-unparse">, Group<Action_Group>,
  HelpText<"Unparse and stop.">,
  DocBrief<[{Run the parser and the semantic checks. Then unparse the
parse-tree and output the generated Fortran source file.}]>;
def fdebug_unparse_with_symbols : Flag<["-"], "fdebug-unparse-with-symbols">, Group<Action_Group>,
  HelpText<"Unparse and stop.">;
def fdebug_dump_symbols : Flag<["-"], "fdebug-dump-symbols">, Group<Action_Group>,
  HelpText<"Dump symbols after the semantic analysis">;
def fdebug_dump_parse_tree : Flag<["-"], "fdebug-dump-parse-tree">, Group<Action_Group>,
  HelpText<"Dump the parse tree">,
  DocBrief<[{Run the Parser and the semantic checks, and then output the
parse tree.}]>;
def fdebug_dump_pft : Flag<["-"], "fdebug-dump-pft">, Group<Action_Group>,
  HelpText<"Dump the pre-fir parse tree">;
def fdebug_dump_parse_tree_no_sema : Flag<["-"], "fdebug-dump-parse-tree-no-sema">, Group<Action_Group>,
  HelpText<"Dump the parse tree (skips the semantic checks)">,
  DocBrief<[{Run the Parser and then output the parse tree. Semantic
checks are disabled.}]>;
def fdebug_dump_all : Flag<["-"], "fdebug-dump-all">, Group<Action_Group>,
  HelpText<"Dump symbols and the parse tree after the semantic checks">;
def fdebug_dump_provenance : Flag<["-"], "fdebug-dump-provenance">, Group<Action_Group>,
  HelpText<"Dump provenance">;
def fdebug_dump_parsing_log : Flag<["-"], "fdebug-dump-parsing-log">, Group<Action_Group>,
  HelpText<"Run instrumented parse and dump the parsing log">;
def fdebug_measure_parse_tree : Flag<["-"], "fdebug-measure-parse-tree">, Group<Action_Group>,
  HelpText<"Measure the parse tree">;
def fdebug_pre_fir_tree : Flag<["-"], "fdebug-pre-fir-tree">, Group<Action_Group>,
  HelpText<"Dump the pre-FIR tree">;
def fdebug_module_writer : Flag<["-"],"fdebug-module-writer">,
  HelpText<"Enable debug messages while writing module files">;
def fget_symbols_sources : Flag<["-"], "fget-symbols-sources">, Group<Action_Group>,
  HelpText<"Dump symbols and their source code locations">;

def module_suffix : Separate<["-"], "module-suffix">,  Group<f_Group>, MetaVarName<"<suffix>">,
  HelpText<"Use <suffix> as the suffix for module files (the default value is `.mod`)">;
def fno_reformat : Flag<["-"], "fno-reformat">, Group<Preprocessor_Group>,
  HelpText<"Dump the cooked character stream in -E mode">;
defm analyzed_objects_for_unparse : OptOutFC1FFlag<"analyzed-objects-for-unparse", "", "Do not use the analyzed objects when unparsing">;

def emit_fir : Flag<["-"], "emit-fir">, Group<Action_Group>,
  HelpText<"Build the parse tree, then lower it to FIR">;
def emit_mlir : Flag<["-"], "emit-mlir">, Alias<emit_fir>;

def emit_hlfir : Flag<["-"], "emit-hlfir">, Group<Action_Group>,
  HelpText<"Build the parse tree, then lower it to HLFIR">;

} // let Flags = [FC1Option, FlangOnlyOption]

//===----------------------------------------------------------------------===//
// Target Options (cc1 + cc1as)
//===----------------------------------------------------------------------===//

let Flags = [CC1Option, CC1AsOption, NoDriverOption] in {

def tune_cpu : Separate<["-"], "tune-cpu">,
  HelpText<"Tune for a specific cpu type">,
  MarshallingInfoString<TargetOpts<"TuneCPU">>;
def target_abi : Separate<["-"], "target-abi">,
  HelpText<"Target a particular ABI type">,
  MarshallingInfoString<TargetOpts<"ABI">>;
def target_sdk_version_EQ : Joined<["-"], "target-sdk-version=">,
  HelpText<"The version of target SDK used for compilation">;
def darwin_target_variant_sdk_version_EQ : Joined<["-"],
  "darwin-target-variant-sdk-version=">,
  HelpText<"The version of darwin target variant SDK used for compilation">;

} // let Flags = [CC1Option, CC1AsOption, NoDriverOption]

let Flags = [CC1Option, CC1AsOption] in {

def darwin_target_variant_triple : Separate<["-"], "darwin-target-variant-triple">,
  HelpText<"Specify the darwin target variant triple">,
  MarshallingInfoString<TargetOpts<"DarwinTargetVariantTriple">>,
  Normalizer<"normalizeTriple">;

} // let Flags = [CC1Option, CC1AsOption]

//===----------------------------------------------------------------------===//
// Target Options (cc1 + cc1as + fc1)
//===----------------------------------------------------------------------===//

let Flags = [CC1Option, CC1AsOption, FC1Option, NoDriverOption] in {

def target_cpu : Separate<["-"], "target-cpu">,
  HelpText<"Target a specific cpu type">,
  MarshallingInfoString<TargetOpts<"CPU">>;
def target_feature : Separate<["-"], "target-feature">,
  HelpText<"Target specific attributes">,
  MarshallingInfoStringVector<TargetOpts<"FeaturesAsWritten">>;
def triple : Separate<["-"], "triple">,
  HelpText<"Specify target triple (e.g. i686-apple-darwin9)">,
  MarshallingInfoString<TargetOpts<"Triple">, "llvm::Triple::normalize(llvm::sys::getDefaultTargetTriple())">,
  AlwaysEmit, Normalizer<"normalizeTriple">;

} // let Flags = [CC1Option, CC1ASOption, FC1Option, NoDriverOption]

//===----------------------------------------------------------------------===//
// Target Options (other)
//===----------------------------------------------------------------------===//

let Flags = [CC1Option, NoDriverOption] in {

def target_linker_version : Separate<["-"], "target-linker-version">,
  HelpText<"Target linker version">,
  MarshallingInfoString<TargetOpts<"LinkerVersion">>;
def triple_EQ : Joined<["-"], "triple=">, Alias<triple>;
def mfpmath : Separate<["-"], "mfpmath">,
  HelpText<"Which unit to use for fp math">,
  MarshallingInfoString<TargetOpts<"FPMath">>;

defm padding_on_unsigned_fixed_point : BoolOption<"f", "padding-on-unsigned-fixed-point",
  LangOpts<"PaddingOnUnsignedFixedPoint">, DefaultFalse,
  PosFlag<SetTrue, [], "Force each unsigned fixed point type to have an extra bit of padding to align their scales with those of signed fixed point types">,
  NegFlag<SetFalse>>,
  ShouldParseIf<ffixed_point.KeyPath>;

} // let Flags = [CC1Option, NoDriverOption]

//===----------------------------------------------------------------------===//
// Analyzer Options
//===----------------------------------------------------------------------===//

let Flags = [CC1Option, NoDriverOption] in {

def analysis_UnoptimizedCFG : Flag<["-"], "unoptimized-cfg">,
  HelpText<"Generate unoptimized CFGs for all analyses">,
  MarshallingInfoFlag<AnalyzerOpts<"UnoptimizedCFG">>;
def analysis_CFGAddImplicitDtors : Flag<["-"], "cfg-add-implicit-dtors">,
  HelpText<"Add C++ implicit destructors to CFGs for all analyses">;

def analyzer_constraints : Separate<["-"], "analyzer-constraints">,
  HelpText<"Source Code Analysis - Symbolic Constraint Engines">;
def analyzer_constraints_EQ : Joined<["-"], "analyzer-constraints=">,
  Alias<analyzer_constraints>;

def analyzer_output : Separate<["-"], "analyzer-output">,
  HelpText<"Source Code Analysis - Output Options">;
def analyzer_output_EQ : Joined<["-"], "analyzer-output=">,
  Alias<analyzer_output>;

def analyzer_purge : Separate<["-"], "analyzer-purge">,
  HelpText<"Source Code Analysis - Dead Symbol Removal Frequency">;
def analyzer_purge_EQ : Joined<["-"], "analyzer-purge=">, Alias<analyzer_purge>;

def analyzer_opt_analyze_headers : Flag<["-"], "analyzer-opt-analyze-headers">,
  HelpText<"Force the static analyzer to analyze functions defined in header files">,
  MarshallingInfoFlag<AnalyzerOpts<"AnalyzeAll">>;
def analyzer_display_progress : Flag<["-"], "analyzer-display-progress">,
  HelpText<"Emit verbose output about the analyzer's progress">,
  MarshallingInfoFlag<AnalyzerOpts<"AnalyzerDisplayProgress">>;
def analyze_function : Separate<["-"], "analyze-function">,
  HelpText<"Run analysis on specific function (for C++ include parameters in name)">,
  MarshallingInfoString<AnalyzerOpts<"AnalyzeSpecificFunction">>;
def analyze_function_EQ : Joined<["-"], "analyze-function=">, Alias<analyze_function>;
def trim_egraph : Flag<["-"], "trim-egraph">,
  HelpText<"Only show error-related paths in the analysis graph">,
  MarshallingInfoFlag<AnalyzerOpts<"TrimGraph">>;
def analyzer_viz_egraph_graphviz : Flag<["-"], "analyzer-viz-egraph-graphviz">,
  HelpText<"Display exploded graph using GraphViz">,
  MarshallingInfoFlag<AnalyzerOpts<"visualizeExplodedGraphWithGraphViz">>;
def analyzer_dump_egraph : Separate<["-"], "analyzer-dump-egraph">,
  HelpText<"Dump exploded graph to the specified file">,
  MarshallingInfoString<AnalyzerOpts<"DumpExplodedGraphTo">>;
def analyzer_dump_egraph_EQ : Joined<["-"], "analyzer-dump-egraph=">, Alias<analyzer_dump_egraph>;

def analyzer_inline_max_stack_depth : Separate<["-"], "analyzer-inline-max-stack-depth">,
  HelpText<"Bound on stack depth while inlining (4 by default)">,
  // Cap the stack depth at 4 calls (5 stack frames, base + 4 calls).
  MarshallingInfoInt<AnalyzerOpts<"InlineMaxStackDepth">, "5">;
def analyzer_inline_max_stack_depth_EQ : Joined<["-"], "analyzer-inline-max-stack-depth=">,
  Alias<analyzer_inline_max_stack_depth>;

def analyzer_inlining_mode : Separate<["-"], "analyzer-inlining-mode">,
  HelpText<"Specify the function selection heuristic used during inlining">;
def analyzer_inlining_mode_EQ : Joined<["-"], "analyzer-inlining-mode=">, Alias<analyzer_inlining_mode>;

def analyzer_disable_retry_exhausted : Flag<["-"], "analyzer-disable-retry-exhausted">,
  HelpText<"Do not re-analyze paths leading to exhausted nodes with a different strategy (may decrease code coverage)">,
  MarshallingInfoFlag<AnalyzerOpts<"NoRetryExhausted">>;

def analyzer_max_loop : Separate<["-"], "analyzer-max-loop">,
  HelpText<"The maximum number of times the analyzer will go through a loop">,
  MarshallingInfoInt<AnalyzerOpts<"maxBlockVisitOnPath">, "4">;
def analyzer_stats : Flag<["-"], "analyzer-stats">,
  HelpText<"Print internal analyzer statistics.">,
  MarshallingInfoFlag<AnalyzerOpts<"PrintStats">>;

def analyzer_checker : Separate<["-"], "analyzer-checker">,
  HelpText<"Choose analyzer checkers to enable">,
  ValuesCode<[{
    static constexpr const char VALUES_CODE [] =
    #define GET_CHECKERS
    #define CHECKER(FULLNAME, CLASS, HT, DOC_URI, IS_HIDDEN)  FULLNAME ","
    #include "clang/StaticAnalyzer/Checkers/Checkers.inc"
    #undef GET_CHECKERS
    #define GET_PACKAGES
    #define PACKAGE(FULLNAME)  FULLNAME ","
    #include "clang/StaticAnalyzer/Checkers/Checkers.inc"
    #undef GET_PACKAGES
    ;
  }]>;
def analyzer_checker_EQ : Joined<["-"], "analyzer-checker=">,
  Alias<analyzer_checker>;

def analyzer_disable_checker : Separate<["-"], "analyzer-disable-checker">,
  HelpText<"Choose analyzer checkers to disable">;
def analyzer_disable_checker_EQ : Joined<["-"], "analyzer-disable-checker=">,
  Alias<analyzer_disable_checker>;

def analyzer_disable_all_checks : Flag<["-"], "analyzer-disable-all-checks">,
  HelpText<"Disable all static analyzer checks">,
  MarshallingInfoFlag<AnalyzerOpts<"DisableAllCheckers">>;

def analyzer_checker_help : Flag<["-"], "analyzer-checker-help">,
  HelpText<"Display the list of analyzer checkers that are available">,
  MarshallingInfoFlag<AnalyzerOpts<"ShowCheckerHelp">>;

def analyzer_checker_help_alpha : Flag<["-"], "analyzer-checker-help-alpha">,
  HelpText<"Display the list of in development analyzer checkers. These "
           "are NOT considered safe, they are unstable and will emit incorrect "
           "reports. Enable ONLY FOR DEVELOPMENT purposes">,
  MarshallingInfoFlag<AnalyzerOpts<"ShowCheckerHelpAlpha">>;

def analyzer_checker_help_developer : Flag<["-"], "analyzer-checker-help-developer">,
  HelpText<"Display the list of developer-only checkers such as modeling "
           "and debug checkers">,
  MarshallingInfoFlag<AnalyzerOpts<"ShowCheckerHelpDeveloper">>;

def analyzer_config_help : Flag<["-"], "analyzer-config-help">,
  HelpText<"Display the list of -analyzer-config options. These are meant for "
           "development purposes only!">,
  MarshallingInfoFlag<AnalyzerOpts<"ShowConfigOptionsList">>;

def analyzer_list_enabled_checkers : Flag<["-"], "analyzer-list-enabled-checkers">,
  HelpText<"Display the list of enabled analyzer checkers">,
  MarshallingInfoFlag<AnalyzerOpts<"ShowEnabledCheckerList">>;

def analyzer_config : Separate<["-"], "analyzer-config">,
  HelpText<"Choose analyzer options to enable">;

def analyzer_checker_option_help : Flag<["-"], "analyzer-checker-option-help">,
  HelpText<"Display the list of checker and package options">,
  MarshallingInfoFlag<AnalyzerOpts<"ShowCheckerOptionList">>;

def analyzer_checker_option_help_alpha : Flag<["-"], "analyzer-checker-option-help-alpha">,
  HelpText<"Display the list of in development checker and package options. "
           "These are NOT considered safe, they are unstable and will emit "
           "incorrect reports. Enable ONLY FOR DEVELOPMENT purposes">,
  MarshallingInfoFlag<AnalyzerOpts<"ShowCheckerOptionAlphaList">>;

def analyzer_checker_option_help_developer : Flag<["-"], "analyzer-checker-option-help-developer">,
  HelpText<"Display the list of checker and package options meant for "
           "development purposes only">,
  MarshallingInfoFlag<AnalyzerOpts<"ShowCheckerOptionDeveloperList">>;

def analyzer_config_compatibility_mode : Separate<["-"], "analyzer-config-compatibility-mode">,
  HelpText<"Don't emit errors on invalid analyzer-config inputs">,
  Values<"true,false">, NormalizedValues<[[{false}], [{true}]]>,
  MarshallingInfoEnum<AnalyzerOpts<"ShouldEmitErrorsOnInvalidConfigValue">, [{true}]>;

def analyzer_config_compatibility_mode_EQ : Joined<["-"], "analyzer-config-compatibility-mode=">,
  Alias<analyzer_config_compatibility_mode>;

def analyzer_werror : Flag<["-"], "analyzer-werror">,
  HelpText<"Emit analyzer results as errors rather than warnings">,
  MarshallingInfoFlag<AnalyzerOpts<"AnalyzerWerror">>;

} // let Flags = [CC1Option, NoDriverOption]

//===----------------------------------------------------------------------===//
// Migrator Options
//===----------------------------------------------------------------------===//

def migrator_no_nsalloc_error : Flag<["-"], "no-ns-alloc-error">,
  HelpText<"Do not error on use of NSAllocateCollectable/NSReallocateCollectable">,
  Flags<[CC1Option, NoDriverOption]>,
  MarshallingInfoFlag<MigratorOpts<"NoNSAllocReallocError">>;

def migrator_no_finalize_removal : Flag<["-"], "no-finalize-removal">,
  HelpText<"Do not remove finalize method in gc mode">,
  Flags<[CC1Option, NoDriverOption]>,
  MarshallingInfoFlag<MigratorOpts<"NoFinalizeRemoval">>;

//===----------------------------------------------------------------------===//
// CodeGen Options
//===----------------------------------------------------------------------===//

let Flags = [CC1Option, CC1AsOption, FC1Option, NoDriverOption] in {

def mrelocation_model : Separate<["-"], "mrelocation-model">,
  HelpText<"The relocation model to use">, Values<"static,pic,ropi,rwpi,ropi-rwpi,dynamic-no-pic">,
  NormalizedValuesScope<"llvm::Reloc">,
  NormalizedValues<["Static", "PIC_", "ROPI", "RWPI", "ROPI_RWPI", "DynamicNoPIC"]>,
  MarshallingInfoEnum<CodeGenOpts<"RelocationModel">, "PIC_">;
def debug_info_kind_EQ : Joined<["-"], "debug-info-kind=">;

} // let Flags = [CC1Option, CC1AsOption, FC1Option, NoDriverOption]

let Flags = [CC1Option, CC1AsOption, NoDriverOption] in {

def debug_info_macro : Flag<["-"], "debug-info-macro">,
  HelpText<"Emit macro debug information">,
  MarshallingInfoFlag<CodeGenOpts<"MacroDebugInfo">>;
def default_function_attr : Separate<["-"], "default-function-attr">,
  HelpText<"Apply given attribute to all functions">,
  MarshallingInfoStringVector<CodeGenOpts<"DefaultFunctionAttrs">>;
def dwarf_version_EQ : Joined<["-"], "dwarf-version=">,
  MarshallingInfoInt<CodeGenOpts<"DwarfVersion">>;
def debugger_tuning_EQ : Joined<["-"], "debugger-tuning=">,
  Values<"gdb,lldb,sce,dbx">,
  NormalizedValuesScope<"llvm::DebuggerKind">, NormalizedValues<["GDB", "LLDB", "SCE", "DBX"]>,
  MarshallingInfoEnum<CodeGenOpts<"DebuggerTuning">, "Default">;
def dwarf_debug_flags : Separate<["-"], "dwarf-debug-flags">,
  HelpText<"The string to embed in the Dwarf debug flags record.">,
  MarshallingInfoString<CodeGenOpts<"DwarfDebugFlags">>;
def record_command_line : Separate<["-"], "record-command-line">,
  HelpText<"The string to embed in the .LLVM.command.line section.">,
  MarshallingInfoString<CodeGenOpts<"RecordCommandLine">>;
def compress_debug_sections_EQ : Joined<["-", "--"], "compress-debug-sections=">,
    HelpText<"DWARF debug sections compression type">, Values<"none,zlib,zstd">,
    NormalizedValuesScope<"llvm::DebugCompressionType">, NormalizedValues<["None", "Zlib", "Zstd"]>,
    MarshallingInfoEnum<CodeGenOpts<"CompressDebugSections">, "None">;
def compress_debug_sections : Flag<["-", "--"], "compress-debug-sections">,
  Alias<compress_debug_sections_EQ>, AliasArgs<["zlib"]>;
def mno_exec_stack : Flag<["-"], "mnoexecstack">,
  HelpText<"Mark the file as not needing an executable stack">,
  MarshallingInfoFlag<CodeGenOpts<"NoExecStack">>;
def massembler_no_warn : Flag<["-"], "massembler-no-warn">,
  HelpText<"Make assembler not emit warnings">,
  MarshallingInfoFlag<CodeGenOpts<"NoWarn">>;
def massembler_fatal_warnings : Flag<["-"], "massembler-fatal-warnings">,
  HelpText<"Make assembler warnings fatal">,
  MarshallingInfoFlag<CodeGenOpts<"FatalWarnings">>;
def mrelax_relocations_no : Flag<["-"], "mrelax-relocations=no">,
    HelpText<"Disable x86 relax relocations">,
    MarshallingInfoNegativeFlag<CodeGenOpts<"RelaxELFRelocations">>;
def msave_temp_labels : Flag<["-"], "msave-temp-labels">,
  HelpText<"Save temporary labels in the symbol table. "
           "Note this may change .s semantics and shouldn't generally be used "
           "on compiler-generated code.">,
  MarshallingInfoFlag<CodeGenOpts<"SaveTempLabels">>;
def mno_type_check : Flag<["-"], "mno-type-check">,
  HelpText<"Don't perform type checking of the assembly code (wasm only)">,
  MarshallingInfoFlag<CodeGenOpts<"NoTypeCheck">>;
def fno_math_builtin : Flag<["-"], "fno-math-builtin">,
  HelpText<"Disable implicit builtin knowledge of math functions">,
  MarshallingInfoFlag<LangOpts<"NoMathBuiltin">>;
def fno_use_ctor_homing: Flag<["-"], "fno-use-ctor-homing">,
    HelpText<"Don't use constructor homing for debug info">;
def fuse_ctor_homing: Flag<["-"], "fuse-ctor-homing">,
    HelpText<"Use constructor homing if we are using limited debug info already">;
def as_secure_log_file : Separate<["-"], "as-secure-log-file">,
  HelpText<"Emit .secure_log_unique directives to this filename.">,
  MarshallingInfoString<CodeGenOpts<"AsSecureLogFile">>;

} // let Flags = [CC1Option, CC1AsOption, NoDriverOption]

let Flags = [CC1Option, NoDriverOption] in {

def llvm_verify_each : Flag<["-"], "llvm-verify-each">,
  HelpText<"Run the LLVM verifier after every LLVM pass">,
  MarshallingInfoFlag<CodeGenOpts<"VerifyEach">>;
def disable_llvm_verifier : Flag<["-"], "disable-llvm-verifier">,
  HelpText<"Don't run the LLVM IR verifier pass">,
  MarshallingInfoNegativeFlag<CodeGenOpts<"VerifyModule">>;
def disable_llvm_passes : Flag<["-"], "disable-llvm-passes">,
  HelpText<"Use together with -emit-llvm to get pristine LLVM IR from the "
           "frontend by not running any LLVM passes at all">,
  MarshallingInfoFlag<CodeGenOpts<"DisableLLVMPasses">>;
def disable_llvm_optzns : Flag<["-"], "disable-llvm-optzns">,
  Alias<disable_llvm_passes>;
def disable_lifetimemarkers : Flag<["-"], "disable-lifetime-markers">,
  HelpText<"Disable lifetime-markers emission even when optimizations are "
           "enabled">,
  MarshallingInfoFlag<CodeGenOpts<"DisableLifetimeMarkers">>;
def disable_O0_optnone : Flag<["-"], "disable-O0-optnone">,
  HelpText<"Disable adding the optnone attribute to functions at O0">,
  MarshallingInfoFlag<CodeGenOpts<"DisableO0ImplyOptNone">>;
def disable_red_zone : Flag<["-"], "disable-red-zone">,
  HelpText<"Do not emit code that uses the red zone.">,
  MarshallingInfoFlag<CodeGenOpts<"DisableRedZone">>;
def dwarf_ext_refs : Flag<["-"], "dwarf-ext-refs">,
  HelpText<"Generate debug info with external references to clang modules"
           " or precompiled headers">,
  MarshallingInfoFlag<CodeGenOpts<"DebugTypeExtRefs">>;
def dwarf_explicit_import : Flag<["-"], "dwarf-explicit-import">,
  HelpText<"Generate explicit import from anonymous namespace to containing"
           " scope">,
  MarshallingInfoFlag<CodeGenOpts<"DebugExplicitImport">>;
def debug_forward_template_params : Flag<["-"], "debug-forward-template-params">,
  HelpText<"Emit complete descriptions of template parameters in forward"
           " declarations">,
  MarshallingInfoFlag<CodeGenOpts<"DebugFwdTemplateParams">>;
def fforbid_guard_variables : Flag<["-"], "fforbid-guard-variables">,
  HelpText<"Emit an error if a C++ static local initializer would need a guard variable">,
  MarshallingInfoFlag<CodeGenOpts<"ForbidGuardVariables">>;
def no_implicit_float : Flag<["-"], "no-implicit-float">,
  HelpText<"Don't generate implicit floating point or vector instructions">,
  MarshallingInfoFlag<CodeGenOpts<"NoImplicitFloat">>;
def fdump_vtable_layouts : Flag<["-"], "fdump-vtable-layouts">,
  HelpText<"Dump the layouts of all vtables that will be emitted in a translation unit">,
  MarshallingInfoFlag<LangOpts<"DumpVTableLayouts">>;
def fmerge_functions : Flag<["-"], "fmerge-functions">,
  HelpText<"Permit merging of identical functions when optimizing.">,
  MarshallingInfoFlag<CodeGenOpts<"MergeFunctions">>;
def coverage_data_file : Separate<["-"], "coverage-data-file">,
  HelpText<"Emit coverage data to this filename.">,
  MarshallingInfoString<CodeGenOpts<"CoverageDataFile">>;
def coverage_data_file_EQ : Joined<["-"], "coverage-data-file=">,
  Alias<coverage_data_file>;
def coverage_notes_file : Separate<["-"], "coverage-notes-file">,
  HelpText<"Emit coverage notes to this filename.">,
  MarshallingInfoString<CodeGenOpts<"CoverageNotesFile">>;
def coverage_notes_file_EQ : Joined<["-"], "coverage-notes-file=">,
  Alias<coverage_notes_file>;
def coverage_version_EQ : Joined<["-"], "coverage-version=">,
  HelpText<"Four-byte version string for gcov files.">;
def dump_coverage_mapping : Flag<["-"], "dump-coverage-mapping">,
  HelpText<"Dump the coverage mapping records, for testing">,
  MarshallingInfoFlag<CodeGenOpts<"DumpCoverageMapping">>;
def fuse_register_sized_bitfield_access: Flag<["-"], "fuse-register-sized-bitfield-access">,
  HelpText<"Use register sized accesses to bit-fields, when possible.">,
  MarshallingInfoFlag<CodeGenOpts<"UseRegisterSizedBitfieldAccess">>;
def relaxed_aliasing : Flag<["-"], "relaxed-aliasing">,
  HelpText<"Turn off Type Based Alias Analysis">,
  MarshallingInfoFlag<CodeGenOpts<"RelaxedAliasing">>;
def no_struct_path_tbaa : Flag<["-"], "no-struct-path-tbaa">,
  HelpText<"Turn off struct-path aware Type Based Alias Analysis">,
  MarshallingInfoNegativeFlag<CodeGenOpts<"StructPathTBAA">>;
def new_struct_path_tbaa : Flag<["-"], "new-struct-path-tbaa">,
  HelpText<"Enable enhanced struct-path aware Type Based Alias Analysis">;
def mdebug_pass : Separate<["-"], "mdebug-pass">,
  HelpText<"Enable additional debug output">,
  MarshallingInfoString<CodeGenOpts<"DebugPass">>;
def mframe_pointer_EQ : Joined<["-"], "mframe-pointer=">,
  HelpText<"Specify which frame pointers to retain.">, Values<"all,non-leaf,none">,
  NormalizedValuesScope<"CodeGenOptions::FramePointerKind">, NormalizedValues<["All", "NonLeaf", "None"]>,
  MarshallingInfoEnum<CodeGenOpts<"FramePointer">, "None">;
def mabi_EQ_ieeelongdouble : Flag<["-"], "mabi=ieeelongdouble">,
  HelpText<"Use IEEE 754 quadruple-precision for long double">,
  MarshallingInfoFlag<LangOpts<"PPCIEEELongDouble">>;
def mabi_EQ_vec_extabi : Flag<["-"], "mabi=vec-extabi">,
  HelpText<"Enable the extended Altivec ABI on AIX. Use volatile and nonvolatile vector registers">,
  MarshallingInfoFlag<LangOpts<"EnableAIXExtendedAltivecABI">>;
def mfloat_abi : Separate<["-"], "mfloat-abi">,
  HelpText<"The float ABI to use">,
  MarshallingInfoString<CodeGenOpts<"FloatABI">>;
def mtp : Separate<["-"], "mtp">,
  HelpText<"Mode for reading thread pointer">;
def mlimit_float_precision : Separate<["-"], "mlimit-float-precision">,
  HelpText<"Limit float precision to the given value">,
  MarshallingInfoString<CodeGenOpts<"LimitFloatPrecision">>;
def mregparm : Separate<["-"], "mregparm">,
  HelpText<"Limit the number of registers available for integer arguments">,
  MarshallingInfoInt<CodeGenOpts<"NumRegisterParameters">>;
def msmall_data_limit : Separate<["-"], "msmall-data-limit">,
  HelpText<"Put global and static data smaller than the limit into a special section">,
  MarshallingInfoInt<CodeGenOpts<"SmallDataLimit">>;
def funwind_tables_EQ : Joined<["-"], "funwind-tables=">,
  HelpText<"Generate unwinding tables for all functions">,
  MarshallingInfoInt<CodeGenOpts<"UnwindTables">>;
defm constructor_aliases : BoolOption<"m", "constructor-aliases",
  CodeGenOpts<"CXXCtorDtorAliases">, DefaultFalse,
  PosFlag<SetTrue, [], "Enable">, NegFlag<SetFalse, [], "Disable">,
  BothFlags<[CC1Option], " emitting complete constructors and destructors as aliases when possible">>;
def mlink_bitcode_file : Separate<["-"], "mlink-bitcode-file">,
  HelpText<"Link the given bitcode file before performing optimizations.">;
def mlink_builtin_bitcode : Separate<["-"], "mlink-builtin-bitcode">,
  HelpText<"Link and internalize needed symbols from the given bitcode file "
           "before performing optimizations.">;
def vectorize_loops : Flag<["-"], "vectorize-loops">,
  HelpText<"Run the Loop vectorization passes">,
  MarshallingInfoFlag<CodeGenOpts<"VectorizeLoop">>;
def vectorize_slp : Flag<["-"], "vectorize-slp">,
  HelpText<"Run the SLP vectorization passes">,
  MarshallingInfoFlag<CodeGenOpts<"VectorizeSLP">>;
def dependent_lib : Joined<["--"], "dependent-lib=">,
  HelpText<"Add dependent library">,
  MarshallingInfoStringVector<CodeGenOpts<"DependentLibraries">>;
def linker_option : Joined<["--"], "linker-option=">,
  HelpText<"Add linker option">,
  MarshallingInfoStringVector<CodeGenOpts<"LinkerOptions">>;
def fsanitize_coverage_type : Joined<["-"], "fsanitize-coverage-type=">,
                              HelpText<"Sanitizer coverage type">,
                              MarshallingInfoInt<CodeGenOpts<"SanitizeCoverageType">>;
def fsanitize_coverage_indirect_calls
    : Flag<["-"], "fsanitize-coverage-indirect-calls">,
      HelpText<"Enable sanitizer coverage for indirect calls">,
      MarshallingInfoFlag<CodeGenOpts<"SanitizeCoverageIndirectCalls">>;
def fsanitize_coverage_trace_bb
    : Flag<["-"], "fsanitize-coverage-trace-bb">,
      HelpText<"Enable basic block tracing in sanitizer coverage">,
      MarshallingInfoFlag<CodeGenOpts<"SanitizeCoverageTraceBB">>;
def fsanitize_coverage_trace_cmp
    : Flag<["-"], "fsanitize-coverage-trace-cmp">,
      HelpText<"Enable cmp instruction tracing in sanitizer coverage">,
      MarshallingInfoFlag<CodeGenOpts<"SanitizeCoverageTraceCmp">>;
def fsanitize_coverage_trace_div
    : Flag<["-"], "fsanitize-coverage-trace-div">,
      HelpText<"Enable div instruction tracing in sanitizer coverage">,
      MarshallingInfoFlag<CodeGenOpts<"SanitizeCoverageTraceDiv">>;
def fsanitize_coverage_trace_gep
    : Flag<["-"], "fsanitize-coverage-trace-gep">,
      HelpText<"Enable gep instruction tracing in sanitizer coverage">,
      MarshallingInfoFlag<CodeGenOpts<"SanitizeCoverageTraceGep">>;
def fsanitize_coverage_8bit_counters
    : Flag<["-"], "fsanitize-coverage-8bit-counters">,
      HelpText<"Enable frequency counters in sanitizer coverage">,
      MarshallingInfoFlag<CodeGenOpts<"SanitizeCoverage8bitCounters">>;
def fsanitize_coverage_inline_8bit_counters
    : Flag<["-"], "fsanitize-coverage-inline-8bit-counters">,
      HelpText<"Enable inline 8-bit counters in sanitizer coverage">,
      MarshallingInfoFlag<CodeGenOpts<"SanitizeCoverageInline8bitCounters">>;
def fsanitize_coverage_inline_bool_flag
    : Flag<["-"], "fsanitize-coverage-inline-bool-flag">,
      HelpText<"Enable inline bool flag in sanitizer coverage">,
      MarshallingInfoFlag<CodeGenOpts<"SanitizeCoverageInlineBoolFlag">>;
def fsanitize_coverage_pc_table
    : Flag<["-"], "fsanitize-coverage-pc-table">,
      HelpText<"Create a table of coverage-instrumented PCs">,
      MarshallingInfoFlag<CodeGenOpts<"SanitizeCoveragePCTable">>;
def fsanitize_coverage_control_flow
    : Flag<["-"], "fsanitize-coverage-control-flow">,
      HelpText<"Collect control flow of function">,
      MarshallingInfoFlag<CodeGenOpts<"SanitizeCoverageControlFlow">>;
def fsanitize_coverage_trace_pc
    : Flag<["-"], "fsanitize-coverage-trace-pc">,
      HelpText<"Enable PC tracing in sanitizer coverage">,
      MarshallingInfoFlag<CodeGenOpts<"SanitizeCoverageTracePC">>;
def fsanitize_coverage_trace_pc_guard
    : Flag<["-"], "fsanitize-coverage-trace-pc-guard">,
      HelpText<"Enable PC tracing with guard in sanitizer coverage">,
      MarshallingInfoFlag<CodeGenOpts<"SanitizeCoverageTracePCGuard">>;
def fsanitize_coverage_no_prune
    : Flag<["-"], "fsanitize-coverage-no-prune">,
      HelpText<"Disable coverage pruning (i.e. instrument all blocks/edges)">,
      MarshallingInfoFlag<CodeGenOpts<"SanitizeCoverageNoPrune">>;
def fsanitize_coverage_stack_depth
    : Flag<["-"], "fsanitize-coverage-stack-depth">,
      HelpText<"Enable max stack depth tracing">,
      MarshallingInfoFlag<CodeGenOpts<"SanitizeCoverageStackDepth">>;
def fsanitize_coverage_trace_loads
    : Flag<["-"], "fsanitize-coverage-trace-loads">,
      HelpText<"Enable tracing of loads">,
      MarshallingInfoFlag<CodeGenOpts<"SanitizeCoverageTraceLoads">>;
def fsanitize_coverage_trace_stores
    : Flag<["-"], "fsanitize-coverage-trace-stores">,
      HelpText<"Enable tracing of stores">,
      MarshallingInfoFlag<CodeGenOpts<"SanitizeCoverageTraceStores">>;
def fexperimental_sanitize_metadata_EQ_covered
    : Flag<["-"], "fexperimental-sanitize-metadata=covered">,
      HelpText<"Emit PCs for code covered with binary analysis sanitizers">,
      MarshallingInfoFlag<CodeGenOpts<"SanitizeBinaryMetadataCovered">>;
def fexperimental_sanitize_metadata_EQ_atomics
    : Flag<["-"], "fexperimental-sanitize-metadata=atomics">,
      HelpText<"Emit PCs for atomic operations used by binary analysis sanitizers">,
      MarshallingInfoFlag<CodeGenOpts<"SanitizeBinaryMetadataAtomics">>;
def fexperimental_sanitize_metadata_EQ_uar
    : Flag<["-"], "fexperimental-sanitize-metadata=uar">,
      HelpText<"Emit PCs for start of functions that are subject for use-after-return checking.">,
      MarshallingInfoFlag<CodeGenOpts<"SanitizeBinaryMetadataUAR">>;
def fpatchable_function_entry_offset_EQ
    : Joined<["-"], "fpatchable-function-entry-offset=">, MetaVarName<"<M>">,
      HelpText<"Generate M NOPs before function entry">,
      MarshallingInfoInt<CodeGenOpts<"PatchableFunctionEntryOffset">>;
def fprofile_instrument_EQ : Joined<["-"], "fprofile-instrument=">,
    HelpText<"Enable PGO instrumentation">, Values<"none,clang,llvm,csllvm">,
    NormalizedValuesScope<"CodeGenOptions">,
    NormalizedValues<["ProfileNone", "ProfileClangInstr", "ProfileIRInstr", "ProfileCSIRInstr"]>,
    MarshallingInfoEnum<CodeGenOpts<"ProfileInstr">, "ProfileNone">;
def fprofile_instrument_path_EQ : Joined<["-"], "fprofile-instrument-path=">,
    HelpText<"Generate instrumented code to collect execution counts into "
             "<file> (overridden by LLVM_PROFILE_FILE env var)">,
    MarshallingInfoString<CodeGenOpts<"InstrProfileOutput">>;
def fprofile_instrument_use_path_EQ :
    Joined<["-"], "fprofile-instrument-use-path=">,
    HelpText<"Specify the profile path in PGO use compilation">,
    MarshallingInfoString<CodeGenOpts<"ProfileInstrumentUsePath">>;
def flto_visibility_public_std:
    Flag<["-"], "flto-visibility-public-std">,
    HelpText<"Use public LTO visibility for classes in std and stdext namespaces">,
    MarshallingInfoFlag<CodeGenOpts<"LTOVisibilityPublicStd">>;
defm lto_unit : BoolOption<"f", "lto-unit",
  CodeGenOpts<"LTOUnit">, DefaultFalse,
  PosFlag<SetTrue, [CC1Option], "Emit IR to support LTO unit features (CFI, whole program vtable opt)">,
  NegFlag<SetFalse>>;
def fverify_debuginfo_preserve
    : Flag<["-"], "fverify-debuginfo-preserve">,
      HelpText<"Enable Debug Info Metadata preservation testing in "
               "optimizations.">,
      MarshallingInfoFlag<CodeGenOpts<"EnableDIPreservationVerify">>;
def fverify_debuginfo_preserve_export
    : Joined<["-"], "fverify-debuginfo-preserve-export=">,
      MetaVarName<"<file>">,
      HelpText<"Export debug info (by testing original Debug Info) failures "
               "into specified (JSON) file (should be abs path as we use "
               "append mode to insert new JSON objects).">,
      MarshallingInfoString<CodeGenOpts<"DIBugsReportFilePath">>;
def fwarn_stack_size_EQ
    : Joined<["-"], "fwarn-stack-size=">,
      MarshallingInfoInt<CodeGenOpts<"WarnStackSize">, "UINT_MAX">;
// The driver option takes the key as a parameter to the -msign-return-address=
// and -mbranch-protection= options, but CC1 has a separate option so we
// don't have to parse the parameter twice.
def msign_return_address_key_EQ : Joined<["-"], "msign-return-address-key=">,
    Values<"a_key,b_key">;
def mbranch_target_enforce : Flag<["-"], "mbranch-target-enforce">,
  MarshallingInfoFlag<LangOpts<"BranchTargetEnforcement">>;
def fno_dllexport_inlines : Flag<["-"], "fno-dllexport-inlines">,
  MarshallingInfoNegativeFlag<LangOpts<"DllExportInlines">>;
def cfguard_no_checks : Flag<["-"], "cfguard-no-checks">,
    HelpText<"Emit Windows Control Flow Guard tables only (no checks)">,
    MarshallingInfoFlag<CodeGenOpts<"ControlFlowGuardNoChecks">>;
def cfguard : Flag<["-"], "cfguard">,
    HelpText<"Emit Windows Control Flow Guard tables and checks">,
    MarshallingInfoFlag<CodeGenOpts<"ControlFlowGuard">>;
def ehcontguard : Flag<["-"], "ehcontguard">,
    HelpText<"Emit Windows EH Continuation Guard tables">,
    MarshallingInfoFlag<CodeGenOpts<"EHContGuard">>;

def fdenormal_fp_math_f32_EQ : Joined<["-"], "fdenormal-fp-math-f32=">,
   Group<f_Group>;

def fctor_dtor_return_this : Flag<["-"], "fctor-dtor-return-this">,
  HelpText<"Change the C++ ABI to returning `this` pointer from constructors "
           "and non-deleting destructors. (No effect on Microsoft ABI)">,
  MarshallingInfoFlag<CodeGenOpts<"CtorDtorReturnThis">>;

def fexperimental_assignment_tracking_EQ : Joined<["-"], "fexperimental-assignment-tracking=">,
  Group<f_Group>, CodeGenOpts<"EnableAssignmentTracking">,
  NormalizedValuesScope<"CodeGenOptions::AssignmentTrackingOpts">,
  Values<"disabled,enabled,forced">, NormalizedValues<["Disabled","Enabled","Forced"]>,
  MarshallingInfoEnum<CodeGenOpts<"AssignmentTrackingMode">, "Enabled">;

} // let Flags = [CC1Option, NoDriverOption]

//===----------------------------------------------------------------------===//
// Dependency Output Options
//===----------------------------------------------------------------------===//

let Flags = [CC1Option, NoDriverOption] in {

def sys_header_deps : Flag<["-"], "sys-header-deps">,
  HelpText<"Include system headers in dependency output">,
  MarshallingInfoFlag<DependencyOutputOpts<"IncludeSystemHeaders">>;
def canonical_system_headers : Flag<["-"], "canonical-system-headers">,
  HelpText<"Canonicalize system headers in dependency output">,
  MarshallingInfoFlag<DependencyOutputOpts<"CanonicalSystemHeaders">>;
def module_file_deps : Flag<["-"], "module-file-deps">,
  HelpText<"Include module files in dependency output">,
  MarshallingInfoFlag<DependencyOutputOpts<"IncludeModuleFiles">>;
def header_include_file : Separate<["-"], "header-include-file">,
  HelpText<"Filename (or -) to write header include output to">,
  MarshallingInfoString<DependencyOutputOpts<"HeaderIncludeOutputFile">>;
def header_include_format_EQ : Joined<["-"], "header-include-format=">,
  HelpText<"set format in which header info is emitted">,
  Values<"textual,json">, NormalizedValues<["HIFMT_Textual", "HIFMT_JSON"]>,
  MarshallingInfoEnum<DependencyOutputOpts<"HeaderIncludeFormat">, "HIFMT_Textual">;
def header_include_filtering_EQ : Joined<["-"], "header-include-filtering=">,
  HelpText<"set the flag that enables filtering header information">,
  Values<"none,only-direct-system">, NormalizedValues<["HIFIL_None", "HIFIL_Only_Direct_System"]>,
  MarshallingInfoEnum<DependencyOutputOpts<"HeaderIncludeFiltering">, "HIFIL_None">;
def show_includes : Flag<["--"], "show-includes">,
  HelpText<"Print cl.exe style /showIncludes to stdout">;

} // let Flags = [CC1Option, NoDriverOption]

//===----------------------------------------------------------------------===//
// Diagnostic Options
//===----------------------------------------------------------------------===//

let Flags = [CC1Option, NoDriverOption] in {

def diagnostic_log_file : Separate<["-"], "diagnostic-log-file">,
  HelpText<"Filename (or -) to log diagnostics to">,
  MarshallingInfoString<DiagnosticOpts<"DiagnosticLogFile">>;
def diagnostic_serialized_file : Separate<["-"], "serialize-diagnostic-file">,
  MetaVarName<"<filename>">,
  HelpText<"File for serializing diagnostics in a binary format">;

def fdiagnostics_format : Separate<["-"], "fdiagnostics-format">,
  HelpText<"Change diagnostic formatting to match IDE and command line tools">,
  Values<"clang,msvc,vi,sarif,SARIF">,
  NormalizedValuesScope<"DiagnosticOptions">, NormalizedValues<["Clang", "MSVC", "Vi", "SARIF", "SARIF"]>,
  MarshallingInfoEnum<DiagnosticOpts<"Format">, "Clang">;
def fdiagnostics_show_category : Separate<["-"], "fdiagnostics-show-category">,
  HelpText<"Print diagnostic category">,
  Values<"none,id,name">,
  NormalizedValues<["0", "1", "2"]>,
  MarshallingInfoEnum<DiagnosticOpts<"ShowCategories">, "0">;
def fno_diagnostics_use_presumed_location : Flag<["-"], "fno-diagnostics-use-presumed-location">,
  HelpText<"Ignore #line directives when displaying diagnostic locations">,
  MarshallingInfoNegativeFlag<DiagnosticOpts<"ShowPresumedLoc">>;
def ftabstop : Separate<["-"], "ftabstop">, MetaVarName<"<N>">,
  HelpText<"Set the tab stop distance.">,
  MarshallingInfoInt<DiagnosticOpts<"TabStop">, "DiagnosticOptions::DefaultTabStop">;
def ferror_limit : Separate<["-"], "ferror-limit">, MetaVarName<"<N>">,
  HelpText<"Set the maximum number of errors to emit before stopping (0 = no limit).">,
  MarshallingInfoInt<DiagnosticOpts<"ErrorLimit">>;
def verify_EQ : CommaJoined<["-"], "verify=">,
  MetaVarName<"<prefixes>">,
  HelpText<"Verify diagnostic output using comment directives that start with"
           " prefixes in the comma-separated sequence <prefixes>">;
def verify : Flag<["-"], "verify">,
  HelpText<"Equivalent to -verify=expected">;
def verify_ignore_unexpected : Flag<["-"], "verify-ignore-unexpected">,
  HelpText<"Ignore unexpected diagnostic messages">;
def verify_ignore_unexpected_EQ : CommaJoined<["-"], "verify-ignore-unexpected=">,
  HelpText<"Ignore unexpected diagnostic messages">;
def Wno_rewrite_macros : Flag<["-"], "Wno-rewrite-macros">,
  HelpText<"Silence ObjC rewriting warnings">,
  MarshallingInfoFlag<DiagnosticOpts<"NoRewriteMacros">>;

} // let Flags = [CC1Option, NoDriverOption]

//===----------------------------------------------------------------------===//
// Frontend Options
//===----------------------------------------------------------------------===//

let Flags = [CC1Option, NoDriverOption] in {

// This isn't normally used, it is just here so we can parse a
// CompilerInvocation out of a driver-derived argument vector.
def cc1 : Flag<["-"], "cc1">;
def cc1as : Flag<["-"], "cc1as">;

def ast_merge : Separate<["-"], "ast-merge">,
  MetaVarName<"<ast file>">,
  HelpText<"Merge the given AST file into the translation unit being compiled.">,
  MarshallingInfoStringVector<FrontendOpts<"ASTMergeFiles">>;
def aux_target_cpu : Separate<["-"], "aux-target-cpu">,
  HelpText<"Target a specific auxiliary cpu type">;
def aux_target_feature : Separate<["-"], "aux-target-feature">,
  HelpText<"Target specific auxiliary attributes">;
def aux_triple : Separate<["-"], "aux-triple">,
  HelpText<"Auxiliary target triple.">,
  MarshallingInfoString<FrontendOpts<"AuxTriple">>;
def code_completion_at : Separate<["-"], "code-completion-at">,
  MetaVarName<"<file>:<line>:<column>">,
  HelpText<"Dump code-completion information at a location">;
def remap_file : Separate<["-"], "remap-file">,
  MetaVarName<"<from>;<to>">,
  HelpText<"Replace the contents of the <from> file with the contents of the <to> file">;
def code_completion_at_EQ : Joined<["-"], "code-completion-at=">,
  Alias<code_completion_at>;
def code_completion_macros : Flag<["-"], "code-completion-macros">,
  HelpText<"Include macros in code-completion results">,
  MarshallingInfoFlag<FrontendOpts<"CodeCompleteOpts.IncludeMacros">>;
def code_completion_patterns : Flag<["-"], "code-completion-patterns">,
  HelpText<"Include code patterns in code-completion results">,
  MarshallingInfoFlag<FrontendOpts<"CodeCompleteOpts.IncludeCodePatterns">>;
def no_code_completion_globals : Flag<["-"], "no-code-completion-globals">,
  HelpText<"Do not include global declarations in code-completion results.">,
  MarshallingInfoNegativeFlag<FrontendOpts<"CodeCompleteOpts.IncludeGlobals">>;
def no_code_completion_ns_level_decls : Flag<["-"], "no-code-completion-ns-level-decls">,
  HelpText<"Do not include declarations inside namespaces (incl. global namespace) in the code-completion results.">,
  MarshallingInfoNegativeFlag<FrontendOpts<"CodeCompleteOpts.IncludeNamespaceLevelDecls">>;
def code_completion_brief_comments : Flag<["-"], "code-completion-brief-comments">,
  HelpText<"Include brief documentation comments in code-completion results.">,
  MarshallingInfoFlag<FrontendOpts<"CodeCompleteOpts.IncludeBriefComments">>;
def code_completion_with_fixits : Flag<["-"], "code-completion-with-fixits">,
  HelpText<"Include code completion results which require small fix-its.">,
  MarshallingInfoFlag<FrontendOpts<"CodeCompleteOpts.IncludeFixIts">>;
def disable_free : Flag<["-"], "disable-free">,
  HelpText<"Disable freeing of memory on exit">,
  MarshallingInfoFlag<FrontendOpts<"DisableFree">>;
defm clear_ast_before_backend : BoolOption<"",
  "clear-ast-before-backend",
  CodeGenOpts<"ClearASTBeforeBackend">,
  DefaultFalse,
  PosFlag<SetTrue, [], "Clear">,
  NegFlag<SetFalse, [], "Don't clear">,
  BothFlags<[], " the Clang AST before running backend code generation">>;
defm enable_noundef_analysis : BoolOption<"",
  "enable-noundef-analysis",
  CodeGenOpts<"EnableNoundefAttrs">,
  DefaultTrue,
  PosFlag<SetTrue, [], "Enable">,
  NegFlag<SetFalse, [], "Disable">,
  BothFlags<[], " analyzing function argument and return types for mandatory definedness">>;
def discard_value_names : Flag<["-"], "discard-value-names">,
  HelpText<"Discard value names in LLVM IR">,
  MarshallingInfoFlag<CodeGenOpts<"DiscardValueNames">>;
def plugin_arg : JoinedAndSeparate<["-"], "plugin-arg-">,
    MetaVarName<"<name> <arg>">,
    HelpText<"Pass <arg> to plugin <name>">;
def add_plugin : Separate<["-"], "add-plugin">, MetaVarName<"<name>">,
  HelpText<"Use the named plugin action in addition to the default action">,
  MarshallingInfoStringVector<FrontendOpts<"AddPluginActions">>;
def ast_dump_filter : Separate<["-"], "ast-dump-filter">,
  MetaVarName<"<dump_filter>">,
  HelpText<"Use with -ast-dump or -ast-print to dump/print only AST declaration"
           " nodes having a certain substring in a qualified name. Use"
           " -ast-list to list all filterable declaration node names.">,
  MarshallingInfoString<FrontendOpts<"ASTDumpFilter">>;
def ast_dump_filter_EQ : Joined<["-"], "ast-dump-filter=">,
  Alias<ast_dump_filter>;
def fno_modules_global_index : Flag<["-"], "fno-modules-global-index">,
  HelpText<"Do not automatically generate or update the global module index">,
  MarshallingInfoNegativeFlag<FrontendOpts<"UseGlobalModuleIndex">>;
def fno_modules_error_recovery : Flag<["-"], "fno-modules-error-recovery">,
  HelpText<"Do not automatically import modules for error recovery">,
  MarshallingInfoNegativeFlag<LangOpts<"ModulesErrorRecovery">>;
def fmodule_map_file_home_is_cwd : Flag<["-"], "fmodule-map-file-home-is-cwd">,
  HelpText<"Use the current working directory as the home directory of "
           "module maps specified by -fmodule-map-file=<FILE>">,
  MarshallingInfoFlag<HeaderSearchOpts<"ModuleMapFileHomeIsCwd">>;
def fmodule_file_home_is_cwd : Flag<["-"], "fmodule-file-home-is-cwd">,
  HelpText<"Use the current working directory as the base directory of "
           "compiled module files.">,
  MarshallingInfoFlag<HeaderSearchOpts<"ModuleFileHomeIsCwd">>;
def fmodule_feature : Separate<["-"], "fmodule-feature">,
  MetaVarName<"<feature>">,
  HelpText<"Enable <feature> in module map requires declarations">,
  MarshallingInfoStringVector<LangOpts<"ModuleFeatures">>;
def fmodules_embed_file_EQ : Joined<["-"], "fmodules-embed-file=">,
  MetaVarName<"<file>">,
  HelpText<"Embed the contents of the specified file into the module file "
           "being compiled.">,
  MarshallingInfoStringVector<FrontendOpts<"ModulesEmbedFiles">>;
def fmodules_embed_all_files : Joined<["-"], "fmodules-embed-all-files">,
  HelpText<"Embed the contents of all files read by this compilation into "
           "the produced module file.">,
  MarshallingInfoFlag<FrontendOpts<"ModulesEmbedAllFiles">>;
defm fimplicit_modules_use_lock : BoolOption<"f", "implicit-modules-use-lock",
  FrontendOpts<"BuildingImplicitModuleUsesLock">, DefaultTrue,
  NegFlag<SetFalse>,
  PosFlag<SetTrue, [],
          "Use filesystem locks for implicit modules builds to avoid "
          "duplicating work in competing clang invocations.">>;
// FIXME: We only need this in C++ modules if we might textually
// enter a different module (eg, when building a header unit).
def fmodules_local_submodule_visibility :
  Flag<["-"], "fmodules-local-submodule-visibility">,
  HelpText<"Enforce name visibility rules across submodules of the same "
           "top-level module.">,
  MarshallingInfoFlag<LangOpts<"ModulesLocalVisibility">>,
  ImpliedByAnyOf<[fcxx_modules.KeyPath]>;
def fmodules_codegen :
  Flag<["-"], "fmodules-codegen">,
  HelpText<"Generate code for uses of this module that assumes an explicit "
           "object file will be built for the module">,
  MarshallingInfoFlag<LangOpts<"ModulesCodegen">>;
def fmodules_debuginfo :
  Flag<["-"], "fmodules-debuginfo">,
  HelpText<"Generate debug info for types in an object file built from this "
           "module and do not generate them elsewhere">,
  MarshallingInfoFlag<LangOpts<"ModulesDebugInfo">>;
def fmodule_format_EQ : Joined<["-"], "fmodule-format=">,
  HelpText<"Select the container format for clang modules and PCH. "
           "Supported options are 'raw' and 'obj'.">,
  MarshallingInfoString<HeaderSearchOpts<"ModuleFormat">, [{"raw"}]>;
def ftest_module_file_extension_EQ :
  Joined<["-"], "ftest-module-file-extension=">,
  HelpText<"introduce a module file extension for testing purposes. "
           "The argument is parsed as blockname:major:minor:hashed:user info">;

defm recovery_ast : BoolOption<"f", "recovery-ast",
  LangOpts<"RecoveryAST">, DefaultTrue,
  NegFlag<SetFalse>, PosFlag<SetTrue, [], "Preserve expressions in AST rather "
                              "than dropping them when encountering semantic errors">>;
defm recovery_ast_type : BoolOption<"f", "recovery-ast-type",
  LangOpts<"RecoveryASTType">, DefaultTrue,
  NegFlag<SetFalse>, PosFlag<SetTrue, [], "Preserve the type for recovery "
                              "expressions when possible">>;

let Group = Action_Group in {

def Eonly : Flag<["-"], "Eonly">,
  HelpText<"Just run preprocessor, no output (for timings)">;
def dump_raw_tokens : Flag<["-"], "dump-raw-tokens">,
  HelpText<"Lex file in raw mode and dump raw tokens">;
def analyze : Flag<["-"], "analyze">,
  HelpText<"Run static analysis engine">;
def dump_tokens : Flag<["-"], "dump-tokens">,
  HelpText<"Run preprocessor, dump internal rep of tokens">;
def fixit : Flag<["-"], "fixit">,
  HelpText<"Apply fix-it advice to the input source">;
def fixit_EQ : Joined<["-"], "fixit=">,
  HelpText<"Apply fix-it advice creating a file with the given suffix">;
def print_preamble : Flag<["-"], "print-preamble">,
  HelpText<"Print the \"preamble\" of a file, which is a candidate for implicit"
           " precompiled headers.">;
def emit_html : Flag<["-"], "emit-html">,
  HelpText<"Output input source as HTML">;
def ast_print : Flag<["-"], "ast-print">,
  HelpText<"Build ASTs and then pretty-print them">;
def ast_list : Flag<["-"], "ast-list">,
  HelpText<"Build ASTs and print the list of declaration node qualified names">;
def ast_dump : Flag<["-"], "ast-dump">,
  HelpText<"Build ASTs and then debug dump them">;
def ast_dump_EQ : Joined<["-"], "ast-dump=">,
  HelpText<"Build ASTs and then debug dump them in the specified format. "
           "Supported formats include: default, json">;
def ast_dump_all : Flag<["-"], "ast-dump-all">,
  HelpText<"Build ASTs and then debug dump them, forcing deserialization">;
def ast_dump_all_EQ : Joined<["-"], "ast-dump-all=">,
  HelpText<"Build ASTs and then debug dump them in the specified format, "
           "forcing deserialization. Supported formats include: default, json">;
def ast_dump_decl_types : Flag<["-"], "ast-dump-decl-types">,
  HelpText<"Include declaration types in AST dumps">,
  MarshallingInfoFlag<FrontendOpts<"ASTDumpDeclTypes">>;
def templight_dump : Flag<["-"], "templight-dump">,
  HelpText<"Dump templight information to stdout">;
def ast_dump_lookups : Flag<["-"], "ast-dump-lookups">,
  HelpText<"Build ASTs and then debug dump their name lookup tables">,
  MarshallingInfoFlag<FrontendOpts<"ASTDumpLookups">>;
def ast_view : Flag<["-"], "ast-view">,
  HelpText<"Build ASTs and view them with GraphViz">;
def emit_module : Flag<["-"], "emit-module">,
  HelpText<"Generate pre-compiled module file from a module map">;
def emit_module_interface : Flag<["-"], "emit-module-interface">,
  HelpText<"Generate pre-compiled module file from a C++ module interface">;
def emit_header_unit : Flag<["-"], "emit-header-unit">,
  HelpText<"Generate C++20 header units from header files">;
def emit_pch : Flag<["-"], "emit-pch">,
  HelpText<"Generate pre-compiled header file">;
def emit_llvm_only : Flag<["-"], "emit-llvm-only">,
  HelpText<"Build ASTs and convert to LLVM, discarding output">;
def emit_codegen_only : Flag<["-"], "emit-codegen-only">,
  HelpText<"Generate machine code, but discard output">;
def rewrite_test : Flag<["-"], "rewrite-test">,
  HelpText<"Rewriter playground">;
def rewrite_macros : Flag<["-"], "rewrite-macros">,
  HelpText<"Expand macros without full preprocessing">;
def migrate : Flag<["-"], "migrate">,
  HelpText<"Migrate source code">;
def compiler_options_dump : Flag<["-"], "compiler-options-dump">,
  HelpText<"Dump the compiler configuration options">;
def print_dependency_directives_minimized_source : Flag<["-"],
  "print-dependency-directives-minimized-source">,
  HelpText<"Print the output of the dependency directives source minimizer">;
}

defm emit_llvm_uselists : BoolOption<"", "emit-llvm-uselists",
  CodeGenOpts<"EmitLLVMUseLists">, DefaultFalse,
  PosFlag<SetTrue, [], "Preserve">,
  NegFlag<SetFalse, [], "Don't preserve">,
  BothFlags<[], " order of LLVM use-lists when serializing">>;

def mt_migrate_directory : Separate<["-"], "mt-migrate-directory">,
  HelpText<"Directory for temporary files produced during ARC or ObjC migration">,
  MarshallingInfoString<FrontendOpts<"MTMigrateDir">>;

def arcmt_action_EQ : Joined<["-"], "arcmt-action=">, Flags<[CC1Option, NoDriverOption]>,
  HelpText<"The ARC migration action to take">,
  Values<"check,modify,migrate">,
  NormalizedValuesScope<"FrontendOptions">,
  NormalizedValues<["ARCMT_Check", "ARCMT_Modify", "ARCMT_Migrate"]>,
  MarshallingInfoEnum<FrontendOpts<"ARCMTAction">, "ARCMT_None">;

def opt_record_file : Separate<["-"], "opt-record-file">,
  HelpText<"File name to use for YAML optimization record output">,
  MarshallingInfoString<CodeGenOpts<"OptRecordFile">>;
def opt_record_passes : Separate<["-"], "opt-record-passes">,
  HelpText<"Only record remark information for passes whose names match the given regular expression">;
def opt_record_format : Separate<["-"], "opt-record-format">,
  HelpText<"The format used for serializing remarks (default: YAML)">;

def print_stats : Flag<["-"], "print-stats">,
  HelpText<"Print performance metrics and statistics">,
  MarshallingInfoFlag<FrontendOpts<"ShowStats">>;
def stats_file : Joined<["-"], "stats-file=">,
  HelpText<"Filename to write statistics to">,
  MarshallingInfoString<FrontendOpts<"StatsFile">>;
def stats_file_append : Flag<["-"], "stats-file-append">,
  HelpText<"If stats should be appended to stats-file instead of overwriting it">,
  MarshallingInfoFlag<FrontendOpts<"AppendStats">>;
def fdump_record_layouts_simple : Flag<["-"], "fdump-record-layouts-simple">,
  HelpText<"Dump record layout information in a simple form used for testing">,
  MarshallingInfoFlag<LangOpts<"DumpRecordLayoutsSimple">>;
def fdump_record_layouts_canonical : Flag<["-"], "fdump-record-layouts-canonical">,
  HelpText<"Dump record layout information with canonical field types">,
  MarshallingInfoFlag<LangOpts<"DumpRecordLayoutsCanonical">>;
def fdump_record_layouts_complete : Flag<["-"], "fdump-record-layouts-complete">,
  HelpText<"Dump record layout information for all complete types">,
  MarshallingInfoFlag<LangOpts<"DumpRecordLayoutsComplete">>;
def fdump_record_layouts : Flag<["-"], "fdump-record-layouts">,
  HelpText<"Dump record layout information">,
  MarshallingInfoFlag<LangOpts<"DumpRecordLayouts">>,
  ImpliedByAnyOf<[fdump_record_layouts_simple.KeyPath, fdump_record_layouts_complete.KeyPath, fdump_record_layouts_canonical.KeyPath]>;
def fix_what_you_can : Flag<["-"], "fix-what-you-can">,
  HelpText<"Apply fix-it advice even in the presence of unfixable errors">,
  MarshallingInfoFlag<FrontendOpts<"FixWhatYouCan">>;
def fix_only_warnings : Flag<["-"], "fix-only-warnings">,
  HelpText<"Apply fix-it advice only for warnings, not errors">,
  MarshallingInfoFlag<FrontendOpts<"FixOnlyWarnings">>;
def fixit_recompile : Flag<["-"], "fixit-recompile">,
  HelpText<"Apply fix-it changes and recompile">,
  MarshallingInfoFlag<FrontendOpts<"FixAndRecompile">>;
def fixit_to_temp : Flag<["-"], "fixit-to-temporary">,
  HelpText<"Apply fix-it changes to temporary files">,
  MarshallingInfoFlag<FrontendOpts<"FixToTemporaries">>;

def foverride_record_layout_EQ : Joined<["-"], "foverride-record-layout=">,
  HelpText<"Override record layouts with those in the given file">,
  MarshallingInfoString<FrontendOpts<"OverrideRecordLayoutsFile">>;
def pch_through_header_EQ : Joined<["-"], "pch-through-header=">,
  HelpText<"Stop PCH generation after including this file.  When using a PCH, "
           "skip tokens until after this file is included.">,
  MarshallingInfoString<PreprocessorOpts<"PCHThroughHeader">>;
def pch_through_hdrstop_create : Flag<["-"], "pch-through-hdrstop-create">,
  HelpText<"When creating a PCH, stop PCH generation after #pragma hdrstop.">,
  MarshallingInfoFlag<PreprocessorOpts<"PCHWithHdrStopCreate">>;
def pch_through_hdrstop_use : Flag<["-"], "pch-through-hdrstop-use">,
  HelpText<"When using a PCH, skip tokens until after a #pragma hdrstop.">;
def fno_pch_timestamp : Flag<["-"], "fno-pch-timestamp">,
  HelpText<"Disable inclusion of timestamp in precompiled headers">,
  MarshallingInfoNegativeFlag<FrontendOpts<"IncludeTimestamps">>;
def building_pch_with_obj : Flag<["-"], "building-pch-with-obj">,
  HelpText<"This compilation is part of building a PCH with corresponding object file.">,
  MarshallingInfoFlag<LangOpts<"BuildingPCHWithObjectFile">>;

def aligned_alloc_unavailable : Flag<["-"], "faligned-alloc-unavailable">,
  HelpText<"Aligned allocation/deallocation functions are unavailable">,
  MarshallingInfoFlag<LangOpts<"AlignedAllocationUnavailable">>,
  ShouldParseIf<faligned_allocation.KeyPath>;

} // let Flags = [CC1Option, NoDriverOption]

//===----------------------------------------------------------------------===//
// Language Options
//===----------------------------------------------------------------------===//

def version : Flag<["-"], "version">,
  HelpText<"Print the compiler version">,
  Flags<[CC1Option, CC1AsOption, FC1Option, NoDriverOption]>,
  MarshallingInfoFlag<FrontendOpts<"ShowVersion">>;

def main_file_name : Separate<["-"], "main-file-name">,
  HelpText<"Main file name to use for debug info and source if missing">,
  Flags<[CC1Option, CC1AsOption, NoDriverOption]>,
  MarshallingInfoString<CodeGenOpts<"MainFileName">>;
def split_dwarf_output : Separate<["-"], "split-dwarf-output">,
  HelpText<"File name to use for split dwarf debug info output">,
  Flags<[CC1Option, CC1AsOption, NoDriverOption]>,
  MarshallingInfoString<CodeGenOpts<"SplitDwarfOutput">>;

let Flags = [CC1Option, FC1Option, NoDriverOption] in {

def mreassociate : Flag<["-"], "mreassociate">,
  HelpText<"Allow reassociation transformations for floating-point instructions">,
  MarshallingInfoFlag<LangOpts<"AllowFPReassoc">>, ImpliedByAnyOf<[funsafe_math_optimizations.KeyPath]>;
def menable_no_nans : Flag<["-"], "menable-no-nans">,
  HelpText<"Allow optimization to assume there are no NaNs.">,
  MarshallingInfoFlag<LangOpts<"NoHonorNaNs">>, ImpliedByAnyOf<[ffinite_math_only.KeyPath]>;
def menable_no_infinities : Flag<["-"], "menable-no-infs">,
  HelpText<"Allow optimization to assume there are no infinities.">,
  MarshallingInfoFlag<LangOpts<"NoHonorInfs">>, ImpliedByAnyOf<[ffinite_math_only.KeyPath]>;

def pic_level : Separate<["-"], "pic-level">,
  HelpText<"Value for __PIC__">,
  MarshallingInfoInt<LangOpts<"PICLevel">>;
def pic_is_pie : Flag<["-"], "pic-is-pie">,
  HelpText<"File is for a position independent executable">,
  MarshallingInfoFlag<LangOpts<"PIE">>;

} // let Flags = [CC1Option, FC1Option, NoDriverOption]

let Flags = [CC1Option, NoDriverOption] in {

def fblocks_runtime_optional : Flag<["-"], "fblocks-runtime-optional">,
  HelpText<"Weakly link in the blocks runtime">,
  MarshallingInfoFlag<LangOpts<"BlocksRuntimeOptional">>;
def fexternc_nounwind : Flag<["-"], "fexternc-nounwind">,
  HelpText<"Assume all functions with C linkage do not unwind">,
  MarshallingInfoFlag<LangOpts<"ExternCNoUnwind">>;
def split_dwarf_file : Separate<["-"], "split-dwarf-file">,
  HelpText<"Name of the split dwarf debug info file to encode in the object file">,
  MarshallingInfoString<CodeGenOpts<"SplitDwarfFile">>;
def fno_wchar : Flag<["-"], "fno-wchar">,
  HelpText<"Disable C++ builtin type wchar_t">,
  MarshallingInfoNegativeFlag<LangOpts<"WChar">, cplusplus.KeyPath>,
  ShouldParseIf<cplusplus.KeyPath>;
def fconstant_string_class : Separate<["-"], "fconstant-string-class">,
  MetaVarName<"<class name>">,
  HelpText<"Specify the class to use for constant Objective-C string objects.">,
  MarshallingInfoString<LangOpts<"ObjCConstantStringClass">>;
def fobjc_arc_cxxlib_EQ : Joined<["-"], "fobjc-arc-cxxlib=">,
  HelpText<"Objective-C++ Automatic Reference Counting standard library kind">,
  Values<"libc++,libstdc++,none">,
  NormalizedValues<["ARCXX_libcxx", "ARCXX_libstdcxx", "ARCXX_nolib"]>,
  MarshallingInfoEnum<PreprocessorOpts<"ObjCXXARCStandardLibrary">, "ARCXX_nolib">;
def fobjc_runtime_has_weak : Flag<["-"], "fobjc-runtime-has-weak">,
  HelpText<"The target Objective-C runtime supports ARC weak operations">;
def fobjc_dispatch_method_EQ : Joined<["-"], "fobjc-dispatch-method=">,
  HelpText<"Objective-C dispatch method to use">,
  Values<"legacy,non-legacy,mixed">,
  NormalizedValuesScope<"CodeGenOptions">, NormalizedValues<["Legacy", "NonLegacy", "Mixed"]>,
  MarshallingInfoEnum<CodeGenOpts<"ObjCDispatchMethod">, "Legacy">;
def disable_objc_default_synthesize_properties : Flag<["-"], "disable-objc-default-synthesize-properties">,
  HelpText<"disable the default synthesis of Objective-C properties">,
  MarshallingInfoNegativeFlag<LangOpts<"ObjCDefaultSynthProperties">>;
def fencode_extended_block_signature : Flag<["-"], "fencode-extended-block-signature">,
  HelpText<"enable extended encoding of block type signature">,
  MarshallingInfoFlag<LangOpts<"EncodeExtendedBlockSig">>;
def function_alignment : Separate<["-"], "function-alignment">,
    HelpText<"default alignment for functions">,
    MarshallingInfoInt<LangOpts<"FunctionAlignment">>;
def fhalf_no_semantic_interposition : Flag<["-"], "fhalf-no-semantic-interposition">,
  HelpText<"Like -fno-semantic-interposition but don't use local aliases">,
  MarshallingInfoFlag<LangOpts<"HalfNoSemanticInterposition">>;
def fno_validate_pch : Flag<["-"], "fno-validate-pch">,
  HelpText<"Disable validation of precompiled headers">,
  MarshallingInfoFlag<PreprocessorOpts<"DisablePCHOrModuleValidation">, "DisableValidationForModuleKind::None">,
  Normalizer<"makeFlagToValueNormalizer(DisableValidationForModuleKind::All)">;
def fallow_pcm_with_errors : Flag<["-"], "fallow-pcm-with-compiler-errors">,
  HelpText<"Accept a PCM file that was created with compiler errors">,
  MarshallingInfoFlag<FrontendOpts<"AllowPCMWithCompilerErrors">>;
def fallow_pch_with_errors : Flag<["-"], "fallow-pch-with-compiler-errors">,
  HelpText<"Accept a PCH file that was created with compiler errors">,
  MarshallingInfoFlag<PreprocessorOpts<"AllowPCHWithCompilerErrors">>,
  ImpliedByAnyOf<[fallow_pcm_with_errors.KeyPath]>;
def fallow_pch_with_different_modules_cache_path :
  Flag<["-"], "fallow-pch-with-different-modules-cache-path">,
  HelpText<"Accept a PCH file that was created with a different modules cache path">,
  MarshallingInfoFlag<PreprocessorOpts<"AllowPCHWithDifferentModulesCachePath">>;
def fno_modules_share_filemanager : Flag<["-"], "fno-modules-share-filemanager">,
  HelpText<"Disable sharing the FileManager when building a module implicitly">,
  MarshallingInfoNegativeFlag<FrontendOpts<"ModulesShareFileManager">>;
def dump_deserialized_pch_decls : Flag<["-"], "dump-deserialized-decls">,
  HelpText<"Dump declarations that are deserialized from PCH, for testing">,
  MarshallingInfoFlag<PreprocessorOpts<"DumpDeserializedPCHDecls">>;
def error_on_deserialized_pch_decl : Separate<["-"], "error-on-deserialized-decl">,
  HelpText<"Emit error if a specific declaration is deserialized from PCH, for testing">;
def error_on_deserialized_pch_decl_EQ : Joined<["-"], "error-on-deserialized-decl=">,
  Alias<error_on_deserialized_pch_decl>;
def static_define : Flag<["-"], "static-define">,
  HelpText<"Should __STATIC__ be defined">,
  MarshallingInfoFlag<LangOpts<"Static">>;
def stack_protector : Separate<["-"], "stack-protector">,
  HelpText<"Enable stack protectors">,
  Values<"0,1,2,3">,
  NormalizedValuesScope<"LangOptions">,
  NormalizedValues<["SSPOff", "SSPOn", "SSPStrong", "SSPReq"]>,
  MarshallingInfoEnum<LangOpts<"StackProtector">, "SSPOff">;
def stack_protector_buffer_size : Separate<["-"], "stack-protector-buffer-size">,
  HelpText<"Lower bound for a buffer to be considered for stack protection">,
  MarshallingInfoInt<CodeGenOpts<"SSPBufferSize">, "8">;
def ftype_visibility : Joined<["-"], "ftype-visibility=">,
  HelpText<"Default type visibility">,
  MarshallingInfoVisibility<LangOpts<"TypeVisibilityMode">, fvisibility_EQ.KeyPath>;
def fapply_global_visibility_to_externs : Flag<["-"], "fapply-global-visibility-to-externs">,
  HelpText<"Apply global symbol visibility to external declarations without an explicit visibility">,
  MarshallingInfoFlag<LangOpts<"SetVisibilityForExternDecls">>;
def fbracket_depth : Separate<["-"], "fbracket-depth">,
  HelpText<"Maximum nesting level for parentheses, brackets, and braces">,
  MarshallingInfoInt<LangOpts<"BracketDepth">, "256">;
defm const_strings : BoolOption<"f", "const-strings",
  LangOpts<"ConstStrings">, DefaultFalse,
  PosFlag<SetTrue, [CC1Option], "Use">, NegFlag<SetFalse, [], "Don't use">,
  BothFlags<[], " a const qualified type for string literals in C and ObjC">>;
def fno_bitfield_type_align : Flag<["-"], "fno-bitfield-type-align">,
  HelpText<"Ignore bit-field types when aligning structures">,
  MarshallingInfoFlag<LangOpts<"NoBitFieldTypeAlign">>;
def ffake_address_space_map : Flag<["-"], "ffake-address-space-map">,
  HelpText<"Use a fake address space map; OpenCL testing purposes only">,
  MarshallingInfoFlag<LangOpts<"FakeAddressSpaceMap">>;
def faddress_space_map_mangling_EQ : Joined<["-"], "faddress-space-map-mangling=">,
  HelpText<"Set the mode for address space map based mangling; OpenCL testing purposes only">,
  Values<"target,no,yes">,
  NormalizedValuesScope<"LangOptions">,
  NormalizedValues<["ASMM_Target", "ASMM_Off", "ASMM_On"]>,
  MarshallingInfoEnum<LangOpts<"AddressSpaceMapMangling">, "ASMM_Target">;
def funknown_anytype : Flag<["-"], "funknown-anytype">,
  HelpText<"Enable parser support for the __unknown_anytype type; for testing purposes only">,
  MarshallingInfoFlag<LangOpts<"ParseUnknownAnytype">>;
def fdebugger_support : Flag<["-"], "fdebugger-support">,
  HelpText<"Enable special debugger support behavior">,
  MarshallingInfoFlag<LangOpts<"DebuggerSupport">>;
def fdebugger_cast_result_to_id : Flag<["-"], "fdebugger-cast-result-to-id">,
  HelpText<"Enable casting unknown expression results to id">,
  MarshallingInfoFlag<LangOpts<"DebuggerCastResultToId">>;
def fdebugger_objc_literal : Flag<["-"], "fdebugger-objc-literal">,
  HelpText<"Enable special debugger support for Objective-C subscripting and literals">,
  MarshallingInfoFlag<LangOpts<"DebuggerObjCLiteral">>;
defm deprecated_macro : BoolOption<"f", "deprecated-macro",
  LangOpts<"Deprecated">, DefaultFalse,
  PosFlag<SetTrue, [], "Defines">, NegFlag<SetFalse, [], "Undefines">,
  BothFlags<[], " the __DEPRECATED macro">>;
def fobjc_subscripting_legacy_runtime : Flag<["-"], "fobjc-subscripting-legacy-runtime">,
  HelpText<"Allow Objective-C array and dictionary subscripting in legacy runtime">;
// TODO: Enforce values valid for MSVtorDispMode.
def vtordisp_mode_EQ : Joined<["-"], "vtordisp-mode=">,
  HelpText<"Control vtordisp placement on win32 targets">,
  MarshallingInfoInt<LangOpts<"VtorDispMode">, "1">;
def fnative_half_type: Flag<["-"], "fnative-half-type">,
  HelpText<"Use the native half type for __fp16 instead of promoting to float">,
  MarshallingInfoFlag<LangOpts<"NativeHalfType">>,
  ImpliedByAnyOf<[open_cl.KeyPath, render_script.KeyPath]>;
def fnative_half_arguments_and_returns : Flag<["-"], "fnative-half-arguments-and-returns">,
  HelpText<"Use the native __fp16 type for arguments and returns (and skip ABI-specific lowering)">,
  MarshallingInfoFlag<LangOpts<"NativeHalfArgsAndReturns">>,
  ImpliedByAnyOf<[open_cl.KeyPath, render_script.KeyPath, hlsl.KeyPath]>;
def fdefault_calling_conv_EQ : Joined<["-"], "fdefault-calling-conv=">,
  HelpText<"Set default calling convention">,
  Values<"cdecl,fastcall,stdcall,vectorcall,regcall">,
  NormalizedValuesScope<"LangOptions">,
  NormalizedValues<["DCC_CDecl", "DCC_FastCall", "DCC_StdCall", "DCC_VectorCall", "DCC_RegCall"]>,
  MarshallingInfoEnum<LangOpts<"DefaultCallingConv">, "DCC_None">;

// These options cannot be marshalled, because they are used to set up the LangOptions defaults.
def finclude_default_header : Flag<["-"], "finclude-default-header">,
  HelpText<"Include default header file for OpenCL and HLSL">;
def fdeclare_opencl_builtins : Flag<["-"], "fdeclare-opencl-builtins">,
  HelpText<"Add OpenCL builtin function declarations (experimental)">;

def fpreserve_vec3_type : Flag<["-"], "fpreserve-vec3-type">,
  HelpText<"Preserve 3-component vector type">,
  MarshallingInfoFlag<CodeGenOpts<"PreserveVec3Type">>,
  ImpliedByAnyOf<[hlsl.KeyPath]>;
def fwchar_type_EQ : Joined<["-"], "fwchar-type=">,
  HelpText<"Select underlying type for wchar_t">,
  Values<"char,short,int">,
  NormalizedValues<["1", "2", "4"]>,
  MarshallingInfoEnum<LangOpts<"WCharSize">, "0">;
defm signed_wchar : BoolOption<"f", "signed-wchar",
  LangOpts<"WCharIsSigned">, DefaultTrue,
  NegFlag<SetFalse, [CC1Option], "Use an unsigned">, PosFlag<SetTrue, [], "Use a signed">,
  BothFlags<[], " type for wchar_t">>;
def fcompatibility_qualified_id_block_param_type_checking : Flag<["-"], "fcompatibility-qualified-id-block-type-checking">,
  HelpText<"Allow using blocks with parameters of more specific type than "
           "the type system guarantees when a parameter is qualified id">,
  MarshallingInfoFlag<LangOpts<"CompatibilityQualifiedIdBlockParamTypeChecking">>;
def fpass_by_value_is_noalias: Flag<["-"], "fpass-by-value-is-noalias">,
  HelpText<"Allows assuming by-value parameters do not alias any other value. "
           "Has no effect on non-trivially-copyable classes in C++.">, Group<f_Group>,
  MarshallingInfoFlag<CodeGenOpts<"PassByValueIsNoAlias">>;

// FIXME: Remove these entirely once functionality/tests have been excised.
def fobjc_gc_only : Flag<["-"], "fobjc-gc-only">, Group<f_Group>,
  HelpText<"Use GC exclusively for Objective-C related memory management">;
def fobjc_gc : Flag<["-"], "fobjc-gc">, Group<f_Group>,
  HelpText<"Enable Objective-C garbage collection">;

def fexperimental_max_bitint_width_EQ:
  Joined<["-"], "fexperimental-max-bitint-width=">, Group<f_Group>,
  MetaVarName<"<N>">,
  HelpText<"Set the maximum bitwidth for _BitInt (this option is expected to be removed in the future)">,
  MarshallingInfoInt<LangOpts<"MaxBitIntWidth">>;

} // let Flags = [CC1Option, NoDriverOption]

//===----------------------------------------------------------------------===//
// Header Search Options
//===----------------------------------------------------------------------===//

let Flags = [CC1Option, NoDriverOption] in {

def nostdsysteminc : Flag<["-"], "nostdsysteminc">,
  HelpText<"Disable standard system #include directories">,
  MarshallingInfoNegativeFlag<HeaderSearchOpts<"UseStandardSystemIncludes">>;
def fdisable_module_hash : Flag<["-"], "fdisable-module-hash">,
  HelpText<"Disable the module hash">,
  MarshallingInfoFlag<HeaderSearchOpts<"DisableModuleHash">>;
def fmodules_hash_content : Flag<["-"], "fmodules-hash-content">,
  HelpText<"Enable hashing the content of a module file">,
  MarshallingInfoFlag<HeaderSearchOpts<"ModulesHashContent">>;
def fmodules_strict_context_hash : Flag<["-"], "fmodules-strict-context-hash">,
  HelpText<"Enable hashing of all compiler options that could impact the "
           "semantics of a module in an implicit build">,
  MarshallingInfoFlag<HeaderSearchOpts<"ModulesStrictContextHash">>;
def c_isystem : Separate<["-"], "c-isystem">, MetaVarName<"<directory>">,
  HelpText<"Add directory to the C SYSTEM include search path">;
def objc_isystem : Separate<["-"], "objc-isystem">,
  MetaVarName<"<directory>">,
  HelpText<"Add directory to the ObjC SYSTEM include search path">;
def objcxx_isystem : Separate<["-"], "objcxx-isystem">,
  MetaVarName<"<directory>">,
  HelpText<"Add directory to the ObjC++ SYSTEM include search path">;
def internal_isystem : Separate<["-"], "internal-isystem">,
  MetaVarName<"<directory>">,
  HelpText<"Add directory to the internal system include search path; these "
           "are assumed to not be user-provided and are used to model system "
           "and standard headers' paths.">;
def internal_externc_isystem : Separate<["-"], "internal-externc-isystem">,
  MetaVarName<"<directory>">,
  HelpText<"Add directory to the internal system include search path with "
           "implicit extern \"C\" semantics; these are assumed to not be "
           "user-provided and are used to model system and standard headers' "
           "paths.">;

} // let Flags = [CC1Option, NoDriverOption]

//===----------------------------------------------------------------------===//
// Preprocessor Options
//===----------------------------------------------------------------------===//

let Flags = [CC1Option, NoDriverOption] in {

def chain_include : Separate<["-"], "chain-include">, MetaVarName<"<file>">,
  HelpText<"Include and chain a header file after turning it into PCH">;
def preamble_bytes_EQ : Joined<["-"], "preamble-bytes=">,
  HelpText<"Assume that the precompiled header is a precompiled preamble "
           "covering the first N bytes of the main file">;
def detailed_preprocessing_record : Flag<["-"], "detailed-preprocessing-record">,
  HelpText<"include a detailed record of preprocessing actions">,
  MarshallingInfoFlag<PreprocessorOpts<"DetailedRecord">>;
def setup_static_analyzer : Flag<["-"], "setup-static-analyzer">,
  HelpText<"Set up preprocessor for static analyzer (done automatically when static analyzer is run).">,
  MarshallingInfoFlag<PreprocessorOpts<"SetUpStaticAnalyzer">>;
def disable_pragma_debug_crash : Flag<["-"], "disable-pragma-debug-crash">,
  HelpText<"Disable any #pragma clang __debug that can lead to crashing behavior. This is meant for testing.">,
  MarshallingInfoFlag<PreprocessorOpts<"DisablePragmaDebugCrash">>;
def source_date_epoch : Separate<["-"], "source-date-epoch">,
  MetaVarName<"<time since Epoch in seconds>">,
  HelpText<"Time to be used in __DATE__, __TIME__, and __TIMESTAMP__ macros">;

} // let Flags = [CC1Option, NoDriverOption]

//===----------------------------------------------------------------------===//
// CUDA Options
//===----------------------------------------------------------------------===//

let Flags = [CC1Option, NoDriverOption] in {

def fcuda_is_device : Flag<["-"], "fcuda-is-device">,
  HelpText<"Generate code for CUDA device">,
  MarshallingInfoFlag<LangOpts<"CUDAIsDevice">>;
def fcuda_include_gpubinary : Separate<["-"], "fcuda-include-gpubinary">,
  HelpText<"Incorporate CUDA device-side binary into host object file.">,
  MarshallingInfoString<CodeGenOpts<"CudaGpuBinaryFileName">>;
def fcuda_allow_variadic_functions : Flag<["-"], "fcuda-allow-variadic-functions">,
  HelpText<"Allow variadic functions in CUDA device code.">,
  MarshallingInfoFlag<LangOpts<"CUDAAllowVariadicFunctions">>;
def fno_cuda_host_device_constexpr : Flag<["-"], "fno-cuda-host-device-constexpr">,
  HelpText<"Don't treat unattributed constexpr functions as __host__ __device__.">,
  MarshallingInfoNegativeFlag<LangOpts<"CUDAHostDeviceConstexpr">>;

} // let Flags = [CC1Option, NoDriverOption]

//===----------------------------------------------------------------------===//
// OpenMP Options
//===----------------------------------------------------------------------===//

let Flags = [CC1Option, FC1Option, NoDriverOption] in {

def fopenmp_is_target_device : Flag<["-"], "fopenmp-is-target-device">,
  HelpText<"Generate code only for an OpenMP target device.">;
def : Flag<["-"], "fopenmp-is-device">, Alias<fopenmp_is_target_device>;
def fopenmp_host_ir_file_path : Separate<["-"], "fopenmp-host-ir-file-path">,
  HelpText<"Path to the IR file produced by the frontend for the host.">;

} // let Flags = [CC1Option, FC1Option, NoDriverOption]

//===----------------------------------------------------------------------===//
// SYCL Options
//===----------------------------------------------------------------------===//

def fsycl_is_device : Flag<["-"], "fsycl-is-device">,
  HelpText<"Generate code for SYCL device.">,
  Flags<[CC1Option, NoDriverOption]>,
  MarshallingInfoFlag<LangOpts<"SYCLIsDevice">>;
def fsycl_is_host : Flag<["-"], "fsycl-is-host">,
  HelpText<"SYCL host compilation">,
  Flags<[CC1Option, NoDriverOption]>,
  MarshallingInfoFlag<LangOpts<"SYCLIsHost">>;

def sycl_std_EQ : Joined<["-"], "sycl-std=">, Group<sycl_Group>,
  Flags<[CC1Option, NoArgumentUnused, CoreOption]>,
  HelpText<"SYCL language standard to compile for.">,
  Values<"2020,2017,121,1.2.1,sycl-1.2.1">,
  NormalizedValues<["SYCL_2020", "SYCL_2017", "SYCL_2017", "SYCL_2017", "SYCL_2017"]>,
  NormalizedValuesScope<"LangOptions">,
  MarshallingInfoEnum<LangOpts<"SYCLVersion">, "SYCL_None">,
  ShouldParseIf<!strconcat(fsycl_is_device.KeyPath, "||", fsycl_is_host.KeyPath)>;

defm cuda_approx_transcendentals : BoolFOption<"cuda-approx-transcendentals",
  LangOpts<"CUDADeviceApproxTranscendentals">, DefaultFalse,
  PosFlag<SetTrue, [CC1Option], "Use">, NegFlag<SetFalse, [], "Don't use">,
  BothFlags<[], " approximate transcendental functions">>,
  ShouldParseIf<fcuda_is_device.KeyPath>;

//===----------------------------------------------------------------------===//
// Frontend Options - cc1 + fc1
//===----------------------------------------------------------------------===//

let Flags = [CC1Option, FC1Option, NoDriverOption] in {
let Group = Action_Group in {

def emit_obj : Flag<["-"], "emit-obj">,
  HelpText<"Emit native object files">;
def init_only : Flag<["-"], "init-only">,
  HelpText<"Only execute frontend initialization">;
def emit_llvm_bc : Flag<["-"], "emit-llvm-bc">,
  HelpText<"Build ASTs then convert to LLVM, emit .bc file">;

} // let Group = Action_Group

def load : Separate<["-"], "load">, MetaVarName<"<dsopath>">,
  HelpText<"Load the named plugin (dynamic shared object)">;
def plugin : Separate<["-"], "plugin">, MetaVarName<"<name>">,
  HelpText<"Use the named plugin action instead of the default action (use \"help\" to list available options)">;
defm debug_pass_manager : BoolOption<"f", "debug-pass-manager",
  CodeGenOpts<"DebugPassManager">, DefaultFalse,
  PosFlag<SetTrue, [], "Prints debug information for the new pass manager">,
  NegFlag<SetFalse, [], "Disables debug printing for the new pass manager">>;

} // let Flags = [CC1Option, FC1Option, NoDriverOption]

//===----------------------------------------------------------------------===//
// cc1as-only Options
//===----------------------------------------------------------------------===//

let Flags = [CC1AsOption, NoDriverOption] in {

// Language Options
def n : Flag<["-"], "n">,
  HelpText<"Don't automatically start assembly file with a text section">;

// Frontend Options
def filetype : Separate<["-"], "filetype">,
    HelpText<"Specify the output file type ('asm', 'null', or 'obj')">;

// Transliterate Options
def output_asm_variant : Separate<["-"], "output-asm-variant">,
    HelpText<"Select the asm variant index to use for output">;
def show_encoding : Flag<["-"], "show-encoding">,
    HelpText<"Show instruction encoding information in transliterate mode">;
def show_inst : Flag<["-"], "show-inst">,
    HelpText<"Show internal instruction representation in transliterate mode">;

// Assemble Options
def dwarf_debug_producer : Separate<["-"], "dwarf-debug-producer">,
  HelpText<"The string to embed in the Dwarf debug AT_producer record.">;

def defsym : Separate<["-"], "defsym">,
  HelpText<"Define a value for a symbol">;

} // let Flags = [CC1AsOption]

//===----------------------------------------------------------------------===//
// clang-cl Options
//===----------------------------------------------------------------------===//

def cl_Group : OptionGroup<"<clang-cl options>">, Flags<[CLDXCOption]>,
  HelpText<"CL.EXE COMPATIBILITY OPTIONS">;

def cl_compile_Group : OptionGroup<"<clang-cl compile-only options>">,
  Group<cl_Group>;

def cl_ignored_Group : OptionGroup<"<clang-cl ignored options>">,
  Group<cl_Group>;

class CLFlag<string name> : Option<["/", "-"], name, KIND_FLAG>,
  Group<cl_Group>, Flags<[CLOption, NoXarchOption]>;

class CLDXCFlag<string name> : Option<["/", "-"], name, KIND_FLAG>,
  Group<cl_Group>, Flags<[CLDXCOption, NoXarchOption]>;

class CLCompileFlag<string name> : Option<["/", "-"], name, KIND_FLAG>,
  Group<cl_compile_Group>, Flags<[CLOption, NoXarchOption]>;

class CLIgnoredFlag<string name> : Option<["/", "-"], name, KIND_FLAG>,
  Group<cl_ignored_Group>, Flags<[CLOption, NoXarchOption]>;

class CLJoined<string name> : Option<["/", "-"], name, KIND_JOINED>,
  Group<cl_Group>, Flags<[CLOption, NoXarchOption]>;

class CLDXCJoined<string name> : Option<["/", "-"], name, KIND_JOINED>,
  Group<cl_Group>, Flags<[CLDXCOption, NoXarchOption]>;

class CLCompileJoined<string name> : Option<["/", "-"], name, KIND_JOINED>,
  Group<cl_compile_Group>, Flags<[CLOption, NoXarchOption]>;

class CLIgnoredJoined<string name> : Option<["/", "-"], name, KIND_JOINED>,
  Group<cl_ignored_Group>, Flags<[CLOption, NoXarchOption, HelpHidden]>;

class CLJoinedOrSeparate<string name> : Option<["/", "-"], name,
  KIND_JOINED_OR_SEPARATE>, Group<cl_Group>, Flags<[CLOption, NoXarchOption]>;

class CLDXCJoinedOrSeparate<string name> : Option<["/", "-"], name,
  KIND_JOINED_OR_SEPARATE>, Group<cl_Group>, Flags<[CLDXCOption, NoXarchOption]>;

class CLCompileJoinedOrSeparate<string name> : Option<["/", "-"], name,
  KIND_JOINED_OR_SEPARATE>, Group<cl_compile_Group>,
  Flags<[CLOption, NoXarchOption]>;

class CLRemainingArgsJoined<string name> : Option<["/", "-"], name,
  KIND_REMAINING_ARGS_JOINED>, Group<cl_Group>, Flags<[CLOption, NoXarchOption]>;

// Aliases:
// (We don't put any of these in cl_compile_Group as the options they alias are
// already in the right group.)

def _SLASH_Brepro : CLFlag<"Brepro">,
  HelpText<"Do not write current time into COFF output (breaks link.exe /incremental)">,
  Alias<mno_incremental_linker_compatible>;
def _SLASH_Brepro_ : CLFlag<"Brepro-">,
  HelpText<"Write current time into COFF output (default)">,
  Alias<mincremental_linker_compatible>;
def _SLASH_C : CLFlag<"C">,
  HelpText<"Do not discard comments when preprocessing">, Alias<C>;
def _SLASH_c : CLFlag<"c">, HelpText<"Compile only">, Alias<c>;
def _SLASH_d1PP : CLFlag<"d1PP">,
  HelpText<"Retain macro definitions in /E mode">, Alias<dD>;
def _SLASH_d1reportAllClassLayout : CLFlag<"d1reportAllClassLayout">,
  HelpText<"Dump record layout information">,
  Alias<Xclang>, AliasArgs<["-fdump-record-layouts"]>;
def _SLASH_diagnostics_caret : CLFlag<"diagnostics:caret">,
  HelpText<"Enable caret and column diagnostics (default)">;
def _SLASH_diagnostics_column : CLFlag<"diagnostics:column">,
  HelpText<"Disable caret diagnostics but keep column info">;
def _SLASH_diagnostics_classic : CLFlag<"diagnostics:classic">,
  HelpText<"Disable column and caret diagnostics">;
def _SLASH_D : CLJoinedOrSeparate<"D">, HelpText<"Define macro">,
  MetaVarName<"<macro[=value]>">, Alias<D>;
def _SLASH_E : CLFlag<"E">, HelpText<"Preprocess to stdout">, Alias<E>;
def _SLASH_external_COLON_I : CLJoinedOrSeparate<"external:I">, Alias<isystem>,
  HelpText<"Add directory to include search path with warnings suppressed">,
  MetaVarName<"<dir>">;
def _SLASH_fp_contract : CLFlag<"fp:contract">, HelpText<"">, Alias<ffp_contract>, AliasArgs<["on"]>;
def _SLASH_fp_except : CLFlag<"fp:except">, HelpText<"">, Alias<ffp_exception_behavior_EQ>, AliasArgs<["strict"]>;
def _SLASH_fp_except_ : CLFlag<"fp:except-">, HelpText<"">, Alias<ffp_exception_behavior_EQ>, AliasArgs<["ignore"]>;
def _SLASH_fp_fast : CLFlag<"fp:fast">, HelpText<"">, Alias<ffast_math>;
def _SLASH_fp_precise : CLFlag<"fp:precise">, HelpText<"">, Alias<ffp_model_EQ>, AliasArgs<["precise"]>;
def _SLASH_fp_strict : CLFlag<"fp:strict">, HelpText<"">, Alias<ffp_model_EQ>, AliasArgs<["strict"]>;
def _SLASH_fsanitize_EQ_address : CLFlag<"fsanitize=address">,
  HelpText<"Enable AddressSanitizer">,
  Alias<fsanitize_EQ>, AliasArgs<["address"]>;
def _SLASH_GA : CLFlag<"GA">, Alias<ftlsmodel_EQ>, AliasArgs<["local-exec"]>,
  HelpText<"Assume thread-local variables are defined in the executable">;
def _SLASH_GR : CLFlag<"GR">, HelpText<"Emit RTTI data (default)">;
def _SLASH_GR_ : CLFlag<"GR-">, HelpText<"Do not emit RTTI data">;
def _SLASH_GF : CLIgnoredFlag<"GF">,
  HelpText<"Enable string pooling (default)">;
def _SLASH_GF_ : CLFlag<"GF-">, HelpText<"Disable string pooling">,
  Alias<fwritable_strings>;
def _SLASH_GS : CLFlag<"GS">,
  HelpText<"Enable buffer security check (default)">;
def _SLASH_GS_ : CLFlag<"GS-">, HelpText<"Disable buffer security check">;
def : CLFlag<"Gs">, HelpText<"Use stack probes (default)">,
  Alias<mstack_probe_size>, AliasArgs<["4096"]>;
def _SLASH_Gs : CLJoined<"Gs">,
  HelpText<"Set stack probe size (default 4096)">, Alias<mstack_probe_size>;
def _SLASH_Gy : CLFlag<"Gy">, HelpText<"Put each function in its own section">,
  Alias<ffunction_sections>;
def _SLASH_Gy_ : CLFlag<"Gy-">,
  HelpText<"Do not put each function in its own section (default)">,
  Alias<fno_function_sections>;
def _SLASH_Gw : CLFlag<"Gw">, HelpText<"Put each data item in its own section">,
  Alias<fdata_sections>;
def _SLASH_Gw_ : CLFlag<"Gw-">,
  HelpText<"Do not put each data item in its own section (default)">,
  Alias<fno_data_sections>;
def _SLASH_help : CLFlag<"help">, Alias<help>,
  HelpText<"Display available options">;
def _SLASH_HELP : CLFlag<"HELP">, Alias<help>;
def _SLASH_hotpatch : CLFlag<"hotpatch">, Alias<fms_hotpatch>,
  HelpText<"Create hotpatchable image">;
def _SLASH_I : CLDXCJoinedOrSeparate<"I">,
  HelpText<"Add directory to include search path">, MetaVarName<"<dir>">,
  Alias<I>;
def _SLASH_J : CLFlag<"J">, HelpText<"Make char type unsigned">,
  Alias<funsigned_char>;

// The _SLASH_O option handles all the /O flags, but we also provide separate
// aliased options to provide separate help messages.
def _SLASH_O : CLDXCJoined<"O">,
  HelpText<"Set multiple /O flags at once; e.g. '/O2y-' for '/O2 /Oy-'">,
  MetaVarName<"<flags>">;
def : CLFlag<"O1">, Alias<_SLASH_O>, AliasArgs<["1"]>,
  HelpText<"Optimize for size  (like /Og     /Os /Oy /Ob2 /GF /Gy)">;
def : CLFlag<"O2">, Alias<_SLASH_O>, AliasArgs<["2"]>,
  HelpText<"Optimize for speed (like /Og /Oi /Ot /Oy /Ob2 /GF /Gy)">;
def : CLFlag<"Ob0">, Alias<_SLASH_O>, AliasArgs<["b0"]>,
  HelpText<"Disable function inlining">;
def : CLFlag<"Ob1">, Alias<_SLASH_O>, AliasArgs<["b1"]>,
  HelpText<"Only inline functions explicitly or implicitly marked inline">;
def : CLFlag<"Ob2">, Alias<_SLASH_O>, AliasArgs<["b2"]>,
  HelpText<"Inline functions as deemed beneficial by the compiler">;
def : CLDXCFlag<"Od">, Alias<_SLASH_O>, AliasArgs<["d"]>,
  HelpText<"Disable optimization">;
def : CLFlag<"Og">, Alias<_SLASH_O>, AliasArgs<["g"]>,
  HelpText<"No effect">;
def : CLFlag<"Oi">, Alias<_SLASH_O>, AliasArgs<["i"]>,
  HelpText<"Enable use of builtin functions">;
def : CLFlag<"Oi-">, Alias<_SLASH_O>, AliasArgs<["i-"]>,
  HelpText<"Disable use of builtin functions">;
def : CLFlag<"Os">, Alias<_SLASH_O>, AliasArgs<["s"]>,
  HelpText<"Optimize for size">;
def : CLFlag<"Ot">, Alias<_SLASH_O>, AliasArgs<["t"]>,
  HelpText<"Optimize for speed">;
def : CLFlag<"Ox">, Alias<_SLASH_O>, AliasArgs<["x"]>,
  HelpText<"Deprecated (like /Og /Oi /Ot /Oy /Ob2); use /O2">;
def : CLFlag<"Oy">, Alias<_SLASH_O>, AliasArgs<["y"]>,
  HelpText<"Enable frame pointer omission (x86 only)">;
def : CLFlag<"Oy-">, Alias<_SLASH_O>, AliasArgs<["y-"]>,
  HelpText<"Disable frame pointer omission (x86 only, default)">;

def _SLASH_QUESTION : CLFlag<"?">, Alias<help>,
  HelpText<"Display available options">;
def _SLASH_Qvec : CLFlag<"Qvec">,
  HelpText<"Enable the loop vectorization passes">, Alias<fvectorize>;
def _SLASH_Qvec_ : CLFlag<"Qvec-">,
  HelpText<"Disable the loop vectorization passes">, Alias<fno_vectorize>;
def _SLASH_showIncludes : CLFlag<"showIncludes">,
  HelpText<"Print info about included files to stderr">;
def _SLASH_showIncludes_user : CLFlag<"showIncludes:user">,
  HelpText<"Like /showIncludes but omit system headers">;
def _SLASH_showFilenames : CLFlag<"showFilenames">,
  HelpText<"Print the name of each compiled file">;
def _SLASH_showFilenames_ : CLFlag<"showFilenames-">,
  HelpText<"Do not print the name of each compiled file (default)">;
def _SLASH_source_charset : CLCompileJoined<"source-charset:">,
  HelpText<"Set source encoding, supports only UTF-8">,
  Alias<finput_charset_EQ>;
def _SLASH_execution_charset : CLCompileJoined<"execution-charset:">,
  HelpText<"Set runtime encoding, supports only UTF-8">,
  Alias<fexec_charset_EQ>;
def _SLASH_std : CLCompileJoined<"std:">,
  HelpText<"Set language version (c++14,c++17,c++20,c++latest,c11,c17)">;
def _SLASH_U : CLJoinedOrSeparate<"U">, HelpText<"Undefine macro">,
  MetaVarName<"<macro>">, Alias<U>;
def _SLASH_validate_charset : CLFlag<"validate-charset">,
  Alias<W_Joined>, AliasArgs<["invalid-source-encoding"]>;
def _SLASH_validate_charset_ : CLFlag<"validate-charset-">,
  Alias<W_Joined>, AliasArgs<["no-invalid-source-encoding"]>;
def _SLASH_external_W0 : CLFlag<"external:W0">, HelpText<"Ignore warnings from system headers (default)">, Alias<Wno_system_headers>;
def _SLASH_external_W1 : CLFlag<"external:W1">, HelpText<"Enable -Wsystem-headers">, Alias<Wsystem_headers>;
def _SLASH_external_W2 : CLFlag<"external:W2">, HelpText<"Enable -Wsystem-headers">, Alias<Wsystem_headers>;
def _SLASH_external_W3 : CLFlag<"external:W3">, HelpText<"Enable -Wsystem-headers">, Alias<Wsystem_headers>;
def _SLASH_external_W4 : CLFlag<"external:W4">, HelpText<"Enable -Wsystem-headers">, Alias<Wsystem_headers>;
def _SLASH_W0 : CLFlag<"W0">, HelpText<"Disable all warnings">, Alias<w>;
def _SLASH_W1 : CLFlag<"W1">, HelpText<"Enable -Wall">, Alias<Wall>;
def _SLASH_W2 : CLFlag<"W2">, HelpText<"Enable -Wall">, Alias<Wall>;
def _SLASH_W3 : CLFlag<"W3">, HelpText<"Enable -Wall">, Alias<Wall>;
def _SLASH_W4 : CLFlag<"W4">, HelpText<"Enable -Wall and -Wextra">, Alias<WCL4>;
def _SLASH_Wall : CLFlag<"Wall">, HelpText<"Enable -Weverything">,
  Alias<W_Joined>, AliasArgs<["everything"]>;
def _SLASH_WX : CLFlag<"WX">, HelpText<"Treat warnings as errors">,
  Alias<W_Joined>, AliasArgs<["error"]>;
def _SLASH_WX_ : CLFlag<"WX-">,
  HelpText<"Do not treat warnings as errors (default)">,
  Alias<W_Joined>, AliasArgs<["no-error"]>;
def _SLASH_w_flag : CLFlag<"w">, HelpText<"Disable all warnings">, Alias<w>;
def _SLASH_wd : CLCompileJoined<"wd">;
def _SLASH_vd : CLJoined<"vd">, HelpText<"Control vtordisp placement">,
  Alias<vtordisp_mode_EQ>;
def _SLASH_X : CLFlag<"X">,
  HelpText<"Do not add %INCLUDE% to include search path">, Alias<nostdlibinc>;
def _SLASH_Zc_sizedDealloc : CLFlag<"Zc:sizedDealloc">,
  HelpText<"Enable C++14 sized global deallocation functions">,
  Alias<fsized_deallocation>;
def _SLASH_Zc_sizedDealloc_ : CLFlag<"Zc:sizedDealloc-">,
  HelpText<"Disable C++14 sized global deallocation functions">,
  Alias<fno_sized_deallocation>;
def _SLASH_Zc_alignedNew : CLFlag<"Zc:alignedNew">,
  HelpText<"Enable C++17 aligned allocation functions">,
  Alias<faligned_allocation>;
def _SLASH_Zc_alignedNew_ : CLFlag<"Zc:alignedNew-">,
  HelpText<"Disable C++17 aligned allocation functions">,
  Alias<fno_aligned_allocation>;
def _SLASH_Zc_char8_t : CLFlag<"Zc:char8_t">,
  HelpText<"Enable char8_t from C++2a">,
  Alias<fchar8__t>;
def _SLASH_Zc_char8_t_ : CLFlag<"Zc:char8_t-">,
  HelpText<"Disable char8_t from c++2a">,
  Alias<fno_char8__t>;
def _SLASH_Zc_strictStrings : CLFlag<"Zc:strictStrings">,
  HelpText<"Treat string literals as const">, Alias<W_Joined>,
  AliasArgs<["error=c++11-compat-deprecated-writable-strings"]>;
def _SLASH_Zc_threadSafeInit : CLFlag<"Zc:threadSafeInit">,
  HelpText<"Enable thread-safe initialization of static variables">,
  Alias<fthreadsafe_statics>;
def _SLASH_Zc_threadSafeInit_ : CLFlag<"Zc:threadSafeInit-">,
  HelpText<"Disable thread-safe initialization of static variables">,
  Alias<fno_threadsafe_statics>;
def _SLASH_Zc_trigraphs : CLFlag<"Zc:trigraphs">,
  HelpText<"Enable trigraphs">, Alias<ftrigraphs>;
def _SLASH_Zc_trigraphs_off : CLFlag<"Zc:trigraphs-">,
  HelpText<"Disable trigraphs (default)">, Alias<fno_trigraphs>;
def _SLASH_Zc_twoPhase : CLFlag<"Zc:twoPhase">,
  HelpText<"Enable two-phase name lookup in templates">,
  Alias<fno_delayed_template_parsing>;
def _SLASH_Zc_twoPhase_ : CLFlag<"Zc:twoPhase-">,
  HelpText<"Disable two-phase name lookup in templates (default)">,
  Alias<fdelayed_template_parsing>;
def _SLASH_Zc_wchar_t : CLFlag<"Zc:wchar_t">,
  HelpText<"Enable C++ builtin type wchar_t (default)">;
def _SLASH_Zc_wchar_t_ : CLFlag<"Zc:wchar_t-">,
  HelpText<"Disable C++ builtin type wchar_t">;
def _SLASH_Z7 : CLFlag<"Z7">,
  HelpText<"Enable CodeView debug information in object files">;
def _SLASH_ZH_MD5 : CLFlag<"ZH:MD5">,
  HelpText<"Use MD5 for file checksums in debug info (default)">,
  Alias<gsrc_hash_EQ>, AliasArgs<["md5"]>;
def _SLASH_ZH_SHA1 : CLFlag<"ZH:SHA1">,
  HelpText<"Use SHA1 for file checksums in debug info">,
  Alias<gsrc_hash_EQ>, AliasArgs<["sha1"]>;
def _SLASH_ZH_SHA_256 : CLFlag<"ZH:SHA_256">,
  HelpText<"Use SHA256 for file checksums in debug info">,
  Alias<gsrc_hash_EQ>, AliasArgs<["sha256"]>;
def _SLASH_Zi : CLFlag<"Zi">, Alias<_SLASH_Z7>,
  HelpText<"Like /Z7">;
def _SLASH_Zp : CLJoined<"Zp">,
  HelpText<"Set default maximum struct packing alignment">,
  Alias<fpack_struct_EQ>;
def _SLASH_Zp_flag : CLFlag<"Zp">,
  HelpText<"Set default maximum struct packing alignment to 1">,
  Alias<fpack_struct_EQ>, AliasArgs<["1"]>;
def _SLASH_Zs : CLFlag<"Zs">, HelpText<"Run the preprocessor, parser and semantic analysis stages">,
  Alias<fsyntax_only>;
def _SLASH_openmp_ : CLFlag<"openmp-">,
  HelpText<"Disable OpenMP support">, Alias<fno_openmp>;
def _SLASH_openmp : CLFlag<"openmp">, HelpText<"Enable OpenMP support">,
  Alias<fopenmp>;
def _SLASH_openmp_experimental : CLFlag<"openmp:experimental">,
  HelpText<"Enable OpenMP support with experimental SIMD support">,
  Alias<fopenmp>;
def _SLASH_tune : CLCompileJoined<"tune:">,
  HelpText<"Set CPU for optimization without affecting instruction set">,
  Alias<mtune_EQ>;
def _SLASH_QIntel_jcc_erratum : CLFlag<"QIntel-jcc-erratum">,
  HelpText<"Align branches within 32-byte boundaries to mitigate the performance impact of the Intel JCC erratum.">,
  Alias<mbranches_within_32B_boundaries>;
def _SLASH_arm64EC : CLFlag<"arm64EC">,
  HelpText<"Set build target to arm64ec">;
def : CLFlag<"Qgather-">, Alias<mno_gather>,
      HelpText<"Disable generation of gather instructions in auto-vectorization(x86 only)">;
def : CLFlag<"Qscatter-">, Alias<mno_scatter>,
      HelpText<"Disable generation of scatter instructions in auto-vectorization(x86 only)">;

// Non-aliases:

def _SLASH_arch : CLCompileJoined<"arch:">,
  HelpText<"Set architecture for code generation">;

def _SLASH_M_Group : OptionGroup<"</M group>">, Group<cl_compile_Group>;
def _SLASH_volatile_Group : OptionGroup<"</volatile group>">,
  Group<cl_compile_Group>;

def _SLASH_EH : CLJoined<"EH">, HelpText<"Set exception handling model">;
def _SLASH_EP : CLFlag<"EP">,
  HelpText<"Disable linemarker output and preprocess to stdout">;
def _SLASH_external_env : CLJoined<"external:env:">,
  HelpText<"Add dirs in env var <var> to include search path with warnings suppressed">,
  MetaVarName<"<var>">;
def _SLASH_FA : CLJoined<"FA">,
  HelpText<"Output assembly code file during compilation">;
def _SLASH_Fa : CLJoined<"Fa">,
  HelpText<"Set assembly output file name (with /FA)">,
  MetaVarName<"<file or dir/>">;
def _SLASH_FI : CLJoinedOrSeparate<"FI">,
  HelpText<"Include file before parsing">, Alias<include_>;
def _SLASH_Fe : CLJoined<"Fe">,
  HelpText<"Set output executable file name">,
  MetaVarName<"<file or dir/>">;
def _SLASH_Fe_COLON : CLJoined<"Fe:">, Alias<_SLASH_Fe>;
def _SLASH_Fi : CLCompileJoined<"Fi">,
  HelpText<"Set preprocess output file name (with /P)">,
  MetaVarName<"<file>">;
def _SLASH_Fo : CLCompileJoined<"Fo">,
  HelpText<"Set output object file (with /c)">,
  MetaVarName<"<file or dir/>">;
def _SLASH_guard : CLJoined<"guard:">,
  HelpText<"Enable Control Flow Guard with /guard:cf, or only the table with /guard:cf,nochecks. "
           "Enable EH Continuation Guard with /guard:ehcont">;
def _SLASH_GX : CLFlag<"GX">,
  HelpText<"Deprecated; use /EHsc">;
def _SLASH_GX_ : CLFlag<"GX-">,
  HelpText<"Deprecated (like not passing /EH)">;
def _SLASH_imsvc : CLJoinedOrSeparate<"imsvc">,
  HelpText<"Add <dir> to system include search path, as if in %INCLUDE%">,
  MetaVarName<"<dir>">;
def _SLASH_JMC : CLFlag<"JMC">,
  HelpText<"Enable just-my-code debugging">;
def _SLASH_JMC_ : CLFlag<"JMC-">,
  HelpText<"Disable just-my-code debugging (default)">;
def _SLASH_LD : CLFlag<"LD">, HelpText<"Create DLL">;
def _SLASH_LDd : CLFlag<"LDd">, HelpText<"Create debug DLL">;
def _SLASH_link : CLRemainingArgsJoined<"link">,
  HelpText<"Forward options to the linker">, MetaVarName<"<options>">;
def _SLASH_MD : Option<["/", "-"], "MD", KIND_FLAG>, Group<_SLASH_M_Group>,
  Flags<[CLOption, NoXarchOption]>, HelpText<"Use DLL run-time">;
def _SLASH_MDd : Option<["/", "-"], "MDd", KIND_FLAG>, Group<_SLASH_M_Group>,
  Flags<[CLOption, NoXarchOption]>, HelpText<"Use DLL debug run-time">;
def _SLASH_MT : Option<["/", "-"], "MT", KIND_FLAG>, Group<_SLASH_M_Group>,
  Flags<[CLOption, NoXarchOption]>, HelpText<"Use static run-time">;
def _SLASH_MTd : Option<["/", "-"], "MTd", KIND_FLAG>, Group<_SLASH_M_Group>,
  Flags<[CLOption, NoXarchOption]>, HelpText<"Use static debug run-time">;
def _SLASH_o : CLJoinedOrSeparate<"o">,
  HelpText<"Deprecated (set output file name); use /Fe or /Fe">,
  MetaVarName<"<file or dir/>">;
def _SLASH_P : CLFlag<"P">, HelpText<"Preprocess to file">;
def _SLASH_permissive : CLFlag<"permissive">,
  HelpText<"Enable some non conforming code to compile">;
def _SLASH_permissive_ : CLFlag<"permissive-">,
  HelpText<"Disable non conforming code from compiling (default)">;
def _SLASH_Tc : CLCompileJoinedOrSeparate<"Tc">,
  HelpText<"Treat <file> as C source file">, MetaVarName<"<file>">;
def _SLASH_TC : CLCompileFlag<"TC">, HelpText<"Treat all source files as C">;
def _SLASH_Tp : CLCompileJoinedOrSeparate<"Tp">,
  HelpText<"Treat <file> as C++ source file">, MetaVarName<"<file>">;
def _SLASH_TP : CLCompileFlag<"TP">, HelpText<"Treat all source files as C++">;
def _SLASH_diasdkdir : CLJoinedOrSeparate<"diasdkdir">,
  HelpText<"Path to the DIA SDK">, MetaVarName<"<dir>">;
def _SLASH_vctoolsdir : CLJoinedOrSeparate<"vctoolsdir">,
  HelpText<"Path to the VCToolChain">, MetaVarName<"<dir>">;
def _SLASH_vctoolsversion : CLJoinedOrSeparate<"vctoolsversion">,
  HelpText<"For use with /winsysroot, defaults to newest found">;
def _SLASH_winsdkdir : CLJoinedOrSeparate<"winsdkdir">,
  HelpText<"Path to the Windows SDK">, MetaVarName<"<dir>">;
def _SLASH_winsdkversion : CLJoinedOrSeparate<"winsdkversion">,
  HelpText<"Full version of the Windows SDK, defaults to newest found">;
def _SLASH_winsysroot : CLJoinedOrSeparate<"winsysroot">,
  HelpText<"Same as \"/diasdkdir <dir>/DIA SDK\" /vctoolsdir <dir>/VC/Tools/MSVC/<vctoolsversion> \"/winsdkdir <dir>/Windows Kits/10\"">,
  MetaVarName<"<dir>">;
def _SLASH_volatile_iso : Option<["/", "-"], "volatile:iso", KIND_FLAG>,
  Group<_SLASH_volatile_Group>, Flags<[CLOption, NoXarchOption]>,
  HelpText<"Volatile loads and stores have standard semantics">;
def _SLASH_vmb : CLFlag<"vmb">,
  HelpText<"Use a best-case representation method for member pointers">;
def _SLASH_vmg : CLFlag<"vmg">,
  HelpText<"Use a most-general representation for member pointers">;
def _SLASH_vms : CLFlag<"vms">,
  HelpText<"Set the default most-general representation to single inheritance">;
def _SLASH_vmm : CLFlag<"vmm">,
  HelpText<"Set the default most-general representation to "
           "multiple inheritance">;
def _SLASH_vmv : CLFlag<"vmv">,
  HelpText<"Set the default most-general representation to "
           "virtual inheritance">;
def _SLASH_volatile_ms  : Option<["/", "-"], "volatile:ms", KIND_FLAG>,
  Group<_SLASH_volatile_Group>, Flags<[CLOption, NoXarchOption]>,
  HelpText<"Volatile loads and stores have acquire and release semantics">;
def _SLASH_clang : CLJoined<"clang:">,
  HelpText<"Pass <arg> to the clang driver">, MetaVarName<"<arg>">;
def _SLASH_Zl : CLFlag<"Zl">, Alias<fms_omit_default_lib>,
  HelpText<"Do not let object file auto-link default libraries">;

def _SLASH_Yc : CLJoined<"Yc">,
  HelpText<"Generate a pch file for all code up to and including <filename>">,
  MetaVarName<"<filename>">;
def _SLASH_Yu : CLJoined<"Yu">,
  HelpText<"Load a pch file and use it instead of all code up to "
           "and including <filename>">,
  MetaVarName<"<filename>">;
def _SLASH_Y_ : CLFlag<"Y-">,
  HelpText<"Disable precompiled headers, overrides /Yc and /Yu">;
def _SLASH_Zc_dllexportInlines : CLFlag<"Zc:dllexportInlines">,
  HelpText<"dllexport/dllimport inline member functions of dllexport/import classes (default)">;
def _SLASH_Zc_dllexportInlines_ : CLFlag<"Zc:dllexportInlines-">,
  HelpText<"Do not dllexport/dllimport inline member functions of dllexport/import classes">;
def _SLASH_Fp : CLJoined<"Fp">,
  HelpText<"Set pch file name (with /Yc and /Yu)">, MetaVarName<"<file>">;

def _SLASH_Gd : CLFlag<"Gd">,
  HelpText<"Set __cdecl as a default calling convention">;
def _SLASH_Gr : CLFlag<"Gr">,
  HelpText<"Set __fastcall as a default calling convention">;
def _SLASH_Gz : CLFlag<"Gz">,
  HelpText<"Set __stdcall as a default calling convention">;
def _SLASH_Gv : CLFlag<"Gv">,
  HelpText<"Set __vectorcall as a default calling convention">;
def _SLASH_Gregcall : CLFlag<"Gregcall">,
  HelpText<"Set __regcall as a default calling convention">;

// GNU Driver aliases

def : Separate<["-"], "Xmicrosoft-visualc-tools-root">, Alias<_SLASH_vctoolsdir>;
def : Separate<["-"], "Xmicrosoft-visualc-tools-version">,
    Alias<_SLASH_vctoolsversion>;
def : Separate<["-"], "Xmicrosoft-windows-sdk-root">,
    Alias<_SLASH_winsdkdir>;
def : Separate<["-"], "Xmicrosoft-windows-sdk-version">,
    Alias<_SLASH_winsdkversion>;

// Ignored:

def _SLASH_analyze_ : CLIgnoredFlag<"analyze-">;
def _SLASH_bigobj : CLIgnoredFlag<"bigobj">;
def _SLASH_cgthreads : CLIgnoredJoined<"cgthreads">;
def _SLASH_d2FastFail : CLIgnoredFlag<"d2FastFail">;
def _SLASH_d2Zi_PLUS : CLIgnoredFlag<"d2Zi+">;
def _SLASH_errorReport : CLIgnoredJoined<"errorReport">;
def _SLASH_FC : CLIgnoredFlag<"FC">;
def _SLASH_Fd : CLIgnoredJoined<"Fd">;
def _SLASH_FS : CLIgnoredFlag<"FS">;
def _SLASH_kernel_ : CLIgnoredFlag<"kernel-">;
def _SLASH_nologo : CLIgnoredFlag<"nologo">;
def _SLASH_RTC : CLIgnoredJoined<"RTC">;
def _SLASH_sdl : CLIgnoredFlag<"sdl">;
def _SLASH_sdl_ : CLIgnoredFlag<"sdl-">;
def _SLASH_utf8 : CLIgnoredFlag<"utf-8">,
  HelpText<"Set source and runtime encoding to UTF-8 (default)">;
def _SLASH_w : CLIgnoredJoined<"w">;
def _SLASH_Wv_ : CLIgnoredJoined<"Wv">;
def _SLASH_Zc___cplusplus : CLIgnoredFlag<"Zc:__cplusplus">;
def _SLASH_Zc_auto : CLIgnoredFlag<"Zc:auto">;
def _SLASH_Zc_forScope : CLIgnoredFlag<"Zc:forScope">;
def _SLASH_Zc_inline : CLIgnoredFlag<"Zc:inline">;
def _SLASH_Zc_rvalueCast : CLIgnoredFlag<"Zc:rvalueCast">;
def _SLASH_Zc_ternary : CLIgnoredFlag<"Zc:ternary">;
def _SLASH_Zm : CLIgnoredJoined<"Zm">;
def _SLASH_Zo : CLIgnoredFlag<"Zo">;
def _SLASH_Zo_ : CLIgnoredFlag<"Zo-">;


// Unsupported:

def _SLASH_await : CLFlag<"await">;
def _SLASH_await_COLON : CLJoined<"await:">;
def _SLASH_constexpr : CLJoined<"constexpr:">;
def _SLASH_AI : CLJoinedOrSeparate<"AI">;
def _SLASH_Bt : CLFlag<"Bt">;
def _SLASH_Bt_plus : CLFlag<"Bt+">;
def _SLASH_clr : CLJoined<"clr">;
def _SLASH_d1 : CLJoined<"d1">;
def _SLASH_d2 : CLJoined<"d2">;
def _SLASH_doc : CLJoined<"doc">;
def _SLASH_experimental : CLJoined<"experimental:">;
def _SLASH_exportHeader : CLFlag<"exportHeader">;
def _SLASH_external : CLJoined<"external:">;
def _SLASH_favor : CLJoined<"favor">;
def _SLASH_fsanitize_address_use_after_return : CLJoined<"fsanitize-address-use-after-return">;
def _SLASH_fno_sanitize_address_vcasan_lib : CLJoined<"fno-sanitize-address-vcasan-lib">;
def _SLASH_F : CLJoinedOrSeparate<"F">;
def _SLASH_Fm : CLJoined<"Fm">;
def _SLASH_Fr : CLJoined<"Fr">;
def _SLASH_FR : CLJoined<"FR">;
def _SLASH_FU : CLJoinedOrSeparate<"FU">;
def _SLASH_Fx : CLFlag<"Fx">;
def _SLASH_G1 : CLFlag<"G1">;
def _SLASH_G2 : CLFlag<"G2">;
def _SLASH_Ge : CLFlag<"Ge">;
def _SLASH_Gh : CLFlag<"Gh">;
def _SLASH_GH : CLFlag<"GH">;
def _SLASH_GL : CLFlag<"GL">;
def _SLASH_GL_ : CLFlag<"GL-">;
def _SLASH_Gm : CLFlag<"Gm">;
def _SLASH_Gm_ : CLFlag<"Gm-">;
def _SLASH_GT : CLFlag<"GT">;
def _SLASH_GZ : CLFlag<"GZ">;
def _SLASH_H : CLFlag<"H">;
def _SLASH_headername : CLJoined<"headerName:">;
def _SLASH_headerUnit : CLJoinedOrSeparate<"headerUnit">;
def _SLASH_headerUnitAngle : CLJoinedOrSeparate<"headerUnit:angle">;
def _SLASH_headerUnitQuote : CLJoinedOrSeparate<"headerUnit:quote">;
def _SLASH_homeparams : CLFlag<"homeparams">;
def _SLASH_kernel : CLFlag<"kernel">;
def _SLASH_LN : CLFlag<"LN">;
def _SLASH_MP : CLJoined<"MP">;
def _SLASH_Qfast_transcendentals : CLFlag<"Qfast_transcendentals">;
def _SLASH_QIfist : CLFlag<"QIfist">;
def _SLASH_Qimprecise_fwaits : CLFlag<"Qimprecise_fwaits">;
def _SLASH_Qpar : CLFlag<"Qpar">;
def _SLASH_Qpar_report : CLJoined<"Qpar-report">;
def _SLASH_Qsafe_fp_loads : CLFlag<"Qsafe_fp_loads">;
def _SLASH_Qspectre : CLFlag<"Qspectre">;
def _SLASH_Qspectre_load : CLFlag<"Qspectre-load">;
def _SLASH_Qspectre_load_cf : CLFlag<"Qspectre-load-cf">;
def _SLASH_Qvec_report : CLJoined<"Qvec-report">;
def _SLASH_reference : CLJoinedOrSeparate<"reference">;
def _SLASH_sourceDependencies : CLJoinedOrSeparate<"sourceDependencies">;
def _SLASH_sourceDependenciesDirectives : CLJoinedOrSeparate<"sourceDependencies:directives">;
def _SLASH_translateInclude : CLFlag<"translateInclude">;
def _SLASH_u : CLFlag<"u">;
def _SLASH_V : CLFlag<"V">;
def _SLASH_WL : CLFlag<"WL">;
def _SLASH_Wp64 : CLFlag<"Wp64">;
def _SLASH_Yd : CLFlag<"Yd">;
def _SLASH_Yl : CLJoined<"Yl">;
def _SLASH_Za : CLFlag<"Za">;
def _SLASH_Zc : CLJoined<"Zc:">;
def _SLASH_Ze : CLFlag<"Ze">;
def _SLASH_Zg : CLFlag<"Zg">;
def _SLASH_ZI : CLFlag<"ZI">;
def _SLASH_ZW : CLJoined<"ZW">;

//===----------------------------------------------------------------------===//
// clang-dxc Options
//===----------------------------------------------------------------------===//

def dxc_Group : OptionGroup<"<clang-dxc options>">, Flags<[DXCOption]>,
  HelpText<"dxc compatibility options">;
class DXCFlag<string name> : Option<["/", "-"], name, KIND_FLAG>,
  Group<dxc_Group>, Flags<[DXCOption, NoXarchOption]>;
class DXCJoinedOrSeparate<string name> : Option<["/", "-"], name,
  KIND_JOINED_OR_SEPARATE>, Group<dxc_Group>, Flags<[DXCOption, NoXarchOption]>;

def dxc_help : Option<["/", "-", "--"], "help", KIND_JOINED>,
  Group<dxc_Group>, Flags<[DXCOption, NoXarchOption]>, Alias<help>,
  HelpText<"Display available options">;
def dxc_no_stdinc : DXCFlag<"hlsl-no-stdinc">,
  HelpText<"HLSL only. Disables all standard includes containing non-native compiler types and functions.">;
def Fo : DXCJoinedOrSeparate<"Fo">, Alias<o>,
  HelpText<"Output object file">;
def dxil_validator_version : Option<["/", "-"], "validator-version", KIND_SEPARATE>,
  Group<dxc_Group>, Flags<[DXCOption, NoXarchOption, CC1Option, HelpHidden]>,
  HelpText<"Override validator version for module. Format: <major.minor>;"
           "Default: DXIL.dll version or current internal version">,
  MarshallingInfoString<TargetOpts<"DxilValidatorVersion">>;
def target_profile : DXCJoinedOrSeparate<"T">, MetaVarName<"<profile>">,
  HelpText<"Set target profile">,
  Values<"ps_6_0, ps_6_1, ps_6_2, ps_6_3, ps_6_4, ps_6_5, ps_6_6, ps_6_7,"
         "vs_6_0, vs_6_1, vs_6_2, vs_6_3, vs_6_4, vs_6_5, vs_6_6, vs_6_7,"
         "gs_6_0, gs_6_1, gs_6_2, gs_6_3, gs_6_4, gs_6_5, gs_6_6, gs_6_7,"
         "hs_6_0, hs_6_1, hs_6_2, hs_6_3, hs_6_4, hs_6_5, hs_6_6, hs_6_7,"
         "ds_6_0, ds_6_1, ds_6_2, ds_6_3, ds_6_4, ds_6_5, ds_6_6, ds_6_7,"
         "cs_6_0, cs_6_1, cs_6_2, cs_6_3, cs_6_4, cs_6_5, cs_6_6, cs_6_7,"
         "lib_6_3, lib_6_4, lib_6_5, lib_6_6, lib_6_7, lib_6_x,"
         "ms_6_5, ms_6_6, ms_6_7,"
         "as_6_5, as_6_6, as_6_7">;
def dxc_D : Option<["--", "/", "-"], "D", KIND_JOINED_OR_SEPARATE>,
  Group<dxc_Group>, Flags<[DXCOption, NoXarchOption]>, Alias<D>;
def emit_pristine_llvm : DXCFlag<"emit-pristine-llvm">,
  HelpText<"Emit pristine LLVM IR from the frontend by not running any LLVM passes at all."
           "Same as -S + -emit-llvm + -disable-llvm-passes.">;
def fcgl : DXCFlag<"fcgl">, Alias<emit_pristine_llvm>;
def enable_16bit_types : DXCFlag<"enable-16bit-types">, Alias<fnative_half_type>,
  HelpText<"Enable 16-bit types and disable min precision types."
           "Available in HLSL 2018 and shader model 6.2.">;
def hlsl_entrypoint : Option<["-"], "hlsl-entry", KIND_SEPARATE>,
                      Group<dxc_Group>,
                      Flags<[CC1Option]>,
                      MarshallingInfoString<TargetOpts<"HLSLEntry">, "\"main\"">,
                      HelpText<"Entry point name for hlsl">;
def dxc_entrypoint : Option<["--", "/", "-"], "E", KIND_JOINED_OR_SEPARATE>,
                     Group<dxc_Group>,
                     Flags<[DXCOption, NoXarchOption]>,
                     HelpText<"Entry point name">;
def dxc_validator_path_EQ : Joined<["--"], "dxv-path=">, Group<dxc_Group>,
  HelpText<"DXIL validator installation path">;
def dxc_disable_validation : DXCFlag<"Vd">,
  HelpText<"Disable validation">;<|MERGE_RESOLUTION|>--- conflicted
+++ resolved
@@ -2544,15 +2544,6 @@
 defm pch_debuginfo: OptInCC1FFlag<"pch-debuginfo", "Generate ", "Do not generate ",
   "debug info for types in an object file built from this PCH and do not generate them elsewhere">;
 
-def fimplicit_module_maps : Flag <["-"], "fimplicit-module-maps">, Group<f_Group>,
-  Flags<[NoXarchOption, CC1Option, CoreOption]>,
-  HelpText<"Implicitly search the file system for module map files.">,
-  MarshallingInfoFlag<HeaderSearchOpts<"ImplicitModuleMaps">>;
-<<<<<<< HEAD
-def fmodules_ts : Flag <["-"], "fmodules-ts">, Group<f_Group>,
-  Flags<[CC1Option]>, HelpText<"Enable support for the C++ Modules TS">,
-  MarshallingInfoFlag<LangOpts<"ModulesTS">>;
-
 // [reflection-ts]
 defm reflection_ts : BoolFOption<"reflection-ts",
   LangOpts<"ReflectionTS">, DefaultFalse,
@@ -2564,8 +2555,10 @@
   PosFlag<SetTrue, [CC1Option], "Enable support for C++ Reflection extensions">,
   NegFlag<SetFalse>>;
 
-=======
->>>>>>> 7f790f9a
+def fimplicit_module_maps : Flag <["-"], "fimplicit-module-maps">, Group<f_Group>,
+  Flags<[NoXarchOption, CC1Option, CoreOption]>,
+  HelpText<"Implicitly search the file system for module map files.">,
+  MarshallingInfoFlag<HeaderSearchOpts<"ImplicitModuleMaps">>;
 defm modules : BoolFOption<"modules",
   LangOpts<"Modules">, Default<fcxx_modules.KeyPath>,
   PosFlag<SetTrue, [CC1Option], "Enable the 'modules' language feature">,
