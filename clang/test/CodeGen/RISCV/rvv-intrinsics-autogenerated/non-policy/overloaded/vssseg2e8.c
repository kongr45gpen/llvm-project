// NOTE: Assertions have been autogenerated by utils/update_cc_test_checks.py UTC_ARGS: --version 2
// REQUIRES: riscv-registered-target
// RUN: %clang_cc1 -triple riscv64 -target-feature +v -target-feature +zfh \
// RUN:   -target-feature +zvfh -disable-O0-optnone  \
// RUN:   -emit-llvm %s -o - | opt -S -passes=mem2reg | \
// RUN:   FileCheck --check-prefix=CHECK-RV64 %s

#include <riscv_vector.h>

// CHECK-RV64-LABEL: define dso_local void @test_vssseg2e8_v_i8mf8x2
// CHECK-RV64-SAME: (ptr noundef [[BASE:%.*]], i64 noundef [[BSTRIDE:%.*]], <vscale x 1 x i8> [[V_TUPLE_COERCE0:%.*]], <vscale x 1 x i8> [[V_TUPLE_COERCE1:%.*]], i64 noundef [[VL:%.*]]) #[[ATTR0:[0-9]+]] {
// CHECK-RV64-NEXT:  entry:
// CHECK-RV64-NEXT:    [[TMP0:%.*]] = insertvalue { <vscale x 1 x i8>, <vscale x 1 x i8> } poison, <vscale x 1 x i8> [[V_TUPLE_COERCE0]], 0
// CHECK-RV64-NEXT:    [[TMP1:%.*]] = insertvalue { <vscale x 1 x i8>, <vscale x 1 x i8> } [[TMP0]], <vscale x 1 x i8> [[V_TUPLE_COERCE1]], 1
// CHECK-RV64-NEXT:    [[TMP2:%.*]] = extractvalue { <vscale x 1 x i8>, <vscale x 1 x i8> } [[TMP1]], 0
// CHECK-RV64-NEXT:    [[TMP3:%.*]] = extractvalue { <vscale x 1 x i8>, <vscale x 1 x i8> } [[TMP1]], 1
// CHECK-RV64-NEXT:    call void @llvm.riscv.vssseg2.nxv1i8.i64(<vscale x 1 x i8> [[TMP2]], <vscale x 1 x i8> [[TMP3]], ptr [[BASE]], i64 [[BSTRIDE]], i64 [[VL]])
// CHECK-RV64-NEXT:    ret void
//
<<<<<<< HEAD
void test_vssseg2e8_v_i8mf8(int8_t *base, ptrdiff_t bstride, vint8mf8_t v0, vint8mf8_t v1, size_t vl) {
  return __riscv_vssseg2e8(base, bstride, v0, v1, vl);
=======
void test_vssseg2e8_v_i8mf8x2(int8_t *base, ptrdiff_t bstride, vint8mf8x2_t v_tuple, size_t vl) {
  return __riscv_vssseg2e8(base, bstride, v_tuple, vl);
>>>>>>> 7f790f9a
}

// CHECK-RV64-LABEL: define dso_local void @test_vssseg2e8_v_i8mf4x2
// CHECK-RV64-SAME: (ptr noundef [[BASE:%.*]], i64 noundef [[BSTRIDE:%.*]], <vscale x 2 x i8> [[V_TUPLE_COERCE0:%.*]], <vscale x 2 x i8> [[V_TUPLE_COERCE1:%.*]], i64 noundef [[VL:%.*]]) #[[ATTR0]] {
// CHECK-RV64-NEXT:  entry:
// CHECK-RV64-NEXT:    [[TMP0:%.*]] = insertvalue { <vscale x 2 x i8>, <vscale x 2 x i8> } poison, <vscale x 2 x i8> [[V_TUPLE_COERCE0]], 0
// CHECK-RV64-NEXT:    [[TMP1:%.*]] = insertvalue { <vscale x 2 x i8>, <vscale x 2 x i8> } [[TMP0]], <vscale x 2 x i8> [[V_TUPLE_COERCE1]], 1
// CHECK-RV64-NEXT:    [[TMP2:%.*]] = extractvalue { <vscale x 2 x i8>, <vscale x 2 x i8> } [[TMP1]], 0
// CHECK-RV64-NEXT:    [[TMP3:%.*]] = extractvalue { <vscale x 2 x i8>, <vscale x 2 x i8> } [[TMP1]], 1
// CHECK-RV64-NEXT:    call void @llvm.riscv.vssseg2.nxv2i8.i64(<vscale x 2 x i8> [[TMP2]], <vscale x 2 x i8> [[TMP3]], ptr [[BASE]], i64 [[BSTRIDE]], i64 [[VL]])
// CHECK-RV64-NEXT:    ret void
//
<<<<<<< HEAD
void test_vssseg2e8_v_i8mf4(int8_t *base, ptrdiff_t bstride, vint8mf4_t v0, vint8mf4_t v1, size_t vl) {
  return __riscv_vssseg2e8(base, bstride, v0, v1, vl);
=======
void test_vssseg2e8_v_i8mf4x2(int8_t *base, ptrdiff_t bstride, vint8mf4x2_t v_tuple, size_t vl) {
  return __riscv_vssseg2e8(base, bstride, v_tuple, vl);
>>>>>>> 7f790f9a
}

// CHECK-RV64-LABEL: define dso_local void @test_vssseg2e8_v_i8mf2x2
// CHECK-RV64-SAME: (ptr noundef [[BASE:%.*]], i64 noundef [[BSTRIDE:%.*]], <vscale x 4 x i8> [[V_TUPLE_COERCE0:%.*]], <vscale x 4 x i8> [[V_TUPLE_COERCE1:%.*]], i64 noundef [[VL:%.*]]) #[[ATTR0]] {
// CHECK-RV64-NEXT:  entry:
// CHECK-RV64-NEXT:    [[TMP0:%.*]] = insertvalue { <vscale x 4 x i8>, <vscale x 4 x i8> } poison, <vscale x 4 x i8> [[V_TUPLE_COERCE0]], 0
// CHECK-RV64-NEXT:    [[TMP1:%.*]] = insertvalue { <vscale x 4 x i8>, <vscale x 4 x i8> } [[TMP0]], <vscale x 4 x i8> [[V_TUPLE_COERCE1]], 1
// CHECK-RV64-NEXT:    [[TMP2:%.*]] = extractvalue { <vscale x 4 x i8>, <vscale x 4 x i8> } [[TMP1]], 0
// CHECK-RV64-NEXT:    [[TMP3:%.*]] = extractvalue { <vscale x 4 x i8>, <vscale x 4 x i8> } [[TMP1]], 1
// CHECK-RV64-NEXT:    call void @llvm.riscv.vssseg2.nxv4i8.i64(<vscale x 4 x i8> [[TMP2]], <vscale x 4 x i8> [[TMP3]], ptr [[BASE]], i64 [[BSTRIDE]], i64 [[VL]])
// CHECK-RV64-NEXT:    ret void
//
<<<<<<< HEAD
void test_vssseg2e8_v_i8mf2(int8_t *base, ptrdiff_t bstride, vint8mf2_t v0, vint8mf2_t v1, size_t vl) {
  return __riscv_vssseg2e8(base, bstride, v0, v1, vl);
=======
void test_vssseg2e8_v_i8mf2x2(int8_t *base, ptrdiff_t bstride, vint8mf2x2_t v_tuple, size_t vl) {
  return __riscv_vssseg2e8(base, bstride, v_tuple, vl);
>>>>>>> 7f790f9a
}

// CHECK-RV64-LABEL: define dso_local void @test_vssseg2e8_v_i8m1x2
// CHECK-RV64-SAME: (ptr noundef [[BASE:%.*]], i64 noundef [[BSTRIDE:%.*]], <vscale x 8 x i8> [[V_TUPLE_COERCE0:%.*]], <vscale x 8 x i8> [[V_TUPLE_COERCE1:%.*]], i64 noundef [[VL:%.*]]) #[[ATTR0]] {
// CHECK-RV64-NEXT:  entry:
// CHECK-RV64-NEXT:    [[TMP0:%.*]] = insertvalue { <vscale x 8 x i8>, <vscale x 8 x i8> } poison, <vscale x 8 x i8> [[V_TUPLE_COERCE0]], 0
// CHECK-RV64-NEXT:    [[TMP1:%.*]] = insertvalue { <vscale x 8 x i8>, <vscale x 8 x i8> } [[TMP0]], <vscale x 8 x i8> [[V_TUPLE_COERCE1]], 1
// CHECK-RV64-NEXT:    [[TMP2:%.*]] = extractvalue { <vscale x 8 x i8>, <vscale x 8 x i8> } [[TMP1]], 0
// CHECK-RV64-NEXT:    [[TMP3:%.*]] = extractvalue { <vscale x 8 x i8>, <vscale x 8 x i8> } [[TMP1]], 1
// CHECK-RV64-NEXT:    call void @llvm.riscv.vssseg2.nxv8i8.i64(<vscale x 8 x i8> [[TMP2]], <vscale x 8 x i8> [[TMP3]], ptr [[BASE]], i64 [[BSTRIDE]], i64 [[VL]])
// CHECK-RV64-NEXT:    ret void
//
<<<<<<< HEAD
void test_vssseg2e8_v_i8m1(int8_t *base, ptrdiff_t bstride, vint8m1_t v0, vint8m1_t v1, size_t vl) {
  return __riscv_vssseg2e8(base, bstride, v0, v1, vl);
=======
void test_vssseg2e8_v_i8m1x2(int8_t *base, ptrdiff_t bstride, vint8m1x2_t v_tuple, size_t vl) {
  return __riscv_vssseg2e8(base, bstride, v_tuple, vl);
>>>>>>> 7f790f9a
}

// CHECK-RV64-LABEL: define dso_local void @test_vssseg2e8_v_i8m2x2
// CHECK-RV64-SAME: (ptr noundef [[BASE:%.*]], i64 noundef [[BSTRIDE:%.*]], <vscale x 16 x i8> [[V_TUPLE_COERCE0:%.*]], <vscale x 16 x i8> [[V_TUPLE_COERCE1:%.*]], i64 noundef [[VL:%.*]]) #[[ATTR0]] {
// CHECK-RV64-NEXT:  entry:
// CHECK-RV64-NEXT:    [[TMP0:%.*]] = insertvalue { <vscale x 16 x i8>, <vscale x 16 x i8> } poison, <vscale x 16 x i8> [[V_TUPLE_COERCE0]], 0
// CHECK-RV64-NEXT:    [[TMP1:%.*]] = insertvalue { <vscale x 16 x i8>, <vscale x 16 x i8> } [[TMP0]], <vscale x 16 x i8> [[V_TUPLE_COERCE1]], 1
// CHECK-RV64-NEXT:    [[TMP2:%.*]] = extractvalue { <vscale x 16 x i8>, <vscale x 16 x i8> } [[TMP1]], 0
// CHECK-RV64-NEXT:    [[TMP3:%.*]] = extractvalue { <vscale x 16 x i8>, <vscale x 16 x i8> } [[TMP1]], 1
// CHECK-RV64-NEXT:    call void @llvm.riscv.vssseg2.nxv16i8.i64(<vscale x 16 x i8> [[TMP2]], <vscale x 16 x i8> [[TMP3]], ptr [[BASE]], i64 [[BSTRIDE]], i64 [[VL]])
// CHECK-RV64-NEXT:    ret void
//
<<<<<<< HEAD
void test_vssseg2e8_v_i8m2(int8_t *base, ptrdiff_t bstride, vint8m2_t v0, vint8m2_t v1, size_t vl) {
  return __riscv_vssseg2e8(base, bstride, v0, v1, vl);
=======
void test_vssseg2e8_v_i8m2x2(int8_t *base, ptrdiff_t bstride, vint8m2x2_t v_tuple, size_t vl) {
  return __riscv_vssseg2e8(base, bstride, v_tuple, vl);
>>>>>>> 7f790f9a
}

// CHECK-RV64-LABEL: define dso_local void @test_vssseg2e8_v_i8m4x2
// CHECK-RV64-SAME: (ptr noundef [[BASE:%.*]], i64 noundef [[BSTRIDE:%.*]], <vscale x 32 x i8> [[V_TUPLE_COERCE0:%.*]], <vscale x 32 x i8> [[V_TUPLE_COERCE1:%.*]], i64 noundef [[VL:%.*]]) #[[ATTR0]] {
// CHECK-RV64-NEXT:  entry:
// CHECK-RV64-NEXT:    [[TMP0:%.*]] = insertvalue { <vscale x 32 x i8>, <vscale x 32 x i8> } poison, <vscale x 32 x i8> [[V_TUPLE_COERCE0]], 0
// CHECK-RV64-NEXT:    [[TMP1:%.*]] = insertvalue { <vscale x 32 x i8>, <vscale x 32 x i8> } [[TMP0]], <vscale x 32 x i8> [[V_TUPLE_COERCE1]], 1
// CHECK-RV64-NEXT:    [[TMP2:%.*]] = extractvalue { <vscale x 32 x i8>, <vscale x 32 x i8> } [[TMP1]], 0
// CHECK-RV64-NEXT:    [[TMP3:%.*]] = extractvalue { <vscale x 32 x i8>, <vscale x 32 x i8> } [[TMP1]], 1
// CHECK-RV64-NEXT:    call void @llvm.riscv.vssseg2.nxv32i8.i64(<vscale x 32 x i8> [[TMP2]], <vscale x 32 x i8> [[TMP3]], ptr [[BASE]], i64 [[BSTRIDE]], i64 [[VL]])
// CHECK-RV64-NEXT:    ret void
//
<<<<<<< HEAD
void test_vssseg2e8_v_i8m4(int8_t *base, ptrdiff_t bstride, vint8m4_t v0, vint8m4_t v1, size_t vl) {
  return __riscv_vssseg2e8(base, bstride, v0, v1, vl);
=======
void test_vssseg2e8_v_i8m4x2(int8_t *base, ptrdiff_t bstride, vint8m4x2_t v_tuple, size_t vl) {
  return __riscv_vssseg2e8(base, bstride, v_tuple, vl);
>>>>>>> 7f790f9a
}

// CHECK-RV64-LABEL: define dso_local void @test_vssseg2e8_v_u8mf8x2
// CHECK-RV64-SAME: (ptr noundef [[BASE:%.*]], i64 noundef [[BSTRIDE:%.*]], <vscale x 1 x i8> [[V_TUPLE_COERCE0:%.*]], <vscale x 1 x i8> [[V_TUPLE_COERCE1:%.*]], i64 noundef [[VL:%.*]]) #[[ATTR0]] {
// CHECK-RV64-NEXT:  entry:
// CHECK-RV64-NEXT:    [[TMP0:%.*]] = insertvalue { <vscale x 1 x i8>, <vscale x 1 x i8> } poison, <vscale x 1 x i8> [[V_TUPLE_COERCE0]], 0
// CHECK-RV64-NEXT:    [[TMP1:%.*]] = insertvalue { <vscale x 1 x i8>, <vscale x 1 x i8> } [[TMP0]], <vscale x 1 x i8> [[V_TUPLE_COERCE1]], 1
// CHECK-RV64-NEXT:    [[TMP2:%.*]] = extractvalue { <vscale x 1 x i8>, <vscale x 1 x i8> } [[TMP1]], 0
// CHECK-RV64-NEXT:    [[TMP3:%.*]] = extractvalue { <vscale x 1 x i8>, <vscale x 1 x i8> } [[TMP1]], 1
// CHECK-RV64-NEXT:    call void @llvm.riscv.vssseg2.nxv1i8.i64(<vscale x 1 x i8> [[TMP2]], <vscale x 1 x i8> [[TMP3]], ptr [[BASE]], i64 [[BSTRIDE]], i64 [[VL]])
// CHECK-RV64-NEXT:    ret void
//
<<<<<<< HEAD
void test_vssseg2e8_v_u8mf8(uint8_t *base, ptrdiff_t bstride, vuint8mf8_t v0, vuint8mf8_t v1, size_t vl) {
  return __riscv_vssseg2e8(base, bstride, v0, v1, vl);
=======
void test_vssseg2e8_v_u8mf8x2(uint8_t *base, ptrdiff_t bstride, vuint8mf8x2_t v_tuple, size_t vl) {
  return __riscv_vssseg2e8(base, bstride, v_tuple, vl);
>>>>>>> 7f790f9a
}

// CHECK-RV64-LABEL: define dso_local void @test_vssseg2e8_v_u8mf4x2
// CHECK-RV64-SAME: (ptr noundef [[BASE:%.*]], i64 noundef [[BSTRIDE:%.*]], <vscale x 2 x i8> [[V_TUPLE_COERCE0:%.*]], <vscale x 2 x i8> [[V_TUPLE_COERCE1:%.*]], i64 noundef [[VL:%.*]]) #[[ATTR0]] {
// CHECK-RV64-NEXT:  entry:
// CHECK-RV64-NEXT:    [[TMP0:%.*]] = insertvalue { <vscale x 2 x i8>, <vscale x 2 x i8> } poison, <vscale x 2 x i8> [[V_TUPLE_COERCE0]], 0
// CHECK-RV64-NEXT:    [[TMP1:%.*]] = insertvalue { <vscale x 2 x i8>, <vscale x 2 x i8> } [[TMP0]], <vscale x 2 x i8> [[V_TUPLE_COERCE1]], 1
// CHECK-RV64-NEXT:    [[TMP2:%.*]] = extractvalue { <vscale x 2 x i8>, <vscale x 2 x i8> } [[TMP1]], 0
// CHECK-RV64-NEXT:    [[TMP3:%.*]] = extractvalue { <vscale x 2 x i8>, <vscale x 2 x i8> } [[TMP1]], 1
// CHECK-RV64-NEXT:    call void @llvm.riscv.vssseg2.nxv2i8.i64(<vscale x 2 x i8> [[TMP2]], <vscale x 2 x i8> [[TMP3]], ptr [[BASE]], i64 [[BSTRIDE]], i64 [[VL]])
// CHECK-RV64-NEXT:    ret void
//
<<<<<<< HEAD
void test_vssseg2e8_v_u8mf4(uint8_t *base, ptrdiff_t bstride, vuint8mf4_t v0, vuint8mf4_t v1, size_t vl) {
  return __riscv_vssseg2e8(base, bstride, v0, v1, vl);
=======
void test_vssseg2e8_v_u8mf4x2(uint8_t *base, ptrdiff_t bstride, vuint8mf4x2_t v_tuple, size_t vl) {
  return __riscv_vssseg2e8(base, bstride, v_tuple, vl);
>>>>>>> 7f790f9a
}

// CHECK-RV64-LABEL: define dso_local void @test_vssseg2e8_v_u8mf2x2
// CHECK-RV64-SAME: (ptr noundef [[BASE:%.*]], i64 noundef [[BSTRIDE:%.*]], <vscale x 4 x i8> [[V_TUPLE_COERCE0:%.*]], <vscale x 4 x i8> [[V_TUPLE_COERCE1:%.*]], i64 noundef [[VL:%.*]]) #[[ATTR0]] {
// CHECK-RV64-NEXT:  entry:
// CHECK-RV64-NEXT:    [[TMP0:%.*]] = insertvalue { <vscale x 4 x i8>, <vscale x 4 x i8> } poison, <vscale x 4 x i8> [[V_TUPLE_COERCE0]], 0
// CHECK-RV64-NEXT:    [[TMP1:%.*]] = insertvalue { <vscale x 4 x i8>, <vscale x 4 x i8> } [[TMP0]], <vscale x 4 x i8> [[V_TUPLE_COERCE1]], 1
// CHECK-RV64-NEXT:    [[TMP2:%.*]] = extractvalue { <vscale x 4 x i8>, <vscale x 4 x i8> } [[TMP1]], 0
// CHECK-RV64-NEXT:    [[TMP3:%.*]] = extractvalue { <vscale x 4 x i8>, <vscale x 4 x i8> } [[TMP1]], 1
// CHECK-RV64-NEXT:    call void @llvm.riscv.vssseg2.nxv4i8.i64(<vscale x 4 x i8> [[TMP2]], <vscale x 4 x i8> [[TMP3]], ptr [[BASE]], i64 [[BSTRIDE]], i64 [[VL]])
// CHECK-RV64-NEXT:    ret void
//
<<<<<<< HEAD
void test_vssseg2e8_v_u8mf2(uint8_t *base, ptrdiff_t bstride, vuint8mf2_t v0, vuint8mf2_t v1, size_t vl) {
  return __riscv_vssseg2e8(base, bstride, v0, v1, vl);
=======
void test_vssseg2e8_v_u8mf2x2(uint8_t *base, ptrdiff_t bstride, vuint8mf2x2_t v_tuple, size_t vl) {
  return __riscv_vssseg2e8(base, bstride, v_tuple, vl);
>>>>>>> 7f790f9a
}

// CHECK-RV64-LABEL: define dso_local void @test_vssseg2e8_v_u8m1x2
// CHECK-RV64-SAME: (ptr noundef [[BASE:%.*]], i64 noundef [[BSTRIDE:%.*]], <vscale x 8 x i8> [[V_TUPLE_COERCE0:%.*]], <vscale x 8 x i8> [[V_TUPLE_COERCE1:%.*]], i64 noundef [[VL:%.*]]) #[[ATTR0]] {
// CHECK-RV64-NEXT:  entry:
// CHECK-RV64-NEXT:    [[TMP0:%.*]] = insertvalue { <vscale x 8 x i8>, <vscale x 8 x i8> } poison, <vscale x 8 x i8> [[V_TUPLE_COERCE0]], 0
// CHECK-RV64-NEXT:    [[TMP1:%.*]] = insertvalue { <vscale x 8 x i8>, <vscale x 8 x i8> } [[TMP0]], <vscale x 8 x i8> [[V_TUPLE_COERCE1]], 1
// CHECK-RV64-NEXT:    [[TMP2:%.*]] = extractvalue { <vscale x 8 x i8>, <vscale x 8 x i8> } [[TMP1]], 0
// CHECK-RV64-NEXT:    [[TMP3:%.*]] = extractvalue { <vscale x 8 x i8>, <vscale x 8 x i8> } [[TMP1]], 1
// CHECK-RV64-NEXT:    call void @llvm.riscv.vssseg2.nxv8i8.i64(<vscale x 8 x i8> [[TMP2]], <vscale x 8 x i8> [[TMP3]], ptr [[BASE]], i64 [[BSTRIDE]], i64 [[VL]])
// CHECK-RV64-NEXT:    ret void
//
<<<<<<< HEAD
void test_vssseg2e8_v_u8m1(uint8_t *base, ptrdiff_t bstride, vuint8m1_t v0, vuint8m1_t v1, size_t vl) {
  return __riscv_vssseg2e8(base, bstride, v0, v1, vl);
=======
void test_vssseg2e8_v_u8m1x2(uint8_t *base, ptrdiff_t bstride, vuint8m1x2_t v_tuple, size_t vl) {
  return __riscv_vssseg2e8(base, bstride, v_tuple, vl);
>>>>>>> 7f790f9a
}

// CHECK-RV64-LABEL: define dso_local void @test_vssseg2e8_v_u8m2x2
// CHECK-RV64-SAME: (ptr noundef [[BASE:%.*]], i64 noundef [[BSTRIDE:%.*]], <vscale x 16 x i8> [[V_TUPLE_COERCE0:%.*]], <vscale x 16 x i8> [[V_TUPLE_COERCE1:%.*]], i64 noundef [[VL:%.*]]) #[[ATTR0]] {
// CHECK-RV64-NEXT:  entry:
// CHECK-RV64-NEXT:    [[TMP0:%.*]] = insertvalue { <vscale x 16 x i8>, <vscale x 16 x i8> } poison, <vscale x 16 x i8> [[V_TUPLE_COERCE0]], 0
// CHECK-RV64-NEXT:    [[TMP1:%.*]] = insertvalue { <vscale x 16 x i8>, <vscale x 16 x i8> } [[TMP0]], <vscale x 16 x i8> [[V_TUPLE_COERCE1]], 1
// CHECK-RV64-NEXT:    [[TMP2:%.*]] = extractvalue { <vscale x 16 x i8>, <vscale x 16 x i8> } [[TMP1]], 0
// CHECK-RV64-NEXT:    [[TMP3:%.*]] = extractvalue { <vscale x 16 x i8>, <vscale x 16 x i8> } [[TMP1]], 1
// CHECK-RV64-NEXT:    call void @llvm.riscv.vssseg2.nxv16i8.i64(<vscale x 16 x i8> [[TMP2]], <vscale x 16 x i8> [[TMP3]], ptr [[BASE]], i64 [[BSTRIDE]], i64 [[VL]])
// CHECK-RV64-NEXT:    ret void
//
<<<<<<< HEAD
void test_vssseg2e8_v_u8m2(uint8_t *base, ptrdiff_t bstride, vuint8m2_t v0, vuint8m2_t v1, size_t vl) {
  return __riscv_vssseg2e8(base, bstride, v0, v1, vl);
=======
void test_vssseg2e8_v_u8m2x2(uint8_t *base, ptrdiff_t bstride, vuint8m2x2_t v_tuple, size_t vl) {
  return __riscv_vssseg2e8(base, bstride, v_tuple, vl);
>>>>>>> 7f790f9a
}

// CHECK-RV64-LABEL: define dso_local void @test_vssseg2e8_v_u8m4x2
// CHECK-RV64-SAME: (ptr noundef [[BASE:%.*]], i64 noundef [[BSTRIDE:%.*]], <vscale x 32 x i8> [[V_TUPLE_COERCE0:%.*]], <vscale x 32 x i8> [[V_TUPLE_COERCE1:%.*]], i64 noundef [[VL:%.*]]) #[[ATTR0]] {
// CHECK-RV64-NEXT:  entry:
// CHECK-RV64-NEXT:    [[TMP0:%.*]] = insertvalue { <vscale x 32 x i8>, <vscale x 32 x i8> } poison, <vscale x 32 x i8> [[V_TUPLE_COERCE0]], 0
// CHECK-RV64-NEXT:    [[TMP1:%.*]] = insertvalue { <vscale x 32 x i8>, <vscale x 32 x i8> } [[TMP0]], <vscale x 32 x i8> [[V_TUPLE_COERCE1]], 1
// CHECK-RV64-NEXT:    [[TMP2:%.*]] = extractvalue { <vscale x 32 x i8>, <vscale x 32 x i8> } [[TMP1]], 0
// CHECK-RV64-NEXT:    [[TMP3:%.*]] = extractvalue { <vscale x 32 x i8>, <vscale x 32 x i8> } [[TMP1]], 1
// CHECK-RV64-NEXT:    call void @llvm.riscv.vssseg2.nxv32i8.i64(<vscale x 32 x i8> [[TMP2]], <vscale x 32 x i8> [[TMP3]], ptr [[BASE]], i64 [[BSTRIDE]], i64 [[VL]])
// CHECK-RV64-NEXT:    ret void
//
<<<<<<< HEAD
void test_vssseg2e8_v_u8m4(uint8_t *base, ptrdiff_t bstride, vuint8m4_t v0, vuint8m4_t v1, size_t vl) {
  return __riscv_vssseg2e8(base, bstride, v0, v1, vl);
=======
void test_vssseg2e8_v_u8m4x2(uint8_t *base, ptrdiff_t bstride, vuint8m4x2_t v_tuple, size_t vl) {
  return __riscv_vssseg2e8(base, bstride, v_tuple, vl);
>>>>>>> 7f790f9a
}

// CHECK-RV64-LABEL: define dso_local void @test_vssseg2e8_v_i8mf8x2_m
// CHECK-RV64-SAME: (<vscale x 1 x i1> [[MASK:%.*]], ptr noundef [[BASE:%.*]], i64 noundef [[BSTRIDE:%.*]], <vscale x 1 x i8> [[V_TUPLE_COERCE0:%.*]], <vscale x 1 x i8> [[V_TUPLE_COERCE1:%.*]], i64 noundef [[VL:%.*]]) #[[ATTR0]] {
// CHECK-RV64-NEXT:  entry:
// CHECK-RV64-NEXT:    [[TMP0:%.*]] = insertvalue { <vscale x 1 x i8>, <vscale x 1 x i8> } poison, <vscale x 1 x i8> [[V_TUPLE_COERCE0]], 0
// CHECK-RV64-NEXT:    [[TMP1:%.*]] = insertvalue { <vscale x 1 x i8>, <vscale x 1 x i8> } [[TMP0]], <vscale x 1 x i8> [[V_TUPLE_COERCE1]], 1
// CHECK-RV64-NEXT:    [[TMP2:%.*]] = extractvalue { <vscale x 1 x i8>, <vscale x 1 x i8> } [[TMP1]], 0
// CHECK-RV64-NEXT:    [[TMP3:%.*]] = extractvalue { <vscale x 1 x i8>, <vscale x 1 x i8> } [[TMP1]], 1
// CHECK-RV64-NEXT:    call void @llvm.riscv.vssseg2.mask.nxv1i8.i64(<vscale x 1 x i8> [[TMP2]], <vscale x 1 x i8> [[TMP3]], ptr [[BASE]], i64 [[BSTRIDE]], <vscale x 1 x i1> [[MASK]], i64 [[VL]])
// CHECK-RV64-NEXT:    ret void
//
<<<<<<< HEAD
void test_vssseg2e8_v_i8mf8_m(vbool64_t mask, int8_t *base, ptrdiff_t bstride, vint8mf8_t v0, vint8mf8_t v1, size_t vl) {
  return __riscv_vssseg2e8(mask, base, bstride, v0, v1, vl);
=======
void test_vssseg2e8_v_i8mf8x2_m(vbool64_t mask, int8_t *base, ptrdiff_t bstride, vint8mf8x2_t v_tuple, size_t vl) {
  return __riscv_vssseg2e8(mask, base, bstride, v_tuple, vl);
>>>>>>> 7f790f9a
}

// CHECK-RV64-LABEL: define dso_local void @test_vssseg2e8_v_i8mf4x2_m
// CHECK-RV64-SAME: (<vscale x 2 x i1> [[MASK:%.*]], ptr noundef [[BASE:%.*]], i64 noundef [[BSTRIDE:%.*]], <vscale x 2 x i8> [[V_TUPLE_COERCE0:%.*]], <vscale x 2 x i8> [[V_TUPLE_COERCE1:%.*]], i64 noundef [[VL:%.*]]) #[[ATTR0]] {
// CHECK-RV64-NEXT:  entry:
// CHECK-RV64-NEXT:    [[TMP0:%.*]] = insertvalue { <vscale x 2 x i8>, <vscale x 2 x i8> } poison, <vscale x 2 x i8> [[V_TUPLE_COERCE0]], 0
// CHECK-RV64-NEXT:    [[TMP1:%.*]] = insertvalue { <vscale x 2 x i8>, <vscale x 2 x i8> } [[TMP0]], <vscale x 2 x i8> [[V_TUPLE_COERCE1]], 1
// CHECK-RV64-NEXT:    [[TMP2:%.*]] = extractvalue { <vscale x 2 x i8>, <vscale x 2 x i8> } [[TMP1]], 0
// CHECK-RV64-NEXT:    [[TMP3:%.*]] = extractvalue { <vscale x 2 x i8>, <vscale x 2 x i8> } [[TMP1]], 1
// CHECK-RV64-NEXT:    call void @llvm.riscv.vssseg2.mask.nxv2i8.i64(<vscale x 2 x i8> [[TMP2]], <vscale x 2 x i8> [[TMP3]], ptr [[BASE]], i64 [[BSTRIDE]], <vscale x 2 x i1> [[MASK]], i64 [[VL]])
// CHECK-RV64-NEXT:    ret void
//
<<<<<<< HEAD
void test_vssseg2e8_v_i8mf4_m(vbool32_t mask, int8_t *base, ptrdiff_t bstride, vint8mf4_t v0, vint8mf4_t v1, size_t vl) {
  return __riscv_vssseg2e8(mask, base, bstride, v0, v1, vl);
=======
void test_vssseg2e8_v_i8mf4x2_m(vbool32_t mask, int8_t *base, ptrdiff_t bstride, vint8mf4x2_t v_tuple, size_t vl) {
  return __riscv_vssseg2e8(mask, base, bstride, v_tuple, vl);
>>>>>>> 7f790f9a
}

// CHECK-RV64-LABEL: define dso_local void @test_vssseg2e8_v_i8mf2x2_m
// CHECK-RV64-SAME: (<vscale x 4 x i1> [[MASK:%.*]], ptr noundef [[BASE:%.*]], i64 noundef [[BSTRIDE:%.*]], <vscale x 4 x i8> [[V_TUPLE_COERCE0:%.*]], <vscale x 4 x i8> [[V_TUPLE_COERCE1:%.*]], i64 noundef [[VL:%.*]]) #[[ATTR0]] {
// CHECK-RV64-NEXT:  entry:
// CHECK-RV64-NEXT:    [[TMP0:%.*]] = insertvalue { <vscale x 4 x i8>, <vscale x 4 x i8> } poison, <vscale x 4 x i8> [[V_TUPLE_COERCE0]], 0
// CHECK-RV64-NEXT:    [[TMP1:%.*]] = insertvalue { <vscale x 4 x i8>, <vscale x 4 x i8> } [[TMP0]], <vscale x 4 x i8> [[V_TUPLE_COERCE1]], 1
// CHECK-RV64-NEXT:    [[TMP2:%.*]] = extractvalue { <vscale x 4 x i8>, <vscale x 4 x i8> } [[TMP1]], 0
// CHECK-RV64-NEXT:    [[TMP3:%.*]] = extractvalue { <vscale x 4 x i8>, <vscale x 4 x i8> } [[TMP1]], 1
// CHECK-RV64-NEXT:    call void @llvm.riscv.vssseg2.mask.nxv4i8.i64(<vscale x 4 x i8> [[TMP2]], <vscale x 4 x i8> [[TMP3]], ptr [[BASE]], i64 [[BSTRIDE]], <vscale x 4 x i1> [[MASK]], i64 [[VL]])
// CHECK-RV64-NEXT:    ret void
//
<<<<<<< HEAD
void test_vssseg2e8_v_i8mf2_m(vbool16_t mask, int8_t *base, ptrdiff_t bstride, vint8mf2_t v0, vint8mf2_t v1, size_t vl) {
  return __riscv_vssseg2e8(mask, base, bstride, v0, v1, vl);
=======
void test_vssseg2e8_v_i8mf2x2_m(vbool16_t mask, int8_t *base, ptrdiff_t bstride, vint8mf2x2_t v_tuple, size_t vl) {
  return __riscv_vssseg2e8(mask, base, bstride, v_tuple, vl);
>>>>>>> 7f790f9a
}

// CHECK-RV64-LABEL: define dso_local void @test_vssseg2e8_v_i8m1x2_m
// CHECK-RV64-SAME: (<vscale x 8 x i1> [[MASK:%.*]], ptr noundef [[BASE:%.*]], i64 noundef [[BSTRIDE:%.*]], <vscale x 8 x i8> [[V_TUPLE_COERCE0:%.*]], <vscale x 8 x i8> [[V_TUPLE_COERCE1:%.*]], i64 noundef [[VL:%.*]]) #[[ATTR0]] {
// CHECK-RV64-NEXT:  entry:
// CHECK-RV64-NEXT:    [[TMP0:%.*]] = insertvalue { <vscale x 8 x i8>, <vscale x 8 x i8> } poison, <vscale x 8 x i8> [[V_TUPLE_COERCE0]], 0
// CHECK-RV64-NEXT:    [[TMP1:%.*]] = insertvalue { <vscale x 8 x i8>, <vscale x 8 x i8> } [[TMP0]], <vscale x 8 x i8> [[V_TUPLE_COERCE1]], 1
// CHECK-RV64-NEXT:    [[TMP2:%.*]] = extractvalue { <vscale x 8 x i8>, <vscale x 8 x i8> } [[TMP1]], 0
// CHECK-RV64-NEXT:    [[TMP3:%.*]] = extractvalue { <vscale x 8 x i8>, <vscale x 8 x i8> } [[TMP1]], 1
// CHECK-RV64-NEXT:    call void @llvm.riscv.vssseg2.mask.nxv8i8.i64(<vscale x 8 x i8> [[TMP2]], <vscale x 8 x i8> [[TMP3]], ptr [[BASE]], i64 [[BSTRIDE]], <vscale x 8 x i1> [[MASK]], i64 [[VL]])
// CHECK-RV64-NEXT:    ret void
//
<<<<<<< HEAD
void test_vssseg2e8_v_i8m1_m(vbool8_t mask, int8_t *base, ptrdiff_t bstride, vint8m1_t v0, vint8m1_t v1, size_t vl) {
  return __riscv_vssseg2e8(mask, base, bstride, v0, v1, vl);
=======
void test_vssseg2e8_v_i8m1x2_m(vbool8_t mask, int8_t *base, ptrdiff_t bstride, vint8m1x2_t v_tuple, size_t vl) {
  return __riscv_vssseg2e8(mask, base, bstride, v_tuple, vl);
>>>>>>> 7f790f9a
}

// CHECK-RV64-LABEL: define dso_local void @test_vssseg2e8_v_i8m2x2_m
// CHECK-RV64-SAME: (<vscale x 16 x i1> [[MASK:%.*]], ptr noundef [[BASE:%.*]], i64 noundef [[BSTRIDE:%.*]], <vscale x 16 x i8> [[V_TUPLE_COERCE0:%.*]], <vscale x 16 x i8> [[V_TUPLE_COERCE1:%.*]], i64 noundef [[VL:%.*]]) #[[ATTR0]] {
// CHECK-RV64-NEXT:  entry:
// CHECK-RV64-NEXT:    [[TMP0:%.*]] = insertvalue { <vscale x 16 x i8>, <vscale x 16 x i8> } poison, <vscale x 16 x i8> [[V_TUPLE_COERCE0]], 0
// CHECK-RV64-NEXT:    [[TMP1:%.*]] = insertvalue { <vscale x 16 x i8>, <vscale x 16 x i8> } [[TMP0]], <vscale x 16 x i8> [[V_TUPLE_COERCE1]], 1
// CHECK-RV64-NEXT:    [[TMP2:%.*]] = extractvalue { <vscale x 16 x i8>, <vscale x 16 x i8> } [[TMP1]], 0
// CHECK-RV64-NEXT:    [[TMP3:%.*]] = extractvalue { <vscale x 16 x i8>, <vscale x 16 x i8> } [[TMP1]], 1
// CHECK-RV64-NEXT:    call void @llvm.riscv.vssseg2.mask.nxv16i8.i64(<vscale x 16 x i8> [[TMP2]], <vscale x 16 x i8> [[TMP3]], ptr [[BASE]], i64 [[BSTRIDE]], <vscale x 16 x i1> [[MASK]], i64 [[VL]])
// CHECK-RV64-NEXT:    ret void
//
<<<<<<< HEAD
void test_vssseg2e8_v_i8m2_m(vbool4_t mask, int8_t *base, ptrdiff_t bstride, vint8m2_t v0, vint8m2_t v1, size_t vl) {
  return __riscv_vssseg2e8(mask, base, bstride, v0, v1, vl);
=======
void test_vssseg2e8_v_i8m2x2_m(vbool4_t mask, int8_t *base, ptrdiff_t bstride, vint8m2x2_t v_tuple, size_t vl) {
  return __riscv_vssseg2e8(mask, base, bstride, v_tuple, vl);
>>>>>>> 7f790f9a
}

// CHECK-RV64-LABEL: define dso_local void @test_vssseg2e8_v_i8m4x2_m
// CHECK-RV64-SAME: (<vscale x 32 x i1> [[MASK:%.*]], ptr noundef [[BASE:%.*]], i64 noundef [[BSTRIDE:%.*]], <vscale x 32 x i8> [[V_TUPLE_COERCE0:%.*]], <vscale x 32 x i8> [[V_TUPLE_COERCE1:%.*]], i64 noundef [[VL:%.*]]) #[[ATTR0]] {
// CHECK-RV64-NEXT:  entry:
// CHECK-RV64-NEXT:    [[TMP0:%.*]] = insertvalue { <vscale x 32 x i8>, <vscale x 32 x i8> } poison, <vscale x 32 x i8> [[V_TUPLE_COERCE0]], 0
// CHECK-RV64-NEXT:    [[TMP1:%.*]] = insertvalue { <vscale x 32 x i8>, <vscale x 32 x i8> } [[TMP0]], <vscale x 32 x i8> [[V_TUPLE_COERCE1]], 1
// CHECK-RV64-NEXT:    [[TMP2:%.*]] = extractvalue { <vscale x 32 x i8>, <vscale x 32 x i8> } [[TMP1]], 0
// CHECK-RV64-NEXT:    [[TMP3:%.*]] = extractvalue { <vscale x 32 x i8>, <vscale x 32 x i8> } [[TMP1]], 1
// CHECK-RV64-NEXT:    call void @llvm.riscv.vssseg2.mask.nxv32i8.i64(<vscale x 32 x i8> [[TMP2]], <vscale x 32 x i8> [[TMP3]], ptr [[BASE]], i64 [[BSTRIDE]], <vscale x 32 x i1> [[MASK]], i64 [[VL]])
// CHECK-RV64-NEXT:    ret void
//
<<<<<<< HEAD
void test_vssseg2e8_v_i8m4_m(vbool2_t mask, int8_t *base, ptrdiff_t bstride, vint8m4_t v0, vint8m4_t v1, size_t vl) {
  return __riscv_vssseg2e8(mask, base, bstride, v0, v1, vl);
=======
void test_vssseg2e8_v_i8m4x2_m(vbool2_t mask, int8_t *base, ptrdiff_t bstride, vint8m4x2_t v_tuple, size_t vl) {
  return __riscv_vssseg2e8(mask, base, bstride, v_tuple, vl);
>>>>>>> 7f790f9a
}

// CHECK-RV64-LABEL: define dso_local void @test_vssseg2e8_v_u8mf8x2_m
// CHECK-RV64-SAME: (<vscale x 1 x i1> [[MASK:%.*]], ptr noundef [[BASE:%.*]], i64 noundef [[BSTRIDE:%.*]], <vscale x 1 x i8> [[V_TUPLE_COERCE0:%.*]], <vscale x 1 x i8> [[V_TUPLE_COERCE1:%.*]], i64 noundef [[VL:%.*]]) #[[ATTR0]] {
// CHECK-RV64-NEXT:  entry:
// CHECK-RV64-NEXT:    [[TMP0:%.*]] = insertvalue { <vscale x 1 x i8>, <vscale x 1 x i8> } poison, <vscale x 1 x i8> [[V_TUPLE_COERCE0]], 0
// CHECK-RV64-NEXT:    [[TMP1:%.*]] = insertvalue { <vscale x 1 x i8>, <vscale x 1 x i8> } [[TMP0]], <vscale x 1 x i8> [[V_TUPLE_COERCE1]], 1
// CHECK-RV64-NEXT:    [[TMP2:%.*]] = extractvalue { <vscale x 1 x i8>, <vscale x 1 x i8> } [[TMP1]], 0
// CHECK-RV64-NEXT:    [[TMP3:%.*]] = extractvalue { <vscale x 1 x i8>, <vscale x 1 x i8> } [[TMP1]], 1
// CHECK-RV64-NEXT:    call void @llvm.riscv.vssseg2.mask.nxv1i8.i64(<vscale x 1 x i8> [[TMP2]], <vscale x 1 x i8> [[TMP3]], ptr [[BASE]], i64 [[BSTRIDE]], <vscale x 1 x i1> [[MASK]], i64 [[VL]])
// CHECK-RV64-NEXT:    ret void
//
<<<<<<< HEAD
void test_vssseg2e8_v_u8mf8_m(vbool64_t mask, uint8_t *base, ptrdiff_t bstride, vuint8mf8_t v0, vuint8mf8_t v1, size_t vl) {
  return __riscv_vssseg2e8(mask, base, bstride, v0, v1, vl);
=======
void test_vssseg2e8_v_u8mf8x2_m(vbool64_t mask, uint8_t *base, ptrdiff_t bstride, vuint8mf8x2_t v_tuple, size_t vl) {
  return __riscv_vssseg2e8(mask, base, bstride, v_tuple, vl);
>>>>>>> 7f790f9a
}

// CHECK-RV64-LABEL: define dso_local void @test_vssseg2e8_v_u8mf4x2_m
// CHECK-RV64-SAME: (<vscale x 2 x i1> [[MASK:%.*]], ptr noundef [[BASE:%.*]], i64 noundef [[BSTRIDE:%.*]], <vscale x 2 x i8> [[V_TUPLE_COERCE0:%.*]], <vscale x 2 x i8> [[V_TUPLE_COERCE1:%.*]], i64 noundef [[VL:%.*]]) #[[ATTR0]] {
// CHECK-RV64-NEXT:  entry:
// CHECK-RV64-NEXT:    [[TMP0:%.*]] = insertvalue { <vscale x 2 x i8>, <vscale x 2 x i8> } poison, <vscale x 2 x i8> [[V_TUPLE_COERCE0]], 0
// CHECK-RV64-NEXT:    [[TMP1:%.*]] = insertvalue { <vscale x 2 x i8>, <vscale x 2 x i8> } [[TMP0]], <vscale x 2 x i8> [[V_TUPLE_COERCE1]], 1
// CHECK-RV64-NEXT:    [[TMP2:%.*]] = extractvalue { <vscale x 2 x i8>, <vscale x 2 x i8> } [[TMP1]], 0
// CHECK-RV64-NEXT:    [[TMP3:%.*]] = extractvalue { <vscale x 2 x i8>, <vscale x 2 x i8> } [[TMP1]], 1
// CHECK-RV64-NEXT:    call void @llvm.riscv.vssseg2.mask.nxv2i8.i64(<vscale x 2 x i8> [[TMP2]], <vscale x 2 x i8> [[TMP3]], ptr [[BASE]], i64 [[BSTRIDE]], <vscale x 2 x i1> [[MASK]], i64 [[VL]])
// CHECK-RV64-NEXT:    ret void
//
<<<<<<< HEAD
void test_vssseg2e8_v_u8mf4_m(vbool32_t mask, uint8_t *base, ptrdiff_t bstride, vuint8mf4_t v0, vuint8mf4_t v1, size_t vl) {
  return __riscv_vssseg2e8(mask, base, bstride, v0, v1, vl);
=======
void test_vssseg2e8_v_u8mf4x2_m(vbool32_t mask, uint8_t *base, ptrdiff_t bstride, vuint8mf4x2_t v_tuple, size_t vl) {
  return __riscv_vssseg2e8(mask, base, bstride, v_tuple, vl);
>>>>>>> 7f790f9a
}

// CHECK-RV64-LABEL: define dso_local void @test_vssseg2e8_v_u8mf2x2_m
// CHECK-RV64-SAME: (<vscale x 4 x i1> [[MASK:%.*]], ptr noundef [[BASE:%.*]], i64 noundef [[BSTRIDE:%.*]], <vscale x 4 x i8> [[V_TUPLE_COERCE0:%.*]], <vscale x 4 x i8> [[V_TUPLE_COERCE1:%.*]], i64 noundef [[VL:%.*]]) #[[ATTR0]] {
// CHECK-RV64-NEXT:  entry:
// CHECK-RV64-NEXT:    [[TMP0:%.*]] = insertvalue { <vscale x 4 x i8>, <vscale x 4 x i8> } poison, <vscale x 4 x i8> [[V_TUPLE_COERCE0]], 0
// CHECK-RV64-NEXT:    [[TMP1:%.*]] = insertvalue { <vscale x 4 x i8>, <vscale x 4 x i8> } [[TMP0]], <vscale x 4 x i8> [[V_TUPLE_COERCE1]], 1
// CHECK-RV64-NEXT:    [[TMP2:%.*]] = extractvalue { <vscale x 4 x i8>, <vscale x 4 x i8> } [[TMP1]], 0
// CHECK-RV64-NEXT:    [[TMP3:%.*]] = extractvalue { <vscale x 4 x i8>, <vscale x 4 x i8> } [[TMP1]], 1
// CHECK-RV64-NEXT:    call void @llvm.riscv.vssseg2.mask.nxv4i8.i64(<vscale x 4 x i8> [[TMP2]], <vscale x 4 x i8> [[TMP3]], ptr [[BASE]], i64 [[BSTRIDE]], <vscale x 4 x i1> [[MASK]], i64 [[VL]])
// CHECK-RV64-NEXT:    ret void
//
<<<<<<< HEAD
void test_vssseg2e8_v_u8mf2_m(vbool16_t mask, uint8_t *base, ptrdiff_t bstride, vuint8mf2_t v0, vuint8mf2_t v1, size_t vl) {
  return __riscv_vssseg2e8(mask, base, bstride, v0, v1, vl);
=======
void test_vssseg2e8_v_u8mf2x2_m(vbool16_t mask, uint8_t *base, ptrdiff_t bstride, vuint8mf2x2_t v_tuple, size_t vl) {
  return __riscv_vssseg2e8(mask, base, bstride, v_tuple, vl);
>>>>>>> 7f790f9a
}

// CHECK-RV64-LABEL: define dso_local void @test_vssseg2e8_v_u8m1x2_m
// CHECK-RV64-SAME: (<vscale x 8 x i1> [[MASK:%.*]], ptr noundef [[BASE:%.*]], i64 noundef [[BSTRIDE:%.*]], <vscale x 8 x i8> [[V_TUPLE_COERCE0:%.*]], <vscale x 8 x i8> [[V_TUPLE_COERCE1:%.*]], i64 noundef [[VL:%.*]]) #[[ATTR0]] {
// CHECK-RV64-NEXT:  entry:
// CHECK-RV64-NEXT:    [[TMP0:%.*]] = insertvalue { <vscale x 8 x i8>, <vscale x 8 x i8> } poison, <vscale x 8 x i8> [[V_TUPLE_COERCE0]], 0
// CHECK-RV64-NEXT:    [[TMP1:%.*]] = insertvalue { <vscale x 8 x i8>, <vscale x 8 x i8> } [[TMP0]], <vscale x 8 x i8> [[V_TUPLE_COERCE1]], 1
// CHECK-RV64-NEXT:    [[TMP2:%.*]] = extractvalue { <vscale x 8 x i8>, <vscale x 8 x i8> } [[TMP1]], 0
// CHECK-RV64-NEXT:    [[TMP3:%.*]] = extractvalue { <vscale x 8 x i8>, <vscale x 8 x i8> } [[TMP1]], 1
// CHECK-RV64-NEXT:    call void @llvm.riscv.vssseg2.mask.nxv8i8.i64(<vscale x 8 x i8> [[TMP2]], <vscale x 8 x i8> [[TMP3]], ptr [[BASE]], i64 [[BSTRIDE]], <vscale x 8 x i1> [[MASK]], i64 [[VL]])
// CHECK-RV64-NEXT:    ret void
//
<<<<<<< HEAD
void test_vssseg2e8_v_u8m1_m(vbool8_t mask, uint8_t *base, ptrdiff_t bstride, vuint8m1_t v0, vuint8m1_t v1, size_t vl) {
  return __riscv_vssseg2e8(mask, base, bstride, v0, v1, vl);
=======
void test_vssseg2e8_v_u8m1x2_m(vbool8_t mask, uint8_t *base, ptrdiff_t bstride, vuint8m1x2_t v_tuple, size_t vl) {
  return __riscv_vssseg2e8(mask, base, bstride, v_tuple, vl);
>>>>>>> 7f790f9a
}

// CHECK-RV64-LABEL: define dso_local void @test_vssseg2e8_v_u8m2x2_m
// CHECK-RV64-SAME: (<vscale x 16 x i1> [[MASK:%.*]], ptr noundef [[BASE:%.*]], i64 noundef [[BSTRIDE:%.*]], <vscale x 16 x i8> [[V_TUPLE_COERCE0:%.*]], <vscale x 16 x i8> [[V_TUPLE_COERCE1:%.*]], i64 noundef [[VL:%.*]]) #[[ATTR0]] {
// CHECK-RV64-NEXT:  entry:
// CHECK-RV64-NEXT:    [[TMP0:%.*]] = insertvalue { <vscale x 16 x i8>, <vscale x 16 x i8> } poison, <vscale x 16 x i8> [[V_TUPLE_COERCE0]], 0
// CHECK-RV64-NEXT:    [[TMP1:%.*]] = insertvalue { <vscale x 16 x i8>, <vscale x 16 x i8> } [[TMP0]], <vscale x 16 x i8> [[V_TUPLE_COERCE1]], 1
// CHECK-RV64-NEXT:    [[TMP2:%.*]] = extractvalue { <vscale x 16 x i8>, <vscale x 16 x i8> } [[TMP1]], 0
// CHECK-RV64-NEXT:    [[TMP3:%.*]] = extractvalue { <vscale x 16 x i8>, <vscale x 16 x i8> } [[TMP1]], 1
// CHECK-RV64-NEXT:    call void @llvm.riscv.vssseg2.mask.nxv16i8.i64(<vscale x 16 x i8> [[TMP2]], <vscale x 16 x i8> [[TMP3]], ptr [[BASE]], i64 [[BSTRIDE]], <vscale x 16 x i1> [[MASK]], i64 [[VL]])
// CHECK-RV64-NEXT:    ret void
//
<<<<<<< HEAD
void test_vssseg2e8_v_u8m2_m(vbool4_t mask, uint8_t *base, ptrdiff_t bstride, vuint8m2_t v0, vuint8m2_t v1, size_t vl) {
  return __riscv_vssseg2e8(mask, base, bstride, v0, v1, vl);
=======
void test_vssseg2e8_v_u8m2x2_m(vbool4_t mask, uint8_t *base, ptrdiff_t bstride, vuint8m2x2_t v_tuple, size_t vl) {
  return __riscv_vssseg2e8(mask, base, bstride, v_tuple, vl);
>>>>>>> 7f790f9a
}

// CHECK-RV64-LABEL: define dso_local void @test_vssseg2e8_v_u8m4x2_m
// CHECK-RV64-SAME: (<vscale x 32 x i1> [[MASK:%.*]], ptr noundef [[BASE:%.*]], i64 noundef [[BSTRIDE:%.*]], <vscale x 32 x i8> [[V_TUPLE_COERCE0:%.*]], <vscale x 32 x i8> [[V_TUPLE_COERCE1:%.*]], i64 noundef [[VL:%.*]]) #[[ATTR0]] {
// CHECK-RV64-NEXT:  entry:
// CHECK-RV64-NEXT:    [[TMP0:%.*]] = insertvalue { <vscale x 32 x i8>, <vscale x 32 x i8> } poison, <vscale x 32 x i8> [[V_TUPLE_COERCE0]], 0
// CHECK-RV64-NEXT:    [[TMP1:%.*]] = insertvalue { <vscale x 32 x i8>, <vscale x 32 x i8> } [[TMP0]], <vscale x 32 x i8> [[V_TUPLE_COERCE1]], 1
// CHECK-RV64-NEXT:    [[TMP2:%.*]] = extractvalue { <vscale x 32 x i8>, <vscale x 32 x i8> } [[TMP1]], 0
// CHECK-RV64-NEXT:    [[TMP3:%.*]] = extractvalue { <vscale x 32 x i8>, <vscale x 32 x i8> } [[TMP1]], 1
// CHECK-RV64-NEXT:    call void @llvm.riscv.vssseg2.mask.nxv32i8.i64(<vscale x 32 x i8> [[TMP2]], <vscale x 32 x i8> [[TMP3]], ptr [[BASE]], i64 [[BSTRIDE]], <vscale x 32 x i1> [[MASK]], i64 [[VL]])
// CHECK-RV64-NEXT:    ret void
//
<<<<<<< HEAD
void test_vssseg2e8_v_u8m4_m(vbool2_t mask, uint8_t *base, ptrdiff_t bstride, vuint8m4_t v0, vuint8m4_t v1, size_t vl) {
  return __riscv_vssseg2e8(mask, base, bstride, v0, v1, vl);
=======
void test_vssseg2e8_v_u8m4x2_m(vbool2_t mask, uint8_t *base, ptrdiff_t bstride, vuint8m4x2_t v_tuple, size_t vl) {
  return __riscv_vssseg2e8(mask, base, bstride, v_tuple, vl);
>>>>>>> 7f790f9a
}
<|MERGE_RESOLUTION|>--- conflicted
+++ resolved
@@ -17,13 +17,8 @@
 // CHECK-RV64-NEXT:    call void @llvm.riscv.vssseg2.nxv1i8.i64(<vscale x 1 x i8> [[TMP2]], <vscale x 1 x i8> [[TMP3]], ptr [[BASE]], i64 [[BSTRIDE]], i64 [[VL]])
 // CHECK-RV64-NEXT:    ret void
 //
-<<<<<<< HEAD
-void test_vssseg2e8_v_i8mf8(int8_t *base, ptrdiff_t bstride, vint8mf8_t v0, vint8mf8_t v1, size_t vl) {
-  return __riscv_vssseg2e8(base, bstride, v0, v1, vl);
-=======
 void test_vssseg2e8_v_i8mf8x2(int8_t *base, ptrdiff_t bstride, vint8mf8x2_t v_tuple, size_t vl) {
   return __riscv_vssseg2e8(base, bstride, v_tuple, vl);
->>>>>>> 7f790f9a
 }
 
 // CHECK-RV64-LABEL: define dso_local void @test_vssseg2e8_v_i8mf4x2
@@ -36,13 +31,8 @@
 // CHECK-RV64-NEXT:    call void @llvm.riscv.vssseg2.nxv2i8.i64(<vscale x 2 x i8> [[TMP2]], <vscale x 2 x i8> [[TMP3]], ptr [[BASE]], i64 [[BSTRIDE]], i64 [[VL]])
 // CHECK-RV64-NEXT:    ret void
 //
-<<<<<<< HEAD
-void test_vssseg2e8_v_i8mf4(int8_t *base, ptrdiff_t bstride, vint8mf4_t v0, vint8mf4_t v1, size_t vl) {
-  return __riscv_vssseg2e8(base, bstride, v0, v1, vl);
-=======
 void test_vssseg2e8_v_i8mf4x2(int8_t *base, ptrdiff_t bstride, vint8mf4x2_t v_tuple, size_t vl) {
   return __riscv_vssseg2e8(base, bstride, v_tuple, vl);
->>>>>>> 7f790f9a
 }
 
 // CHECK-RV64-LABEL: define dso_local void @test_vssseg2e8_v_i8mf2x2
@@ -55,13 +45,8 @@
 // CHECK-RV64-NEXT:    call void @llvm.riscv.vssseg2.nxv4i8.i64(<vscale x 4 x i8> [[TMP2]], <vscale x 4 x i8> [[TMP3]], ptr [[BASE]], i64 [[BSTRIDE]], i64 [[VL]])
 // CHECK-RV64-NEXT:    ret void
 //
-<<<<<<< HEAD
-void test_vssseg2e8_v_i8mf2(int8_t *base, ptrdiff_t bstride, vint8mf2_t v0, vint8mf2_t v1, size_t vl) {
-  return __riscv_vssseg2e8(base, bstride, v0, v1, vl);
-=======
 void test_vssseg2e8_v_i8mf2x2(int8_t *base, ptrdiff_t bstride, vint8mf2x2_t v_tuple, size_t vl) {
   return __riscv_vssseg2e8(base, bstride, v_tuple, vl);
->>>>>>> 7f790f9a
 }
 
 // CHECK-RV64-LABEL: define dso_local void @test_vssseg2e8_v_i8m1x2
@@ -74,13 +59,8 @@
 // CHECK-RV64-NEXT:    call void @llvm.riscv.vssseg2.nxv8i8.i64(<vscale x 8 x i8> [[TMP2]], <vscale x 8 x i8> [[TMP3]], ptr [[BASE]], i64 [[BSTRIDE]], i64 [[VL]])
 // CHECK-RV64-NEXT:    ret void
 //
-<<<<<<< HEAD
-void test_vssseg2e8_v_i8m1(int8_t *base, ptrdiff_t bstride, vint8m1_t v0, vint8m1_t v1, size_t vl) {
-  return __riscv_vssseg2e8(base, bstride, v0, v1, vl);
-=======
 void test_vssseg2e8_v_i8m1x2(int8_t *base, ptrdiff_t bstride, vint8m1x2_t v_tuple, size_t vl) {
   return __riscv_vssseg2e8(base, bstride, v_tuple, vl);
->>>>>>> 7f790f9a
 }
 
 // CHECK-RV64-LABEL: define dso_local void @test_vssseg2e8_v_i8m2x2
@@ -93,13 +73,8 @@
 // CHECK-RV64-NEXT:    call void @llvm.riscv.vssseg2.nxv16i8.i64(<vscale x 16 x i8> [[TMP2]], <vscale x 16 x i8> [[TMP3]], ptr [[BASE]], i64 [[BSTRIDE]], i64 [[VL]])
 // CHECK-RV64-NEXT:    ret void
 //
-<<<<<<< HEAD
-void test_vssseg2e8_v_i8m2(int8_t *base, ptrdiff_t bstride, vint8m2_t v0, vint8m2_t v1, size_t vl) {
-  return __riscv_vssseg2e8(base, bstride, v0, v1, vl);
-=======
 void test_vssseg2e8_v_i8m2x2(int8_t *base, ptrdiff_t bstride, vint8m2x2_t v_tuple, size_t vl) {
   return __riscv_vssseg2e8(base, bstride, v_tuple, vl);
->>>>>>> 7f790f9a
 }
 
 // CHECK-RV64-LABEL: define dso_local void @test_vssseg2e8_v_i8m4x2
@@ -112,13 +87,8 @@
 // CHECK-RV64-NEXT:    call void @llvm.riscv.vssseg2.nxv32i8.i64(<vscale x 32 x i8> [[TMP2]], <vscale x 32 x i8> [[TMP3]], ptr [[BASE]], i64 [[BSTRIDE]], i64 [[VL]])
 // CHECK-RV64-NEXT:    ret void
 //
-<<<<<<< HEAD
-void test_vssseg2e8_v_i8m4(int8_t *base, ptrdiff_t bstride, vint8m4_t v0, vint8m4_t v1, size_t vl) {
-  return __riscv_vssseg2e8(base, bstride, v0, v1, vl);
-=======
 void test_vssseg2e8_v_i8m4x2(int8_t *base, ptrdiff_t bstride, vint8m4x2_t v_tuple, size_t vl) {
   return __riscv_vssseg2e8(base, bstride, v_tuple, vl);
->>>>>>> 7f790f9a
 }
 
 // CHECK-RV64-LABEL: define dso_local void @test_vssseg2e8_v_u8mf8x2
@@ -131,13 +101,8 @@
 // CHECK-RV64-NEXT:    call void @llvm.riscv.vssseg2.nxv1i8.i64(<vscale x 1 x i8> [[TMP2]], <vscale x 1 x i8> [[TMP3]], ptr [[BASE]], i64 [[BSTRIDE]], i64 [[VL]])
 // CHECK-RV64-NEXT:    ret void
 //
-<<<<<<< HEAD
-void test_vssseg2e8_v_u8mf8(uint8_t *base, ptrdiff_t bstride, vuint8mf8_t v0, vuint8mf8_t v1, size_t vl) {
-  return __riscv_vssseg2e8(base, bstride, v0, v1, vl);
-=======
 void test_vssseg2e8_v_u8mf8x2(uint8_t *base, ptrdiff_t bstride, vuint8mf8x2_t v_tuple, size_t vl) {
   return __riscv_vssseg2e8(base, bstride, v_tuple, vl);
->>>>>>> 7f790f9a
 }
 
 // CHECK-RV64-LABEL: define dso_local void @test_vssseg2e8_v_u8mf4x2
@@ -150,13 +115,8 @@
 // CHECK-RV64-NEXT:    call void @llvm.riscv.vssseg2.nxv2i8.i64(<vscale x 2 x i8> [[TMP2]], <vscale x 2 x i8> [[TMP3]], ptr [[BASE]], i64 [[BSTRIDE]], i64 [[VL]])
 // CHECK-RV64-NEXT:    ret void
 //
-<<<<<<< HEAD
-void test_vssseg2e8_v_u8mf4(uint8_t *base, ptrdiff_t bstride, vuint8mf4_t v0, vuint8mf4_t v1, size_t vl) {
-  return __riscv_vssseg2e8(base, bstride, v0, v1, vl);
-=======
 void test_vssseg2e8_v_u8mf4x2(uint8_t *base, ptrdiff_t bstride, vuint8mf4x2_t v_tuple, size_t vl) {
   return __riscv_vssseg2e8(base, bstride, v_tuple, vl);
->>>>>>> 7f790f9a
 }
 
 // CHECK-RV64-LABEL: define dso_local void @test_vssseg2e8_v_u8mf2x2
@@ -169,13 +129,8 @@
 // CHECK-RV64-NEXT:    call void @llvm.riscv.vssseg2.nxv4i8.i64(<vscale x 4 x i8> [[TMP2]], <vscale x 4 x i8> [[TMP3]], ptr [[BASE]], i64 [[BSTRIDE]], i64 [[VL]])
 // CHECK-RV64-NEXT:    ret void
 //
-<<<<<<< HEAD
-void test_vssseg2e8_v_u8mf2(uint8_t *base, ptrdiff_t bstride, vuint8mf2_t v0, vuint8mf2_t v1, size_t vl) {
-  return __riscv_vssseg2e8(base, bstride, v0, v1, vl);
-=======
 void test_vssseg2e8_v_u8mf2x2(uint8_t *base, ptrdiff_t bstride, vuint8mf2x2_t v_tuple, size_t vl) {
   return __riscv_vssseg2e8(base, bstride, v_tuple, vl);
->>>>>>> 7f790f9a
 }
 
 // CHECK-RV64-LABEL: define dso_local void @test_vssseg2e8_v_u8m1x2
@@ -188,13 +143,8 @@
 // CHECK-RV64-NEXT:    call void @llvm.riscv.vssseg2.nxv8i8.i64(<vscale x 8 x i8> [[TMP2]], <vscale x 8 x i8> [[TMP3]], ptr [[BASE]], i64 [[BSTRIDE]], i64 [[VL]])
 // CHECK-RV64-NEXT:    ret void
 //
-<<<<<<< HEAD
-void test_vssseg2e8_v_u8m1(uint8_t *base, ptrdiff_t bstride, vuint8m1_t v0, vuint8m1_t v1, size_t vl) {
-  return __riscv_vssseg2e8(base, bstride, v0, v1, vl);
-=======
 void test_vssseg2e8_v_u8m1x2(uint8_t *base, ptrdiff_t bstride, vuint8m1x2_t v_tuple, size_t vl) {
   return __riscv_vssseg2e8(base, bstride, v_tuple, vl);
->>>>>>> 7f790f9a
 }
 
 // CHECK-RV64-LABEL: define dso_local void @test_vssseg2e8_v_u8m2x2
@@ -207,13 +157,8 @@
 // CHECK-RV64-NEXT:    call void @llvm.riscv.vssseg2.nxv16i8.i64(<vscale x 16 x i8> [[TMP2]], <vscale x 16 x i8> [[TMP3]], ptr [[BASE]], i64 [[BSTRIDE]], i64 [[VL]])
 // CHECK-RV64-NEXT:    ret void
 //
-<<<<<<< HEAD
-void test_vssseg2e8_v_u8m2(uint8_t *base, ptrdiff_t bstride, vuint8m2_t v0, vuint8m2_t v1, size_t vl) {
-  return __riscv_vssseg2e8(base, bstride, v0, v1, vl);
-=======
 void test_vssseg2e8_v_u8m2x2(uint8_t *base, ptrdiff_t bstride, vuint8m2x2_t v_tuple, size_t vl) {
   return __riscv_vssseg2e8(base, bstride, v_tuple, vl);
->>>>>>> 7f790f9a
 }
 
 // CHECK-RV64-LABEL: define dso_local void @test_vssseg2e8_v_u8m4x2
@@ -226,13 +171,8 @@
 // CHECK-RV64-NEXT:    call void @llvm.riscv.vssseg2.nxv32i8.i64(<vscale x 32 x i8> [[TMP2]], <vscale x 32 x i8> [[TMP3]], ptr [[BASE]], i64 [[BSTRIDE]], i64 [[VL]])
 // CHECK-RV64-NEXT:    ret void
 //
-<<<<<<< HEAD
-void test_vssseg2e8_v_u8m4(uint8_t *base, ptrdiff_t bstride, vuint8m4_t v0, vuint8m4_t v1, size_t vl) {
-  return __riscv_vssseg2e8(base, bstride, v0, v1, vl);
-=======
 void test_vssseg2e8_v_u8m4x2(uint8_t *base, ptrdiff_t bstride, vuint8m4x2_t v_tuple, size_t vl) {
   return __riscv_vssseg2e8(base, bstride, v_tuple, vl);
->>>>>>> 7f790f9a
 }
 
 // CHECK-RV64-LABEL: define dso_local void @test_vssseg2e8_v_i8mf8x2_m
@@ -245,13 +185,8 @@
 // CHECK-RV64-NEXT:    call void @llvm.riscv.vssseg2.mask.nxv1i8.i64(<vscale x 1 x i8> [[TMP2]], <vscale x 1 x i8> [[TMP3]], ptr [[BASE]], i64 [[BSTRIDE]], <vscale x 1 x i1> [[MASK]], i64 [[VL]])
 // CHECK-RV64-NEXT:    ret void
 //
-<<<<<<< HEAD
-void test_vssseg2e8_v_i8mf8_m(vbool64_t mask, int8_t *base, ptrdiff_t bstride, vint8mf8_t v0, vint8mf8_t v1, size_t vl) {
-  return __riscv_vssseg2e8(mask, base, bstride, v0, v1, vl);
-=======
 void test_vssseg2e8_v_i8mf8x2_m(vbool64_t mask, int8_t *base, ptrdiff_t bstride, vint8mf8x2_t v_tuple, size_t vl) {
   return __riscv_vssseg2e8(mask, base, bstride, v_tuple, vl);
->>>>>>> 7f790f9a
 }
 
 // CHECK-RV64-LABEL: define dso_local void @test_vssseg2e8_v_i8mf4x2_m
@@ -264,13 +199,8 @@
 // CHECK-RV64-NEXT:    call void @llvm.riscv.vssseg2.mask.nxv2i8.i64(<vscale x 2 x i8> [[TMP2]], <vscale x 2 x i8> [[TMP3]], ptr [[BASE]], i64 [[BSTRIDE]], <vscale x 2 x i1> [[MASK]], i64 [[VL]])
 // CHECK-RV64-NEXT:    ret void
 //
-<<<<<<< HEAD
-void test_vssseg2e8_v_i8mf4_m(vbool32_t mask, int8_t *base, ptrdiff_t bstride, vint8mf4_t v0, vint8mf4_t v1, size_t vl) {
-  return __riscv_vssseg2e8(mask, base, bstride, v0, v1, vl);
-=======
 void test_vssseg2e8_v_i8mf4x2_m(vbool32_t mask, int8_t *base, ptrdiff_t bstride, vint8mf4x2_t v_tuple, size_t vl) {
   return __riscv_vssseg2e8(mask, base, bstride, v_tuple, vl);
->>>>>>> 7f790f9a
 }
 
 // CHECK-RV64-LABEL: define dso_local void @test_vssseg2e8_v_i8mf2x2_m
@@ -283,13 +213,8 @@
 // CHECK-RV64-NEXT:    call void @llvm.riscv.vssseg2.mask.nxv4i8.i64(<vscale x 4 x i8> [[TMP2]], <vscale x 4 x i8> [[TMP3]], ptr [[BASE]], i64 [[BSTRIDE]], <vscale x 4 x i1> [[MASK]], i64 [[VL]])
 // CHECK-RV64-NEXT:    ret void
 //
-<<<<<<< HEAD
-void test_vssseg2e8_v_i8mf2_m(vbool16_t mask, int8_t *base, ptrdiff_t bstride, vint8mf2_t v0, vint8mf2_t v1, size_t vl) {
-  return __riscv_vssseg2e8(mask, base, bstride, v0, v1, vl);
-=======
 void test_vssseg2e8_v_i8mf2x2_m(vbool16_t mask, int8_t *base, ptrdiff_t bstride, vint8mf2x2_t v_tuple, size_t vl) {
   return __riscv_vssseg2e8(mask, base, bstride, v_tuple, vl);
->>>>>>> 7f790f9a
 }
 
 // CHECK-RV64-LABEL: define dso_local void @test_vssseg2e8_v_i8m1x2_m
@@ -302,13 +227,8 @@
 // CHECK-RV64-NEXT:    call void @llvm.riscv.vssseg2.mask.nxv8i8.i64(<vscale x 8 x i8> [[TMP2]], <vscale x 8 x i8> [[TMP3]], ptr [[BASE]], i64 [[BSTRIDE]], <vscale x 8 x i1> [[MASK]], i64 [[VL]])
 // CHECK-RV64-NEXT:    ret void
 //
-<<<<<<< HEAD
-void test_vssseg2e8_v_i8m1_m(vbool8_t mask, int8_t *base, ptrdiff_t bstride, vint8m1_t v0, vint8m1_t v1, size_t vl) {
-  return __riscv_vssseg2e8(mask, base, bstride, v0, v1, vl);
-=======
 void test_vssseg2e8_v_i8m1x2_m(vbool8_t mask, int8_t *base, ptrdiff_t bstride, vint8m1x2_t v_tuple, size_t vl) {
   return __riscv_vssseg2e8(mask, base, bstride, v_tuple, vl);
->>>>>>> 7f790f9a
 }
 
 // CHECK-RV64-LABEL: define dso_local void @test_vssseg2e8_v_i8m2x2_m
@@ -321,13 +241,8 @@
 // CHECK-RV64-NEXT:    call void @llvm.riscv.vssseg2.mask.nxv16i8.i64(<vscale x 16 x i8> [[TMP2]], <vscale x 16 x i8> [[TMP3]], ptr [[BASE]], i64 [[BSTRIDE]], <vscale x 16 x i1> [[MASK]], i64 [[VL]])
 // CHECK-RV64-NEXT:    ret void
 //
-<<<<<<< HEAD
-void test_vssseg2e8_v_i8m2_m(vbool4_t mask, int8_t *base, ptrdiff_t bstride, vint8m2_t v0, vint8m2_t v1, size_t vl) {
-  return __riscv_vssseg2e8(mask, base, bstride, v0, v1, vl);
-=======
 void test_vssseg2e8_v_i8m2x2_m(vbool4_t mask, int8_t *base, ptrdiff_t bstride, vint8m2x2_t v_tuple, size_t vl) {
   return __riscv_vssseg2e8(mask, base, bstride, v_tuple, vl);
->>>>>>> 7f790f9a
 }
 
 // CHECK-RV64-LABEL: define dso_local void @test_vssseg2e8_v_i8m4x2_m
@@ -340,13 +255,8 @@
 // CHECK-RV64-NEXT:    call void @llvm.riscv.vssseg2.mask.nxv32i8.i64(<vscale x 32 x i8> [[TMP2]], <vscale x 32 x i8> [[TMP3]], ptr [[BASE]], i64 [[BSTRIDE]], <vscale x 32 x i1> [[MASK]], i64 [[VL]])
 // CHECK-RV64-NEXT:    ret void
 //
-<<<<<<< HEAD
-void test_vssseg2e8_v_i8m4_m(vbool2_t mask, int8_t *base, ptrdiff_t bstride, vint8m4_t v0, vint8m4_t v1, size_t vl) {
-  return __riscv_vssseg2e8(mask, base, bstride, v0, v1, vl);
-=======
 void test_vssseg2e8_v_i8m4x2_m(vbool2_t mask, int8_t *base, ptrdiff_t bstride, vint8m4x2_t v_tuple, size_t vl) {
   return __riscv_vssseg2e8(mask, base, bstride, v_tuple, vl);
->>>>>>> 7f790f9a
 }
 
 // CHECK-RV64-LABEL: define dso_local void @test_vssseg2e8_v_u8mf8x2_m
@@ -359,13 +269,8 @@
 // CHECK-RV64-NEXT:    call void @llvm.riscv.vssseg2.mask.nxv1i8.i64(<vscale x 1 x i8> [[TMP2]], <vscale x 1 x i8> [[TMP3]], ptr [[BASE]], i64 [[BSTRIDE]], <vscale x 1 x i1> [[MASK]], i64 [[VL]])
 // CHECK-RV64-NEXT:    ret void
 //
-<<<<<<< HEAD
-void test_vssseg2e8_v_u8mf8_m(vbool64_t mask, uint8_t *base, ptrdiff_t bstride, vuint8mf8_t v0, vuint8mf8_t v1, size_t vl) {
-  return __riscv_vssseg2e8(mask, base, bstride, v0, v1, vl);
-=======
 void test_vssseg2e8_v_u8mf8x2_m(vbool64_t mask, uint8_t *base, ptrdiff_t bstride, vuint8mf8x2_t v_tuple, size_t vl) {
   return __riscv_vssseg2e8(mask, base, bstride, v_tuple, vl);
->>>>>>> 7f790f9a
 }
 
 // CHECK-RV64-LABEL: define dso_local void @test_vssseg2e8_v_u8mf4x2_m
@@ -378,13 +283,8 @@
 // CHECK-RV64-NEXT:    call void @llvm.riscv.vssseg2.mask.nxv2i8.i64(<vscale x 2 x i8> [[TMP2]], <vscale x 2 x i8> [[TMP3]], ptr [[BASE]], i64 [[BSTRIDE]], <vscale x 2 x i1> [[MASK]], i64 [[VL]])
 // CHECK-RV64-NEXT:    ret void
 //
-<<<<<<< HEAD
-void test_vssseg2e8_v_u8mf4_m(vbool32_t mask, uint8_t *base, ptrdiff_t bstride, vuint8mf4_t v0, vuint8mf4_t v1, size_t vl) {
-  return __riscv_vssseg2e8(mask, base, bstride, v0, v1, vl);
-=======
 void test_vssseg2e8_v_u8mf4x2_m(vbool32_t mask, uint8_t *base, ptrdiff_t bstride, vuint8mf4x2_t v_tuple, size_t vl) {
   return __riscv_vssseg2e8(mask, base, bstride, v_tuple, vl);
->>>>>>> 7f790f9a
 }
 
 // CHECK-RV64-LABEL: define dso_local void @test_vssseg2e8_v_u8mf2x2_m
@@ -397,13 +297,8 @@
 // CHECK-RV64-NEXT:    call void @llvm.riscv.vssseg2.mask.nxv4i8.i64(<vscale x 4 x i8> [[TMP2]], <vscale x 4 x i8> [[TMP3]], ptr [[BASE]], i64 [[BSTRIDE]], <vscale x 4 x i1> [[MASK]], i64 [[VL]])
 // CHECK-RV64-NEXT:    ret void
 //
-<<<<<<< HEAD
-void test_vssseg2e8_v_u8mf2_m(vbool16_t mask, uint8_t *base, ptrdiff_t bstride, vuint8mf2_t v0, vuint8mf2_t v1, size_t vl) {
-  return __riscv_vssseg2e8(mask, base, bstride, v0, v1, vl);
-=======
 void test_vssseg2e8_v_u8mf2x2_m(vbool16_t mask, uint8_t *base, ptrdiff_t bstride, vuint8mf2x2_t v_tuple, size_t vl) {
   return __riscv_vssseg2e8(mask, base, bstride, v_tuple, vl);
->>>>>>> 7f790f9a
 }
 
 // CHECK-RV64-LABEL: define dso_local void @test_vssseg2e8_v_u8m1x2_m
@@ -416,13 +311,8 @@
 // CHECK-RV64-NEXT:    call void @llvm.riscv.vssseg2.mask.nxv8i8.i64(<vscale x 8 x i8> [[TMP2]], <vscale x 8 x i8> [[TMP3]], ptr [[BASE]], i64 [[BSTRIDE]], <vscale x 8 x i1> [[MASK]], i64 [[VL]])
 // CHECK-RV64-NEXT:    ret void
 //
-<<<<<<< HEAD
-void test_vssseg2e8_v_u8m1_m(vbool8_t mask, uint8_t *base, ptrdiff_t bstride, vuint8m1_t v0, vuint8m1_t v1, size_t vl) {
-  return __riscv_vssseg2e8(mask, base, bstride, v0, v1, vl);
-=======
 void test_vssseg2e8_v_u8m1x2_m(vbool8_t mask, uint8_t *base, ptrdiff_t bstride, vuint8m1x2_t v_tuple, size_t vl) {
   return __riscv_vssseg2e8(mask, base, bstride, v_tuple, vl);
->>>>>>> 7f790f9a
 }
 
 // CHECK-RV64-LABEL: define dso_local void @test_vssseg2e8_v_u8m2x2_m
@@ -435,13 +325,8 @@
 // CHECK-RV64-NEXT:    call void @llvm.riscv.vssseg2.mask.nxv16i8.i64(<vscale x 16 x i8> [[TMP2]], <vscale x 16 x i8> [[TMP3]], ptr [[BASE]], i64 [[BSTRIDE]], <vscale x 16 x i1> [[MASK]], i64 [[VL]])
 // CHECK-RV64-NEXT:    ret void
 //
-<<<<<<< HEAD
-void test_vssseg2e8_v_u8m2_m(vbool4_t mask, uint8_t *base, ptrdiff_t bstride, vuint8m2_t v0, vuint8m2_t v1, size_t vl) {
-  return __riscv_vssseg2e8(mask, base, bstride, v0, v1, vl);
-=======
 void test_vssseg2e8_v_u8m2x2_m(vbool4_t mask, uint8_t *base, ptrdiff_t bstride, vuint8m2x2_t v_tuple, size_t vl) {
   return __riscv_vssseg2e8(mask, base, bstride, v_tuple, vl);
->>>>>>> 7f790f9a
 }
 
 // CHECK-RV64-LABEL: define dso_local void @test_vssseg2e8_v_u8m4x2_m
@@ -454,11 +339,6 @@
 // CHECK-RV64-NEXT:    call void @llvm.riscv.vssseg2.mask.nxv32i8.i64(<vscale x 32 x i8> [[TMP2]], <vscale x 32 x i8> [[TMP3]], ptr [[BASE]], i64 [[BSTRIDE]], <vscale x 32 x i1> [[MASK]], i64 [[VL]])
 // CHECK-RV64-NEXT:    ret void
 //
-<<<<<<< HEAD
-void test_vssseg2e8_v_u8m4_m(vbool2_t mask, uint8_t *base, ptrdiff_t bstride, vuint8m4_t v0, vuint8m4_t v1, size_t vl) {
-  return __riscv_vssseg2e8(mask, base, bstride, v0, v1, vl);
-=======
 void test_vssseg2e8_v_u8m4x2_m(vbool2_t mask, uint8_t *base, ptrdiff_t bstride, vuint8m4x2_t v_tuple, size_t vl) {
   return __riscv_vssseg2e8(mask, base, bstride, v_tuple, vl);
->>>>>>> 7f790f9a
-}
+}
