--- conflicted
+++ resolved
@@ -161,11 +161,7 @@
   Sema &SemaRef;
   bool Inserted = false;
   SatisfactionStackRAII(Sema &SemaRef, const NamedDecl *ND,
-<<<<<<< HEAD
-                        llvm::FoldingSetNodeID FSNID)
-=======
                         const llvm::FoldingSetNodeID &FSNID)
->>>>>>> 7f790f9a
       : SemaRef(SemaRef) {
       if (ND) {
       SemaRef.PushSatisfactionStackEntry(ND, FSNID);
