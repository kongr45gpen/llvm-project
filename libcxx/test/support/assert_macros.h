//===----------------------------------------------------------------------===//
//
// Part of the LLVM Project, under the Apache License v2.0 with LLVM Exceptions.
// See https://llvm.org/LICENSE.txt for license information.
// SPDX-License-Identifier: Apache-2.0 WITH LLVM-exception
//
//===----------------------------------------------------------------------===//

#ifndef TEST_SUPPORT_ASSERT_MACROS_H
#define TEST_SUPPORT_ASSERT_MACROS_H

// Contains a set of validation macros.
//
// Note these test were added after C++20 was well supported by the compilers
// used. To make the implementation simple the macros require C++20 or newer.
// It's not expected that existing tests start to use these new macros.
//
// These macros are an alternative to using assert. The differences are:
// - The assert message isn't localized.
// - It's possible to log additional information. This is useful when the
//   function asserting is a helper function. In these cases the assertion
//   failure contains to little information to find the issue. For example, in
//   the format functions, the really useful information is the actual output,
//   the expected output, and the format string used. These macros allow
//   logging additional arguments.

#include "test_macros.h"

#include <cstdio>
#include <cstdlib>

// This function prints the given arguments to standard error.
//
// Keeping this as a separate function is important since it provides a single point for
// downstreams to customize how errors are printed on exotic targets, if needed.
template <class ...Args>
void test_eprintf(char const* fmt, Args const& ...args) {
  std::fprintf(stderr, fmt, args...);
}

void test_log(const char* condition, const char* file, int line, const char* message) {
  const char* msg = condition ? "Assertion failure: " : "Unconditional failure:";
<<<<<<< HEAD
  std::fprintf(stderr, "%s%s %s %d\n%s", msg, condition, file, line, message.c_str());
  std::abort();
=======
  test_eprintf("%s%s %s %d\n%s", msg, condition, file, line, message);
}

template <class F>
void test_log(const char* condition, const char* file, int line, const F& functor) {
  test_eprintf("Assertion failure: %s %s %d\n", condition, file, line);
  functor();
>>>>>>> 7f790f9a
}

template <class Arg>
[[noreturn]] void test_fail(const char* file, int line, const Arg& arg) {
  test_log("", file, line, arg);
  std::abort();
}

template <class Arg>
void test_require(bool condition, const char* condition_str, const char* file, int line, const Arg& arg) {
  if (condition)
    return;

  test_log(condition_str, file, line, arg);
  std::abort();
}

// assert(false) replacement
// The ARG is either a
// - c-ctring or std::string, in which case the string is printed to stderr,
// - an invocable object, which will be invoked.
#define TEST_FAIL(ARG) ::test_fail(__FILE__, __LINE__, ARG)

// assert replacement.
// ARG is the same as for TEST_FAIL
#define TEST_REQUIRE(CONDITION, ARG) ::test_require(CONDITION, #CONDITION, __FILE__, __LINE__, ARG)

// LIBCPP_ASSERT replacement
//
// This requirement is only tested when the test suite is used for libc++.
// This allows checking libc++ specific requirements, for example the error
// messages of exceptions.
// ARG is the same as for TEST_FAIL
#if defined(_LIBCPP_VERSION)
#  define TEST_LIBCPP_REQUIRE(CONDITION, ARG) ::test_require(CONDITION, #CONDITION, __FILE__, __LINE__, ARG)
#else
#  define TEST_LIBCPP_REQUIRE(...) /* DO NOTHING */
#endif

// Helper macro to test an expression does not throw any exception.
#ifndef TEST_HAS_NO_EXCEPTIONS
#  define TEST_DOES_NOT_THROW(EXPR)                                                                                    \
    do {                                                                                                               \
      try {                                                                                                            \
        static_cast<void>(EXPR);                                                                                       \
      } catch (...) {                                                                                                  \
        ::test_log(#EXPR, __FILE__, __LINE__, "no exception was expected\n");                                          \
        ::std::abort();                                                                                                \
      }                                                                                                                \
    } while (false) /* */

// Helper macro to test an expression throws an exception of the expected type.
#  define TEST_THROWS_TYPE(TYPE, EXPR)                                                                                 \
    do {                                                                                                               \
      try {                                                                                                            \
        static_cast<void>(EXPR);                                                                                       \
        ::test_log(nullptr,                                                                                            \
                   __FILE__,                                                                                           \
                   __LINE__,                                                                                           \
                   "no exception is thrown while an exception of type " #TYPE " was expected\n");                      \
        ::std::abort();                                                                                                \
      } catch (const TYPE&) {                                                                                          \
        /* DO NOTHING */                                                                                               \
      } catch (...) {                                                                                                  \
        ::test_log(nullptr,                                                                                            \
                   __FILE__,                                                                                           \
                   __LINE__,                                                                                           \
                   "the type of the exception caught differs from the expected type " #TYPE "\n");                     \
        ::std::abort();                                                                                                \
      }                                                                                                                \
    } while (false) /* */

// Helper macro to test an expression throws an exception of the expected type and satisfies a predicate.
//
// In order to log additional information the predicate can use log macros.
// The exception caught is used as argument to the predicate.
#  define TEST_VALIDATE_EXCEPTION(TYPE, PRED, EXPR)                                                                    \
    do {                                                                                                               \
      try {                                                                                                            \
        static_cast<void>(EXPR);                                                                                       \
        ::test_log(nullptr,                                                                                            \
                   __FILE__,                                                                                           \
                   __LINE__,                                                                                           \
                   "no exception is thrown while an exception of type " #TYPE " was expected\n");                      \
        ::std::abort();                                                                                                \
      } catch (const TYPE& EXCEPTION) {                                                                                \
        PRED(EXCEPTION);                                                                                               \
      } catch (...) {                                                                                                  \
        ::test_log(nullptr,                                                                                            \
                   __FILE__,                                                                                           \
                   __LINE__,                                                                                           \
                   "the type of the exception caught differs from the expected type " #TYPE "\n");                     \
        ::std::abort();                                                                                                \
      }                                                                                                                \
    } while (false)                    /* */

#else                                  // TEST_HAS_NO_EXCEPTIONS
#  define TEST_DOES_NOT_THROW(EXPR) static_cast<void>(EXPR);
#  define TEST_THROWS_TYPE(...)        /* DO NOTHING */
#  define TEST_VALIDATE_EXCEPTION(...) /* DO NOTHING */
#endif                                 // TEST_HAS_NO_EXCEPTIONS

#endif // TEST_SUPPORT_ASSERT_MACROS_H<|MERGE_RESOLUTION|>--- conflicted
+++ resolved
@@ -40,10 +40,6 @@
 
 void test_log(const char* condition, const char* file, int line, const char* message) {
   const char* msg = condition ? "Assertion failure: " : "Unconditional failure:";
-<<<<<<< HEAD
-  std::fprintf(stderr, "%s%s %s %d\n%s", msg, condition, file, line, message.c_str());
-  std::abort();
-=======
   test_eprintf("%s%s %s %d\n%s", msg, condition, file, line, message);
 }
 
@@ -51,7 +47,6 @@
 void test_log(const char* condition, const char* file, int line, const F& functor) {
   test_eprintf("Assertion failure: %s %s %d\n", condition, file, line);
   functor();
->>>>>>> 7f790f9a
 }
 
 template <class Arg>
