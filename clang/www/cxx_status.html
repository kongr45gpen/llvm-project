--- conflicted
+++ resolved
@@ -1267,15 +1267,9 @@
       <td class="full" align="center">Clang 2.9</td>
     </tr>
     <tr>
-<<<<<<< HEAD
-      <td rowspan="2">Parenthesized initialization of aggregates</td>
-      <td><a href="https://wg21.link/p0960r3">P0960R3</a></td>
-      <td rowspan="2" class="none" align="center">No</td>
-=======
       <td>&nbsp;&nbsp;&nbsp;&nbsp;Extending variadic template template parameters</td>
       <td><a href="https://wg21.link/n2555">N2555</a></td>
       <td class="full" align="center">Clang 2.9</td>
->>>>>>> 7f790f9a
     </tr>
     <tr>
       <td rowspan="3">Initializer lists</td>
