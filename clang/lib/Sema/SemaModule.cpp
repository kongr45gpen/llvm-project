--- conflicted
+++ resolved
@@ -339,15 +339,6 @@
     // we're building if `LangOpts.CurrentModule` equals to 'ModuleName'.
     // Change the value for `LangOpts.CurrentModule` temporarily to make the
     // module loader work properly.
-<<<<<<< HEAD
-    const_cast<LangOptions&>(getLangOpts()).CurrentModule = "";
-    Mod = getModuleLoader().loadModule(ModuleLoc, {ModuleNameLoc},
-                                       Module::AllVisible,
-                                       /*IsInclusionDirective=*/false);
-    const_cast<LangOptions&>(getLangOpts()).CurrentModule = ModuleName;
-
-    if (!Mod) {
-=======
     const_cast<LangOptions &>(getLangOpts()).CurrentModule = "";
     Interface = getModuleLoader().loadModule(ModuleLoc, {ModuleNameLoc},
                                              Module::AllVisible,
@@ -355,14 +346,12 @@
     const_cast<LangOptions&>(getLangOpts()).CurrentModule = ModuleName;
 
     if (!Interface) {
->>>>>>> 7f790f9a
       Diag(ModuleLoc, diag::err_module_not_defined) << ModuleName;
       // Create an empty module interface unit for error recovery.
       Mod = Map.createModuleForInterfaceUnit(ModuleLoc, ModuleName);
     } else {
       Mod = Map.createModuleForImplementationUnit(ModuleLoc, ModuleName);
     }
-
   } break;
 
   case ModuleDeclKind::PartitionImplementation:
