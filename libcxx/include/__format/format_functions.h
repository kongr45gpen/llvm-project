// -*- C++ -*-
//===----------------------------------------------------------------------===//
//
// Part of the LLVM Project, under the Apache License v2.0 with LLVM Exceptions.
// See https://llvm.org/LICENSE.txt for license information.
// SPDX-License-Identifier: Apache-2.0 WITH LLVM-exception
//
//===----------------------------------------------------------------------===//

#ifndef _LIBCPP___FORMAT_FORMAT_FUNCTIONS
#define _LIBCPP___FORMAT_FORMAT_FUNCTIONS

#include <__algorithm/clamp.h>
#include <__concepts/convertible_to.h>
#include <__concepts/same_as.h>
#include <__config>
#include <__format/buffer.h>
#include <__format/format_arg.h>
#include <__format/format_arg_store.h>
#include <__format/format_args.h>
#include <__format/format_context.h>
#include <__format/format_error.h>
#include <__format/format_parse_context.h>
#include <__format/format_string.h>
#include <__format/format_to_n_result.h>
#include <__format/formatter.h>
#include <__format/formatter_bool.h>
#include <__format/formatter_char.h>
#include <__format/formatter_floating_point.h>
#include <__format/formatter_integer.h>
#include <__format/formatter_pointer.h>
#include <__format/formatter_string.h>
#include <__format/parser_std_format_spec.h>
#include <__iterator/back_insert_iterator.h>
#include <__iterator/concepts.h>
#include <__iterator/incrementable_traits.h>
#include <__iterator/iterator_traits.h> // iter_value_t
#include <__variant/monostate.h>
#include <array>
#include <string>
#include <string_view>

#ifndef _LIBCPP_HAS_NO_LOCALIZATION
#include <locale>
#endif

#if !defined(_LIBCPP_HAS_NO_PRAGMA_SYSTEM_HEADER)
#  pragma GCC system_header
#endif

_LIBCPP_BEGIN_NAMESPACE_STD

#if _LIBCPP_STD_VER >= 20

// TODO FMT Evaluate which templates should be external templates. This
// improves the efficiency of the header. However since the header is still
// under heavy development and not all classes are stable it makes no sense
// to do this optimization now.

using format_args = basic_format_args<format_context>;
#ifndef _LIBCPP_HAS_NO_WIDE_CHARACTERS
using wformat_args = basic_format_args<wformat_context>;
#endif

template <class _Context = format_context, class... _Args>
_LIBCPP_NODISCARD_EXT _LIBCPP_HIDE_FROM_ABI __format_arg_store<_Context, _Args...> make_format_args(_Args&&... __args) {
  return _VSTD::__format_arg_store<_Context, _Args...>(__args...);
}

#  ifndef _LIBCPP_HAS_NO_WIDE_CHARACTERS
template <class... _Args>
_LIBCPP_NODISCARD_EXT _LIBCPP_HIDE_FROM_ABI __format_arg_store<wformat_context, _Args...>
make_wformat_args(_Args&&... __args) {
  return _VSTD::__format_arg_store<wformat_context, _Args...>(__args...);
}
#  endif

namespace __format {

/// Helper class parse and handle argument.
///
/// When parsing a handle which is not enabled the code is ill-formed.
/// This helper uses the parser of the appropriate formatter for the stored type.
template <class _CharT>
class _LIBCPP_TEMPLATE_VIS __compile_time_handle {
public:
  template <class _ParseContext>
  _LIBCPP_HIDE_FROM_ABI constexpr void __parse(_ParseContext& __ctx) const {
    __parse_(__ctx);
  }

  template <class _Tp>
  _LIBCPP_HIDE_FROM_ABI constexpr void __enable() {
    __parse_ = [](basic_format_parse_context<_CharT>& __ctx) {
      formatter<_Tp, _CharT> __f;
      __ctx.advance_to(__f.parse(__ctx));
    };
  }

  // Before calling __parse the proper handler needs to be set with __enable.
  // The default handler isn't a core constant expression.
  _LIBCPP_HIDE_FROM_ABI constexpr __compile_time_handle()
      : __parse_([](basic_format_parse_context<_CharT>&) { std::__throw_format_error("Not a handle"); }) {}

private:
  void (*__parse_)(basic_format_parse_context<_CharT>&);
};

// Dummy format_context only providing the parts used during constant
// validation of the basic_format_string.
template <class _CharT>
struct _LIBCPP_TEMPLATE_VIS __compile_time_basic_format_context {
public:
  using char_type = _CharT;

  _LIBCPP_HIDE_FROM_ABI constexpr explicit __compile_time_basic_format_context(
      const __arg_t* __args, const __compile_time_handle<_CharT>* __handles, size_t __size)
      : __args_(__args), __handles_(__handles), __size_(__size) {}

  // During the compile-time validation nothing needs to be written.
  // Therefore all operations of this iterator are a NOP.
  struct iterator {
    _LIBCPP_HIDE_FROM_ABI constexpr iterator& operator=(_CharT) { return *this; }
    _LIBCPP_HIDE_FROM_ABI constexpr iterator& operator*() { return *this; }
    _LIBCPP_HIDE_FROM_ABI constexpr iterator operator++(int) { return *this; }
  };

  _LIBCPP_HIDE_FROM_ABI constexpr __arg_t arg(size_t __id) const {
    if (__id >= __size_)
      std::__throw_format_error("The argument index value is too large for the number of arguments supplied");
    return __args_[__id];
  }

  _LIBCPP_HIDE_FROM_ABI constexpr const __compile_time_handle<_CharT>& __handle(size_t __id) const {
    if (__id >= __size_)
      std::__throw_format_error("The argument index value is too large for the number of arguments supplied");
    return __handles_[__id];
  }

  _LIBCPP_HIDE_FROM_ABI constexpr iterator out() { return {}; }
  _LIBCPP_HIDE_FROM_ABI constexpr void advance_to(iterator) {}

private:
  const __arg_t* __args_;
  const __compile_time_handle<_CharT>* __handles_;
  size_t __size_;
};

// [format.string.std]/8
// If { arg-idopt } is used in a width or precision, the value of the
// corresponding formatting argument is used in its place. If the
// corresponding formatting argument is not of standard signed or unsigned
// integer type, or its value is negative for precision or non-positive for
// width, an exception of type format_error is thrown.
//
// _HasPrecision does the formatter have a precision?
template <class _CharT, class _Tp, bool _HasPrecision = false>
_LIBCPP_HIDE_FROM_ABI constexpr void __compile_time_validate_argument(
    basic_format_parse_context<_CharT>& __parse_ctx, __compile_time_basic_format_context<_CharT>& __ctx) {
  auto __validate_type = [](__arg_t __type) {
    // LWG3720 originally allowed "signed or unsigned integer types", however
    // the final version explicitly changed it to "*standard* signed or unsigned
    // integer types". It's trivial to use 128-bit integrals in libc++'s
    // implementation, but other implementations may not implement it.
    // (Using a width or precision, that does not fit in 64-bits, sounds very
    // unlikely in real world code.)
    switch (__type) {
    case __arg_t::__int:
    case __arg_t::__long_long:
    case __arg_t::__unsigned:
    case __arg_t::__unsigned_long_long:
      return;

    default:
      std::__throw_format_error("Replacement argument isn't a standard signed or unsigned integer type");
    }
  };

  formatter<_Tp, _CharT> __formatter;
  __parse_ctx.advance_to(__formatter.parse(__parse_ctx));
  if (__formatter.__parser_.__width_as_arg_)
    __validate_type(__ctx.arg(__formatter.__parser_.__width_));

  if constexpr (_HasPrecision)
    if (__formatter.__parser_.__precision_as_arg_)
      __validate_type(__ctx.arg(__formatter.__parser_.__precision_));
}

// This function is not user facing, so it can directly use the non-standard types of the "variant".
template <class _CharT>
_LIBCPP_HIDE_FROM_ABI constexpr void __compile_time_visit_format_arg(basic_format_parse_context<_CharT>& __parse_ctx,
                                                                     __compile_time_basic_format_context<_CharT>& __ctx,
                                                                     __arg_t __type) {
  switch (__type) {
  case __arg_t::__none:
    std::__throw_format_error("Invalid argument");
  case __arg_t::__boolean:
    return __format::__compile_time_validate_argument<_CharT, bool>(__parse_ctx, __ctx);
  case __arg_t::__char_type:
    return __format::__compile_time_validate_argument<_CharT, _CharT>(__parse_ctx, __ctx);
  case __arg_t::__int:
    return __format::__compile_time_validate_argument<_CharT, int>(__parse_ctx, __ctx);
  case __arg_t::__long_long:
    return __format::__compile_time_validate_argument<_CharT, long long>(__parse_ctx, __ctx);
  case __arg_t::__i128:
#      ifndef _LIBCPP_HAS_NO_INT128
    return __format::__compile_time_validate_argument<_CharT, __int128_t>(__parse_ctx, __ctx);
#      else
    std::__throw_format_error("Invalid argument");
#      endif
    return;
  case __arg_t::__unsigned:
    return __format::__compile_time_validate_argument<_CharT, unsigned>(__parse_ctx, __ctx);
  case __arg_t::__unsigned_long_long:
    return __format::__compile_time_validate_argument<_CharT, unsigned long long>(__parse_ctx, __ctx);
  case __arg_t::__u128:
#      ifndef _LIBCPP_HAS_NO_INT128
    return __format::__compile_time_validate_argument<_CharT, __uint128_t>(__parse_ctx, __ctx);
#      else
    std::__throw_format_error("Invalid argument");
#      endif
    return;
  case __arg_t::__float:
    return __format::__compile_time_validate_argument<_CharT, float, true>(__parse_ctx, __ctx);
  case __arg_t::__double:
    return __format::__compile_time_validate_argument<_CharT, double, true>(__parse_ctx, __ctx);
  case __arg_t::__long_double:
    return __format::__compile_time_validate_argument<_CharT, long double, true>(__parse_ctx, __ctx);
  case __arg_t::__const_char_type_ptr:
    return __format::__compile_time_validate_argument<_CharT, const _CharT*, true>(__parse_ctx, __ctx);
  case __arg_t::__string_view:
    return __format::__compile_time_validate_argument<_CharT, basic_string_view<_CharT>, true>(__parse_ctx, __ctx);
  case __arg_t::__ptr:
    return __format::__compile_time_validate_argument<_CharT, const void*>(__parse_ctx, __ctx);
  case __arg_t::__handle:
    std::__throw_format_error("Handle should use __compile_time_validate_handle_argument");
  }
  std::__throw_format_error("Invalid argument");
}

template <contiguous_iterator _Iterator, class _ParseCtx, class _Ctx>
_LIBCPP_HIDE_FROM_ABI constexpr _Iterator
__handle_replacement_field(_Iterator __begin, _Iterator __end,
                           _ParseCtx& __parse_ctx, _Ctx& __ctx) {
  using _CharT = iter_value_t<_Iterator>;
  __format::__parse_number_result __r = __format::__parse_arg_id(__begin, __end, __parse_ctx);

  if (__r.__last == __end)
    std::__throw_format_error("The argument index should end with a ':' or a '}'");

  bool __parse = *__r.__last == _CharT(':');
  switch (*__r.__last) {
  case _CharT(':'):
    // The arg-id has a format-specifier, advance the input to the format-spec.
    __parse_ctx.advance_to(__r.__last + 1);
    break;
  case _CharT('}'):
    // The arg-id has no format-specifier.
    __parse_ctx.advance_to(__r.__last);
    break;
  default:
    std::__throw_format_error("The argument index should end with a ':' or a '}'");
  }

  if constexpr (same_as<_Ctx, __compile_time_basic_format_context<_CharT>>) {
    __arg_t __type = __ctx.arg(__r.__value);
    if (__type == __arg_t::__none)
<<<<<<< HEAD
      std::__throw_format_error("Argument index out of bounds");
=======
      std::__throw_format_error("The argument index value is too large for the number of arguments supplied");
>>>>>>> 7f790f9a
    else if (__type == __arg_t::__handle)
      __ctx.__handle(__r.__value).__parse(__parse_ctx);
    else if (__parse)
      __format::__compile_time_visit_format_arg(__parse_ctx, __ctx, __type);
  } else
    _VSTD::__visit_format_arg(
        [&](auto __arg) {
          if constexpr (same_as<decltype(__arg), monostate>)
            std::__throw_format_error("The argument index value is too large for the number of arguments supplied");
          else if constexpr (same_as<decltype(__arg), typename basic_format_arg<_Ctx>::handle>)
            __arg.format(__parse_ctx, __ctx);
          else {
            formatter<decltype(__arg), _CharT> __formatter;
            if (__parse)
              __parse_ctx.advance_to(__formatter.parse(__parse_ctx));
            __ctx.advance_to(__formatter.format(__arg, __ctx));
          }
        },
        __ctx.arg(__r.__value));

  __begin = __parse_ctx.begin();
  if (__begin == __end || *__begin != _CharT('}'))
    std::__throw_format_error("The replacement field misses a terminating '}'");

  return ++__begin;
}

template <class _ParseCtx, class _Ctx>
_LIBCPP_HIDE_FROM_ABI constexpr typename _Ctx::iterator
__vformat_to(_ParseCtx&& __parse_ctx, _Ctx&& __ctx) {
  using _CharT = typename _ParseCtx::char_type;
  static_assert(same_as<typename _Ctx::char_type, _CharT>);

  auto __begin = __parse_ctx.begin();
  auto __end = __parse_ctx.end();
  typename _Ctx::iterator __out_it = __ctx.out();
  while (__begin != __end) {
    switch (*__begin) {
    case _CharT('{'):
      ++__begin;
      if (__begin == __end)
        std::__throw_format_error("The format string terminates at a '{'");

      if (*__begin != _CharT('{')) [[likely]] {
        __ctx.advance_to(_VSTD::move(__out_it));
        __begin =
            __format::__handle_replacement_field(__begin, __end, __parse_ctx, __ctx);
        __out_it = __ctx.out();

        // The output is written and __begin points to the next character. So
        // start the next iteration.
        continue;
      }
      // The string is an escape character.
      break;

    case _CharT('}'):
      ++__begin;
      if (__begin == __end || *__begin != _CharT('}'))
        std::__throw_format_error("The format string contains an invalid escape sequence");

      break;
    }

    // Copy the character to the output verbatim.
    *__out_it++ = *__begin++;
  }
  return __out_it;
}

} // namespace __format

template <class _CharT, class... _Args>
struct _LIBCPP_TEMPLATE_VIS basic_format_string {
  template <class _Tp>
    requires convertible_to<const _Tp&, basic_string_view<_CharT>>
  consteval basic_format_string(const _Tp& __str) : __str_{__str} {
    __format::__vformat_to(basic_format_parse_context<_CharT>{__str_, sizeof...(_Args)},
                           _Context{__types_.data(), __handles_.data(), sizeof...(_Args)});
  }

  _LIBCPP_HIDE_FROM_ABI constexpr basic_string_view<_CharT> get() const noexcept {
    return __str_;
  }

private:
  basic_string_view<_CharT> __str_;

  using _Context = __format::__compile_time_basic_format_context<_CharT>;

  static constexpr array<__format::__arg_t, sizeof...(_Args)> __types_{
      __format::__determine_arg_t<_Context, remove_cvref_t<_Args>>()...};

  static constexpr array<__format::__compile_time_handle<_CharT>, sizeof...(_Args)> __handles_{[] {
    using _Tp = remove_cvref_t<_Args>;
    __format::__compile_time_handle<_CharT> __handle;
    if (__format::__determine_arg_t<_Context, _Tp>() == __format::__arg_t::__handle)
      __handle.template __enable<_Tp>();

    return __handle;
  }()...};
};

template <class... _Args>
using format_string = basic_format_string<char, type_identity_t<_Args>...>;

#ifndef _LIBCPP_HAS_NO_WIDE_CHARACTERS
template <class... _Args>
using wformat_string = basic_format_string<wchar_t, type_identity_t<_Args>...>;
#endif

template <class _OutIt, class _CharT, class _FormatOutIt>
requires(output_iterator<_OutIt, const _CharT&>) _LIBCPP_HIDE_FROM_ABI _OutIt
    __vformat_to(
        _OutIt __out_it, basic_string_view<_CharT> __fmt,
        basic_format_args<basic_format_context<_FormatOutIt, _CharT>> __args) {
  if constexpr (same_as<_OutIt, _FormatOutIt>)
    return _VSTD::__format::__vformat_to(basic_format_parse_context{__fmt, __args.__size()},
                                         _VSTD::__format_context_create(_VSTD::move(__out_it), __args));
  else {
    __format::__format_buffer<_OutIt, _CharT> __buffer{_VSTD::move(__out_it)};
    _VSTD::__format::__vformat_to(basic_format_parse_context{__fmt, __args.__size()},
                                  _VSTD::__format_context_create(__buffer.__make_output_iterator(), __args));
    return _VSTD::move(__buffer).__out_it();
  }
}

// The function is _LIBCPP_ALWAYS_INLINE since the compiler is bad at inlining
// https://reviews.llvm.org/D110499#inline-1180704
// TODO FMT Evaluate whether we want to file a Clang bug report regarding this.
template <output_iterator<const char&> _OutIt>
_LIBCPP_ALWAYS_INLINE _LIBCPP_HIDE_FROM_ABI _OutIt
vformat_to(_OutIt __out_it, string_view __fmt, format_args __args) {
  return _VSTD::__vformat_to(_VSTD::move(__out_it), __fmt, __args);
}

#ifndef _LIBCPP_HAS_NO_WIDE_CHARACTERS
template <output_iterator<const wchar_t&> _OutIt>
_LIBCPP_ALWAYS_INLINE _LIBCPP_HIDE_FROM_ABI _OutIt
vformat_to(_OutIt __out_it, wstring_view __fmt, wformat_args __args) {
  return _VSTD::__vformat_to(_VSTD::move(__out_it), __fmt, __args);
}
#endif

template <output_iterator<const char&> _OutIt, class... _Args>
_LIBCPP_ALWAYS_INLINE _LIBCPP_HIDE_FROM_ABI _OutIt
format_to(_OutIt __out_it, format_string<_Args...> __fmt, _Args&&... __args) {
  return _VSTD::vformat_to(_VSTD::move(__out_it), __fmt.get(),
                           _VSTD::make_format_args(__args...));
}

#ifndef _LIBCPP_HAS_NO_WIDE_CHARACTERS
template <output_iterator<const wchar_t&> _OutIt, class... _Args>
_LIBCPP_ALWAYS_INLINE _LIBCPP_HIDE_FROM_ABI _OutIt
format_to(_OutIt __out_it, wformat_string<_Args...> __fmt, _Args&&... __args) {
  return _VSTD::vformat_to(_VSTD::move(__out_it), __fmt.get(),
                           _VSTD::make_wformat_args(__args...));
}
#endif

// TODO FMT This needs to be a template or std::to_chars(floating-point) availability markup
// fires too eagerly, see http://llvm.org/PR61563.
template <class = void>
_LIBCPP_NODISCARD_EXT _LIBCPP_ALWAYS_INLINE inline _LIBCPP_HIDE_FROM_ABI string
vformat(string_view __fmt, format_args __args) {
  string __res;
  _VSTD::vformat_to(_VSTD::back_inserter(__res), __fmt, __args);
  return __res;
}

#  ifndef _LIBCPP_HAS_NO_WIDE_CHARACTERS
// TODO FMT This needs to be a template or std::to_chars(floating-point) availability markup
// fires too eagerly, see http://llvm.org/PR61563.
template <class = void>
_LIBCPP_NODISCARD_EXT _LIBCPP_ALWAYS_INLINE inline _LIBCPP_HIDE_FROM_ABI wstring
vformat(wstring_view __fmt, wformat_args __args) {
  wstring __res;
  _VSTD::vformat_to(_VSTD::back_inserter(__res), __fmt, __args);
  return __res;
}
#  endif

template <class... _Args>
_LIBCPP_NODISCARD_EXT _LIBCPP_ALWAYS_INLINE _LIBCPP_HIDE_FROM_ABI string
format(format_string<_Args...> __fmt, _Args&&... __args) {
  return _VSTD::vformat(__fmt.get(), _VSTD::make_format_args(__args...));
}

#  ifndef _LIBCPP_HAS_NO_WIDE_CHARACTERS
template <class... _Args>
_LIBCPP_NODISCARD_EXT _LIBCPP_ALWAYS_INLINE _LIBCPP_HIDE_FROM_ABI wstring
format(wformat_string<_Args...> __fmt, _Args&&... __args) {
  return _VSTD::vformat(__fmt.get(), _VSTD::make_wformat_args(__args...));
}
#  endif

template <class _Context, class _OutIt, class _CharT>
_LIBCPP_HIDE_FROM_ABI format_to_n_result<_OutIt> __vformat_to_n(_OutIt __out_it, iter_difference_t<_OutIt> __n,
                                                                basic_string_view<_CharT> __fmt,
                                                                basic_format_args<_Context> __args) {
  __format::__format_to_n_buffer<_OutIt, _CharT> __buffer{_VSTD::move(__out_it), __n};
  _VSTD::__format::__vformat_to(basic_format_parse_context{__fmt, __args.__size()},
                                _VSTD::__format_context_create(__buffer.__make_output_iterator(), __args));
  return _VSTD::move(__buffer).__result();
}

template <output_iterator<const char&> _OutIt, class... _Args>
_LIBCPP_ALWAYS_INLINE _LIBCPP_HIDE_FROM_ABI format_to_n_result<_OutIt>
format_to_n(_OutIt __out_it, iter_difference_t<_OutIt> __n, format_string<_Args...> __fmt, _Args&&... __args) {
  return _VSTD::__vformat_to_n<format_context>(_VSTD::move(__out_it), __n, __fmt.get(), _VSTD::make_format_args(__args...));
}

#ifndef _LIBCPP_HAS_NO_WIDE_CHARACTERS
template <output_iterator<const wchar_t&> _OutIt, class... _Args>
_LIBCPP_HIDE_FROM_ABI format_to_n_result<_OutIt>
format_to_n(_OutIt __out_it, iter_difference_t<_OutIt> __n, wformat_string<_Args...> __fmt,
            _Args&&... __args) {
  return _VSTD::__vformat_to_n<wformat_context>(_VSTD::move(__out_it), __n, __fmt.get(), _VSTD::make_wformat_args(__args...));
}
#endif

template <class _CharT>
_LIBCPP_HIDE_FROM_ABI size_t __vformatted_size(basic_string_view<_CharT> __fmt, auto __args) {
  __format::__formatted_size_buffer<_CharT> __buffer;
  _VSTD::__format::__vformat_to(basic_format_parse_context{__fmt, __args.__size()},
                                _VSTD::__format_context_create(__buffer.__make_output_iterator(), __args));
  return _VSTD::move(__buffer).__result();
}

template <class... _Args>
_LIBCPP_NODISCARD_EXT _LIBCPP_ALWAYS_INLINE _LIBCPP_HIDE_FROM_ABI size_t
formatted_size(format_string<_Args...> __fmt, _Args&&... __args) {
  return _VSTD::__vformatted_size(__fmt.get(), basic_format_args{_VSTD::make_format_args(__args...)});
}

#  ifndef _LIBCPP_HAS_NO_WIDE_CHARACTERS
template <class... _Args>
_LIBCPP_NODISCARD_EXT _LIBCPP_ALWAYS_INLINE _LIBCPP_HIDE_FROM_ABI size_t
formatted_size(wformat_string<_Args...> __fmt, _Args&&... __args) {
  return _VSTD::__vformatted_size(__fmt.get(), basic_format_args{_VSTD::make_wformat_args(__args...)});
}
#  endif

#  ifndef _LIBCPP_HAS_NO_LOCALIZATION

template <class _OutIt, class _CharT, class _FormatOutIt>
requires(output_iterator<_OutIt, const _CharT&>) _LIBCPP_HIDE_FROM_ABI _OutIt
    __vformat_to(
        _OutIt __out_it, locale __loc, basic_string_view<_CharT> __fmt,
        basic_format_args<basic_format_context<_FormatOutIt, _CharT>> __args) {
  if constexpr (same_as<_OutIt, _FormatOutIt>)
    return _VSTD::__format::__vformat_to(
        basic_format_parse_context{__fmt, __args.__size()},
        _VSTD::__format_context_create(_VSTD::move(__out_it), __args, _VSTD::move(__loc)));
  else {
    __format::__format_buffer<_OutIt, _CharT> __buffer{_VSTD::move(__out_it)};
    _VSTD::__format::__vformat_to(
        basic_format_parse_context{__fmt, __args.__size()},
        _VSTD::__format_context_create(__buffer.__make_output_iterator(), __args, _VSTD::move(__loc)));
    return _VSTD::move(__buffer).__out_it();
  }
}

template <output_iterator<const char&> _OutIt>
_LIBCPP_ALWAYS_INLINE _LIBCPP_HIDE_FROM_ABI _OutIt vformat_to(
    _OutIt __out_it, locale __loc, string_view __fmt, format_args __args) {
  return _VSTD::__vformat_to(_VSTD::move(__out_it), _VSTD::move(__loc), __fmt,
                             __args);
}

#ifndef _LIBCPP_HAS_NO_WIDE_CHARACTERS
template <output_iterator<const wchar_t&> _OutIt>
_LIBCPP_ALWAYS_INLINE _LIBCPP_HIDE_FROM_ABI _OutIt vformat_to(
    _OutIt __out_it, locale __loc, wstring_view __fmt, wformat_args __args) {
  return _VSTD::__vformat_to(_VSTD::move(__out_it), _VSTD::move(__loc), __fmt,
                             __args);
}
#endif

template <output_iterator<const char&> _OutIt, class... _Args>
_LIBCPP_ALWAYS_INLINE _LIBCPP_HIDE_FROM_ABI _OutIt
format_to(_OutIt __out_it, locale __loc, format_string<_Args...> __fmt, _Args&&... __args) {
  return _VSTD::vformat_to(_VSTD::move(__out_it), _VSTD::move(__loc), __fmt.get(),
                           _VSTD::make_format_args(__args...));
}

#ifndef _LIBCPP_HAS_NO_WIDE_CHARACTERS
template <output_iterator<const wchar_t&> _OutIt, class... _Args>
_LIBCPP_ALWAYS_INLINE _LIBCPP_HIDE_FROM_ABI _OutIt
format_to(_OutIt __out_it, locale __loc, wformat_string<_Args...> __fmt, _Args&&... __args) {
  return _VSTD::vformat_to(_VSTD::move(__out_it), _VSTD::move(__loc), __fmt.get(),
                           _VSTD::make_wformat_args(__args...));
}
#endif

// TODO FMT This needs to be a template or std::to_chars(floating-point) availability markup
// fires too eagerly, see http://llvm.org/PR61563.
template <class = void>
_LIBCPP_NODISCARD_EXT _LIBCPP_ALWAYS_INLINE inline _LIBCPP_HIDE_FROM_ABI string
vformat(locale __loc, string_view __fmt, format_args __args) {
  string __res;
  _VSTD::vformat_to(_VSTD::back_inserter(__res), _VSTD::move(__loc), __fmt,
                    __args);
  return __res;
}

#    ifndef _LIBCPP_HAS_NO_WIDE_CHARACTERS
// TODO FMT This needs to be a template or std::to_chars(floating-point) availability markup
// fires too eagerly, see http://llvm.org/PR61563.
template <class = void>
_LIBCPP_NODISCARD_EXT _LIBCPP_ALWAYS_INLINE inline _LIBCPP_HIDE_FROM_ABI wstring
vformat(locale __loc, wstring_view __fmt, wformat_args __args) {
  wstring __res;
  _VSTD::vformat_to(_VSTD::back_inserter(__res), _VSTD::move(__loc), __fmt,
                    __args);
  return __res;
}
#    endif

template <class... _Args>
_LIBCPP_NODISCARD_EXT _LIBCPP_ALWAYS_INLINE _LIBCPP_HIDE_FROM_ABI string
format(locale __loc, format_string<_Args...> __fmt, _Args&&... __args) {
  return _VSTD::vformat(_VSTD::move(__loc), __fmt.get(),
                        _VSTD::make_format_args(__args...));
}

#    ifndef _LIBCPP_HAS_NO_WIDE_CHARACTERS
template <class... _Args>
_LIBCPP_NODISCARD_EXT _LIBCPP_ALWAYS_INLINE _LIBCPP_HIDE_FROM_ABI wstring
format(locale __loc, wformat_string<_Args...> __fmt, _Args&&... __args) {
  return _VSTD::vformat(_VSTD::move(__loc), __fmt.get(),
                        _VSTD::make_wformat_args(__args...));
}
#    endif

template <class _Context, class _OutIt, class _CharT>
_LIBCPP_HIDE_FROM_ABI format_to_n_result<_OutIt> __vformat_to_n(_OutIt __out_it, iter_difference_t<_OutIt> __n,
                                                                locale __loc, basic_string_view<_CharT> __fmt,
                                                                basic_format_args<_Context> __args) {
  __format::__format_to_n_buffer<_OutIt, _CharT> __buffer{_VSTD::move(__out_it), __n};
  _VSTD::__format::__vformat_to(
      basic_format_parse_context{__fmt, __args.__size()},
      _VSTD::__format_context_create(__buffer.__make_output_iterator(), __args, _VSTD::move(__loc)));
  return _VSTD::move(__buffer).__result();
}

template <output_iterator<const char&> _OutIt, class... _Args>
_LIBCPP_ALWAYS_INLINE _LIBCPP_HIDE_FROM_ABI format_to_n_result<_OutIt>
format_to_n(_OutIt __out_it, iter_difference_t<_OutIt> __n, locale __loc, format_string<_Args...> __fmt,
            _Args&&... __args) {
  return _VSTD::__vformat_to_n<format_context>(_VSTD::move(__out_it), __n, _VSTD::move(__loc), __fmt.get(),
                                               _VSTD::make_format_args(__args...));
}

#ifndef _LIBCPP_HAS_NO_WIDE_CHARACTERS
template <output_iterator<const wchar_t&> _OutIt, class... _Args>
_LIBCPP_ALWAYS_INLINE _LIBCPP_HIDE_FROM_ABI format_to_n_result<_OutIt>
format_to_n(_OutIt __out_it, iter_difference_t<_OutIt> __n, locale __loc, wformat_string<_Args...> __fmt,
            _Args&&... __args) {
  return _VSTD::__vformat_to_n<wformat_context>(_VSTD::move(__out_it), __n, _VSTD::move(__loc), __fmt.get(),
                                                _VSTD::make_wformat_args(__args...));
}
#endif

template <class _CharT>
_LIBCPP_HIDE_FROM_ABI size_t __vformatted_size(locale __loc, basic_string_view<_CharT> __fmt, auto __args) {
  __format::__formatted_size_buffer<_CharT> __buffer;
  _VSTD::__format::__vformat_to(
      basic_format_parse_context{__fmt, __args.__size()},
      _VSTD::__format_context_create(__buffer.__make_output_iterator(), __args, _VSTD::move(__loc)));
  return _VSTD::move(__buffer).__result();
}

template <class... _Args>
_LIBCPP_NODISCARD_EXT _LIBCPP_ALWAYS_INLINE _LIBCPP_HIDE_FROM_ABI size_t
formatted_size(locale __loc, format_string<_Args...> __fmt, _Args&&... __args) {
  return _VSTD::__vformatted_size(_VSTD::move(__loc), __fmt.get(), basic_format_args{_VSTD::make_format_args(__args...)});
}

#    ifndef _LIBCPP_HAS_NO_WIDE_CHARACTERS
template <class... _Args>
_LIBCPP_NODISCARD_EXT _LIBCPP_ALWAYS_INLINE _LIBCPP_HIDE_FROM_ABI size_t
formatted_size(locale __loc, wformat_string<_Args...> __fmt, _Args&&... __args) {
  return _VSTD::__vformatted_size(_VSTD::move(__loc), __fmt.get(), basic_format_args{_VSTD::make_wformat_args(__args...)});
}
#    endif

#  endif // _LIBCPP_HAS_NO_LOCALIZATION

#endif //_LIBCPP_STD_VER >= 20

_LIBCPP_END_NAMESPACE_STD

#endif // _LIBCPP___FORMAT_FORMAT_FUNCTIONS<|MERGE_RESOLUTION|>--- conflicted
+++ resolved
@@ -265,11 +265,7 @@
   if constexpr (same_as<_Ctx, __compile_time_basic_format_context<_CharT>>) {
     __arg_t __type = __ctx.arg(__r.__value);
     if (__type == __arg_t::__none)
-<<<<<<< HEAD
-      std::__throw_format_error("Argument index out of bounds");
-=======
       std::__throw_format_error("The argument index value is too large for the number of arguments supplied");
->>>>>>> 7f790f9a
     else if (__type == __arg_t::__handle)
       __ctx.__handle(__r.__value).__parse(__parse_ctx);
     else if (__parse)
