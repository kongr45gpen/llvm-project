//==--- DiagnosticParseKinds.td - libparse diagnostics --------------------===//
//
// Part of the LLVM Project, under the Apache License v2.0 with LLVM Exceptions.
// See https://llvm.org/LICENSE.txt for license information.
// SPDX-License-Identifier: Apache-2.0 WITH LLVM-exception
//
//===----------------------------------------------------------------------===//

//===----------------------------------------------------------------------===//
// Parser Diagnostics
//===----------------------------------------------------------------------===//

let Component = "Parse" in {

def err_asm_qualifier_ignored : Error<
  "expected 'volatile', 'inline', 'goto', or '('">, CatInlineAsm;
def err_global_asm_qualifier_ignored : Error<
  "meaningless '%0' on asm outside function">, CatInlineAsm;

let CategoryName = "Inline Assembly Issue" in {
def err_asm_empty : Error<"__asm used with no assembly instructions">;
def err_inline_ms_asm_parsing : Error<"%0">;
def err_msasm_unsupported_arch : Error<
  "unsupported architecture '%0' for MS-style inline assembly">;
def err_msasm_unable_to_create_target : Error<
  "MS-style inline assembly is not available: %0">;
def err_gnu_inline_asm_disabled : Error<
  "GNU-style inline assembly is disabled">;
def err_asm_duplicate_qual : Error<"duplicate asm qualifier '%0'">;
}

let CategoryName = "Parse Issue" in {

def ext_empty_translation_unit : Extension<
  "ISO C requires a translation unit to contain at least one declaration">,
  InGroup<DiagGroup<"empty-translation-unit">>;
def warn_cxx98_compat_top_level_semi : Warning<
  "extra ';' outside of a function is incompatible with C++98">,
  InGroup<CXX98CompatExtraSemi>, DefaultIgnore;
def ext_extra_semi : Extension<
  "extra ';' %select{"
  "outside of a function|"
  "inside a %1|"
  "inside instance variable list|"
  "after member function definition}0">,
  InGroup<ExtraSemi>;
def ext_extra_semi_cxx11 : Extension<
  "extra ';' outside of a function is a C++11 extension">,
  InGroup<CXX11ExtraSemi>;
def warn_extra_semi_after_mem_fn_def : Warning<
  "extra ';' after member function definition">,
  InGroup<ExtraSemi>, DefaultIgnore;
def warn_null_statement : Warning<
  "empty expression statement has no effect; "
  "remove unnecessary ';' to silence this warning">,
  InGroup<ExtraSemiStmt>, DefaultIgnore;

def warn_misleading_indentation : Warning<
  "misleading indentation; statement is not part of "
  "the previous '%select{if|else|for|while}0'">,
  InGroup<MisleadingIndentation>, DefaultIgnore;
def note_previous_statement : Note<
  "previous statement is here">;

def subst_compound_token_kind : TextSubstitution<
  "%select{%1 and |}0%2 tokens "
  "%select{introducing statement expression|terminating statement expression|"
  "introducing attribute|terminating attribute|"
  "forming pointer to member type}3">;
def warn_compound_token_split_by_macro : Warning<
  "%sub{subst_compound_token_kind}0,1,2,3 appear in different "
  "macro expansion contexts">, InGroup<CompoundTokenSplitByMacro>;
def note_compound_token_split_second_token_here : Note<
  "%select{|second }0%1 token is here">;
def warn_compound_token_split_by_whitespace : Warning<
  "%sub{subst_compound_token_kind}0,1,2,3 are separated by whitespace">,
  InGroup<CompoundTokenSplitBySpace>, DefaultIgnore;

def ext_thread_before : Extension<"'__thread' before '%0'">;
def ext_keyword_as_ident : ExtWarn<
  "keyword '%0' will be made available as an identifier "
  "%select{here|for the remainder of the translation unit}1">,
  InGroup<KeywordCompat>;

def ext_nullability : Extension<
  "type nullability specifier %0 is a Clang extension">,
  InGroup<DiagGroup<"nullability-extension">>;

def err_empty_enum : Error<"use of empty enum">;

def ext_ident_list_in_param : Extension<
  "type-less parameter names in function declaration">;
def ext_c99_variable_decl_in_for_loop : Extension<
  "variable declaration in for loop is a C99-specific feature">, InGroup<C99>;
def ext_c99_compound_literal : Extension<
  "compound literals are a C99-specific feature">, InGroup<C99>;
def ext_enumerator_list_comma_c : Extension<
  "commas at the end of enumerator lists are a C99-specific "
  "feature">, InGroup<C99>;
def ext_enumerator_list_comma_cxx : Extension<
  "commas at the end of enumerator lists are a C++11 extension">,
  InGroup<CXX11>;
def warn_cxx98_compat_enumerator_list_comma : Warning<
  "commas at the end of enumerator lists are incompatible with C++98">,
  InGroup<CXX98CompatPedantic>, DefaultIgnore;
def err_enumerator_list_missing_comma : Error<
  "missing ',' between enumerators">;
def err_enumerator_unnamed_no_def : Error<
  "unnamed enumeration must be a definition">;
def ext_cxx11_enum_fixed_underlying_type : Extension<
  "enumeration types with a fixed underlying type are a C++11 extension">,
  InGroup<CXX11>;
def ext_ms_c_enum_fixed_underlying_type : Extension<
  "enumeration types with a fixed underlying type are a Microsoft extension">,
  InGroup<MicrosoftFixedEnum>;
def ext_clang_c_enum_fixed_underlying_type : Extension<
  "enumeration types with a fixed underlying type are a Clang extension">,
  InGroup<DiagGroup<"fixed-enum-extension">>;
def warn_cxx98_compat_enum_fixed_underlying_type : Warning<
  "enumeration types with a fixed underlying type are incompatible with C++98">,
  InGroup<CXX98Compat>, DefaultIgnore;
def ext_enum_base_in_type_specifier : ExtWarn<
  "non-defining declaration of enumeration with a fixed underlying type is "
  "only permitted as a standalone declaration"
  "%select{|; missing list of enumerators?}0">,
  InGroup<DiagGroup<"elaborated-enum-base">>, DefaultError;
def ext_elaborated_enum_class : ExtWarn<
  "reference to enumeration must use 'enum' not 'enum %select{struct|class}0'">,
  InGroup<DiagGroup<"elaborated-enum-class">>, DefaultError;
def err_scoped_enum_missing_identifier : Error<
  "scoped enumeration requires a name">;
def ext_scoped_enum : ExtWarn<
  "scoped enumerations are a C++11 extension">, InGroup<CXX11>;
def warn_cxx98_compat_scoped_enum : Warning<
  "scoped enumerations are incompatible with C++98">,
  InGroup<CXX98Compat>, DefaultIgnore;
def err_anonymous_enum_bitfield : Error<
  "ISO C++ only allows ':' in member enumeration declaration to introduce "
  "a fixed underlying type, not an anonymous bit-field">;

def warn_cxx98_compat_alignof : Warning<
  "alignof expressions are incompatible with C++98">,
  InGroup<CXX98Compat>, DefaultIgnore;
def ext_alignof_expr : ExtWarn<
  "%0 applied to an expression is a GNU extension">, InGroup<GNUAlignofExpression>;
def err_lambda_after_delete : Error<
  "'[]' after delete interpreted as 'delete[]'; add parentheses to treat this as a lambda-expression">;

def warn_microsoft_dependent_exists : Warning<
  "dependent %select{__if_not_exists|__if_exists}0 declarations are ignored">,
  InGroup<DiagGroup<"microsoft-exists">>;
def warn_microsoft_qualifiers_ignored : Warning<
  "qualifiers after comma in declarator list are ignored">,
  InGroup<IgnoredAttributes>;

def err_duplicate_default_assoc : Error<
  "duplicate default generic association">;
def note_previous_default_assoc : Note<
  "previous default generic association is here">;
def ext_generic_with_type_arg : Extension<
  "passing a type argument as the first operand to '_Generic' is a Clang "
  "extension">, InGroup<DiagGroup<"generic-type-extension">>;

def ext_c99_feature : Extension<
  "'%0' is a C99 extension">, InGroup<C99>;
def ext_c11_feature : Extension<
  "'%0' is a C11 extension">, InGroup<C11>;
def warn_c2x_compat_keyword : Warning<
 "'%0' is incompatible with C standards before C2x">,
 InGroup<CPre2xCompat>, DefaultIgnore;

def err_c11_noreturn_misplaced : Error<
  "'_Noreturn' keyword must precede function declarator">;

def ext_gnu_indirect_goto : Extension<
  "use of GNU indirect-goto extension">, InGroup<GNULabelsAsValue>;
def ext_gnu_address_of_label : Extension<
  "use of GNU address-of-label extension">, InGroup<GNULabelsAsValue>;
def err_stmtexpr_file_scope : Error<
  "statement expression not allowed at file scope">;
def ext_gnu_statement_expr : Extension<
  "use of GNU statement expression extension">, InGroup<GNUStatementExpression>;
def ext_gnu_statement_expr_macro : Extension<
  "use of GNU statement expression extension from macro expansion">,
  InGroup<GNUStatementExpressionFromMacroExpansion>;
def ext_gnu_conditional_expr : Extension<
  "use of GNU ?: conditional expression extension, omitting middle operand">, InGroup<GNUConditionalOmittedOperand>;
def ext_gnu_array_range : Extension<"use of GNU array range extension">,
  InGroup<GNUDesignator>;
def ext_gnu_missing_equal_designator : ExtWarn<
  "use of GNU 'missing =' extension in designator">,
  InGroup<GNUDesignator>;
def err_expected_equal_designator : Error<"expected '=' or another designator">;
def ext_gnu_old_style_field_designator : ExtWarn<
  "use of GNU old-style field designator extension">,
  InGroup<GNUDesignator>;
def ext_gnu_case_range : Extension<"use of GNU case range extension">,
  InGroup<GNUCaseRange>;

// Generic errors.
def err_expected_expression : Error<"expected expression">;
def err_expected_type : Error<"expected a type">;
def err_expected_external_declaration : Error<"expected external declaration">;
def err_extraneous_closing_brace : Error<"extraneous closing brace ('}')">;
def err_expected_semi_declaration : Error<
  "expected ';' at end of declaration">;
def err_expected_semi_decl_list : Error<
  "expected ';' at end of declaration list">;
def ext_expected_semi_decl_list : ExtWarn<
  "expected ';' at end of declaration list">;
def err_expected_member_name_or_semi : Error<
  "expected member name or ';' after declaration specifiers">;
def err_function_declared_typedef : Error<
  "function definition declared 'typedef'">;
def err_at_defs_cxx : Error<"@defs is not supported in Objective-C++">;
def err_at_in_class : Error<"unexpected '@' in member specification">;
def err_unexpected_semi : Error<"unexpected ';' before %0">;
def err_postfix_after_unary_requires_parens : Error<
  "expression cannot be followed by a postfix %0 operator; add parentheses">;
def err_unparenthesized_non_primary_expr_in_requires_clause : Error<
  "parentheses are required around this expression in a requires clause">;
def note_unparenthesized_non_primary_expr_in_requires_clause : Note<
  "parentheses are required around this expression in a requires clause">;

def err_expected_fn_body : Error<
  "expected function body after function declarator">;
def warn_attribute_on_function_definition : Warning<
  "GCC does not allow %0 attribute in this position on a function definition">,
  InGroup<GccCompat>;
def warn_gcc_attribute_location : Warning<
  "GCC does not allow an attribute in this position on a function declaration">,
  InGroup<GccCompat>;
def warn_gcc_variable_decl_in_for_loop : Warning<
  "GCC does not allow variable declarations in for loop initializers before "
  "C99">, InGroup<GccCompat>;
def warn_attribute_no_decl : Warning<
  "attribute %0 ignored, because it is not attached to a declaration">,
  InGroup<IgnoredAttributes>;
def err_ms_attributes_not_enabled : Error<
  "'__declspec' attributes are not enabled; use '-fdeclspec' or "
  "'-fms-extensions' to enable support for __declspec attributes">;
def err_expected_method_body : Error<"expected method body">;
def err_declspec_after_virtspec : Error<
  "'%0' qualifier may not appear after the virtual specifier '%1'">;
def err_invalid_token_after_toplevel_declarator : Error<
  "expected ';' after top level declarator">;
def err_invalid_token_after_declarator_suggest_equal : Error<
  "invalid %0 at end of declaration; did you mean '='?">;
def err_expected_statement : Error<"expected statement">;
def err_expected_lparen_after : Error<"expected '(' after '%0'">;
def err_expected_rparen_after : Error<"expected ')' after '%0'">;
def err_expected_punc : Error<"expected ')' or ',' after '%0'">;
def err_expected_less_after : Error<"expected '<' after '%0'">;
def err_expected_lbrace_in_compound_literal : Error<
  "expected '{' in compound literal">;
def err_expected_while : Error<"expected 'while' in do/while loop">;

def err_expected_semi_after_stmt : Error<"expected ';' after %0 statement">;
def err_expected_semi_after_expr : Error<"expected ';' after expression">;
def err_extraneous_token_before_semi : Error<"extraneous '%0' before ';'">;

def err_expected_semi_after_method_proto : Error<
  "expected ';' after method prototype">;
def err_expected_semi_after_namespace_name : Error<
  "expected ';' after namespace name">;
def err_unexpected_namespace_attributes_alias : Error<
  "attributes cannot be specified on namespace alias">;
def err_unexpected_nested_namespace_attribute : Error<
  "attributes cannot be specified on a nested namespace definition">;
def err_inline_namespace_alias : Error<"namespace alias cannot be inline">;
def err_namespace_nonnamespace_scope : Error<
  "namespaces can only be defined in global or namespace scope">;
def ext_nested_namespace_definition : ExtWarn<
  "nested namespace definition is a C++17 extension; "
  "define each namespace separately">, InGroup<CXX17>;
def warn_cxx14_compat_nested_namespace_definition : Warning<
  "nested namespace definition is incompatible with C++ standards before C++17">,
  InGroup<CXXPre17Compat>, DefaultIgnore;
def ext_inline_nested_namespace_definition : ExtWarn<
  "inline nested namespace definition is a C++20 extension">, InGroup<CXX20>;
def warn_cxx17_compat_inline_nested_namespace_definition : Warning<
  "inline nested namespace definition is incompatible with C++ standards before"
  " C++20">, InGroup<CXXPre20Compat>, DefaultIgnore;
def err_inline_nested_namespace_definition : Error<
  "nested namespace definition cannot be 'inline'">;
def err_expected_semi_after_attribute_list : Error<
  "expected ';' after attribute list">;
def err_expected_semi_after_static_assert : Error<
  "expected ';' after '%0'">;
def err_expected_semi_for : Error<"expected ';' in 'for' statement specifier">;
def err_single_decl_assign_in_for_range : Error<
  "range-based 'for' statement uses ':', not '='">;
def warn_missing_selector_name : Warning<
  "%0 used as the name of the previous parameter rather than as part "
  "of the selector">,
  InGroup<DiagGroup<"missing-selector-name">>;
def note_missing_selector_name : Note<
  "introduce a parameter name to make %0 part of the selector">;
def note_force_empty_selector_name : Note<
  "or insert whitespace before ':' to use %0 as parameter name "
  "and have an empty entry in the selector">;
def ext_c_label_end_of_compound_statement : ExtWarn<
  "label at end of compound statement is a C2x extension">,
   InGroup<C2x>;
def ext_cxx_label_end_of_compound_statement : ExtWarn<
  "label at end of compound statement is a C++23 extension">,
   InGroup<CXX23>;
def warn_c2x_compat_label_end_of_compound_statement : Warning<
  "label at end of compound statement is incompatible with C standards before C2x">,
  InGroup<CPre2xCompat>, DefaultIgnore;
def warn_cxx20_compat_label_end_of_compound_statement : Warning<
  "label at end of compound statement is incompatible with C++ standards before C++23">,
  InGroup<CXXPre23Compat>, DefaultIgnore;
def err_address_of_label_outside_fn : Error<
  "use of address-of-label extension outside of a function body">;
def err_asm_operand_wide_string_literal : Error<
  "cannot use %select{unicode|wide|an empty}0 string literal in 'asm'">;
def err_expected_selector_for_method : Error<
  "expected selector for Objective-C method">;
def err_expected_property_name : Error<"expected property name">;

def err_unexpected_at : Error<"unexpected '@' in program">;
def err_atimport : Error<
"use of '@import' when modules are disabled">;

def warn_atimport_in_framework_header : Warning<
  "use of '@import' in framework header is discouraged, "
  "including this header requires -fmodules">,
  InGroup<FrameworkHdrAtImport>;

def err_invalid_reference_qualifier_application : Error<
  "'%0' qualifier may not be applied to a reference">;
def err_illegal_decl_reference_to_reference : Error<
  "%0 declared as a reference to a reference">;
def ext_rvalue_reference : ExtWarn<
  "rvalue references are a C++11 extension">, InGroup<CXX11>;
def warn_cxx98_compat_rvalue_reference : Warning<
  "rvalue references are incompatible with C++98">,
  InGroup<CXX98Compat>, DefaultIgnore;
def ext_ref_qualifier : ExtWarn<
  "reference qualifiers on functions are a C++11 extension">, InGroup<CXX11>;
def warn_cxx98_compat_ref_qualifier : Warning<
  "reference qualifiers on functions are incompatible with C++98">,
  InGroup<CXX98Compat>, DefaultIgnore;
def ext_inline_namespace : ExtWarn<
  "inline namespaces are a C++11 feature">, InGroup<CXX11InlineNamespace>;
def warn_cxx98_compat_inline_namespace : Warning<
  "inline namespaces are incompatible with C++98">,
  InGroup<CXX98Compat>, DefaultIgnore;
def ext_generalized_initializer_lists : ExtWarn<
  "generalized initializer lists are a C++11 extension">,
  InGroup<CXX11>;
def warn_cxx98_compat_generalized_initializer_lists : Warning<
  "generalized initializer lists are incompatible with C++98">,
  InGroup<CXX98Compat>, DefaultIgnore;
def err_init_list_bin_op : Error<"initializer list cannot be used on the "
  "%select{left|right}0 hand side of operator '%1'">;
def warn_cxx98_compat_trailing_return_type : Warning<
  "trailing return types are incompatible with C++98">,
  InGroup<CXX98Compat>, DefaultIgnore;
def err_requires_clause_must_appear_after_trailing_return : Error<
  "trailing return type must appear before trailing requires clause">;
def err_requires_clause_on_declarator_not_declaring_a_function : Error<
  "trailing requires clause can only be used when declaring a function">;
def err_requires_clause_inside_parens : Error<
  "trailing requires clause should be placed outside parentheses">;
def ext_auto_storage_class : ExtWarn<
  "'auto' storage class specifier is not permitted in C++11, and will not "
  "be supported in future releases">, InGroup<DiagGroup<"auto-storage-class">>;
def ext_decltype_auto_type_specifier : ExtWarn<
  "'decltype(auto)' type specifier is a C++14 extension">, InGroup<CXX14>;
def warn_cxx11_compat_decltype_auto_type_specifier : Warning<
  "'decltype(auto)' type specifier is incompatible with C++ standards before "
  "C++14">, InGroup<CXXPre14Compat>, DefaultIgnore;
def ext_auto_type : Extension<
  "'__auto_type' is a GNU extension">,
  InGroup<GNUAutoType>;
def ext_for_range : ExtWarn<
  "range-based for loop is a C++11 extension">, InGroup<CXX11>;
def warn_cxx98_compat_for_range : Warning<
  "range-based for loop is incompatible with C++98">,
  InGroup<CXX98Compat>, DefaultIgnore;
def err_for_range_identifier : Error<
  "range-based for loop requires type for loop variable">;
def err_for_range_expected_decl : Error<
  "for range declaration must declare a variable">;
def err_argument_required_after_attribute : Error<
  "argument required after attribute">;
def err_missing_param : Error<"expected parameter declarator">;
def err_function_scope_depth_exceeded : Error<
  "function scope depth exceeded maximum of %0">, DefaultFatal;
def err_missing_comma_before_ellipsis : Error<
  "C requires a comma prior to the ellipsis in a variadic function type">;
def err_unexpected_typedef_ident : Error<
  "unexpected type name %0: expected identifier">;
def warn_cxx98_compat_decltype : Warning<
  "'decltype' type specifier is incompatible with C++98">,
  InGroup<CXX98Compat>, DefaultIgnore;
def warn_cxx20_compat_reflexpr : Warning<
  "'reflexpr' type specifier is incompatible with C++20">,
  InGroup<CXX20Compat>, DefaultIgnore;
def err_unexpected_scope_on_base_reflexpr : Error<
  "unexpected namespace scope prior to reflexpr">;
def err_unexpected_scope_on_base_decltype : Error<
  "unexpected namespace scope prior to decltype">;
def err_expected_class_name : Error<"expected class name">;
def err_expected_class_name_not_template :
  Error<"'typename' is redundant; base classes are implicitly types">;
def err_unspecified_vla_size_with_static : Error<
  "'static' may not be used with an unspecified variable length array size">;
def err_unspecified_size_with_static : Error<
  "'static' may not be used without an array size">;
def err_expected_parentheses_around_typename : Error<
  "expected parentheses around type name in %0 expression">;

def err_expected_case_before_expression: Error<
  "expected 'case' keyword before expression">;

def ext_warn_gnu_final : ExtWarn<
  "__final is a GNU extension, consider using C++11 final">,
  InGroup<GccCompat>;

// Declarations.
def err_typename_requires_specqual : Error<
  "type name requires a specifier or qualifier">;
def err_typename_invalid_storageclass : Error<
  "type name does not allow storage class to be specified">;
def err_typename_invalid_functionspec : Error<
  "type name does not allow function specifier to be specified">;
def err_typename_invalid_constexpr : Error<
  "type name does not allow %sub{select_constexpr_spec_kind}0 specifier "
  "to be specified">;
def err_typename_identifiers_only : Error<
  "typename is allowed for identifiers only">;

def err_friend_invalid_in_context : Error<
  "'friend' used outside of class">;
def err_templated_using_directive_declaration : Error<
  "cannot template a using %select{directive|declaration}0">;
def err_unexpected_colon_in_nested_name_spec : Error<
  "unexpected ':' in nested name specifier; did you mean '::'?">;
def err_unexpected_token_in_nested_name_spec : Error<
  "'%0' cannot be a part of nested name specifier; did you mean ':'?">;
def err_bool_redeclaration : Error<
  "redeclaration of C++ built-in type 'bool'">;
def warn_cxx98_compat_static_assert : Warning<
  "'static_assert' declarations are incompatible with C++98">,
  InGroup<CXX98Compat>, DefaultIgnore;
def ext_ms_static_assert : ExtWarn<
  "use of 'static_assert' without inclusion of <assert.h> is a Microsoft "
  "extension">, InGroup<MicrosoftStaticAssert>;
def ext_cxx_static_assert_no_message : ExtWarn<
  "'static_assert' with no message is a C++17 extension">, InGroup<CXX17>;
def ext_c_static_assert_no_message : ExtWarn<
  "'_Static_assert' with no message is a C2x extension">, InGroup<C2x>;
def warn_cxx14_compat_static_assert_no_message : Warning<
  "'static_assert' with no message is incompatible with C++ standards before "
  "C++17">,
  DefaultIgnore, InGroup<CXXPre17Compat>;
def warn_c17_compat_static_assert_no_message : Warning<
  "'_Static_assert' with no message is incompatible with C standards before "
  "C2x">,
  DefaultIgnore, InGroup<CPre2xCompat>;
def err_function_definition_not_allowed : Error<
  "function definition is not allowed here">;
def err_expected_end_of_enumerator : Error<
  "expected '= constant-expression' or end of enumerator definition">;
def err_expected_coloncolon_after_super : Error<
  "expected '::' after '__super'">;

def ext_decomp_decl_empty : ExtWarn<
  "ISO C++17 does not allow a decomposition group to be empty">,
  InGroup<DiagGroup<"empty-decomposition">>;

/// Objective-C parser diagnostics
def err_expected_minus_or_plus : Error<
  "method type specifier must start with '-' or '+'">;
def err_objc_missing_end : Error<"missing '@end'">;
def note_objc_container_start : Note<
  "%select{class|protocol|category|class extension|implementation"
  "|category implementation}0 started here">;
def warn_objc_protocol_qualifier_missing_id : Warning<
  "protocol has no object type specified; defaults to qualified 'id'">;
def err_objc_unknown_at : Error<"expected an Objective-C directive after '@'">;
def err_illegal_super_cast : Error<
  "cannot cast 'super' (it isn't an expression)">;
def err_nsnumber_nonliteral_unary : Error<
  "@%0 must be followed by a number to form an NSNumber object">;
def warn_cstyle_param : Warning<
  "use of C-style parameters in Objective-C method declarations"
  " is deprecated">, InGroup<DeprecatedDeclarations>;

let CategoryName = "ARC Parse Issue" in {
def err_arc_bridge_retain : Error<
  "unknown cast annotation __bridge_retain; did you mean __bridge_retained?">;
// To be default mapped to an error later.
def warn_arc_bridge_cast_nonarc : Warning<
  "'%0' casts have no effect when not using ARC">,
  InGroup<DiagGroup<"arc-bridge-casts-disallowed-in-nonarc">>;
}

def err_objc_illegal_visibility_spec : Error<
  "illegal visibility specification">;
def err_objc_illegal_interface_qual : Error<"illegal interface qualifier">;
def err_objc_expected_equal_for_getter : Error<
  "expected '=' for Objective-C getter">;
def err_objc_expected_equal_for_setter : Error<
  "expected '=' for Objective-C setter">;
def err_objc_expected_selector_for_getter_setter : Error<
  "expected selector for Objective-C %select{setter|getter}0">;
def err_objc_property_requires_field_name : Error<
  "property requires fields to be named">;
def err_objc_property_bitfield : Error<"property name cannot be a bit-field">;
def err_objc_expected_property_attr : Error<"unknown property attribute %0">;
def err_objc_unexpected_attr : Error<
  "prefix attribute must be followed by an interface, protocol, or implementation">;
def err_objc_postfix_attribute : Error <
  "postfix attributes are not allowed on Objective-C directives">;
def err_objc_postfix_attribute_hint : Error <
  "postfix attributes are not allowed on Objective-C directives, place"
  " them in front of '%select{@interface|@protocol}0'">;
def err_objc_directive_only_in_protocol : Error<
  "directive may only be specified in protocols only">;
def err_missing_catch_finally : Error<
  "@try statement without a @catch and @finally clause">;
def err_objc_concat_string : Error<"unexpected token after Objective-C string">;
def err_expected_objc_container : Error<
  "'@end' must appear in an Objective-C context">;
def err_unexpected_protocol_qualifier : Error<
  "@implementation declaration cannot be protocol qualified">;
def err_objc_unexpected_atend : Error<
  "'@end' appears where closing brace '}' is expected">;
def err_synthesized_property_name : Error<
  "expected a property name in @synthesize">;
def warn_semicolon_before_method_body : Warning<
  "semicolon before method body is ignored">,
  InGroup<SemiBeforeMethodBody>, DefaultIgnore;
def note_extra_comma_message_arg : Note<
  "comma separating Objective-C messaging arguments">;

def err_expected_field_designator : Error<
  "expected a field designator, such as '.field = 4'">;

def err_declaration_does_not_declare_param : Error<
  "declaration does not declare a parameter">;
def err_no_matching_param : Error<"parameter named %0 is missing">;

/// Objective-C++ parser diagnostics
def err_expected_token_instead_of_objcxx_keyword : Error<
  "expected %0; %1 is a keyword in Objective-C++">;
def err_expected_member_name_or_semi_objcxx_keyword : Error<
  "expected member name or ';' after declaration specifiers; "
  "%0 is a keyword in Objective-C++">;

/// C++ parser diagnostics
def err_invalid_operator_on_type : Error<
  "cannot use %select{dot|arrow}0 operator on a type">;
def err_expected_unqualified_id : Error<
  "expected %select{identifier|unqualified-id}0">;
def err_while_loop_outside_of_a_function : Error<
  "while loop outside of a function">;
def err_brackets_go_after_unqualified_id : Error<
  "brackets are not allowed here; to declare an array, "
  "place the brackets after the %select{identifier|name}0">;
def err_unexpected_unqualified_id : Error<"type-id cannot have a name">;
def err_func_def_no_params : Error<
  "function definition does not declare parameters">;
def err_expected_lparen_after_type : Error<
  "expected '(' for function-style cast or type construction">;
def err_expected_init_in_condition : Error<
  "variable declaration in condition must have an initializer">;
def err_expected_init_in_condition_lparen : Error<
  "variable declaration in condition cannot have a parenthesized initializer">;
def err_extraneous_rparen_in_condition : Error<
  "extraneous ')' after condition, expected a statement">;
def ext_alias_in_init_statement : ExtWarn<
  "alias declaration in this context is a C++23 extension">,
  InGroup<CXX23>;
def warn_cxx20_alias_in_init_statement  : Warning<
  "alias declaration in this context is incompatible with C++ standards before C++23">,
  DefaultIgnore, InGroup<CXXPre23Compat>;
def warn_dangling_else : Warning<
  "add explicit braces to avoid dangling else">,
  InGroup<DanglingElse>;
def err_expected_member_or_base_name : Error<
  "expected class member or base class name">;
def err_expected_lbrace_after_base_specifiers : Error<
  "expected '{' after base class list">;
def err_missing_end_of_definition : Error<
  "missing '}' at end of definition of %q0">;
def note_missing_end_of_definition_before : Note<
  "still within definition of %q0 here">;
def ext_ellipsis_exception_spec : Extension<
  "exception specification of '...' is a Microsoft extension">,
  InGroup<MicrosoftExceptionSpec>;
def err_dynamic_and_noexcept_specification : Error<
  "cannot have both throw() and noexcept() clause on the same function">;
def err_except_spec_unparsed : Error<
  "unexpected end of exception specification">;
def ext_dynamic_exception_spec : ExtWarn<
  "ISO C++17 does not allow dynamic exception specifications">,
  InGroup<DynamicExceptionSpec>, DefaultError;
def warn_exception_spec_deprecated : Warning<
  "dynamic exception specifications are deprecated">,
  InGroup<DeprecatedDynamicExceptionSpec>, DefaultIgnore;
def note_exception_spec_deprecated : Note<"use '%0' instead">;
def warn_cxx98_compat_noexcept_decl : Warning<
  "noexcept specifications are incompatible with C++98">,
  InGroup<CXX98Compat>, DefaultIgnore;
def err_expected_catch : Error<"expected catch">;
def err_using_namespace_in_class : Error<
  "'using namespace' is not allowed in classes">;
def warn_cxx17_compat_using_enum_declaration : Warning<
  "using enum declaration is incompatible with C++ standards before C++20">,
  InGroup<CXXPre20Compat>, DefaultIgnore;
def ext_using_enum_declaration : ExtWarn<
  "using enum declaration is a C++20 extension">,
  InGroup<CXX20>;
def err_using_enum_expect_identifier : Error<
  "using enum %select{requires an enum or typedef name|"
  "does not permit an elaborated enum specifier}0">;
def err_constructor_bad_name : Error<
  "missing return type for function %0; did you mean the constructor name %1?">;
def err_destructor_tilde_identifier : Error<
  "expected a class name after '~' to name a destructor">;
def err_destructor_tilde_scope : Error<
  "'~' in destructor name should be after nested name specifier">;
def err_destructor_template_id : Error<
  "destructor name %0 does not refer to a template">;
def err_default_arg_unparsed : Error<
  "unexpected end of default argument expression">;
def err_bracket_depth_exceeded : Error<
  "bracket nesting level exceeded maximum of %0">, DefaultFatal;
def note_bracket_depth : Note<
  "use -fbracket-depth=N to increase maximum nesting level">;
def err_misplaced_ellipsis_in_declaration : Error<
  "'...' must %select{immediately precede declared identifier|"
  "be innermost component of anonymous pack declaration}0">;
def warn_misplaced_ellipsis_vararg : Warning<
  "'...' in this location creates a C-style varargs function"
  "%select{, not a function parameter pack|}0">,
  InGroup<DiagGroup<"ambiguous-ellipsis">>;
def note_misplaced_ellipsis_vararg_existing_ellipsis : Note<
  "preceding '...' declares a function parameter pack">;
def note_misplaced_ellipsis_vararg_add_ellipsis : Note<
  "place '...' %select{immediately before declared identifier|here}0 "
  "to declare a function parameter pack">;
def note_misplaced_ellipsis_vararg_add_comma : Note<
  "insert ',' before '...' to silence this warning">;
def ext_abstract_pack_declarator_parens : ExtWarn<
  "ISO C++11 requires a parenthesized pack declaration to have a name">,
  InGroup<DiagGroup<"anonymous-pack-parens">>;
def err_function_is_not_record : Error<
  "unexpected %0 in function call; perhaps remove the %0?">;
def err_super_in_using_declaration : Error<
  "'__super' cannot be used with a using declaration">;
def ext_constexpr_if : ExtWarn<
  "constexpr if is a C++17 extension">, InGroup<CXX17>;
def warn_cxx14_compat_constexpr_if : Warning<
  "constexpr if is incompatible with C++ standards before C++17">,
  DefaultIgnore, InGroup<CXXPre17Compat>;
def ext_consteval_if : ExtWarn<
  "consteval if is a C++23 extension">,
   InGroup<CXX23>;
def warn_cxx20_compat_consteval_if : Warning<
  "consteval if is incompatible with C++ standards before C++23">,
  InGroup<CXXPre23Compat>, DefaultIgnore;

def ext_init_statement : ExtWarn<
  "'%select{if|switch}0' initialization statements are a C++17 extension">,
  InGroup<CXX17>;
def warn_cxx14_compat_init_statement : Warning<
  "%select{if|switch}0 initialization statements are incompatible with "
  "C++ standards before C++17">, DefaultIgnore, InGroup<CXXPre17Compat>;
def ext_for_range_init_stmt : ExtWarn<
  "range-based for loop initialization statements are a C++20 extension">,
  InGroup<CXX20>;
def warn_cxx17_compat_for_range_init_stmt : Warning<
  "range-based for loop initialization statements are incompatible with "
  "C++ standards before C++20">, DefaultIgnore, InGroup<CXXPre20Compat>;
def warn_empty_init_statement : Warning<
  "empty initialization statement of '%select{if|switch|range-based for}0' "
  "has no effect">, InGroup<EmptyInitStatement>, DefaultIgnore;
def err_keyword_as_parameter : Error <
  "invalid parameter name: '%0' is a keyword">;

// C++ derived classes
def err_dup_virtual : Error<"duplicate 'virtual' in base specifier">;

// C++ operator overloading
def err_literal_operator_string_prefix : Error<
  "string literal after 'operator' cannot have an encoding prefix">;
def err_literal_operator_string_not_empty : Error<
  "string literal after 'operator' must be '\"\"'">;
def warn_cxx98_compat_literal_operator : Warning<
  "literal operators are incompatible with C++98">,
  InGroup<CXX98Compat>, DefaultIgnore;

// Classes.
def err_anon_type_definition : Error<
  "declaration of anonymous %0 must be a definition">;
def err_default_delete_in_multiple_declaration : Error<
  "'= %select{default|delete}0' is a function definition and must occur in a "
  "standalone declaration">;

def warn_cxx98_compat_noexcept_expr : Warning<
  "noexcept expressions are incompatible with C++98">,
  InGroup<CXX98Compat>, DefaultIgnore;
def warn_cxx98_compat_nullptr : Warning<
  "'nullptr' is incompatible with C++98">, InGroup<CXX98Compat>, DefaultIgnore;
def ext_c_nullptr : Extension<
  "'nullptr' is a C2x extension">, InGroup<C2x>;

def warn_wrong_clang_attr_namespace : Warning<
  "'__clang__' is a predefined macro name, not an attribute scope specifier; "
  "did you mean '_Clang' instead?">, InGroup<IgnoredAttributes>;
def ext_ns_enum_attribute : Extension<
  "attributes on %select{a namespace|an enumerator}0 declaration are "
  "a C++17 extension">, InGroup<CXX17>;
def warn_cxx14_compat_ns_enum_attribute : Warning<
  "attributes on %select{a namespace|an enumerator}0 declaration are "
  "incompatible with C++ standards before C++17">,
  InGroup<CXXPre17CompatPedantic>, DefaultIgnore;
def warn_cxx98_compat_alignas : Warning<"'alignas' is incompatible with C++98">,
  InGroup<CXX98Compat>, DefaultIgnore;
def warn_cxx98_compat_attribute : Warning<
  "[[]] attributes are incompatible with C++ standards before C++11">,
  InGroup<CXX98Compat>, DefaultIgnore;
def warn_ext_cxx11_attributes : Extension<
  "[[]] attributes are a C++11 extension">,
  InGroup<CXX11>;
def warn_pre_c2x_compat_attributes : Warning<
  "[[]] attributes are incompatible with C standards before C2x">,
  DefaultIgnore, InGroup<CPre2xCompat>;
def warn_ext_c2x_attributes : Extension<
  "[[]] attributes are a C2x extension">,
  InGroup<C2x>;
def err_cxx11_attribute_forbids_arguments : Error<
  "attribute %0 cannot have an argument list">;
def err_attribute_requires_arguments : Error<
  "parentheses must be omitted if %0 attribute's argument list is empty">;
def err_cxx11_attribute_forbids_ellipsis : Error<
  "attribute %0 cannot be used as an attribute pack">;
def warn_cxx14_compat_using_attribute_ns : Warning<
  "default scope specifier for attributes is incompatible with C++ standards "
  "before C++17">, InGroup<CXXPre17Compat>, DefaultIgnore;
def ext_using_attribute_ns : ExtWarn<
  "default scope specifier for attributes is a C++17 extension">,
  InGroup<CXX17>;
def err_using_attribute_ns_conflict : Error<
  "attribute with scope specifier cannot follow default scope specifier">;
def err_attributes_not_allowed : Error<"an attribute list cannot appear here">;
def err_keyword_not_allowed : Error<"%0 cannot appear here">;
def ext_cxx11_attr_placement : ExtWarn<
  "ISO C++ does not allow %select{an attribute list|%0}1 to appear here">,
  InGroup<DiagGroup<"cxx-attribute-extension">>;
def err_attributes_misplaced : Error<"misplaced attributes; expected attributes here">;
def err_keyword_misplaced : Error<"misplaced %0; expected %0 here">;
def err_l_square_l_square_not_attribute : Error<
  "C++11 only allows consecutive left square brackets when "
  "introducing an attribute">;
def err_attribute_argument_parm_pack_not_supported : Error<
  "attribute %0 does not support argument pack expansion">;
def err_ms_declspec_type : Error<
  "__declspec attributes must be an identifier or string literal">;
def err_ms_property_no_getter_or_putter : Error<
  "property does not specify a getter or a putter">;
def err_ms_property_unknown_accessor : Error<
  "expected 'get' or 'put' in property declaration">;
def err_ms_property_has_set_accessor : Error<
  "putter for property must be specified as 'put', not 'set'">;
def err_ms_property_missing_accessor_kind : Error<
  "missing 'get=' or 'put='">;
def err_ms_property_expected_equal : Error<
  "expected '=' after '%0'">;
def err_ms_property_duplicate_accessor : Error<
  "property declaration specifies '%0' accessor twice">;
def err_ms_property_expected_accessor_name : Error<
  "expected name of accessor method">;
def err_ms_property_expected_comma_or_rparen : Error<
  "expected ',' or ')' at end of property accessor list">;
def err_ms_property_initializer : Error<
  "property declaration cannot have a default member initializer">;

def warn_cxx20_compat_explicit_bool : Warning<
  "this expression will be parsed as explicit(bool) in C++20">,
  InGroup<CXX20Compat>, DefaultIgnore;
def warn_cxx17_compat_explicit_bool : Warning<
  "explicit(bool) is incompatible with C++ standards before C++20">,
  InGroup<CXXPre20Compat>, DefaultIgnore;
def ext_explicit_bool : ExtWarn<"explicit(bool) is a C++20 extension">,
  InGroup<CXX20>;

/// C++ Templates
def err_expected_template : Error<"expected template">;
def err_unknown_template_name : Error<
  "unknown template name %0">;
def err_expected_comma_greater : Error<
  "expected ',' or '>' in template-parameter-list">;
def err_class_on_template_template_param
    : Error<"template template parameter requires 'class'%select{| or "
            "'typename'}0 after the parameter list">;
def ext_template_template_param_typename : ExtWarn<
  "template template parameter using 'typename' is a C++17 extension">,
  InGroup<CXX17>;
def warn_cxx14_compat_template_template_param_typename : Warning<
  "template template parameter using 'typename' is "
  "incompatible with C++ standards before C++17">,
  InGroup<CXXPre17Compat>, DefaultIgnore;
def err_template_spec_syntax_non_template : Error<
  "identifier followed by '<' indicates a class template specialization but "
  "%0 %select{does not refer to a template|refers to a function template|"
  "<unused>|refers to a variable template|<unused>|<unused>|"
  "refers to a concept}1">;
def err_id_after_template_in_nested_name_spec : Error<
  "expected template name after 'template' keyword in nested name specifier">;
def err_unexpected_template_in_unqualified_id : Error<
  "'template' keyword not permitted here">;
def err_unexpected_template_in_destructor_name : Error<
  "'template' keyword not permitted in destructor name">;
def err_unexpected_template_after_using : Error<
  "'template' keyword not permitted after 'using' keyword">;
def err_two_right_angle_brackets_need_space : Error<
  "a space is required between consecutive right angle brackets (use '> >')">;
def err_right_angle_bracket_equal_needs_space : Error<
  "a space is required between a right angle bracket and an equals sign "
  "(use '> =')">;
def warn_cxx11_right_shift_in_template_arg : Warning<
  "use of right-shift operator ('>>') in template argument will require "
  "parentheses in C++11">, InGroup<CXX11Compat>;
def warn_cxx98_compat_two_right_angle_brackets : Warning<
  "consecutive right angle brackets are incompatible with C++98 (use '> >')">,
  InGroup<CXX98Compat>, DefaultIgnore;
def err_templated_invalid_declaration : Error<
  "a static_assert declaration cannot be a template">;
def err_multiple_template_declarators : Error<
  "%select{|a template declaration|an explicit template specialization|"
  "an explicit template instantiation}0 can "
  "only %select{|declare|declare|instantiate}0 a single entity">;
def err_explicit_instantiation_with_definition : Error<
  "explicit template instantiation cannot have a definition; if this "
  "definition is meant to be an explicit specialization, add '<>' after the "
  "'template' keyword">;
def err_template_defn_explicit_instantiation : Error<
  "%select{function|class|variable}0 cannot be defined in an explicit instantiation; if this "
  "declaration is meant to be a %select{function|class|variable}0 definition, remove the 'template' keyword">;
def err_friend_explicit_instantiation : Error<
  "friend cannot be declared in an explicit instantiation; if this "
  "declaration is meant to be a friend declaration, remove the 'template' keyword">;
def err_explicit_instantiation_enum : Error<
  "enumerations cannot be explicitly instantiated">;
def err_expected_template_parameter : Error<"expected template parameter">;
def err_empty_requires_expr : Error<
  "a requires expression must contain at least one requirement">;
def err_requires_expr_parameter_list_ellipsis : Error<
  "varargs not allowed in requires expression">;
def err_expected_semi_requirement : Error<
  "expected ';' at end of requirement">;
def err_requires_expr_missing_arrow : Error<
  "expected '->' before expression type requirement">;
def err_requires_expr_expected_type_constraint : Error<
  "expected concept name with optional arguments">;
def err_requires_expr_simple_requirement_noexcept : Error<
  "'noexcept' can only be used in a compound requirement (with '{' '}' around "
  "the expression)">;
def err_requires_expr_in_simple_requirement : Error<
  "requires expression in requirement body; did "
  "you intend to place it in a nested requirement? (add another 'requires' "
  "before the expression)">;

def err_missing_dependent_template_keyword : Error<
  "use 'template' keyword to treat '%0' as a dependent template name">;
def warn_missing_dependent_template_keyword : ExtWarn<
  "use 'template' keyword to treat '%0' as a dependent template name">;

def ext_extern_template : Extension<
  "extern templates are a C++11 extension">, InGroup<CXX11>;
def warn_cxx98_compat_extern_template : Warning<
  "extern templates are incompatible with C++98">,
  InGroup<CXX98CompatPedantic>, DefaultIgnore;
def warn_static_inline_explicit_inst_ignored : Warning<
  "ignoring '%select{static|inline}0' keyword on explicit template "
  "instantiation">, InGroup<DiagGroup<"static-inline-explicit-instantiation">>;

// Constructor template diagnostics.
def err_out_of_line_constructor_template_id : Error<
  "out-of-line constructor for %0 cannot have template arguments">;

def err_expected_qualified_after_typename : Error<
  "expected a qualified name after 'typename'">;
def warn_expected_qualified_after_typename : ExtWarn<
  "expected a qualified name after 'typename'">;

def err_typename_refers_to_non_type_template : Error<
  "typename specifier refers to a non-type template">;
def err_expected_type_name_after_typename : Error<
  "expected an identifier or template-id after '::'">;
def err_explicit_spec_non_template : Error<
  "explicit %select{specialization|instantiation}0 of "
  "%select{non-|undeclared }3template %1 %2">;

def err_default_template_template_parameter_not_template : Error<
  "default template argument for a template template parameter must be a class "
  "template">;

def ext_fold_expression : ExtWarn<
  "pack fold expression is a C++17 extension">,
  InGroup<CXX17>;
def warn_cxx14_compat_fold_expression : Warning<
  "pack fold expression is incompatible with C++ standards before C++17">,
  InGroup<CXXPre17Compat>, DefaultIgnore;
def err_expected_fold_operator : Error<
  "expected a foldable binary operator in fold expression">;
def err_fold_operator_mismatch : Error<
  "operators in fold expression must be the same">;

def err_ctor_init_missing_comma : Error<
  "missing ',' between base or member initializers">;

// C++ declarations
def err_friend_decl_defines_type : Error<
  "cannot define a type in a friend declaration">;
def err_missing_whitespace_digraph : Error<
  "found '<::' after a "
  "%select{template name|addrspace_cast|const_cast|dynamic_cast|reinterpret_cast|static_cast}0"
  " which forms the digraph '<:' (aka '[') and a ':', did you mean '< ::'?">;

def ext_defaulted_deleted_function : ExtWarn<
  "%select{defaulted|deleted}0 function definitions are a C++11 extension">,
  InGroup<CXX11>;
def warn_cxx98_compat_defaulted_deleted_function : Warning<
  "%select{defaulted|deleted}0 function definitions are incompatible with C++98">,
  InGroup<CXX98Compat>, DefaultIgnore;

// C++11 default member initialization
def ext_nonstatic_member_init : ExtWarn<
  "default member initializer for non-static data member is a C++11 "
  "extension">, InGroup<CXX11>;
def warn_cxx98_compat_nonstatic_member_init : Warning<
  "default member initializer for non-static data members is incompatible with "
  "C++98">, InGroup<CXX98Compat>, DefaultIgnore;
def ext_bitfield_member_init: ExtWarn<
  "default member initializer for bit-field is a C++20 extension">,
  InGroup<CXX20>;
def warn_cxx17_compat_bitfield_member_init: Warning<
  "default member initializer for bit-field is incompatible with "
  "C++ standards before C++20">, InGroup<CXXPre20Compat>, DefaultIgnore;
def err_anon_bitfield_member_init : Error<
  "anonymous bit-field cannot have a default member initializer">;
def err_incomplete_array_member_init: Error<
  "array bound cannot be deduced from a default member initializer">;

// C++11 alias-declaration
def ext_alias_declaration : ExtWarn<
  "alias declarations are a C++11 extension">, InGroup<CXX11>;
def warn_cxx98_compat_alias_declaration : Warning<
  "alias declarations are incompatible with C++98">,
  InGroup<CXX98Compat>, DefaultIgnore;
def err_alias_declaration_not_identifier : Error<
  "name defined in alias declaration must be an identifier">;
def err_alias_declaration_specialization : Error<
  "%select{partial specialization|explicit specialization|explicit instantiation}0 of alias templates is not permitted">;
def err_alias_declaration_pack_expansion : Error<
  "alias declaration cannot be a pack expansion">;

// C++17 using-declaration pack expansions
def ext_multi_using_declaration : ExtWarn<
  "use of multiple declarators in a single using declaration is "
  "a C++17 extension">, InGroup<CXX17>;
def warn_cxx17_compat_multi_using_declaration : Warning<
  "use of multiple declarators in a single using declaration is "
  "incompatible with C++ standards before C++17">,
  InGroup<CXXPre17Compat>, DefaultIgnore;
def ext_using_declaration_pack : ExtWarn<
  "pack expansion of using declaration is a C++17 extension">, InGroup<CXX17>;
def warn_cxx17_compat_using_declaration_pack : Warning<
  "pack expansion using declaration is incompatible with C++ standards "
  "before C++17">, InGroup<CXXPre17Compat>, DefaultIgnore;

// C++11 override control
def ext_override_control_keyword : ExtWarn<
  "'%0' keyword is a C++11 extension">, InGroup<CXX11>;
def warn_cxx98_compat_override_control_keyword : Warning<
  "'%0' keyword is incompatible with C++98">,
  InGroup<CXX98Compat>, DefaultIgnore;
def err_override_control_interface : Error<
  "'%0' keyword not permitted with interface types">;
def ext_ms_sealed_keyword : ExtWarn<
  "'sealed' keyword is a Microsoft extension">,
  InGroup<MicrosoftSealed>;
def ext_ms_abstract_keyword : ExtWarn<
  "'abstract' keyword is a Microsoft extension">,
  InGroup<MicrosoftAbstract>;

def err_access_specifier_interface : Error<
  "interface types cannot specify '%select{private|protected}0' access">;

def err_duplicate_class_virt_specifier : Error<
  "class already marked '%0'">;

def err_duplicate_virt_specifier : Error<
  "class member already marked '%0'">;

def err_virt_specifier_outside_class : Error<
  "'%0' specifier is not allowed outside a class definition">;

def err_expected_parameter_pack : Error<
  "expected the name of a parameter pack">;
def err_paren_sizeof_parameter_pack : Error<
  "missing parentheses around the size of parameter pack %0">;
def err_sizeof_parameter_pack : Error<
  "expected parenthesized parameter pack name in 'sizeof...' expression">;

// C++11 lambda expressions
def err_expected_comma_or_rsquare : Error<
  "expected ',' or ']' in lambda capture list">;
def err_this_captured_by_reference : Error<
  "'this' cannot be captured by reference">;
def err_expected_capture : Error<
  "expected variable name or 'this' in lambda capture list">;
def err_expected_lambda_body : Error<"expected body of lambda expression">;
def warn_cxx98_compat_lambda : Warning<
  "lambda expressions are incompatible with C++98">,
  InGroup<CXX98Compat>, DefaultIgnore;
def err_lambda_decl_specifier_repeated : Error<
  "%select{'mutable'|'static'|'constexpr'|'consteval'}0 cannot "
  "appear multiple times in a lambda declarator">;
def err_lambda_capture_misplaced_ellipsis : Error<
  "ellipsis in pack %select{|init-}0capture must appear %select{after|before}0 "
  "the name of the capture">;
def err_lambda_capture_multiple_ellipses : Error<
  "multiple ellipses in pack capture">;
def err_capture_default_first : Error<
  "capture default must be first">;
def ext_decl_attrs_on_lambda : ExtWarn<
  "%select{an attribute specifier sequence|%0}1 in this position "
  "is a C++23 extension">, InGroup<CXX23>;
def ext_lambda_missing_parens : ExtWarn<
  "lambda without a parameter clause is a C++23 extension">,
  InGroup<CXX23>;
def warn_cxx20_compat_decl_attrs_on_lambda : Warning<
  "%select{an attribute specifier sequence|%1}0 in this position "
  "is incompatible with C++ standards before C++23">,
  InGroup<CXXPre23Compat>, DefaultIgnore;

// C++17 lambda expressions
def err_expected_star_this_capture : Error<
  "expected 'this' following '*' in lambda capture list">;

// C++17 constexpr lambda expressions
def warn_cxx14_compat_constexpr_on_lambda : Warning<
  "constexpr on lambda expressions is incompatible with C++ standards before C++17">,
  InGroup<CXXPre17Compat>, DefaultIgnore;
def ext_constexpr_on_lambda_cxx17 : ExtWarn<
  "'constexpr' on lambda expressions is a C++17 extension">, InGroup<CXX17>;

// C++20 template lambdas
def ext_lambda_template_parameter_list: ExtWarn<
  "explicit template parameter list for lambdas is a C++20 extension">,
  InGroup<CXX20>;
def warn_cxx17_compat_lambda_template_parameter_list: Warning<
  "explicit template parameter list for lambdas is incompatible with "
  "C++ standards before C++20">, InGroup<CXXPre20Compat>, DefaultIgnore;
def err_lambda_template_parameter_list_empty : Error<
  "lambda template parameter list cannot be empty">;

// C++23 static lambdas
def err_static_lambda: ExtWarn<
<<<<<<< HEAD
  "static lambdas are a C++2b extension">, InGroup<CXX2b>;
def warn_cxx20_compat_static_lambda : Warning<
  "static lambdas are incompatible with C++ standards before C++2b">,
  InGroup<CXXPre2bCompat>, DefaultIgnore;
=======
  "static lambdas are a C++23 extension">, InGroup<CXX23>;
def warn_cxx20_compat_static_lambda : Warning<
  "static lambdas are incompatible with C++ standards before C++23">,
  InGroup<CXXPre23Compat>, DefaultIgnore;
>>>>>>> 7f790f9a
def err_static_mutable_lambda : Error<
  "lambda cannot be both mutable and static">;
def err_static_lambda_captures : Error<
  "a static lambda cannot have any captures">;

// Availability attribute
def err_expected_version : Error<
  "expected a version of the form 'major[.minor[.subminor]]'">;
def warn_expected_consistent_version_separator : Warning<
  "use same version number separators '_' or '.'; as in "
  "'major[.minor[.subminor]]'">, InGroup<Availability>;
def err_zero_version : Error<
  "version number must have non-zero major, minor, or sub-minor version">;
def err_availability_expected_platform : Error<
  "expected a platform name, e.g., 'macos'">;

// objc_bridge_related attribute
def err_objcbridge_related_expected_related_class : Error<
  "expected a related ObjectiveC class name, e.g., 'NSColor'">;
def err_objcbridge_related_selector_name : Error<
  "expected a class method selector with single argument, e.g., 'colorWithCGColor:'">;

def err_availability_expected_change : Error<
  "expected 'introduced', 'deprecated', or 'obsoleted'">;
def err_availability_unknown_change : Error<
  "%0 is not an availability stage; use 'introduced', 'deprecated', or "
  "'obsoleted'">;
def err_availability_redundant : Error<
  "redundant %0 availability change; only the last specified change will "
  "be used">;
def warn_availability_and_unavailable : Warning<
  "'unavailable' availability overrides all other availability information">,
  InGroup<Availability>;

// @available(...)
def err_avail_query_expected_platform_name : Error<
  "expected a platform name here">;

def err_avail_query_unrecognized_platform_name : Error<
  "unrecognized platform name %0">;
def err_availability_query_wildcard_required: Error<
  "must handle potential future platforms with '*'">;
def err_availability_query_repeated_platform: Error<
  "version for '%0' already specified">;
def err_availability_query_repeated_star : Error<
  "'*' query has already been specified">;

// External source symbol attribute
def err_external_source_symbol_expected_keyword : Error<
  "expected 'language', 'defined_in', 'generated_declaration', or 'USR'">;
def err_external_source_symbol_duplicate_clause : Error<
  "duplicate %0 clause in an 'external_source_symbol' attribute">;

// Type safety attributes
def err_type_safety_unknown_flag : Error<
  "invalid comparison flag %0; use 'layout_compatible' or 'must_be_null'">;

// ReflectionTS
def err_using_reflexpr_without_reflection : Error<
  "'reflexpr' operator used without reflection support - compile with -freflection-ts">;
def err_using_unrefltype_without_reflection : Error<
  "'unrefltype' operator used without reflection support - compile with -freflection-ts">;
def err_using_metaobject_id_without_reflection : Error<
  "'__metaobject_id' type used without reflection support - compile with -freflection-ts">;
def err_using_metaobject_op_without_reflection : Error<
  "metaobject operation used without reflection support - compile with -freflection-ts">;
def err_expected_comma_after : Error<"expected ',' after '%0'">;
def err_metaobject_op_arity : Error<
  "Metaobject operation requires %0%select{| or more}1 argument%select{|s}2; "
  "have %3 argument%s3">;
def err_invalid_argument_for_reflexpr : Error<
  "%0 cannot be used as argument for the reflexpr operator">;

// Type traits
def err_type_trait_arity : Error<
  "type trait requires %0%select{| or more}1 argument%select{|s}2; have "
  "%3 argument%s3">;

// Language specific pragmas
// - Generic warnings
def warn_pragma_expected_lparen : Warning<
  "missing '(' after '#pragma %0' - ignoring">, InGroup<IgnoredPragmas>;
def warn_pragma_expected_rparen : Warning<
  "missing ')' after '#pragma %0' - ignoring">, InGroup<IgnoredPragmas>;
def warn_pragma_expected_identifier : Warning<
  "expected identifier in '#pragma %0' - ignored">, InGroup<IgnoredPragmas>;
def warn_pragma_expected_string : Warning<
  "expected string literal in '#pragma %0' - ignoring">, InGroup<IgnoredPragmas>;
def warn_pragma_missing_argument : Warning<
  "missing argument to '#pragma %0'%select{|; expected %2}1">, InGroup<IgnoredPragmas>;
def warn_pragma_invalid_argument : Warning<
  "unexpected argument '%0' to '#pragma %1'%select{|; expected %3}2">, InGroup<IgnoredPragmas>;

def err_pragma_misplaced_in_decl : Error<"this pragma cannot appear in %0 declaration">;

// '#pragma clang section' related errors
def err_pragma_expected_clang_section_name : Error<
  "expected one of [bss|data|rodata|text|relro] section kind in '#pragma %0'">;
def err_pragma_clang_section_expected_equal : Error<
  "expected '=' following '#pragma clang section %select{invalid|bss|data|rodata|text|relro}0'">;
def warn_pragma_expected_section_name : Warning<
  "expected a string literal for the section name in '#pragma %0' - ignored">,
  InGroup<IgnoredPragmas>;

def warn_pragma_expected_section_push_pop_or_name : Warning<
  "expected push, pop or a string literal for the section name in '#pragma %0' - ignored">,
  InGroup<IgnoredPragmas>;
def warn_pragma_expected_section_label_or_name : Warning<
  "expected a stack label or a string literal for the section name in '#pragma %0' - ignored">,
  InGroup<IgnoredPragmas>;
def warn_pragma_expected_init_seg : Warning<
  "expected 'compiler', 'lib', 'user', or a string literal for the section name in '#pragma %0' - ignored">,
  InGroup<IgnoredPragmas>;

def err_pragma_expected_integer : Error<"expected an integer argument in '#pragma %0'">;
def warn_pragma_expected_integer : Warning<
  "expected integer between %0 and %1 inclusive in '#pragma %2' - ignored">,
  InGroup<IgnoredPragmas>;
def warn_pragma_ms_struct : Warning<
  "incorrect use of '#pragma ms_struct on|off' - ignored">,
  InGroup<IgnoredPragmas>;
def warn_pragma_ms_fenv_access : Warning<
  "incorrect use of '#pragma fenv_access (on|off)' - ignored">,
  InGroup<IgnoredPragmas>;
def warn_pragma_extra_tokens_at_eol : Warning<
  "extra tokens at end of '#pragma %0' - ignored">,
  InGroup<IgnoredPragmas>;
def warn_pragma_expected_comma : Warning<
  "expected ',' in '#pragma %0'">, InGroup<IgnoredPragmas>;
def warn_pragma_expected_punc : Warning<
  "expected ')' or ',' in '#pragma %0'">, InGroup<IgnoredPragmas>;
def warn_pragma_expected_non_wide_string : Warning<
  "expected non-wide string literal in '#pragma %0'">, InGroup<IgnoredPragmas>;
// - Generic errors
def err_pragma_missing_argument : Error<
  "missing argument to '#pragma %0'%select{|; expected %2}1">;
// - #pragma options
def warn_pragma_options_expected_align : Warning<
  "expected 'align' following '#pragma options' - ignored">,
  InGroup<IgnoredPragmas>;
def warn_pragma_align_expected_equal : Warning<
  "expected '=' following '#pragma %select{align|options align}0' - ignored">,
  InGroup<IgnoredPragmas>;
def warn_pragma_align_invalid_option : Warning<
  "invalid alignment option in '#pragma %select{align|options align}0' - ignored">,
  InGroup<IgnoredPragmas>;
// - #pragma pack
def warn_pragma_unsupported_action : Warning<
  "known but unsupported action '%1' for '#pragma %0' - ignored">,
  InGroup<IgnoredPragmas>;
def warn_pragma_invalid_specific_action : Warning<
  "unknown action '%1' for '#pragma %0' - ignored">,
  InGroup<IgnoredPragmas>;
def warn_pragma_expected_action_or_r_paren : Warning<
  "expected action or ')' in '#pragma %0' - ignored">,
  InGroup<IgnoredPragmas>;
def warn_pragma_invalid_action : Warning<
  "unknown action for '#pragma %0' - ignored">,
  InGroup<IgnoredPragmas>;
def warn_pragma_pack_malformed : Warning<
  "expected integer or identifier in '#pragma pack' - ignored">,
  InGroup<IgnoredPragmas>;
// - #pragma intrinsic
def warn_pragma_intrinsic_builtin : Warning<
  "%0 is not a recognized builtin%select{|; consider including <intrin.h> to access non-builtin intrinsics}1">,
  InGroup<IgnoredPragmaIntrinsic>;
// - #pragma unused
def warn_pragma_unused_expected_var : Warning<
  "expected '#pragma unused' argument to be a variable name">,
  InGroup<IgnoredPragmas>;
// - #pragma init_seg
def warn_pragma_init_seg_unsupported_target : Warning<
  "'#pragma init_seg' is only supported when targeting a "
  "Microsoft environment">,
  InGroup<IgnoredPragmas>;
// - #pragma restricted to file scope or start of compound statement
def err_pragma_file_or_compound_scope : Error<
  "'#pragma %0' can only appear at file scope or at the start of a "
  "compound statement">;
// - #pragma stdc unknown
def ext_stdc_pragma_ignored : ExtWarn<"unknown pragma in STDC namespace">,
   InGroup<UnknownPragmas>;
// The C standard 7.6.1p2 says "The [FENV_ACCESS] pragma shall occur either
// outside external declarations or preceding all explicit declarations and
// statements inside a compound statement.
def warn_stdc_fenv_round_not_supported :
   Warning<"pragma STDC FENV_ROUND is not supported">,
   InGroup<UnknownPragmas>;
def warn_stdc_unknown_rounding_mode : Warning<
  "invalid or unsupported rounding mode in '#pragma STDC FENV_ROUND' - ignored">,
  InGroup<IgnoredPragmas>;
def warn_pragma_fp_ignored : Warning<
  "'#pragma %0' is not supported on this target - ignored">,
  InGroup<IgnoredPragmas>;
// - #pragma comment
def err_pragma_comment_malformed : Error<
  "pragma comment requires parenthesized identifier and optional string">;
def err_pragma_comment_unknown_kind : Error<"unknown kind of pragma comment">;
// PS4 recognizes only #pragma comment(lib)
def warn_pragma_comment_ignored : Warning<"'#pragma comment %0' ignored">,
  InGroup<IgnoredPragmas>;
// - #pragma detect_mismatch
def err_pragma_detect_mismatch_malformed : Error<
  "pragma detect_mismatch is malformed; it requires two comma-separated "
  "string literals">;
// - #pragma float_control
def err_pragma_float_control_malformed : Error<
  "pragma float_control is malformed; use 'float_control({push|pop})' or "
  "'float_control({precise|except}, {on|off} [,push])'">;
// - #pragma pointers_to_members
def err_pragma_pointers_to_members_unknown_kind : Error<
  "unexpected %0, expected to see one of %select{|'best_case', 'full_generality', }1"
  "'single_inheritance', 'multiple_inheritance', or 'virtual_inheritance'">;
// - #pragma clang optimize on/off
def err_pragma_optimize_invalid_argument : Error<
  "unexpected argument '%0' to '#pragma clang optimize'; "
  "expected 'on' or 'off'">;
def err_pragma_optimize_extra_argument : Error<
  "unexpected extra argument '%0' to '#pragma clang optimize'">;
// - #pragma clang attribute
def err_pragma_attribute_expected_push_pop_paren : Error<
  "expected 'push', 'pop', or '(' after '#pragma clang attribute'">;
def err_pragma_attribute_invalid_argument : Error<
  "unexpected argument '%0' to '#pragma clang attribute'; "
  "expected 'push' or 'pop'">;
def err_pragma_attribute_expected_attribute : Error<
  "expected an attribute after '('">;
def err_pragma_attribute_expected_attribute_name : Error<
  "expected identifier that represents an attribute name">;
def err_pragma_attribute_extra_tokens_after_attribute : Error<
  "extra tokens after attribute in a '#pragma clang attribute push'">;
def err_pragma_attribute_unsupported_attribute : Error<
  "attribute %0 is not supported by '#pragma clang attribute'">;
def err_pragma_attribute_expected_attribute_syntax : Error<
  "expected an attribute that is specified using the GNU, C++11 or '__declspec'"
  " syntax">;
def note_pragma_attribute_use_attribute_kw : Note<"use the GNU '__attribute__' "
  "syntax">;
def err_pragma_attribute_invalid_subject_set_specifier : Error<
  "expected attribute subject set specifier 'apply_to'">;
def err_pragma_attribute_expected_subject_identifier : Error<
  "expected an identifier that corresponds to an attribute subject rule">;
def err_pragma_attribute_unknown_subject_rule : Error<
  "unknown attribute subject rule '%0'">;
def err_pragma_attribute_expected_subject_sub_identifier : Error<
  "expected an identifier that corresponds to an attribute subject matcher "
  "sub-rule; '%0' matcher %select{does not support sub-rules|supports the "
  "following sub-rules: %2|}1">;
def err_pragma_attribute_unknown_subject_sub_rule : Error<
  "%select{invalid use of|unknown}2 attribute subject matcher sub-rule '%0'; "
  "'%1' matcher %select{does not support sub-rules|supports the following "
  "sub-rules: %3}2">;
def err_pragma_attribute_duplicate_subject : Error<
  "duplicate attribute subject matcher '%0'">;
def err_pragma_attribute_expected_period : Error<
  "expected '.' after pragma attribute namespace %0">;
def err_pragma_attribute_namespace_on_attribute : Error<
  "namespace can only apply to 'push' or 'pop' directives">;
def note_pragma_attribute_namespace_on_attribute : Note<
  "omit the namespace to add attributes to the most-recently"
  " pushed attribute group">;
def warn_no_support_for_eval_method_source_on_m32 : Warning<
  "Setting the floating point evaluation method to `source` on a target"
  " without SSE is not supported.">, InGroup<Pragmas>;
// - #pragma __debug
def warn_pragma_debug_dependent_argument : Warning<
  "%select{value|type}0-dependent expression passed as an argument to debug "
  "command">, InGroup<IgnoredPragmas>;

// OpenCL EXTENSION pragma (OpenCL 1.1 [9.1])
def warn_pragma_expected_colon : Warning<
  "missing ':' after %0 - ignoring">, InGroup<IgnoredPragmas>;
def warn_pragma_expected_predicate : Warning<
  "expected %select{'enable', 'disable', 'begin' or 'end'|'disable'}0 - ignoring">, InGroup<IgnoredPragmas>;
def warn_pragma_unknown_extension : Warning<
  "OpenCL extension %0 unknown or does not require pragma - ignoring">, InGroup<IgnoredPragmas>;
def warn_pragma_unsupported_extension : Warning<
  "unsupported OpenCL extension %0 - ignoring">, InGroup<IgnoredPragmas>;
def warn_pragma_extension_is_core : Warning<
  "OpenCL extension %0 is core feature or supported optional core feature - ignoring">,
  InGroup<OpenCLCoreFeaturesDiagGroup>, DefaultIgnore;
def err_modifier_expected_colon : Error<"missing ':' after %0 modifier">;

// OpenCL errors.
def err_opencl_taking_function_address_parser : Error<
  "taking address of function is not allowed">;
def err_opencl_logical_exclusive_or : Error<
  "^^ is a reserved operator in OpenCL">;

// C++ for OpenCL.
def err_openclcxx_virtual_function : Error<
  "virtual functions are not supported in C++ for OpenCL">;

// OpenMP support.
def warn_pragma_omp_ignored : Warning<
  "unexpected '#pragma omp ...' in program">, InGroup<SourceUsesOpenMP>, DefaultIgnore;
def warn_omp_extra_tokens_at_eol : Warning<
  "extra tokens at the end of '#pragma omp %0' are ignored">,
  InGroup<ExtraTokens>;
def warn_pragma_expected_colon_r_paren : Warning<
  "missing ':' or ')' after %0 - ignoring">, InGroup<IgnoredPragmas>;
def err_omp_unknown_directive : Error<
  "expected an OpenMP directive">;
def err_omp_unexpected_directive : Error<
  "unexpected OpenMP directive %select{|'#pragma omp %1'}0">;
def err_omp_expected_punc : Error<
  "expected ',' or ')' in '%0' %select{clause|directive}1">;
def warn_clause_expected_string : Warning<
  "expected string literal in 'clause %0' - ignoring">, InGroup<IgnoredPragmas>;
def err_omp_unexpected_clause : Error<
  "unexpected OpenMP clause '%0' in directive '#pragma omp %1'">;
def err_omp_immediate_directive : Error<
  "'#pragma omp %0' %select{|with '%2' clause }1cannot be an immediate substatement">;
def err_omp_expected_identifier_for_critical : Error<
  "expected identifier specifying the name of the 'omp critical' directive">;
def err_omp_expected_reduction_identifier : Error<
  "expected identifier or one of the following operators: '+', '-', '*', '&', '|', '^', '&&', or '||'">;
def err_omp_expected_equal_in_iterator : Error<
  "expected '=' in iterator specifier">;
def err_omp_expected_punc_after_iterator : Error<
  "expected ',' or ')' after iterator specifier">;
def err_omp_decl_in_declare_simd_variant : Error<
  "function declaration is expected after 'declare %select{simd|variant}0' directive">;
def err_omp_sink_and_source_iteration_not_allowd: Error<" '%0 %select{sink:|source:}1' must be with '%select{omp_cur_iteration - 1|omp_cur_iteration}1'">;
def err_omp_unknown_map_type : Error<
  "incorrect map type, expected one of 'to', 'from', 'tofrom', 'alloc', 'release', or 'delete'">;
def err_omp_unknown_map_type_modifier : Error<
  "incorrect map type modifier, expected one of: 'always', 'close', 'mapper'"
  "%select{|, 'present'|, 'present', 'iterator'}0%select{|, 'ompx_hold'}1">;
def err_omp_map_type_missing : Error<
  "missing map type">;
def err_omp_map_type_modifier_missing : Error<
  "missing map type modifier">;
def err_omp_declare_simd_inbranch_notinbranch : Error<
  "unexpected '%0' clause, '%1' is specified already">;
def err_omp_expected_clause_argument
    : Error<"expected '%0' clause with an argument on '#pragma omp %1' "
            "construct">;
def err_expected_end_declare_target_or_variant : Error<
  "expected '#pragma omp end declare %select{target|variant}0'">;
def err_expected_begin_declare_variant
    : Error<"'#pragma omp end declare variant' with no matching '#pragma omp "
            "begin declare variant'">;
def err_expected_begin_assumes
    : Error<"'#pragma omp end assumes' with no matching '#pragma omp begin assumes'">;
def warn_omp_unknown_assumption_clause_missing_id
    : Warning<"valid %0 clauses start with %1; %select{token|tokens}2 will be ignored">,
      InGroup<OpenMPClauses>;
def warn_omp_unknown_assumption_clause_without_args
    : Warning<"%0 clause should not be followed by arguments; tokens will be ignored">,
      InGroup<OpenMPClauses>;
def note_omp_assumption_clause_continue_here
    : Note<"the ignored tokens spans until here">;
def err_omp_declare_target_unexpected_clause: Error<
  "unexpected '%0' clause, only %select{'device_type'|'to' or 'link'|'to', 'link' or 'device_type'|'device_type', 'indirect'|'to', 'link', 'device_type' or 'indirect'}1 clauses expected">;
def err_omp_declare_target_unexpected_clause_52: Error<
  "unexpected '%0' clause, only %select{'device_type'|'enter' or 'link'|'enter', 'link' or 'device_type'|'device_type', 'indirect'|'enter', 'link', 'device_type' or 'indirect'}1 clauses expected">;
def err_omp_begin_declare_target_unexpected_implicit_to_clause: Error<
  "unexpected '(', only 'to', 'link' or 'device_type' clauses expected for 'begin declare target' directive">;
def err_omp_declare_target_wrong_clause_after_implicit_to: Error<
  "unexpected clause after an implicit 'to' clause">;
def err_omp_declare_target_wrong_clause_after_implicit_enter: Error<
  "unexpected clause after an implicit 'enter' clause">;
def err_omp_declare_target_missing_to_or_link_clause: Error<
  "expected at least one %select{'to' or 'link'|'to', 'link' or 'indirect'}0 clause">;
def err_omp_declare_target_missing_enter_or_link_clause: Error<
  "expected at least one %select{'enter' or 'link'|'enter', 'link' or 'indirect'}0 clause">;
def err_omp_declare_target_unexpected_to_clause: Error<
  "unexpected 'to' clause, use 'enter' instead">;
def err_omp_declare_target_unexpected_enter_clause: Error<
  "unexpected 'enter' clause, use 'to' instead">;
def err_omp_declare_target_multiple : Error<
  "%0 appears multiple times in clauses on the same declare target directive">;
def err_omp_declare_target_indirect_device_type: Error<
  "only 'device_type(any)' clause is allowed with indirect clause">;
def err_omp_expected_clause: Error<
  "expected at least one clause on '#pragma omp %0' directive">;
def err_omp_mapper_illegal_identifier : Error<
  "illegal OpenMP user-defined mapper identifier">;
def err_omp_mapper_expected_declarator : Error<
  "expected declarator on 'omp declare mapper' directive">;
def err_omp_unexpected_append_op : Error<
  "unexpected operation specified in 'append_args' clause, expected 'interop'">;
def err_omp_unexpected_execution_modifier : Error<
  "unexpected 'execution' modifier in non-executable context">;
def err_omp_declare_variant_wrong_clause : Error<
  "expected %select{'match'|'match', 'adjust_args', or 'append_args'}0 clause "
  "on 'omp declare variant' directive">;
def err_omp_declare_variant_duplicate_nested_trait : Error<
  "nested OpenMP context selector contains duplicated trait '%0'"
  " in selector '%1' and set '%2' with different score">;
def err_omp_declare_variant_nested_user_condition : Error<
  "nested user conditions in OpenMP context selector not supported (yet)">;
def warn_omp_declare_variant_string_literal_or_identifier
    : Warning<"expected identifier or string literal describing a context "
              "%select{set|selector|property}0; "
              "%select{set|selector|property}0 skipped">,
      InGroup<OpenMPClauses>;
def warn_unknown_declare_variant_isa_trait
    : Warning<"isa trait '%0' is not known to the current target; verify the "
              "spelling or consider restricting the context selector with the "
              "'arch' selector further">,
      InGroup<SourceUsesOpenMP>;
def note_omp_declare_variant_ctx_options
    : Note<"context %select{set|selector|property}0 options are: %1">;
def warn_omp_declare_variant_expected
    : Warning<"expected '%0' after the %1; '%0' assumed">,
      InGroup<OpenMPClauses>;
def warn_omp_declare_variant_ctx_not_a_property
    : Warning<"'%0' is not a valid context property for the context selector "
              "'%1' and the context set '%2'; property ignored">,
      InGroup<OpenMPClauses>;
def note_omp_declare_variant_ctx_is_a
    : Note<"'%0' is a context %select{set|selector|property}1 not a context "
           "%select{set|selector|property}2">;
def note_omp_declare_variant_ctx_try : Note<"try 'match(%0={%1%2})'">;
def warn_omp_declare_variant_ctx_not_a_selector
    : Warning<"'%0' is not a valid context selector for the context set '%1'; "
              "selector ignored">,
      InGroup<OpenMPClauses>;
def warn_omp_declare_variant_ctx_not_a_set
    : Warning<"'%0' is not a valid context set in a `declare variant`; set "
              "ignored">,
      InGroup<OpenMPClauses>;
def warn_omp_declare_variant_ctx_mutiple_use
    : Warning<"the context %select{set|selector|property}0 '%1' was used "
              "already in the same 'omp declare variant' directive; "
              "%select{set|selector|property}0 ignored">,
      InGroup<OpenMPClauses>;
def note_omp_declare_variant_ctx_used_here
    : Note<"the previous context %select{set|selector|property}0 '%1' used "
           "here">;
def note_omp_declare_variant_ctx_continue_here
    : Note<"the ignored %select{set|selector|property}0 spans until here">;
def warn_omp_ctx_incompatible_selector_for_set
    : Warning<"the context selector '%0' is not valid for the context set "
              "'%1'; selector ignored">,
      InGroup<OpenMPClauses>;
def note_omp_ctx_compatible_set_for_selector
    : Note<"the context selector '%0' can be nested in the context set '%1'; "
           "try 'match(%1={%0%select{|(property)}2})'">;
def warn_omp_ctx_selector_without_properties
    : Warning<"the context selector '%0' in context set '%1' requires a "
              "context property defined in parentheses; selector ignored">,
      InGroup<OpenMPClauses>;
def warn_omp_ctx_incompatible_property_for_selector
    : Warning<"the context property '%0' is not valid for the context selector "
              "'%1' and the context set '%2'; property ignored">,
      InGroup<OpenMPClauses>;
def note_omp_ctx_compatible_set_and_selector_for_property
    : Note<"the context property '%0' can be nested in the context selector "
           "'%1' which is nested in the context set '%2'; try "
           "'match(%2={%1(%0)})'">;
def warn_omp_ctx_incompatible_score_for_property
    : Warning<"the context selector '%0' in the context set '%1' cannot have a "
              "score ('%2'); score ignored">,
      InGroup<OpenMPClauses>;
def warn_omp_more_one_device_type_clause
    : Warning<"more than one 'device_type' clause is specified">,
      InGroup<OpenMPClauses>;
def err_omp_variant_ctx_second_match_extension : Error<
  "only a single match extension allowed per OpenMP context selector">;
def err_omp_invalid_dsa: Error<
  "data-sharing attribute '%0' in '%1' clause requires OpenMP version %2 or above">;
def err_omp_expected_punc_after_interop_mod : Error<
  "expected ',' after interop modifier">;
def err_omp_expected_interop_type : Error<
  "expected interop type: 'target' and/or 'targetsync'">;
def warn_omp_more_one_interop_type
  : Warning<"interop type '%0' cannot be specified more than once">,
    InGroup<OpenMPClauses>;
def err_expected_sequence_or_directive : Error<
  "expected an OpenMP 'directive' or 'sequence' attribute argument">;
def ext_omp_attributes : ExtWarn<
  "specifying OpenMP directives with [[]] is an OpenMP 5.1 extension">,
  InGroup<OpenMP51Ext>;
def warn_omp51_compat_attributes : Warning<
  "specifying OpenMP directives with [[]] is incompatible with OpenMP "
  "standards before OpenMP 5.1">,
  InGroup<OpenMPPre51Compat>, DefaultIgnore;
def err_omp_expected_colon : Error<"missing ':' in %0">;
def err_omp_expected_context_selector
    : Error<"expected valid context selector in %0">;
def err_omp_requires_out_inout_depend_type : Error<
  "reserved locator 'omp_all_memory' requires 'out' or 'inout' "
  "dependency types">;
def warn_omp_more_one_omp_all_memory : Warning<
  "reserved locator 'omp_all_memory' cannot be specified more than once">,
  InGroup<OpenMPClauses>;
def warn_omp_depend_in_ordered_deprecated : Warning<"'depend' clause for"
  " 'ordered' is deprecated; use 'doacross' instead">, InGroup<Deprecated>;

// Pragma loop support.
def err_pragma_loop_missing_argument : Error<
  "missing argument; expected %select{an integer value|"
  "'enable'%select{|, 'full'}1%select{|, 'assume_safety'}2 or 'disable'}0">;
def err_pragma_loop_invalid_option : Error<
  "%select{invalid|missing}0 option%select{ %1|}0; expected vectorize, "
  "vectorize_width, interleave, interleave_count, unroll, unroll_count, "
  "pipeline, pipeline_initiation_interval, vectorize_predicate, or distribute">;
def err_pragma_loop_invalid_vectorize_option : Error<
  "vectorize_width loop hint malformed; use vectorize_width(X, fixed) or "
  "vectorize_width(X, scalable) where X is an integer, or vectorize_width('fixed' or 'scalable')">;
def note_pragma_loop_invalid_vectorize_option : Note<
  "vectorize_width loop hint malformed; use vectorize_width(X, fixed) or "
  "vectorize_width(X, scalable) where X is an integer, or vectorize_width('fixed' or 'scalable')">;

def err_pragma_fp_invalid_option : Error<
  "%select{invalid|missing}0 option%select{ %1|}0; expected 'contract', 'reassociate' or 'exceptions'">;
def err_pragma_fp_invalid_argument : Error<
  "unexpected argument '%0' to '#pragma clang fp %1'; expected "
  "%select{"
  "'fast' or 'on' or 'off'|"
  "'on' or 'off'|"
  "'ignore', 'maytrap' or 'strict'|"
  "'source', 'double' or 'extended'}2">;

def err_pragma_invalid_keyword : Error<
  "invalid argument; expected 'enable'%select{|, 'full'}0%select{|, 'assume_safety'}1 or 'disable'">;
def err_pragma_pipeline_invalid_keyword : Error<
    "invalid argument; expected 'disable'">;

// Pragma unroll support.
def warn_pragma_unroll_cuda_value_in_parens : Warning<
  "argument to '#pragma unroll' should not be in parentheses in CUDA C/C++">,
  InGroup<CudaCompat>;

def warn_cuda_attr_lambda_position : Warning<
  "nvcc does not allow '__%0__' to appear after the parameter list in lambdas">,
  InGroup<CudaCompat>;
def warn_pragma_force_cuda_host_device_bad_arg : Warning<
  "incorrect use of #pragma clang force_cuda_host_device begin|end">,
  InGroup<IgnoredPragmas>;
def err_pragma_cannot_end_force_cuda_host_device : Error<
  "force_cuda_host_device end pragma without matching "
  "force_cuda_host_device begin">;

def warn_ext_int_deprecated : Warning<
  "'_ExtInt' is deprecated; use '_BitInt' instead">, InGroup<DeprecatedType>;
def ext_bit_int : Extension<
  "'_BitInt' in %select{C17 and earlier|C++}0 is a Clang extension">,
  InGroup<DiagGroup<"bit-int-extension">>;
} // end of Parse Issue category.

let CategoryName = "Modules Issue" in {
def err_unexpected_module_decl : Error<
  "module declaration can only appear at the top level">;
def err_module_expected_ident : Error<
  "expected a module name after '%select{module|import}0'">;
def err_attribute_not_module_attr : Error<
  "%0 attribute cannot be applied to a module">;
def err_keyword_not_module_attr : Error<
  "%0 cannot be applied to a module">;
def err_attribute_not_import_attr : Error<
  "%0 attribute cannot be applied to a module import">;
def err_keyword_not_import_attr : Error<
  "%0 cannot be applied to a module import">;
def err_module_expected_semi : Error<
  "expected ';' after module name">;
def err_global_module_introducer_not_at_start : Error<
  "'module;' introducing a global module fragment can appear only "
  "at the start of the translation unit">;
def err_module_fragment_exported : Error<
  "%select{global|private}0 module fragment cannot be exported">;
def err_private_module_fragment_expected_semi : Error<
  "expected ';' after private module fragment declaration">;
def err_missing_before_module_end : Error<"expected %0 at end of module">;
def err_unsupported_module_partition : Error<
  "module partitions are only supported for C++20 onwards">;
def err_import_not_allowed_here : Error<
  "imports must immediately follow the module declaration">;
def err_partition_import_outside_module : Error<
  "module partition imports must be within a module purview">;
def err_import_in_wrong_fragment : Error<
  "module%select{| partition}0 imports cannot be in the %select{global|private}1 module fragment">;

def err_export_empty : Error<"export declaration cannot be empty">;
}

let CategoryName = "Generics Issue" in {

def err_objc_expected_type_parameter : Error<
  "expected type parameter name">;

def err_objc_parameterized_implementation : Error<
  "@implementation cannot have type parameters">;

def err_objc_type_args_after_protocols : Error<
  "protocol qualifiers must precede type arguments">;

def note_meant_to_use_typename : Note<
  "did you mean to use 'typename'?">;
}

let CategoryName = "Coroutines Issue" in {
def err_for_co_await_not_range_for : Error<
  "'co_await' modifier can only be applied to range-based for loop">;
def warn_deprecated_for_co_await : Warning<
  "'for co_await' belongs to CoroutineTS instead of C++20, which is deprecated">,
  InGroup<DeprecatedCoroutine>;
}

let CategoryName = "Concepts Issue" in {
def err_concept_definition_not_identifier : Error<
  "name defined in concept definition must be an identifier">;
def err_concept_legacy_bool_keyword : Error<
  "ISO C++ does not permit the 'bool' keyword after 'concept'">;
def err_placeholder_expected_auto_or_decltype_auto : Error<
  "expected 'auto' or 'decltype(auto)' after concept name">;
}

def warn_max_tokens : Warning<
  "the number of preprocessor source tokens (%0) exceeds this token limit (%1)">,
  InGroup<MaxTokens>, DefaultIgnore;

def warn_max_tokens_total : Warning<
  "the total number of preprocessor source tokens (%0) exceeds the token limit (%1)">,
  InGroup<MaxTokens>, DefaultIgnore;

def note_max_tokens_total_override : Note<"total token limit set here">;

// HLSL Parser Diagnostics

def err_expected_semantic_identifier : Error<
  "expected HLSL Semantic identifier">;
def err_invalid_declaration_in_hlsl_buffer : Error<
  "invalid declaration inside %select{tbuffer|cbuffer}0">;
def err_unknown_hlsl_semantic : Error<"unknown HLSL semantic %0">;
def err_hlsl_separate_attr_arg_and_number : Error<"wrong argument format for hlsl attribute, use %0 instead">;
def ext_hlsl_access_specifiers : ExtWarn<
  "access specifiers are a clang HLSL extension">,
  InGroup<HLSLExtension>;

} // end of Parser diagnostics<|MERGE_RESOLUTION|>--- conflicted
+++ resolved
@@ -1066,17 +1066,10 @@
 
 // C++23 static lambdas
 def err_static_lambda: ExtWarn<
-<<<<<<< HEAD
-  "static lambdas are a C++2b extension">, InGroup<CXX2b>;
-def warn_cxx20_compat_static_lambda : Warning<
-  "static lambdas are incompatible with C++ standards before C++2b">,
-  InGroup<CXXPre2bCompat>, DefaultIgnore;
-=======
   "static lambdas are a C++23 extension">, InGroup<CXX23>;
 def warn_cxx20_compat_static_lambda : Warning<
   "static lambdas are incompatible with C++ standards before C++23">,
   InGroup<CXXPre23Compat>, DefaultIgnore;
->>>>>>> 7f790f9a
 def err_static_mutable_lambda : Error<
   "lambda cannot be both mutable and static">;
 def err_static_lambda_captures : Error<
