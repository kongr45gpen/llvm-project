// RUN: %clang -target aarch64-none-linux-gnu -x c -E -dM %s -o - | FileCheck %s
// RUN: %clang -target arm64-none-linux-gnu -x c -E -dM %s -o - | FileCheck %s

// CHECK: __AARCH64EL__ 1
// CHECK: __ARM_64BIT_STATE 1
// CHECK-NOT: __ARM_32BIT_STATE
// CHECK: __ARM_ACLE 200
// CHECK: __ARM_ALIGN_MAX_STACK_PWR 4
// CHECK: __ARM_ARCH 8
// CHECK: __ARM_ARCH_ISA_A64 1
// CHECK-NOT: __ARM_ARCH_ISA_ARM
// CHECK-NOT: __ARM_ARCH_ISA_THUMB
// CHECK-NOT: __ARM_FEATURE_QBIT
// CHECK-NOT: __ARM_FEATURE_DSP
// CHECK-NOT: __ARM_FEATURE_SAT
// CHECK-NOT: __ARM_FEATURE_SIMD32
// CHECK: __ARM_ARCH_PROFILE 'A'
// CHECK-NOT: __ARM_FEATURE_AES
// CHECK-NOT: __ARM_FEATURE_BIG_ENDIAN
// CHECK: __ARM_FEATURE_CLZ 1
// CHECK-NOT: __ARM_FEATURE_CRC32 1
// CHECK-NOT: __ARM_FEATURE_CRYPTO 1
// CHECK: __ARM_FEATURE_DIRECTED_ROUNDING 1
// CHECK: __ARM_FEATURE_DIV 1
// CHECK: __ARM_FEATURE_FMA 1
// CHECK: __ARM_FEATURE_IDIV 1
// CHECK: __ARM_FEATURE_LDREX 0xF
// CHECK: __ARM_FEATURE_NUMERIC_MAXMIN 1
// CHECK-NOT: __ARM_FEATURE_RCPC 1
// CHECK-NOT: __ARM_FEATURE_RCPC 3
// CHECK-NOT: __ARM_FEATURE_SHA2 1
// CHECK-NOT: __ARM_FEATURE_SHA3 1
// CHECK-NOT: __ARM_FEATURE_SHA512 1
// CHECK-NOT: __ARM_FEATURE_SM3 1
// CHECK-NOT: __ARM_FEATURE_SM4 1
// CHECK: __ARM_FEATURE_UNALIGNED 1
// CHECK: __ARM_FP 0xE
// CHECK: __ARM_FP16_ARGS 1
// CHECK: __ARM_FP16_FORMAT_IEEE 1
// CHECK-NOT: __ARM_FP_FAST 1
// CHECK: __ARM_NEON 1
// CHECK: __ARM_NEON_FP 0xE
// CHECK: __ARM_PCS_AAPCS64 1
// CHECK-NOT: __ARM_PCS 1
// CHECK-NOT: __ARM_PCS_VFP 1
// CHECK-NOT: __ARM_SIZEOF_MINIMAL_ENUM 1
// CHECK-NOT: __ARM_SIZEOF_WCHAR_T 2
// CHECK-NOT: __ARM_FEATURE_SVE
// CHECK-NOT: __ARM_FEATURE_DOTPROD
// CHECK-NOT: __ARM_FEATURE_PAC_DEFAULT
// CHECK-NOT: __ARM_FEATURE_BTI_DEFAULT
// CHECK-NOT: __ARM_BF16_FORMAT_ALTERNATIVE 1
// CHECK-NOT: __ARM_FEATURE_BF16 1
// CHECK-NOT: __ARM_FEATURE_BF16_VECTOR_ARITHMETIC 1
// CHECK-NOT: __ARM_FEATURE_SVE_BITS 0
// CHECK-NOT: __ARM_FEATURE_SVE_BITS 128
// CHECK-NOT: __ARM_FEATURE_SVE_BITS 256
// CHECK-NOT: __ARM_FEATURE_SVE_BITS 512
// CHECK-NOT: __ARM_FEATURE_SVE_BITS 1024
// CHECK-NOT: __ARM_FEATURE_SVE_BITS 2048

// RUN: %clang -target aarch64-none-elf -march=armv8-r -x c -E -dM %s -o - | FileCheck %s -check-prefix CHECK-R-PROFILE
// RUN: %clang -target arm64-none-linux-gnu -march=armv8-r -x c -E -dM %s -o - | FileCheck %s -check-prefix CHECK-R-PROFILE
// CHECK-R-PROFILE: __ARM_ARCH_PROFILE 'R'

// RUN: %clang -target aarch64-none-elf -x c -E -dM %s -o - | FileCheck %s -check-prefix CHECK-A-PROFILE
// RUN: %clang -target aarch64-none-elf -march=armv8-a -x c -E -dM %s -o - | FileCheck %s -check-prefix CHECK-A-PROFILE
// RUN: %clang -target arm64-none-linux-gnu -march=armv8-a -x c -E -dM %s -o - | FileCheck %s -check-prefix CHECK-A-PROFILE
// CHECK-A-PROFILE: __ARM_ARCH_PROFILE 'A'

// RUN: %clang -target aarch64_be-none-elf -x c -E -dM %s -o - | FileCheck %s -check-prefix CHECK-BIGENDIAN
// CHECK-BIGENDIAN: __ARM_BIG_ENDIAN 1

// RUN: %clang -target aarch64-none-linux-gnu -march=armv8-a+crypto -x c -E -dM %s -o - | FileCheck --check-prefix=CHECK-FEAT-CRYPTO %s
// RUN: %clang -target arm64-none-linux-gnu -march=armv8-a+crypto -x c -E -dM %s -o - | FileCheck --check-prefix=CHECK-FEAT-CRYPTO %s
// CHECK-FEAT-CRYPTO: __ARM_FEATURE_AES 1
// CHECK-FEAT-CRYPTO: __ARM_FEATURE_CRYPTO 1
// CHECK-FEAT-CRYPTO: __ARM_FEATURE_SHA2 1

// RUN: %clang -target aarch64-none-linux-gnu -march=armv8.4-a+crypto -x c -E -dM %s -o - | FileCheck --check-prefix=CHECK-FEAT-CRYPTO-8_4 %s
// RUN: %clang -target arm64-none-linux-gnu -march=armv8.4-a+crypto -x c -E -dM %s -o - | FileCheck --check-prefix=CHECK-FEAT-CRYPTO-8_4 %s
// CHECK-FEAT-CRYPTO-8_4: __ARM_FEATURE_AES 1
// CHECK-FEAT-CRYPTO-8_4: __ARM_FEATURE_CRYPTO 1
// CHECK-FEAT-CRYPTO-8_4: __ARM_FEATURE_SHA2 1
// CHECK-FEAT-CRYPTO-8_4: __ARM_FEATURE_SHA3 1
// CHECK-FEAT-CRYPTO-8_4: __ARM_FEATURE_SHA512 1
// CHECK-FEAT-CRYPTO-8_4: __ARM_FEATURE_SM3 1
// CHECK-FEAT-CRYPTO-8_4: __ARM_FEATURE_SM4 1

// RUN: %clang -target aarch64-none-linux-gnu -march=armv8-a+aes -x c -E -dM %s -o - | FileCheck --check-prefix=CHECK-FEAT-AES %s
// CHECK-FEAT-AES: __ARM_FEATURE_AES 1

// RUN: %clang -target aarch64-none-linux-gnu -march=armv8-a+sha2 -x c -E -dM %s -o - | FileCheck --check-prefix=CHECK-FEAT-SHA2 %s
// CHECK-FEAT-SHA2: __ARM_FEATURE_SHA2 1

// RUN: %clang -target aarch64-none-linux-gnu -march=armv8-a+sha3 -x c -E -dM %s -o - | FileCheck --check-prefix=CHECK-FEAT-SHA3 %s
// CHECK-FEAT-SHA3: __ARM_FEATURE_SHA2 1
// CHECK-FEAT-SHA3: __ARM_FEATURE_SHA3 1
// CHECK-FEAT-SHA3: __ARM_FEATURE_SHA512 1

// RUN: %clang -target aarch64-none-linux-gnu -march=armv8-a+sm4 -x c -E -dM %s -o - | FileCheck --check-prefix=CHECK-FEAT-SM4 %s
// CHECK-FEAT-SM4: __ARM_FEATURE_SM3 1
// CHECK-FEAT-SM4: __ARM_FEATURE_SM4 1

// RUN: %clang -target aarch64-none-linux-gnu -march=armv8.5-a -x c -E -dM %s -o - | FileCheck --check-prefix=CHECK-8_5 %s
// CHECK-8_5: __ARM_FEATURE_FRINT 1

// RUN: %clang -target aarch64-none-linux-gnu -march=armv8.4-a -x c -E -dM %s -o - | FileCheck --check-prefix=CHECK-8_4 %s
// CHECK-8_4-NOT: __ARM_FEATURE_FRINT 1

// RUN: %clang -target aarch64-none-linux-gnu -mcrc -x c -E -dM %s -o - | FileCheck --check-prefix=CHECK-CRC32 %s
// RUN: %clang -target arm64-none-linux-gnu -mcrc -x c -E -dM %s -o - | FileCheck --check-prefix=CHECK-CRC32 %s
// RUN: %clang -target aarch64-none-linux-gnu -march=armv8-a+crc -x c -E -dM %s -o - | FileCheck --check-prefix=CHECK-CRC32 %s
// RUN: %clang -target arm64-none-linux-gnu -march=armv8-a+crc -x c -E -dM %s -o - | FileCheck --check-prefix=CHECK-CRC32 %s
// RUN: %clang -target aarch64-none-linux-gnu -march=armv8.1-a -x c -E -dM %s -o - | FileCheck --check-prefix=CHECK-CRC32 %s
// RUN: %clang -target arm64-none-linux-gnu -march=armv8.1-a -x c -E -dM %s -o - | FileCheck --check-prefix=CHECK-CRC32 %s
// CHECK-CRC32: __ARM_FEATURE_CRC32 1

// RUN: %clang -target aarch64-none-linux-gnu -fno-math-errno -fno-signed-zeros\
// RUN:        -fno-trapping-math -fassociative-math -freciprocal-math -fapprox-func\
// RUN:        -x c -E -dM %s -o - | FileCheck --check-prefix=CHECK-FASTMATH %s
// RUN: %clang -target aarch64-none-linux-gnu -ffast-math -x c -E -dM %s -o - | FileCheck --check-prefix=CHECK-FASTMATH %s
// RUN: %clang -target arm64-none-linux-gnu -ffast-math -x c -E -dM %s -o - | FileCheck --check-prefix=CHECK-FASTMATH %s
// CHECK-FASTMATH: __ARM_FP_FAST 1

// RUN: %clang -target aarch64-none-linux-gnu -fshort-wchar -x c -E -dM %s -o - | FileCheck --check-prefix=CHECK-SHORTWCHAR %s
// RUN: %clang -target arm64-none-linux-gnu -fshort-wchar -x c -E -dM %s -o - | FileCheck --check-prefix=CHECK-SHORTWCHAR %s
// CHECK-SHORTWCHAR: __ARM_SIZEOF_WCHAR_T 2

// RUN: %clang -target aarch64-none-linux-gnu -fshort-enums -x c -E -dM %s -o - | FileCheck --check-prefix=CHECK-SHORTENUMS %s
// RUN: %clang -target arm64-none-linux-gnu -fshort-enums -x c -E -dM %s -o - | FileCheck --check-prefix=CHECK-SHORTENUMS %s
// CHECK-SHORTENUMS: __ARM_SIZEOF_MINIMAL_ENUM 1

// RUN: %clang -target aarch64-none-linux-gnu -march=armv8-a+simd -x c -E -dM %s -o - | FileCheck --check-prefix=CHECK-NEON %s
// RUN: %clang -target arm64-none-linux-gnu -march=armv8-a+simd -x c -E -dM %s -o - | FileCheck --check-prefix=CHECK-NEON %s
// CHECK-NEON: __ARM_NEON 1
// CHECK-NEON: __ARM_NEON_FP 0xE

// RUN: %clang -target aarch64-none-elf -march=armv8.1-a -x c -E -dM %s -o - | FileCheck --check-prefix=CHECK-QRDMX %s
// RUN: %clang -target aarch64-none-elf -march=armv8.2-a -x c -E -dM %s -o - | FileCheck --check-prefix=CHECK-QRDMX %s
// CHECK-QRDMX: __ARM_FEATURE_QRDMX 1

// RUN: %clang -target aarch64 -march=arm64 -### -c %s 2>&1 | FileCheck -check-prefix=CHECK-ARCH-NOT-ACCEPT %s
// RUN: %clang -target aarch64 -march=aarch64 -### -c %s 2>&1 | FileCheck -check-prefix=CHECK-ARCH-NOT-ACCEPT %s
// CHECK-ARCH-NOT-ACCEPT: error: unsupported argument {{.*}} to option '-march='

// RUN: %clang -target aarch64 -### -c %s 2>&1 | FileCheck -check-prefix=CHECK-GENERIC %s
// RUN: %clang -target aarch64 -march=armv8-a -### -c %s 2>&1 | FileCheck -check-prefix=CHECK-GENERIC %s
// CHECK-GENERIC: "-cc1"{{.*}} "-triple" "aarch64{{.*}}" "-target-feature" "+neon"

// RUN: %clang -target aarch64 -mtune=cyclone -### -c %s 2>&1 | FileCheck -check-prefix=CHECK-MTUNE-CYCLONE %s

// RUN: %clang -target aarch64-none-linux-gnu -march=armv8-a+sve -x c -E -dM %s -o - | FileCheck --check-prefix=CHECK-SVE %s
// CHECK-SVE: __ARM_FEATURE_FP16_SCALAR_ARITHMETIC 1
// CHECK-SVE: __ARM_FEATURE_FP16_VECTOR_ARITHMETIC 1
// CHECK-SVE: __ARM_FEATURE_SVE 1
// CHECK-SVE: __ARM_FEATURE_SVE_VECTOR_OPERATORS 2
// CHECK-SVE: __ARM_NEON 1
// CHECK-SVE: __ARM_NEON_FP 0xE
// CHECK-SVE: __ARM_NEON_SVE_BRIDGE 1

// RUN: %clang -target aarch64-none-linux-gnu -march=armv8-a+sve+bf16 -x c -E -dM %s -o - | FileCheck --check-prefix=CHECK-SVE-BF16 %s
// CHECK-SVE-BF16: __ARM_FEATURE_BF16_SCALAR_ARITHMETIC 1
// CHECK-SVE-BF16: __ARM_FEATURE_SVE 1
// CHECK-SVE-BF16: __ARM_FEATURE_SVE_BF16 1

// RUN: %clang -target aarch64-none-linux-gnu -march=armv8-a+sve+i8mm -x c -E -dM %s -o - | FileCheck --check-prefix=CHECK-SVE-I8MM %s
// CHECK-SVE-I8MM: __ARM_FEATURE_SVE 1
// CHECK-SVE-I8MM: __ARM_FEATURE_SVE_MATMUL_INT8 1

// RUN: %clang -target aarch64-none-linux-gnu -march=armv8-a+sve+f32mm -x c -E -dM %s -o - | FileCheck --check-prefix=CHECK-SVE-F32MM %s
// CHECK-SVE-F32MM: __ARM_FEATURE_SVE 1
// CHECK-SVE-F32MM: __ARM_FEATURE_SVE_MATMUL_FP32 1

// RUN: %clang -target aarch64-none-linux-gnu -march=armv8-a+sve+f64mm -x c -E -dM %s -o - | FileCheck --check-prefix=CHECK-SVE-F64MM %s
// CHECK-SVE-F64MM: __ARM_FEATURE_SVE 1
// CHECK-SVE-F64MM: __ARM_FEATURE_SVE_MATMUL_FP64 1

// RUN: %clang -target aarch64-none-linux-gnu -march=armv8.5-a+sve -x c -E -dM %s -o - | FileCheck --check-prefix=CHECK-SVE-8_5 %s
// CHECK-SVE-8_5-NOT: __ARM_FEATURE_SVE_BF16 1
// CHECK-SVE-8_5-NOT: __ARM_FEATURE_SVE_MATMUL_FP32 1
// CHECK-SVE-8_5-NOT: __ARM_FEATURE_SVE_MATMUL_INT8 1
// CHECK-SVE-8_5: __ARM_FEATURE_SVE 1

// RUN: %clang -target aarch64-none-linux-gnu -march=armv8.6-a -x c -E -dM %s -o - | FileCheck --check-prefix=CHECK-8_6 %s
// CHECK-8_6-NOT: __ARM_FEATURE_AES 1
// CHECK-8_6: __ARM_FEATURE_BF16 1
// CHECK-8_6: __ARM_FEATURE_MATMUL_INT8 1
// CHECK-8_6-NOT: __ARM_FEATURE_SHA2 1
// CHECK-8_6-NOT: __ARM_FEATURE_SHA3 1
// CHECK-8_6-NOT: __ARM_FEATURE_SM4 1

// RUN: %clang -target aarch64-none-linux-gnu -march=armv8.6-a+sve -x c -E -dM %s -o - | FileCheck --check-prefix=CHECK-SVE-8_6 %s
// CHECK-SVE-8_6: __ARM_FEATURE_SVE 1
// CHECK-SVE-8_6: __ARM_FEATURE_SVE_BF16 1
// CHECK-SVE-8_6: __ARM_FEATURE_SVE_MATMUL_FP32 1
// CHECK-SVE-8_6: __ARM_FEATURE_SVE_MATMUL_INT8 1

// RUN: %clang -target aarch64-none-linux-gnu -march=armv8.6-a+sve+noi8mm+nobf16+nof32mm -x c -E -dM %s -o - | FileCheck --check-prefix=CHECK-SVE-8_6-NOFEATURES %s
// CHECK-SVE-8_6-NOFEATURES-NOT: __ARM_FEATURE_SVE_BF16 1
// CHECK-SVE-8_6-NOFEATURES-NOT: __ARM_FEATURE_SVE_MATMUL_FP32 1
// CHECK-SVE-8_6-NOFEATURES-NOT: __ARM_FEATURE_SVE_MATMUL_INT8 1
// CHECK-SVE-8_6-NOFEATURES:     __ARM_FEATURE_SVE 1

// RUN: %clang -target aarch64-none-linux-gnu -march=armv9-a -x c -E -dM %s -o - | FileCheck --check-prefix=CHECK-SVE2 %s
// RUN: %clang -target aarch64-none-linux-gnu -march=armv9.1-a -x c -E -dM %s -o - | FileCheck --check-prefix=CHECK-SVE2 %s
// RUN: %clang -target aarch64-none-linux-gnu -march=armv9.2-a -x c -E -dM %s -o - | FileCheck --check-prefix=CHECK-SVE2 %s
// RUN: %clang -target aarch64-none-linux-gnu -march=armv9.3-a -x c -E -dM %s -o - | FileCheck --check-prefix=CHECK-SVE2 %s
// RUN: %clang -target aarch64-none-linux-gnu -march=armv9.4-a -x c -E -dM %s -o - | FileCheck --check-prefix=CHECK-SVE2 %s
// RUN: %clang -target aarch64-none-linux-gnu -march=armv9-a+sve2 -x c -E -dM %s -o - | FileCheck --check-prefix=CHECK-SVE2 %s
// CHECK-SVE2: __ARM_FEATURE_FP16_SCALAR_ARITHMETIC 1
// CHECK-SVE2: __ARM_FEATURE_FP16_VECTOR_ARITHMETIC 1
// CHECK-SVE2: __ARM_FEATURE_SVE 1
// CHECK-SVE2: __ARM_FEATURE_SVE2 1
// CHECK-SVE2: __ARM_NEON 1
// CHECK-SVE2: __ARM_NEON_FP 0xE
// CHECK-SVE2: __ARM_NEON_SVE_BRIDGE 1

// RUN: %clang -target aarch64-none-linux-gnu -march=armv9-a+nosimd -x c -E -dM %s -o - | FileCheck --check-prefix=CHECK-NONEON %s
// CHECK-NONEON-NOT: __ARM_FEATURE_SVE 1
// CHECK-NONEON-NOT: __ARM_NEON 1

// RUN: %clang -target aarch64-none-linux-gnu -march=armv9-a+sve2-aes -x c -E -dM %s -o - | FileCheck --check-prefix=CHECK-SVE2AES %s
// CHECK-SVE2AES: __ARM_FEATURE_SVE2_AES 1
// RUN: %clang -target aarch64-none-linux-gnu -march=armv9-a+sve2-sha3 -x c -E -dM %s -o - | FileCheck --check-prefix=CHECK-SVE2SHA3 %s
// CHECK-SVE2SHA3: __ARM_FEATURE_SVE2_SHA3 1
// RUN: %clang -target aarch64-none-linux-gnu -march=armv9-a+sve2-sm4 -x c -E -dM %s -o - | FileCheck --check-prefix=CHECK-SVE2SM4 %s
// CHECK-SVE2SM4: __ARM_FEATURE_SVE2_SM4 1
// RUN: %clang -target aarch64-none-linux-gnu -march=armv9-a+sve2-bitperm -x c -E -dM %s -o - | FileCheck --check-prefix=CHECK-SVE2BITPERM %s
// CHECK-SVE2BITPERM: __ARM_FEATURE_SVE2_BITPERM 1

// RUN: %clang -target aarch64-none-linux-gnu -march=armv8.2a+dotprod -x c -E -dM %s -o - | FileCheck --check-prefix=CHECK-DOTPROD %s
// RUN: %clang -target aarch64-none-linux-gnu -march=armv8.4a -x c -E -dM %s -o - | FileCheck --check-prefix=CHECK-DOTPROD %s
// CHECK-DOTPROD: __ARM_FEATURE_DOTPROD 1
// CHECK-DOTPROD: __ARM_NEON 1
// CHECK-DOTPROD: __ARM_NEON_FP 0xE

// On ARMv8.2-A and above, +fp16fml implies +fp16.
// On ARMv8.4-A and above, +fp16 implies +fp16fml.
// RUN: %clang -target aarch64-none-linux-gnueabi -march=armv8.2-a+nofp16fml+fp16 -x c -E -dM %s -o - | FileCheck -match-full-lines --check-prefix=CHECK-FULLFP16-NOFML --check-prefix=CHECK-FULLFP16-VECTOR-SCALAR %s
// RUN: %clang -target aarch64-none-linux-gnueabi -march=armv8.2-a+nofp16+fp16fml -x c -E -dM %s -o - | FileCheck -match-full-lines --check-prefix=CHECK-FULLFP16-FML --check-prefix=CHECK-FULLFP16-VECTOR-SCALAR %s
// RUN: %clang -target aarch64-none-linux-gnueabi -march=armv8.2-a+fp16+nofp16fml -x c -E -dM %s -o - | FileCheck -match-full-lines --check-prefix=CHECK-FULLFP16-NOFML --check-prefix=CHECK-FULLFP16-VECTOR-SCALAR %s
// RUN: %clang -target aarch64-none-linux-gnueabi -march=armv8-a+fp16fml -x c -E -dM %s -o - | FileCheck -match-full-lines --check-prefix=CHECK-FULLFP16-FML --check-prefix=CHECK-FULLFP16-VECTOR-SCALAR %s
// RUN: %clang -target aarch64-none-linux-gnueabi -march=armv8-a+fp16 -x c -E -dM %s -o - | FileCheck -match-full-lines --check-prefix=CHECK-FULLFP16-NOFML --check-prefix=CHECK-FULLFP16-VECTOR-SCALAR %s
// RUN: %clang -target aarch64-none-linux-gnueabi -march=armv8.4-a+nofp16fml+fp16 -x c -E -dM %s -o - | FileCheck -match-full-lines --check-prefix=CHECK-FULLFP16-FML --check-prefix=CHECK-FULLFP16-VECTOR-SCALAR %s
// RUN: %clang -target aarch64-none-linux-gnueabi -march=armv8.4-a+nofp16+fp16fml -x c -E -dM %s -o - | FileCheck -match-full-lines --check-prefix=CHECK-FULLFP16-FML --check-prefix=CHECK-FULLFP16-VECTOR-SCALAR %s
// RUN: %clang -target aarch64-none-linux-gnueabi -march=armv8.4-a+fp16+nofp16fml -x c -E -dM %s -o - | FileCheck -match-full-lines --check-prefix=CHECK-FULLFP16-NOFML --check-prefix=CHECK-FULLFP16-VECTOR-SCALAR %s
// RUN: %clang -target aarch64-none-linux-gnueabi -march=armv8.4-a+fp16fml -x c -E -dM %s -o - | FileCheck -match-full-lines --check-prefix=CHECK-FULLFP16-FML --check-prefix=CHECK-FULLFP16-VECTOR-SCALAR %s
// RUN: %clang -target aarch64-none-linux-gnueabi -march=armv8.4-a+fp16 -x c -E -dM %s -o - | FileCheck -match-full-lines --check-prefix=CHECK-FULLFP16-FML --check-prefix=CHECK-FULLFP16-VECTOR-SCALAR %s
// CHECK-FULLFP16-FML:           #define __ARM_FEATURE_FP16_FML 1
// CHECK-FULLFP16-NOFML-NOT:     #define __ARM_FEATURE_FP16_FML 1
// CHECK-FULLFP16-VECTOR-SCALAR: #define __ARM_FEATURE_FP16_SCALAR_ARITHMETIC 1
// CHECK-FULLFP16-VECTOR-SCALAR: #define __ARM_FEATURE_FP16_VECTOR_ARITHMETIC 1
// CHECK-FULLFP16-VECTOR-SCALAR: #define __ARM_FP 0xE
// CHECK-FULLFP16-VECTOR-SCALAR: #define __ARM_FP16_FORMAT_IEEE 1

// +fp16fml+nosimd doesn't make sense as the fp16fml instructions all require SIMD.
// However, as +fp16fml implies +fp16 there is a set of defines that we would expect.
// RUN: %clang -target aarch64-none-linux-gnueabi -march=armv8-a+fp16fml+nosimd -x c -E -dM %s -o - | FileCheck -match-full-lines --check-prefix=CHECK-FULLFP16-SCALAR %s
// RUN: %clang -target aarch64-none-linux-gnueabi -march=armv8-a+fp16+nosimd -x c -E -dM %s -o - | FileCheck -match-full-lines --check-prefix=CHECK-FULLFP16-SCALAR %s
// RUN: %clang -target aarch64-none-linux-gnueabi -march=armv8.4-a+fp16fml+nosimd -x c -E -dM %s -o - | FileCheck -match-full-lines --check-prefix=CHECK-FULLFP16-SCALAR %s
// RUN: %clang -target aarch64-none-linux-gnueabi -march=armv8.4-a+fp16+nosimd -x c -E -dM %s -o - | FileCheck -match-full-lines --check-prefix=CHECK-FULLFP16-SCALAR %s
// CHECK-FULLFP16-SCALAR-NOT:   #define __ARM_FEATURE_FP16_FML 1
// CHECK-FULLFP16-SCALAR:       #define __ARM_FEATURE_FP16_SCALAR_ARITHMETIC 1
// CHECK-FULLFP16-SCALAR-NOT:   #define __ARM_FEATURE_FP16_VECTOR_ARITHMETIC 1
// CHECK-FULLFP16-SCALAR:       #define __ARM_FP 0xE
// CHECK-FULLFP16-SCALAR:       #define __ARM_FP16_FORMAT_IEEE 1

// RUN: %clang -target aarch64-none-linux-gnueabi -march=armv8.2-a -x c -E -dM %s -o - | FileCheck -match-full-lines --check-prefix=CHECK-FULLFP16-NOFML-VECTOR-SCALAR %s
// RUN: %clang -target aarch64-none-linux-gnueabi -march=armv8.2-a+nofp16 -x c -E -dM %s -o - | FileCheck -match-full-lines --check-prefix=CHECK-FULLFP16-NOFML-VECTOR-SCALAR %s
// RUN: %clang -target aarch64-none-linux-gnueabi -march=armv8.2-a+nofp16fml -x c -E -dM %s -o - | FileCheck -match-full-lines --check-prefix=CHECK-FULLFP16-NOFML-VECTOR-SCALAR %s
// RUN: %clang -target aarch64-none-linux-gnueabi -march=armv8.2-a+fp16fml+nofp16 -x c -E -dM %s -o - | FileCheck -match-full-lines --check-prefix=CHECK-FULLFP16-NOFML-VECTOR-SCALAR %s
// RUN: %clang -target aarch64-none-linux-gnueabi -march=armv8.4-a -x c -E -dM %s -o - | FileCheck -match-full-lines --check-prefix=CHECK-FULLFP16-NOFML-VECTOR-SCALAR %s
// RUN: %clang -target aarch64-none-linux-gnueabi -march=armv8.4-a+nofp16 -x c -E -dM %s -o - | FileCheck -match-full-lines --check-prefix=CHECK-FULLFP16-NOFML-VECTOR-SCALAR %s
// RUN: %clang -target aarch64-none-linux-gnueabi -march=armv8.4-a+nofp16fml -x c -E -dM %s -o - | FileCheck -match-full-lines --check-prefix=CHECK-FULLFP16-NOFML-VECTOR-SCALAR %s
// RUN: %clang -target aarch64-none-linux-gnueabi -march=armv8.4-a+fp16fml+nofp16 -x c -E -dM %s -o - | FileCheck -match-full-lines --check-prefix=CHECK-FULLFP16-NOFML-VECTOR-SCALAR %s
// CHECK-FULLFP16-NOFML-VECTOR-SCALAR-NOT: #define __ARM_FEATURE_FP16_FML 1
// CHECK-FULLFP16-NOFML-VECTOR-SCALAR-NOT: #define __ARM_FEATURE_FP16_SCALAR_ARITHMETIC 1
// CHECK-FULLFP16-NOFML-VECTOR-SCALAR-NOT: #define __ARM_FEATURE_FP16_VECTOR_ARITHMETIC 1
// CHECK-FULLFP16-NOFML-VECTOR-SCALAR:     #define __ARM_FP 0xE
// CHECK-FULLFP16-NOFML-VECTOR-SCALAR:     #define __ARM_FP16_FORMAT_IEEE 1

// ================== Check whether -mtune accepts mixed-case features.
// RUN: %clang -target aarch64 -mtune=CYCLONE -### -c %s 2>&1 | FileCheck -check-prefix=CHECK-MTUNE-CYCLONE %s
// CHECK-MTUNE-CYCLONE: "-cc1"{{.*}} "-triple" "aarch64{{.*}}" "-target-feature" "+neon" "-target-feature" "+v8a" "-target-feature" "+zcm" "-target-feature" "+zcz"

// RUN: %clang -target aarch64 -mcpu=apple-a7 -### -c %s 2>&1 | FileCheck -check-prefix=CHECK-MCPU-APPLE-A7 %s
// RUN: %clang -target aarch64 -mcpu=apple-a8 -### -c %s 2>&1 | FileCheck -check-prefix=CHECK-MCPU-APPLE-A7 %s
// RUN: %clang -target aarch64 -mcpu=apple-a9 -### -c %s 2>&1 | FileCheck -check-prefix=CHECK-MCPU-APPLE-A7 %s
// RUN: %clang -target aarch64 -mcpu=apple-a10 -### -c %s 2>&1 | FileCheck -check-prefix=CHECK-MCPU-APPLE-A10 %s
// RUN: %clang -target aarch64 -mcpu=apple-a11 -### -c %s 2>&1 | FileCheck -check-prefix=CHECK-MCPU-APPLE-A11 %s
// RUN: %clang -target aarch64 -mcpu=apple-a12 -### -c %s 2>&1 | FileCheck -check-prefix=CHECK-MCPU-APPLE-A12 %s
// RUN: %clang -target aarch64 -mcpu=apple-a13 -### -c %s 2>&1 | FileCheck -check-prefix=CHECK-MCPU-APPLE-A13 %s
// RUN: %clang -target aarch64 -mcpu=apple-s4 -### -c %s 2>&1 | FileCheck -check-prefix=CHECK-MCPU-APPLE-A12 %s
// RUN: %clang -target aarch64 -mcpu=apple-s5 -### -c %s 2>&1 | FileCheck -check-prefix=CHECK-MCPU-APPLE-A12 %s
// RUN: %clang -target aarch64 -mcpu=cyclone -### -c %s 2>&1 | FileCheck -check-prefix=CHECK-MCPU-APPLE-A7 %s
// RUN: %clang -target aarch64 -mcpu=cortex-a34 -### -c %s 2>&1 | FileCheck -check-prefix=CHECK-MCPU-A34 %s
// RUN: %clang -target aarch64 -mcpu=cortex-a35 -### -c %s 2>&1 | FileCheck -check-prefix=CHECK-MCPU-A35 %s
// RUN: %clang -target aarch64 -mcpu=cortex-a53 -### -c %s 2>&1 | FileCheck -check-prefix=CHECK-MCPU-A53 %s
// RUN: %clang -target aarch64 -mcpu=cortex-a57 -### -c %s 2>&1 | FileCheck -check-prefix=CHECK-MCPU-A57 %s
// RUN: %clang -target aarch64 -mcpu=cortex-a72 -### -c %s 2>&1 | FileCheck -check-prefix=CHECK-MCPU-A72 %s
// RUN: %clang -target aarch64 -mcpu=cortex-a73 -### -c %s 2>&1 | FileCheck -check-prefix=CHECK-MCPU-CORTEX-A73 %s
// RUN: %clang -target aarch64 -mcpu=cortex-r82 -### -c %s 2>&1 | FileCheck -check-prefix=CHECK-MCPU-CORTEX-R82 %s
// RUN: %clang -target aarch64 -mcpu=exynos-m3 -### -c %s 2>&1 | FileCheck -check-prefix=CHECK-MCPU-M3 %s
// RUN: %clang -target aarch64 -mcpu=exynos-m4 -### -c %s 2>&1 | FileCheck -check-prefix=CHECK-MCPU-M4 %s
// RUN: %clang -target aarch64 -mcpu=exynos-m5 -### -c %s 2>&1 | FileCheck -check-prefix=CHECK-MCPU-M4 %s
// RUN: %clang -target aarch64 -mcpu=kryo -### -c %s 2>&1 | FileCheck -check-prefix=CHECK-MCPU-KRYO %s
// RUN: %clang -target aarch64 -mcpu=thunderx2t99 -### -c %s 2>&1 | FileCheck -check-prefix=CHECK-MCPU-THUNDERX2T99 %s
// RUN: %clang -target aarch64 -mcpu=a64fx -### -c %s 2>&1 | FileCheck -check-prefix=CHECK-MCPU-A64FX %s
// RUN: %clang -target aarch64 -mcpu=carmel -### -c %s 2>&1 | FileCheck -check-prefix=CHECK-MCPU-CARMEL %s
// CHECK-MCPU-APPLE-A7: "-cc1"{{.*}} "-triple" "aarch64{{.*}}" "-target-feature" "+v8a" "-target-feature" "+aes" "-target-feature" "+fp-armv8" "-target-feature" "+sha2" "-target-feature" "+neon" "-target-feature" "+zcm" "-target-feature" "+zcz"
// CHECK-MCPU-APPLE-A10: "-cc1"{{.*}} "-triple" "aarch64{{.*}}" "-target-feature" "+v8a" "-target-feature" "+aes" "-target-feature" "+crc" "-target-feature" "+fp-armv8" "-target-feature" "+rdm" "-target-feature" "+sha2" "-target-feature" "+neon" "-target-feature" "+zcm" "-target-feature" "+zcz"
// CHECK-MCPU-APPLE-A11: "-cc1"{{.*}} "-triple" "aarch64{{.*}}" "-target-feature" "+v8.2a" "-target-feature" "+aes" "-target-feature" "+crc" "-target-feature" "+fp-armv8" "-target-feature" "+fullfp16" "-target-feature" "+lse" "-target-feature" "+ras" "-target-feature" "+rdm" "-target-feature" "+sha2" "-target-feature" "+neon" "-target-feature" "+zcm" "-target-feature"
// CHECK-MCPU-APPLE-A12: "-cc1"{{.*}} "-triple" "aarch64{{.*}}" "-target-feature" "+v8.3a" "-target-feature" "+aes" "-target-feature" "+crc" "-target-feature" "+fp-armv8" "-target-feature" "+fullfp16" "-target-feature" "+lse" "-target-feature" "+ras" "-target-feature" "+rcpc" "-target-feature" "+rdm" "-target-feature" "+sha2" "-target-feature" "+neon" "-target-feature" "+zcm" "-target-feature" "+zcz"
// CHECK-MCPU-A34: "-cc1"{{.*}} "-triple" "aarch64{{.*}}" "-target-feature" "+aes" "-target-feature" "+crc" "-target-feature" "+fp-armv8" "-target-feature" "+sha2" "-target-feature" "+neon"
// CHECK-MCPU-APPLE-A13: "-cc1"{{.*}} "-triple" "aarch64{{.*}}" "-target-feature" "+v8.4a" "-target-feature" "+aes" "-target-feature" "+crc" "-target-feature" "+dotprod" "-target-feature" "+fp-armv8" "-target-feature" "+fp16fml" "-target-feature" "+lse" "-target-feature" "+ras" "-target-feature" "+rcpc" "-target-feature" "+rdm"  "-target-feature" "+sha2" "-target-feature" "+sha3" "-target-feature" "+neon" "-target-feature" "+zcm" "-target-feature" "+zcz" "-target-feature" "+fullfp16"
// CHECK-MCPU-A35: "-cc1"{{.*}} "-triple" "aarch64{{.*}}" "-target-feature" "+v8a" "-target-feature" "+aes" "-target-feature" "+crc" "-target-feature" "+fp-armv8" "-target-feature" "+sha2" "-target-feature" "+neon"
// CHECK-MCPU-A53: "-cc1"{{.*}} "-triple" "aarch64{{.*}}" "-target-feature" "+v8a" "-target-feature" "+aes" "-target-feature" "+crc" "-target-feature" "+fp-armv8" "-target-feature" "+sha2" "-target-feature" "+neon"
// CHECK-MCPU-A57: "-cc1"{{.*}} "-triple" "aarch64{{.*}}" "-target-feature" "+v8a" "-target-feature" "+aes" "-target-feature" "+crc" "-target-feature" "+fp-armv8" "-target-feature" "+sha2" "-target-feature" "+neon"
// CHECK-MCPU-A72: "-cc1"{{.*}} "-triple" "aarch64{{.*}}" "-target-feature" "+v8a" "-target-feature" "+aes" "-target-feature" "+crc" "-target-feature" "+fp-armv8" "-target-feature" "+sha2" "-target-feature" "+neon"
// CHECK-MCPU-CORTEX-A73: "-cc1"{{.*}} "-triple" "aarch64{{.*}}" "-target-feature" "+v8a" "-target-feature" "+aes" "-target-feature" "+crc" "-target-feature" "+fp-armv8" "-target-feature" "+sha2" "-target-feature" "+neon"
// CHECK-MCPU-CORTEX-R82: "-cc1"{{.*}} "-triple" "aarch64{{.*}}" "-target-feature" "+v8r" "-target-feature" "+crc" "-target-feature" "+dotprod" "-target-feature" "+fp-armv8" "-target-feature" "+fp16fml" "-target-feature" "+lse" "-target-feature" "+ras" "-target-feature" "+rcpc" "-target-feature" "+rdm" "-target-feature" "+sb" "-target-feature" "+neon" "-target-feature" "+ssbs" "-target-feature" "+fullfp16"
// CHECK-MCPU-M3: "-cc1"{{.*}} "-triple" "aarch64{{.*}}" "-target-feature" "+v8a" "-target-feature" "+aes" "-target-feature" "+crc" "-target-feature" "+fp-armv8" "-target-feature" "+sha2" "-target-feature" "+neon"
// CHECK-MCPU-M4: "-cc1"{{.*}} "-triple" "aarch64{{.*}}" "-target-feature" "+v8.2a" "-target-feature" "+aes" "-target-feature" "+crc" "-target-feature" "+dotprod" "-target-feature" "+fp-armv8" "-target-feature" "+fullfp16" "-target-feature" "+lse" "-target-feature" "+ras" "-target-feature" "+rdm" "-target-feature" "+sha2" "-target-feature" "+neon"
// CHECK-MCPU-KRYO: "-cc1"{{.*}} "-triple" "aarch64{{.*}}" "-target-feature" "+v8a" "-target-feature" "+aes" "-target-feature" "+crc" "-target-feature" "+fp-armv8" "-target-feature" "+sha2" "-target-feature" "+neon"
// CHECK-MCPU-THUNDERX2T99: "-cc1"{{.*}} "-triple" "aarch64{{.*}}" "-target-feature" "+v8.1a" "-target-feature" "+aes" "-target-feature" "+crc" "-target-feature" "+fp-armv8" "-target-feature" "+lse" "-target-feature" "+rdm" "-target-feature" "+sha2" "-target-feature" "+neon"
// CHECK-MCPU-A64FX: "-cc1"{{.*}} "-triple" "aarch64{{.*}}" "-target-feature" "+v8.2a" "-target-feature" "+aes" "-target-feature" "+crc" "-target-feature" "+fp-armv8" "-target-feature" "+fullfp16" "-target-feature" "+lse" "-target-feature" "+ras" "-target-feature" "+rdm" "-target-feature" "+sha2" "-target-feature" "+neon" "-target-feature" "+sve"
// CHECK-MCPU-CARMEL: "-cc1"{{.*}} "-triple" "aarch64{{.*}}" "-target-feature" "+v8.2a" "-target-feature" "+aes" "-target-feature" "+crc" "-target-feature" "+fp-armv8" "-target-feature" "+fullfp16" "-target-feature" "+lse" "-target-feature" "+ras" "-target-feature" "+rdm" "-target-feature" "+sha2" "-target-feature" "+neon"

// RUN: %clang -target x86_64-apple-macosx -arch arm64 -### -c %s 2>&1 | FileCheck --check-prefix=CHECK-ARCH-ARM64 %s
// CHECK-ARCH-ARM64: "-target-cpu" "apple-m1" "-target-feature" "+v8.5a" "-target-feature" "+aes" "-target-feature" "+crc" "-target-feature" "+dotprod" "-target-feature" "+fp-armv8" "-target-feature" "+fp16fml" "-target-feature" "+lse" "-target-feature" "+ras" "-target-feature" "+rcpc" "-target-feature" "+rdm" "-target-feature" "+sha2" "-target-feature" "+sha3" "-target-feature" "+neon" "-target-feature" "+zcm" "-target-feature" "+zcz" "-target-feature" "+fullfp16"

// RUN: %clang -target x86_64-apple-macosx -arch arm64_32 -### -c %s 2>&1 | FileCheck --check-prefix=CHECK-ARCH-ARM64_32 %s
// CHECK-ARCH-ARM64_32: "-target-cpu" "apple-s4" "-target-feature" "+v8.3a" "-target-feature" "+aes" "-target-feature" "+crc" "-target-feature" "+fp-armv8" "-target-feature" "+fullfp16" "-target-feature" "+lse" "-target-feature" "+ras" "-target-feature" "+rcpc" "-target-feature" "+rdm" "-target-feature" "+sha2" "-target-feature" "+neon" "-target-feature" "+zcm" "-target-feature" "+zcz"

// RUN: %clang -target aarch64 -march=armv8-a+fp+simd+crc+crypto -### -c %s 2>&1 | FileCheck -check-prefix=CHECK-MARCH-1 %s
// RUN: %clang -target aarch64 -march=armv8-a+nofp+nosimd+nocrc+nocrypto+fp+simd+crc+crypto -### -c %s 2>&1 | FileCheck -check-prefix=CHECK-MARCH-1 %s
// RUN: %clang -target aarch64 -march=armv8-a+nofp+nosimd+nocrc+nocrypto -### -c %s 2>&1 | FileCheck -check-prefix=CHECK-MARCH-2 %s
// RUN: %clang -target aarch64 -march=armv8-a+fp+simd+crc+crypto+nofp+nosimd+nocrc+nocrypto -### -c %s 2>&1 | FileCheck -check-prefix=CHECK-MARCH-2 %s
// RUN: %clang -target aarch64 -march=armv8-a+nosimd -### -c %s 2>&1 | FileCheck -check-prefix=CHECK-MARCH-3 %s
// CHECK-MARCH-1: "-cc1"{{.*}} "-triple" "aarch64{{.*}}" "-target-feature" "+fp-armv8" "-target-feature" "+neon" "-target-feature" "+crc" "-target-feature" "+crypto"
// CHECK-MARCH-2: "-cc1"{{.*}} "-triple" "aarch64{{.*}}" "-target-feature" "-fp-armv8" "-target-feature" "-neon" "-target-feature" "-crc" "-target-feature" "-crypto"
// CHECK-MARCH-3: "-cc1"{{.*}} "-triple" "aarch64{{.*}}" "-target-feature" "-neon"

// While we're checking +nofp, also make sure it stops defining __ARM_FP
// RUN: %clang -target aarch64-none-linux-gnu -march=armv8-r+nofp -x c -E -dM %s -o - | FileCheck -check-prefix=CHECK-NOFP %s
// CHECK-NOFP-NOT: #define __ARM_FP{{ }}

// Check +sm4:
//
// RUN: %clang -target aarch64 -march=armv8.2a+sm4 -### -c %s 2>&1 | FileCheck -check-prefix=CHECK-SM4 %s
// CHECK-SM4:  "-cc1"{{.*}} "-triple" "aarch64{{.*}}" "-target-feature" "+v8.2a" "-target-feature" "+sm4"
//
// Check +sha3:
//
// RUN: %clang -target aarch64 -march=armv8.2a+sha3 -### -c %s 2>&1 | FileCheck -check-prefix=CHECK-SHA3 %s
// CHECK-SHA3: "-cc1"{{.*}} "-triple" "aarch64{{.*}}" "-target-feature" "+v8.2a" "-target-feature" "+sha3"
//
// Check +sha2:
//
// RUN: %clang -target aarch64 -march=armv8.3a+sha2 -### -c %s 2>&1 | FileCheck -check-prefix=CHECK-SHA2 %s
// CHECK-SHA2: "-cc1"{{.*}} "-triple" "aarch64{{.*}}" "-target-feature" "+v8.{{.}}a" "-target-feature" "+sha2"
//
// Check +aes:
//
// RUN: %clang -target aarch64 -march=armv8.3a+aes -### -c %s 2>&1 | FileCheck -check-prefix=CHECK-AES %s
// CHECK-AES: "-cc1"{{.*}} "-triple" "aarch64{{.*}}" "-target-feature" "+v8.{{.}}a" "-target-feature" "+aes"
//
// Check -sm4:
//
// RUN: %clang -target aarch64 -march=armv8.2a+noSM4 -### -c %s 2>&1 | FileCheck -check-prefix=CHECK-NO-SM4 %s
// CHECK-NO-SM4:  "-cc1"{{.*}} "-triple" "aarch64{{.*}}" "-target-feature" "+v8.2a" "-target-feature" "-sm4"
//
// Check -sha3:
//
// RUN: %clang -target aarch64 -march=armv8.2a+noSHA3 -### -c %s 2>&1 | FileCheck -check-prefix=CHECK-NO-SHA3 %s
// CHECK-NO-SHA3: "-cc1"{{.*}} "-triple" "aarch64{{.*}}" "-target-feature" "+v8.2a" "-target-feature" "-sha3"
//
// Check -sha2:
//
// RUN: %clang -target aarch64 -march=armv8.2a+noSHA2 -### -c %s 2>&1 | FileCheck -check-prefix=CHECK-NO-SHA2 %s
// CHECK-NO-SHA2: "-cc1"{{.*}} "-triple" "aarch64{{.*}}" "-target-feature" "+v8.2a" "-target-feature" "-sha2"
//
// Check -aes:
//
// RUN: %clang -target aarch64 -march=armv8.2a+noAES -### -c %s 2>&1 | FileCheck -check-prefix=CHECK-NO-AES %s
// CHECK-NO-AES: "-cc1"{{.*}} "-triple" "aarch64{{.*}}" "-target-feature" "+v8.2a" "-target-feature" "-aes"
//
//
// Arch <= ARMv8.3:  crypto = sha2 + aes
// -------------------------------------
//
// Check +crypto:
//
// RUN: %clang -target aarch64 -march=armv8a+crypto -### -c %s 2>&1 | FileCheck -check-prefix=CHECK-CRYPTO83 %s
// RUN: %clang -target aarch64 -march=armv8.1a+crypto -### -c %s 2>&1 | FileCheck -check-prefix=CHECK-CRYPTO83 %s
// RUN: %clang -target aarch64 -march=armv8.2a+crypto -### -c %s 2>&1 | FileCheck -check-prefix=CHECK-CRYPTO83 %s
// RUN: %clang -target aarch64 -march=armv8.3a+crypto -### -c %s 2>&1 | FileCheck -check-prefix=CHECK-CRYPTO83 %s
// RUN: %clang -target aarch64 -march=armv8a+crypto+nocrypto+crypto -### -c %s 2>&1 | FileCheck -check-prefix=CHECK-CRYPTO83 %s
// CHECK-CRYPTO83: "-cc1"{{.*}} "-triple" "aarch64{{.*}}" "-target-feature" "+crypto" "-target-feature" "+sha2" "-target-feature" "+aes"
//
// Check -crypto:
//
// RUN: %clang -target aarch64 -march=armv8a+nocrypto -### -c %s 2>&1 | FileCheck -check-prefix=CHECK-NOCRYPTO8A %s
// RUN: %clang -target aarch64 -march=armv8.1a+nocrypto -### -c %s 2>&1 | FileCheck -check-prefix=CHECK-NOCRYPTO81 %s
// RUN: %clang -target aarch64 -march=armv8.2a+nocrypto -### -c %s 2>&1 | FileCheck -check-prefix=CHECK-NOCRYPTO82 %s
// RUN: %clang -target aarch64 -march=armv8.3a+nocrypto -### -c %s 2>&1 | FileCheck -check-prefix=CHECK-NOCRYPTO82 %s
// RUN: %clang -target aarch64 -march=armv8.3a+nocrypto+crypto+nocrypto -### -c %s 2>&1 | FileCheck -check-prefix=CHECK-NOCRYPTO82 %s

// CHECK-NOCRYPTO8A: "-target-feature" "+neon" "-target-feature" "+v8a" "-target-feature" "-crypto" "-target-feature" "-sha2" "-target-feature" "-aes" "-target-abi" "aapcs"
// CHECK-NOCRYPTO81: "-target-feature" "+neon" "-target-feature" "+v8.1a" "-target-feature" "-crypto" "-target-feature" "-sha2" "-target-feature" "-aes" "-target-abi" "aapcs"
// CHECK-NOCRYPTO82: "-target-feature" "+neon" "-target-feature" "+v8.{{.}}a" "-target-feature" "-crypto" "-target-feature" "-sha2" "-target-feature" "-aes" "-target-feature" "-sm4" "-target-feature" "-sha3" "-target-abi" "aapcs"
//
// Check +crypto -sha2 -aes:
//
// RUN: %clang -target aarch64 -march=armv8.1a+crypto+nosha2+noaes -### -c %s 2>&1 | FileCheck -check-prefix=CHECK-CRYPTO83-NOSHA2-NOAES %s
// CHECK-CRYPTO83-NOSHA2-NOAES-NOT: "-target-feature" "+sha2" "-target-feature" "+aes"
//
// Check -crypto +sha2 +aes:
//
// RUN: %clang -target aarch64 -march=armv8.1a+nocrypto+sha2+aes -### -c %s 2>&1 | FileCheck -check-prefix=CHECK-NOCRYPTO83-SHA2-AES %s
// CHECK-NOCRYPTO83-SHA2-AES: "-target-feature" "+sha2" "-target-feature" "+aes"
//
//
// Arch >= ARMv8.4:  crypto = sm4 + sha3 + sha2 + aes
// --------------------------------------------------
//
// Check +crypto:
//
// RUN: %clang -target aarch64 -march=armv8.4a+crypto -### -c %s 2>&1 | FileCheck -check-prefix=CHECK-CRYPTO84 %s
// RUN: %clang -target aarch64 -march=armv8.5a+crypto -### -c %s 2>&1 | FileCheck -check-prefix=CHECK-CRYPTO85 %s
// RUN: %clang -target aarch64 -march=armv8.6a+crypto -### -c %s 2>&1 | FileCheck -check-prefix=CHECK-CRYPTO86 %s
// RUN: %clang -target aarch64 -march=armv8.7a+crypto -### -c %s 2>&1 | FileCheck -check-prefix=CHECK-CRYPTO87 %s
// CHECK-CRYPTO84: "-cc1"{{.*}} "-triple" "aarch64{{.*}}" "-target-feature" "+v8.4a"{{.*}} "-target-feature" "+crypto" "-target-feature" "+sm4" "-target-feature" "+sha3" "-target-feature" "+sha2" "-target-feature" "+aes"
// CHECK-CRYPTO85: "-cc1"{{.*}} "-triple" "aarch64{{.*}}" "-target-feature" "+v8.5a"{{.*}} "-target-feature" "+crypto" "-target-feature" "+sm4" "-target-feature" "+sha3" "-target-feature" "+sha2" "-target-feature" "+aes"
// CHECK-CRYPTO86: "-cc1"{{.*}} "-triple" "aarch64{{.*}}" "-target-feature" "+v8.6a"{{.*}} "-target-feature" "+crypto" "-target-feature" "+sm4" "-target-feature" "+sha3" "-target-feature" "+sha2" "-target-feature" "+aes"
// CHECK-CRYPTO87: "-cc1"{{.*}} "-triple" "aarch64{{.*}}" "-target-feature" "+v8.7a"{{.*}} "-target-feature" "+crypto" "-target-feature" "+sm4" "-target-feature" "+sha3" "-target-feature" "+sha2" "-target-feature" "+aes"
//
// Check -crypto:
//
// RUN: %clang -target aarch64 -march=armv8.4a+nocrypto -### -c %s 2>&1 | FileCheck -check-prefix=CHECK-NOCRYPTO84 %s
// CHECK-NOCRYPTO84-NOT: "-target-feature" "+crypto" "-target-feature" "+sm4" "-target-feature" "+sha3" "-target-feature" "+sha2" "-target-feature" "+aes"
//
// Check +crypto -sm4 -sha3:
//
// RUN: %clang -target aarch64 -march=armv8.4a+crypto+sm4+nosm4+sha3+nosha3 -### -c %s 2>&1 | FileCheck -check-prefix=CHECK-CRYPTO84-NOSMSHA %s
// CHECK-CRYPTO84-NOSMSHA: "-cc1"{{.*}} "-triple" "aarch64{{.*}}" "-target-feature" "+v8.4a" "-target-feature" "+crypto" "-target-feature" "-sm4" "-target-feature" "-sha3" "-target-feature" "+sha2" "-target-feature" "+aes"
//

// RUN: %clang -target aarch64 -mcpu=cyclone+nocrypto -### -c %s 2>&1 | FileCheck -check-prefix=CHECK-MCPU-1 %s
// RUN: %clang -target aarch64 -mcpu=cyclone+crypto+nocrypto -### -c %s 2>&1 | FileCheck -check-prefix=CHECK-MCPU-1 %s
// RUN: %clang -target aarch64 -mcpu=generic+crc -### -c %s 2>&1 | FileCheck -check-prefix=CHECK-MCPU-2 %s
// RUN: %clang -target aarch64 -mcpu=generic+nocrc+crc -### -c %s 2>&1 | FileCheck -check-prefix=CHECK-MCPU-2 %s
// RUN: %clang -target aarch64 -mcpu=cortex-a53+nosimd -### -c %s 2>&1 | FileCheck -check-prefix=CHECK-MCPU-3 %s
// ================== Check whether -mcpu accepts mixed-case features.
// RUN: %clang -target aarch64 -mcpu=cyclone+NOCRYPTO -### -c %s 2>&1 | FileCheck -check-prefix=CHECK-MCPU-1 %s
// RUN: %clang -target aarch64 -mcpu=cyclone+CRYPTO+nocrypto -### -c %s 2>&1 | FileCheck -check-prefix=CHECK-MCPU-1 %s
// RUN: %clang -target aarch64 -mcpu=generic+Crc -### -c %s 2>&1 | FileCheck -check-prefix=CHECK-MCPU-2 %s
// RUN: %clang -target aarch64 -mcpu=GENERIC+nocrc+CRC -### -c %s 2>&1 | FileCheck -check-prefix=CHECK-MCPU-2 %s
// RUN: %clang -target aarch64 -mcpu=cortex-a53+noSIMD -### -c %s 2>&1 | FileCheck -check-prefix=CHECK-MCPU-3 %s
// CHECK-MCPU-1: "-cc1"{{.*}} "-triple" "aarch64{{.*}}" "-target-feature" "+v8a" "-target-feature" "+fp-armv8" "-target-feature" "+neon" "-target-feature" "-crypto" "-target-feature" "+zcm" "-target-feature" "+zcz" "-target-feature" "-sha2" "-target-feature" "-aes"
// CHECK-MCPU-2: "-cc1"{{.*}} "-triple" "aarch64{{.*}}" "-target-feature" "+neon" "-target-feature" "+crc"
// CHECK-MCPU-3: "-cc1"{{.*}} "-triple" "aarch64{{.*}}" "-target-feature" "+v8a" "-target-feature" "+crc" "-target-feature" "+fp-armv8" "-target-feature" "-neon" "-target-feature" "-sha2" "-target-feature" "-aes"

// RUN: %clang -target aarch64 -mcpu=cyclone+nocrc+nocrypto -march=armv8-a -### -c %s 2>&1 | FileCheck -check-prefix=CHECK-MCPU-MARCH %s
// RUN: %clang -target aarch64 -march=armv8-a -mcpu=cyclone+nocrc+nocrypto  -### -c %s 2>&1 | FileCheck -check-prefix=CHECK-MCPU-MARCH %s
// CHECK-MCPU-MARCH: "-cc1"{{.*}} "-triple" "aarch64{{.*}}" "-target-feature" "+neon" "-target-feature" "+v8a" "-target-feature" "+zcm" "-target-feature" "+zcz"

// RUN: %clang -target aarch64 -mcpu=cortex-a53 -mtune=cyclone -### -c %s 2>&1 | FileCheck -check-prefix=CHECK-MCPU-MTUNE %s
// RUN: %clang -target aarch64 -mtune=cyclone -mcpu=cortex-a53  -### -c %s 2>&1 | FileCheck -check-prefix=CHECK-MCPU-MTUNE %s
// ================== Check whether -mtune accepts mixed-case features.
// RUN: %clang -target aarch64 -mcpu=cortex-a53 -mtune=CYCLONE -### -c %s 2>&1 | FileCheck -check-prefix=CHECK-MCPU-MTUNE %s
// RUN: %clang -target aarch64 -mtune=CyclonE -mcpu=cortex-a53  -### -c %s 2>&1 | FileCheck -check-prefix=CHECK-MCPU-MTUNE %s
// CHECK-MCPU-MTUNE: "-cc1"{{.*}} "-triple" "aarch64{{.*}}" "-target-feature" "+aes" "-target-feature" "+crc" "-target-feature" "+fp-armv8" "-target-feature" "+sha2" "-target-feature" "+neon" "-target-feature" "+zcm" "-target-feature" "+zcz"

// RUN: %clang -target aarch64 -mcpu=generic+neon -### -c %s 2>&1 | FileCheck -check-prefix=CHECK-ERROR-NEON %s
// RUN: %clang -target aarch64 -mcpu=generic+noneon -### -c %s 2>&1 | FileCheck -check-prefix=CHECK-ERROR-NEON %s
// RUN: %clang -target aarch64 -march=armv8-a+neon -### -c %s 2>&1 | FileCheck -check-prefix=CHECK-ERROR-NEON %s
// RUN: %clang -target aarch64 -march=armv8-a+noneon -### -c %s 2>&1 | FileCheck -check-prefix=CHECK-ERROR-NEON %s
// CHECK-ERROR-NEON: error: [no]neon is not accepted as modifier, please use [no]simd instead

// RUN: %clang -target aarch64 -march=armv8.1a+crypto -### -c %s 2>&1 | FileCheck -check-prefix=CHECK-V81A-FEATURE-1 %s
// RUN: %clang -target aarch64 -march=armv8.1a+nocrypto -### -c %s 2>&1 | FileCheck -check-prefix=CHECK-V81A-FEATURE-2 %s
// RUN: %clang -target aarch64 -march=armv8.1a+nosimd -### -c %s 2>&1 | FileCheck -check-prefix=CHECK-V81A-FEATURE-3 %s
// ================== Check whether -march accepts mixed-case features.
// RUN: %clang -target aarch64 -march=ARMV8.1A+CRYPTO -### -c %s 2>&1 | FileCheck -check-prefix=CHECK-V81A-FEATURE-1 %s
// RUN: %clang -target aarch64 -march=Armv8.1a+NOcrypto -### -c %s 2>&1 | FileCheck -check-prefix=CHECK-V81A-FEATURE-2 %s
// RUN: %clang -target aarch64 -march=armv8.1a+noSIMD -### -c %s 2>&1 | FileCheck -check-prefix=CHECK-V81A-FEATURE-3 %s
// CHECK-V81A-FEATURE-1: "-cc1"{{.*}} "-triple" "aarch64{{.*}}" "-target-feature" "+neon" "-target-feature" "+v8.1a" "-target-feature" "+crypto"
// CHECK-V81A-FEATURE-2: "-cc1"{{.*}} "-triple" "aarch64{{.*}}" "-target-feature" "+neon" "-target-feature" "+v8.1a" "-target-feature" "-crypto"
// CHECK-V81A-FEATURE-3: "-cc1"{{.*}} "-triple" "aarch64{{.*}}" "-target-feature" "+v8.1a" "-target-feature" "-neon"

// ================== Check Memory Tagging Extensions (MTE).
// RUN: %clang -target arm64-none-linux-gnu -march=armv8.5-a+memtag -x c -E -dM %s -o - 2>&1 | FileCheck -check-prefix=CHECK-MEMTAG %s
// CHECK-MEMTAG: __ARM_FEATURE_MEMORY_TAGGING 1

// ================== Check Pointer Authentication Extension (PAuth).
// RUN: %clang -target arm64-none-linux-gnu -march=armv8-a -x c -E -dM %s -o - | FileCheck -check-prefix=CHECK-PAUTH-OFF %s
// RUN: %clang -target arm64-none-linux-gnu -march=armv8.5-a -x c -E -dM %s -o - | FileCheck -check-prefix=CHECK-PAUTH-OFF %s
// RUN: %clang -target arm64-none-linux-gnu -march=armv8-a+pauth -mbranch-protection=none -x c -E -dM %s -o - | FileCheck -check-prefix=CHECK-PAUTH-ON %s
// RUN: %clang -target arm64-none-linux-gnu -march=armv8-a -mbranch-protection=none -x c -E -dM %s -o - | FileCheck -check-prefix=CHECK-PAUTH-OFF %s
// RUN: %clang -target arm64-none-linux-gnu -march=armv8-a -mbranch-protection=bti -x c -E -dM %s -o - | FileCheck -check-prefix=CHECK-PAUTH-OFF %s
// RUN: %clang -target arm64-none-linux-gnu -march=armv8-a -mbranch-protection=standard -x c -E -dM %s -o - | FileCheck -check-prefix=CHECK-PAUTH %s
// RUN: %clang -target arm64-none-linux-gnu -march=armv8-a -mbranch-protection=pac-ret -x c -E -dM %s -o - | FileCheck -check-prefix=CHECK-PAUTH %s
// RUN: %clang -target arm64-none-linux-gnu -march=armv8-a -mbranch-protection=pac-ret+b-key -x c -E -dM %s -o - | FileCheck -check-prefix=CHECK-PAUTH-BKEY %s
// RUN: %clang -target arm64-none-linux-gnu -march=armv8-a -mbranch-protection=pac-ret+leaf -x c -E -dM %s -o - | FileCheck -check-prefix=CHECK-PAUTH-ALL %s
// RUN: %clang -target arm64-none-linux-gnu -march=armv8-a -mbranch-protection=pac-ret+leaf+b-key -x c -E -dM %s -o - | FileCheck -check-prefix=CHECK-PAUTH-BKEY-ALL %s
// CHECK-PAUTH-OFF-NOT:  __ARM_FEATURE_PAC_DEFAULT
// CHECK-PAUTH:          #define __ARM_FEATURE_PAC_DEFAULT 1
// CHECK-PAUTH-BKEY:     #define __ARM_FEATURE_PAC_DEFAULT 2
// CHECK-PAUTH-ALL:      #define __ARM_FEATURE_PAC_DEFAULT 5
// CHECK-PAUTH-BKEY-ALL: #define __ARM_FEATURE_PAC_DEFAULT 6
// CHECK-PAUTH-ON:       #define __ARM_FEATURE_PAUTH 1

// ================== Check Branch Target Identification (BTI).
// RUN: %clang -target arm64-none-linux-gnu -march=armv8-a -x c -E -dM %s -o - | FileCheck -check-prefix=CHECK-BTI-OFF %s
// RUN: %clang -target arm64-none-linux-gnu -march=armv8.5-a -x c -E -dM %s -o - | FileCheck -check-prefix=CHECK-BTI-OFF %s
// RUN: %clang -target arm64-none-linux-gnu -march=armv8-a -mbranch-protection=none -x c -E -dM %s -o - | FileCheck -check-prefix=CHECK-BTI-OFF %s
// RUN: %clang -target arm64-none-linux-gnu -march=armv8-a -mbranch-protection=pac-ret -x c -E -dM %s -o - | FileCheck -check-prefix=CHECK-BTI-OFF %s
// RUN: %clang -target arm64-none-linux-gnu -march=armv8-a -mbranch-protection=pac-ret+leaf -x c -E -dM %s -o - | FileCheck -check-prefix=CHECK-BTI-OFF %s
// RUN: %clang -target arm64-none-linux-gnu -march=armv8-a -mbranch-protection=pac-ret+b-key -x c -E -dM %s -o - | FileCheck -check-prefix=CHECK-BTI-OFF %s
// RUN: %clang -target arm64-none-linux-gnu -march=armv8-a -mbranch-protection=pac-ret+leaf+b-key -x c -E -dM %s -o - | FileCheck -check-prefix=CHECK-BTI-OFF %s
// RUN: %clang -target arm64-none-linux-gnu -march=armv8-a -mbranch-protection=standard -x c -E -dM %s -o - | FileCheck -check-prefix=CHECK-BTI %s
// RUN: %clang -target arm64-none-linux-gnu -march=armv8-a -mbranch-protection=bti -x c -E -dM %s -o - | FileCheck -check-prefix=CHECK-BTI %s
// RUN: %clang -target arm64-none-linux-gnu -march=armv8-a -mbranch-protection=pac-ret+bti -x c -E -dM %s -o - | FileCheck -check-prefix=CHECK-BTI %s
// CHECK-BTI-OFF-NOT: __ARM_FEATURE_BTI_DEFAULT
// CHECK-BTI:         #define __ARM_FEATURE_BTI_DEFAULT 1

// ================== Check Armv8.5-A random number generation extension.
// RUN: %clang -target aarch64-none-elf -march=armv8.5-a+rng -x c -E -dM %s -o - 2>&1 | FileCheck -check-prefix=CHECK-RNG %s
// RUN: %clang -target aarch64-none-elf -march=armv8.5-a -x c -E -dM %s -o - 2>&1 | FileCheck -check-prefix=CHECK-NO-RNG %s
// CHECK-RNG: __ARM_FEATURE_RNG 1
// CHECK-NO-RNG-NOT: __ARM_FEATURE_RNG 1

// ================== Check BFloat16 Extensions.
// RUN: %clang -target aarch64-none-elf -march=armv8.6-a+bf16 -x c -E -dM %s -o - 2>&1 | FileCheck -check-prefix=CHECK-BFLOAT %s
// CHECK-BFLOAT: __ARM_BF16_FORMAT_ALTERNATIVE 1
// CHECK-BFLOAT: __ARM_FEATURE_BF16 1
// CHECK-BFLOAT: __ARM_FEATURE_BF16_VECTOR_ARITHMETIC 1

// ================== Check Armv8.7-A LS64 extension.
// RUN: %clang -target aarch64-none-elf -march=armv8.7-a+ls64 -x c -E -dM %s -o - 2>&1 | FileCheck -check-prefix=CHECK-LS64 %s
// RUN: %clang -target aarch64-none-elf -march=armv8.7-a      -x c -E -dM %s -o - 2>&1 | FileCheck -check-prefix=CHECK-NO-LS64 %s
// CHECK-LS64: __ARM_FEATURE_LS64 1
// CHECK-NO-LS64-NOT: __ARM_FEATURE_LS64 1

// ================== Check sve-vector-bits flag.
// RUN: %clang -target aarch64-none-elf -march=armv8-a+sve -msve-vector-bits=128  -x c -E -dM %s -o - 2>&1 | FileCheck -check-prefix=CHECK-SVE-VECTOR-BITS -D#VBITS=128  %s
// RUN: %clang -target aarch64-none-elf -march=armv8-a+sve -msve-vector-bits=256  -x c -E -dM %s -o - 2>&1 | FileCheck -check-prefix=CHECK-SVE-VECTOR-BITS -D#VBITS=256  %s
// RUN: %clang -target aarch64-none-elf -march=armv8-a+sve -msve-vector-bits=512  -x c -E -dM %s -o - 2>&1 | FileCheck -check-prefix=CHECK-SVE-VECTOR-BITS -D#VBITS=512  %s
// RUN: %clang -target aarch64-none-elf -march=armv8-a+sve -msve-vector-bits=1024 -x c -E -dM %s -o - 2>&1 | FileCheck -check-prefix=CHECK-SVE-VECTOR-BITS -D#VBITS=1024 %s
// RUN: %clang -target aarch64-none-elf -march=armv8-a+sve -msve-vector-bits=2048 -x c -E -dM %s -o - 2>&1 | FileCheck -check-prefix=CHECK-SVE-VECTOR-BITS -D#VBITS=2048 %s
// RUN: %clang -target aarch64-none-elf -march=armv8-a+sve -msve-vector-bits=512+ -x c -E -dM %s -o - 2>&1 | FileCheck -check-prefix=CHECK-NO-SVE-VECTOR-BITS %s
// CHECK-SVE-VECTOR-BITS: __ARM_FEATURE_SVE_BITS [[#VBITS:]]
// CHECK-NO-SVE-VECTOR-BITS-NOT: __ARM_FEATURE_SVE_BITS

// ================== Check Large System Extensions (LSE)
// RUN: %clang -target aarch64-none-linux-gnu -march=armv8-a+lse -x c -E -dM %s -o - | FileCheck --check-prefix=CHECK-LSE %s
// RUN: %clang -target arm64-none-linux-gnu -march=armv8-a+lse -x c -E -dM %s -o - | FileCheck --check-prefix=CHECK-LSE %s
// RUN: %clang -target aarch64-none-linux-gnu -march=armv8.1-a -x c -E -dM %s -o - | FileCheck --check-prefix=CHECK-LSE %s
// RUN: %clang -target arm64-none-linux-gnu -march=armv8.1-a -x c -E -dM %s -o - | FileCheck --check-prefix=CHECK-LSE %s
// CHECK-LSE: __ARM_FEATURE_ATOMICS 1

// ================== Check Armv8.8-A/Armv9.3-A memcpy and memset acceleration instructions (MOPS)
<<<<<<< HEAD
// RUN: %clang -target aarch64-arm-none-eabi -march=armv8.7-a             -x c -E -dM %s -o - | FileCheck --check-prefix=CHECK-NOMOPS %s
// RUN: %clang -target aarch64-arm-none-eabi -march=armv8.7-a+mops        -x c -E -dM %s -o - | FileCheck --check-prefix=CHECK-MOPS   %s
// RUN: %clang -target aarch64-arm-none-eabi -march=armv8.8-a             -x c -E -dM %s -o - | FileCheck --check-prefix=CHECK-MOPS   %s
// RUN: %clang -target aarch64-arm-none-eabi -march=armv8.8-a+nomops      -x c -E -dM %s -o - | FileCheck --check-prefix=CHECK-NOMOPS %s
// RUN: %clang -target aarch64-arm-none-eabi -march=armv8.8-a+nomops+mops -x c -E -dM %s -o - | FileCheck --check-prefix=CHECK-MOPS   %s
// RUN: %clang -target aarch64-arm-none-eabi -march=armv8.8-a+mops        -x c -E -dM %s -o - | FileCheck --check-prefix=CHECK-MOPS   %s
// RUN: %clang -target aarch64-arm-none-eabi -march=armv8.8-a+mops+nomops -x c -E -dM %s -o - | FileCheck --check-prefix=CHECK-NOMOPS %s
// RUN: %clang -target aarch64-arm-none-eabi -march=armv9.2-a             -x c -E -dM %s -o - | FileCheck --check-prefix=CHECK-NOMOPS %s
// RUN: %clang -target aarch64-arm-none-eabi -march=armv9.2-a+mops        -x c -E -dM %s -o - | FileCheck --check-prefix=CHECK-MOPS   %s
// RUN: %clang -target aarch64-arm-none-eabi -march=armv9.3-a             -x c -E -dM %s -o - | FileCheck --check-prefix=CHECK-MOPS   %s
// RUN: %clang -target aarch64-arm-none-eabi -march=armv9.3-a+nomops      -x c -E -dM %s -o - | FileCheck --check-prefix=CHECK-NOMOPS %s
// RUN: %clang -target aarch64-arm-none-eabi -march=armv9.3-a+mops        -x c -E -dM %s -o - | FileCheck --check-prefix=CHECK-MOPS   %s
// Check that -target-feature -v9.3a doesn't enable dependant features
// RUN: %clang -target aarch64-arm-none-eabi -Xclang -target-feature -Xclang -v9.3a  -x c -E -dM %s -o - | FileCheck --check-prefix=CHECK-NOMOPS   %s
=======
// RUN: %clang -target aarch64-none-elf -march=armv8.7-a             -x c -E -dM %s -o - | FileCheck --check-prefix=CHECK-NOMOPS %s
// RUN: %clang -target aarch64-none-elf -march=armv8.7-a+mops        -x c -E -dM %s -o - | FileCheck --check-prefix=CHECK-MOPS   %s
// RUN: %clang -target aarch64-none-elf -march=armv8.8-a             -x c -E -dM %s -o - | FileCheck --check-prefix=CHECK-MOPS   %s
// RUN: %clang -target aarch64-none-elf -march=armv8.8-a+nomops      -x c -E -dM %s -o - | FileCheck --check-prefix=CHECK-NOMOPS %s
// RUN: %clang -target aarch64-none-elf -march=armv8.8-a+nomops+mops -x c -E -dM %s -o - | FileCheck --check-prefix=CHECK-MOPS   %s
// RUN: %clang -target aarch64-none-elf -march=armv8.8-a+mops        -x c -E -dM %s -o - | FileCheck --check-prefix=CHECK-MOPS   %s
// RUN: %clang -target aarch64-none-elf -march=armv8.8-a+mops+nomops -x c -E -dM %s -o - | FileCheck --check-prefix=CHECK-NOMOPS %s
// RUN: %clang -target aarch64-none-elf -march=armv9.2-a             -x c -E -dM %s -o - | FileCheck --check-prefix=CHECK-NOMOPS %s
// RUN: %clang -target aarch64-none-elf -march=armv9.2-a+mops        -x c -E -dM %s -o - | FileCheck --check-prefix=CHECK-MOPS   %s
// RUN: %clang -target aarch64-none-elf -march=armv9.3-a             -x c -E -dM %s -o - | FileCheck --check-prefix=CHECK-MOPS   %s
// RUN: %clang -target aarch64-none-elf -march=armv9.3-a+nomops      -x c -E -dM %s -o - | FileCheck --check-prefix=CHECK-NOMOPS %s
// RUN: %clang -target aarch64-none-elf -march=armv9.3-a+mops        -x c -E -dM %s -o - | FileCheck --check-prefix=CHECK-MOPS   %s
// Check that -target-feature -v9.3a doesn't enable dependant features
// RUN: %clang -target aarch64-none-elf -Xclang -target-feature -Xclang -v9.3a  -x c -E -dM %s -o - | FileCheck --check-prefix=CHECK-NOMOPS   %s
>>>>>>> 7f790f9a
// CHECK-MOPS: __ARM_FEATURE_MOPS 1
// CHECK-NOMOPS-NOT: __ARM_FEATURE_MOPS 1

// ================== Check Armv8.9-A/Armv9.4-A 128-bit System Registers (FEAT_SYSREG128)
// RUN: %clang -target aarch64-none-elf -march=armv8.9-a      -x c -E -dM %s -o - | FileCheck --check-prefix=CHECK-NOSYS128 %s
// RUN: %clang -target aarch64-none-elf -march=armv9.4-a      -x c -E -dM %s -o - | FileCheck --check-prefix=CHECK-NOSYS128 %s
// RUN: %clang -target aarch64-none-elf -march=armv9.4-a+d128 -x c -E -dM %s -o - | FileCheck --check-prefix=CHECK-SYS128   %s
// CHECK-SYS128: __ARM_FEATURE_SYSREG128 1
// CHECK-NOSYS128-NOT: __ARM_FEATURE_SYSREG128 1

// ================== Check default macros for Armv8.1-A and later
// RUN: %clang -target aarch64-none-elf -march=armv8.1-a -x c -E -dM %s -o - | FileCheck --check-prefixes=CHECK-V81-OR-LATER,CHECK-BEFORE-V83,CHECK-BEFORE-V85     %s
// RUN: %clang -target aarch64-none-elf -march=armv8.2-a -x c -E -dM %s -o - | FileCheck --check-prefixes=CHECK-V81-OR-LATER,CHECK-BEFORE-V83,CHECK-BEFORE-V85     %s
// RUN: %clang -target aarch64-none-elf -march=armv8.3-a -x c -E -dM %s -o - | FileCheck --check-prefixes=CHECK-V81-OR-LATER,CHECK-V83-OR-LATER,CHECK-BEFORE-V85   %s
// RUN: %clang -target aarch64-none-elf -march=armv8.4-a -x c -E -dM %s -o - | FileCheck --check-prefixes=CHECK-V81-OR-LATER,CHECK-V83-OR-LATER,CHECK-BEFORE-V85   %s
// RUN: %clang -target aarch64-none-elf -march=armv8.5-a -x c -E -dM %s -o - | FileCheck --check-prefixes=CHECK-V81-OR-LATER,CHECK-V83-OR-LATER,CHECK-V85-OR-LATER %s
// RUN: %clang -target aarch64-none-elf -march=armv8.6-a -x c -E -dM %s -o - | FileCheck --check-prefixes=CHECK-V81-OR-LATER,CHECK-V83-OR-LATER,CHECK-V85-OR-LATER %s
// RUN: %clang -target aarch64-none-elf -march=armv8.7-a -x c -E -dM %s -o - | FileCheck --check-prefixes=CHECK-V81-OR-LATER,CHECK-V83-OR-LATER,CHECK-V85-OR-LATER %s
// RUN: %clang -target aarch64-none-elf -march=armv8.8-a -x c -E -dM %s -o - | FileCheck --check-prefixes=CHECK-V81-OR-LATER,CHECK-V83-OR-LATER,CHECK-V85-OR-LATER %s
// RUN: %clang -target aarch64-none-elf -march=armv9-a   -x c -E -dM %s -o - | FileCheck --check-prefixes=CHECK-V81-OR-LATER,CHECK-V83-OR-LATER,CHECK-V85-OR-LATER %s
// RUN: %clang -target aarch64-none-elf -march=armv9.1-a -x c -E -dM %s -o - | FileCheck --check-prefixes=CHECK-V81-OR-LATER,CHECK-V83-OR-LATER,CHECK-V85-OR-LATER %s
// RUN: %clang -target aarch64-none-elf -march=armv9.2-a -x c -E -dM %s -o - | FileCheck --check-prefixes=CHECK-V81-OR-LATER,CHECK-V83-OR-LATER,CHECK-V85-OR-LATER %s
// RUN: %clang -target aarch64-none-elf -march=armv9.3-a -x c -E -dM %s -o - | FileCheck --check-prefixes=CHECK-V81-OR-LATER,CHECK-V83-OR-LATER,CHECK-V85-OR-LATER %s
// CHECK-V81-OR-LATER: __ARM_FEATURE_ATOMICS 1
// CHECK-V85-OR-LATER: __ARM_FEATURE_BTI 1
// CHECK-V83-OR-LATER: __ARM_FEATURE_COMPLEX 1
// CHECK-V81-OR-LATER: __ARM_FEATURE_CRC32 1
// CHECK-V85-OR-LATER: __ARM_FEATURE_FRINT 1
// CHECK-V83-OR-LATER: __ARM_FEATURE_JCVT 1
// CHECK-V83-OR-LATER: __ARM_FEATURE_PAUTH 1
// CHECK-V81-OR-LATER: __ARM_FEATURE_QRDMX 1
// CHECK-BEFORE-V83-NOT: __ARM_FEATURE_COMPLEX 1
// CHECK-BEFORE-V83-NOT: __ARM_FEATURE_JCVT 1
// CHECK-BEFORE-V85-NOT: __ARM_FEATURE_FRINT 1

// RUN: %clang --target=aarch64 -march=armv8.2-a+rcpc -x c -E -dM %s -o - | FileCheck --check-prefix=CHECK-RCPC %s
// CHECK-RCPC: __ARM_FEATURE_RCPC 1

// RUN: %clang --target=aarch64 -march=armv8.2-a+rcpc3 -x c -E -dM %s -o - | FileCheck --check-prefix=CHECK-RCPC3 %s
// CHECK-RCPC3: __ARM_FEATURE_RCPC 3<|MERGE_RESOLUTION|>--- conflicted
+++ resolved
@@ -562,22 +562,6 @@
 // CHECK-LSE: __ARM_FEATURE_ATOMICS 1
 
 // ================== Check Armv8.8-A/Armv9.3-A memcpy and memset acceleration instructions (MOPS)
-<<<<<<< HEAD
-// RUN: %clang -target aarch64-arm-none-eabi -march=armv8.7-a             -x c -E -dM %s -o - | FileCheck --check-prefix=CHECK-NOMOPS %s
-// RUN: %clang -target aarch64-arm-none-eabi -march=armv8.7-a+mops        -x c -E -dM %s -o - | FileCheck --check-prefix=CHECK-MOPS   %s
-// RUN: %clang -target aarch64-arm-none-eabi -march=armv8.8-a             -x c -E -dM %s -o - | FileCheck --check-prefix=CHECK-MOPS   %s
-// RUN: %clang -target aarch64-arm-none-eabi -march=armv8.8-a+nomops      -x c -E -dM %s -o - | FileCheck --check-prefix=CHECK-NOMOPS %s
-// RUN: %clang -target aarch64-arm-none-eabi -march=armv8.8-a+nomops+mops -x c -E -dM %s -o - | FileCheck --check-prefix=CHECK-MOPS   %s
-// RUN: %clang -target aarch64-arm-none-eabi -march=armv8.8-a+mops        -x c -E -dM %s -o - | FileCheck --check-prefix=CHECK-MOPS   %s
-// RUN: %clang -target aarch64-arm-none-eabi -march=armv8.8-a+mops+nomops -x c -E -dM %s -o - | FileCheck --check-prefix=CHECK-NOMOPS %s
-// RUN: %clang -target aarch64-arm-none-eabi -march=armv9.2-a             -x c -E -dM %s -o - | FileCheck --check-prefix=CHECK-NOMOPS %s
-// RUN: %clang -target aarch64-arm-none-eabi -march=armv9.2-a+mops        -x c -E -dM %s -o - | FileCheck --check-prefix=CHECK-MOPS   %s
-// RUN: %clang -target aarch64-arm-none-eabi -march=armv9.3-a             -x c -E -dM %s -o - | FileCheck --check-prefix=CHECK-MOPS   %s
-// RUN: %clang -target aarch64-arm-none-eabi -march=armv9.3-a+nomops      -x c -E -dM %s -o - | FileCheck --check-prefix=CHECK-NOMOPS %s
-// RUN: %clang -target aarch64-arm-none-eabi -march=armv9.3-a+mops        -x c -E -dM %s -o - | FileCheck --check-prefix=CHECK-MOPS   %s
-// Check that -target-feature -v9.3a doesn't enable dependant features
-// RUN: %clang -target aarch64-arm-none-eabi -Xclang -target-feature -Xclang -v9.3a  -x c -E -dM %s -o - | FileCheck --check-prefix=CHECK-NOMOPS   %s
-=======
 // RUN: %clang -target aarch64-none-elf -march=armv8.7-a             -x c -E -dM %s -o - | FileCheck --check-prefix=CHECK-NOMOPS %s
 // RUN: %clang -target aarch64-none-elf -march=armv8.7-a+mops        -x c -E -dM %s -o - | FileCheck --check-prefix=CHECK-MOPS   %s
 // RUN: %clang -target aarch64-none-elf -march=armv8.8-a             -x c -E -dM %s -o - | FileCheck --check-prefix=CHECK-MOPS   %s
@@ -592,7 +576,6 @@
 // RUN: %clang -target aarch64-none-elf -march=armv9.3-a+mops        -x c -E -dM %s -o - | FileCheck --check-prefix=CHECK-MOPS   %s
 // Check that -target-feature -v9.3a doesn't enable dependant features
 // RUN: %clang -target aarch64-none-elf -Xclang -target-feature -Xclang -v9.3a  -x c -E -dM %s -o - | FileCheck --check-prefix=CHECK-NOMOPS   %s
->>>>>>> 7f790f9a
 // CHECK-MOPS: __ARM_FEATURE_MOPS 1
 // CHECK-NOMOPS-NOT: __ARM_FEATURE_MOPS 1
 
