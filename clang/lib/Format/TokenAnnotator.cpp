--- conflicted
+++ resolved
@@ -4217,13 +4217,10 @@
     return true;
 
   if (Style.isCpp()) {
-<<<<<<< HEAD
-=======
     if (Left.is(TT_OverloadedOperator) &&
         Right.isOneOf(TT_TemplateOpener, TT_TemplateCloser)) {
       return true;
     }
->>>>>>> 7f790f9a
     // Space between UDL and dot: auto b = 4s .count();
     if (Right.is(tok::period) && Left.is(tok::numeric_constant))
       return true;
