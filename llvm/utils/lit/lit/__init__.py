--- conflicted
+++ resolved
@@ -1,15 +1,8 @@
 """'lit' Testing Tool"""
 
-<<<<<<< HEAD
-__author__ = 'Daniel Dunbar'
-__email__ = 'daniel@minormatter.com'
-__versioninfo__ = (16, 0, 6)
-__version__ = '.'.join(str(v) for v in __versioninfo__) + 'dev'
-=======
 __author__ = "Daniel Dunbar"
 __email__ = "daniel@minormatter.com"
 __versioninfo__ = (17, 0, 4)
 __version__ = ".".join(str(v) for v in __versioninfo__) + "dev"
->>>>>>> 7f790f9a
 
 __all__ = []