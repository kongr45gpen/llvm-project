--- conflicted
+++ resolved
@@ -17,10 +17,6 @@
 #include "ResourceScriptStmt.h"
 #include "ResourceScriptToken.h"
 
-<<<<<<< HEAD
-#include "llvm/ADT/Triple.h"
-=======
->>>>>>> 7f790f9a
 #include "llvm/Config/llvm-config.h"
 #include "llvm/Object/WindowsResource.h"
 #include "llvm/Option/Arg.h"
@@ -149,13 +145,6 @@
   ErrorOr<std::string> Path = std::error_code();
   std::string TargetClang = (Triple + "-clang").str();
   std::string VersionedClang = ("clang-" + Twine(LLVM_VERSION_MAJOR)).str();
-<<<<<<< HEAD
-  if (!Parent.empty()) {
-    // First look for the tool with all potential names in the specific
-    // directory of Argv0, if known
-    for (const auto *Name :
-         {TargetClang.c_str(), VersionedClang.c_str(), "clang", "clang-cl"}) {
-=======
   for (const auto *Name :
        {TargetClang.c_str(), VersionedClang.c_str(), "clang", "clang-cl"}) {
     for (const StringRef Parent :
@@ -165,7 +154,6 @@
       // directory and then in the argv[0] parent directory.
       // On Windows (but not Unix) argv[0] is overwritten with the eqiuvalent
       // of MainExecPath by InitLLVM.
->>>>>>> 7f790f9a
       Path = sys::findProgramByName(Name, Parent);
       if (Path)
         return Path;
@@ -260,24 +248,12 @@
     if (ClangOrErr) {
       Clang = *ClangOrErr;
     } else {
-<<<<<<< HEAD
-      errs() << "llvm-rc: Unable to find clang, skipping preprocessing."
-             << "\n";
-      StringRef OptionName =
-          Opts.IsWindres ? "--no-preprocess" : "-no-preprocess";
-      errs()
-          << "Pass " << OptionName
-          << " to disable preprocessing. This will be an error in the future."
-          << "\n";
-      return false;
-=======
       errs() << "llvm-rc: Unable to find clang for preprocessing."
              << "\n";
       StringRef OptionName =
           Opts.IsWindres ? "--no-preprocess" : "-no-preprocess";
       errs() << "Pass " << OptionName << " to disable preprocessing.\n";
       fatalError("llvm-rc: Unable to preprocess.");
->>>>>>> 7f790f9a
     }
   }
 
