//===- CoverageMappingReader.cpp - Code coverage mapping reader -----------===//
//
// Part of the LLVM Project, under the Apache License v2.0 with LLVM Exceptions.
// See https://llvm.org/LICENSE.txt for license information.
// SPDX-License-Identifier: Apache-2.0 WITH LLVM-exception
//
//===----------------------------------------------------------------------===//
//
// This file contains support for reading coverage mapping data for
// instrumentation based coverage.
//
//===----------------------------------------------------------------------===//

#include "llvm/ProfileData/Coverage/CoverageMappingReader.h"
#include "llvm/ADT/ArrayRef.h"
#include "llvm/ADT/DenseMap.h"
#include "llvm/ADT/STLExtras.h"
#include "llvm/ADT/SmallVector.h"
#include "llvm/ADT/Statistic.h"
#include "llvm/ADT/StringRef.h"
#include "llvm/Object/Archive.h"
#include "llvm/Object/Binary.h"
#include "llvm/Object/COFF.h"
#include "llvm/Object/Error.h"
#include "llvm/Object/MachOUniversal.h"
#include "llvm/Object/ObjectFile.h"
#include "llvm/ProfileData/InstrProf.h"
#include "llvm/Support/Casting.h"
#include "llvm/Support/Compression.h"
#include "llvm/Support/Debug.h"
#include "llvm/Support/Endian.h"
#include "llvm/Support/Error.h"
#include "llvm/Support/ErrorHandling.h"
#include "llvm/Support/LEB128.h"
#include "llvm/Support/MathExtras.h"
#include "llvm/Support/Path.h"
#include "llvm/Support/raw_ostream.h"
#include "llvm/TargetParser/Triple.h"
#include <vector>

using namespace llvm;
using namespace coverage;
using namespace object;

#define DEBUG_TYPE "coverage-mapping"

STATISTIC(CovMapNumRecords, "The # of coverage function records");
STATISTIC(CovMapNumUsedRecords, "The # of used coverage function records");

void CoverageMappingIterator::increment() {
  if (ReadErr != coveragemap_error::success)
    return;

  // Check if all the records were read or if an error occurred while reading
  // the next record.
  if (auto E = Reader->readNextRecord(Record))
    handleAllErrors(std::move(E), [&](const CoverageMapError &CME) {
      if (CME.get() == coveragemap_error::eof)
        *this = CoverageMappingIterator();
      else
        ReadErr = CME.get();
    });
}

Error RawCoverageReader::readULEB128(uint64_t &Result) {
  if (Data.empty())
    return make_error<CoverageMapError>(coveragemap_error::truncated);
  unsigned N = 0;
  Result = decodeULEB128(Data.bytes_begin(), &N);
  if (N > Data.size())
    return make_error<CoverageMapError>(coveragemap_error::malformed);
  Data = Data.substr(N);
  return Error::success();
}

Error RawCoverageReader::readIntMax(uint64_t &Result, uint64_t MaxPlus1) {
  if (auto Err = readULEB128(Result))
    return Err;
  if (Result >= MaxPlus1)
    return make_error<CoverageMapError>(coveragemap_error::malformed);
  return Error::success();
}

Error RawCoverageReader::readSize(uint64_t &Result) {
  if (auto Err = readULEB128(Result))
    return Err;
  if (Result > Data.size())
    return make_error<CoverageMapError>(coveragemap_error::malformed);
  return Error::success();
}

Error RawCoverageReader::readString(StringRef &Result) {
  uint64_t Length;
  if (auto Err = readSize(Length))
    return Err;
  Result = Data.substr(0, Length);
  Data = Data.substr(Length);
  return Error::success();
}

Error RawCoverageFilenamesReader::read(CovMapVersion Version) {
  uint64_t NumFilenames;
  if (auto Err = readSize(NumFilenames))
    return Err;
  if (!NumFilenames)
    return make_error<CoverageMapError>(coveragemap_error::malformed);

  if (Version < CovMapVersion::Version4)
    return readUncompressed(Version, NumFilenames);

  // The uncompressed length may exceed the size of the encoded filenames.
  // Skip size validation.
  uint64_t UncompressedLen;
  if (auto Err = readULEB128(UncompressedLen))
    return Err;

  uint64_t CompressedLen;
  if (auto Err = readSize(CompressedLen))
    return Err;

  if (CompressedLen > 0) {
    if (!compression::zlib::isAvailable())
      return make_error<CoverageMapError>(
          coveragemap_error::decompression_failed);

    // Allocate memory for the decompressed filenames.
    SmallVector<uint8_t, 0> StorageBuf;

    // Read compressed filenames.
    StringRef CompressedFilenames = Data.substr(0, CompressedLen);
    Data = Data.substr(CompressedLen);
    auto Err = compression::zlib::decompress(
        arrayRefFromStringRef(CompressedFilenames), StorageBuf,
        UncompressedLen);
    if (Err) {
      consumeError(std::move(Err));
      return make_error<CoverageMapError>(
          coveragemap_error::decompression_failed);
    }

    RawCoverageFilenamesReader Delegate(toStringRef(StorageBuf), Filenames,
                                        CompilationDir);
    return Delegate.readUncompressed(Version, NumFilenames);
  }

  return readUncompressed(Version, NumFilenames);
}

Error RawCoverageFilenamesReader::readUncompressed(CovMapVersion Version,
                                                   uint64_t NumFilenames) {
  // Read uncompressed filenames.
  if (Version < CovMapVersion::Version6) {
    for (size_t I = 0; I < NumFilenames; ++I) {
      StringRef Filename;
      if (auto Err = readString(Filename))
        return Err;
      Filenames.push_back(Filename.str());
    }
  } else {
    StringRef CWD;
    if (auto Err = readString(CWD))
      return Err;
    Filenames.push_back(CWD.str());

    for (size_t I = 1; I < NumFilenames; ++I) {
      StringRef Filename;
      if (auto Err = readString(Filename))
        return Err;
      if (sys::path::is_absolute(Filename)) {
        Filenames.push_back(Filename.str());
      } else {
        SmallString<256> P;
        if (!CompilationDir.empty())
          P.assign(CompilationDir);
        else
          P.assign(CWD);
        llvm::sys::path::append(P, Filename);
        sys::path::remove_dots(P, /*remove_dot_dot=*/true);
        Filenames.push_back(static_cast<std::string>(P.str()));
      }
    }
  }
  return Error::success();
}

Error RawCoverageMappingReader::decodeCounter(unsigned Value, Counter &C) {
  auto Tag = Value & Counter::EncodingTagMask;
  switch (Tag) {
  case Counter::Zero:
    C = Counter::getZero();
    return Error::success();
  case Counter::CounterValueReference:
    C = Counter::getCounter(Value >> Counter::EncodingTagBits);
    return Error::success();
  default:
    break;
  }
  Tag -= Counter::Expression;
  switch (Tag) {
  case CounterExpression::Subtract:
  case CounterExpression::Add: {
    auto ID = Value >> Counter::EncodingTagBits;
    if (ID >= Expressions.size())
      return make_error<CoverageMapError>(coveragemap_error::malformed);
    Expressions[ID].Kind = CounterExpression::ExprKind(Tag);
    C = Counter::getExpression(ID);
    break;
  }
  default:
    return make_error<CoverageMapError>(coveragemap_error::malformed);
  }
  return Error::success();
}

Error RawCoverageMappingReader::readCounter(Counter &C) {
  uint64_t EncodedCounter;
  if (auto Err =
          readIntMax(EncodedCounter, std::numeric_limits<unsigned>::max()))
    return Err;
  if (auto Err = decodeCounter(EncodedCounter, C))
    return Err;
  return Error::success();
}

static const unsigned EncodingExpansionRegionBit = 1
                                                   << Counter::EncodingTagBits;

/// Read the sub-array of regions for the given inferred file id.
/// \param NumFileIDs the number of file ids that are defined for this
/// function.
Error RawCoverageMappingReader::readMappingRegionsSubArray(
    std::vector<CounterMappingRegion> &MappingRegions, unsigned InferredFileID,
    size_t NumFileIDs) {
  uint64_t NumRegions;
  if (auto Err = readSize(NumRegions))
    return Err;
  unsigned LineStart = 0;
  for (size_t I = 0; I < NumRegions; ++I) {
    Counter C, C2;
    CounterMappingRegion::RegionKind Kind = CounterMappingRegion::CodeRegion;

    // Read the combined counter + region kind.
    uint64_t EncodedCounterAndRegion;
    if (auto Err = readIntMax(EncodedCounterAndRegion,
                              std::numeric_limits<unsigned>::max()))
      return Err;
    unsigned Tag = EncodedCounterAndRegion & Counter::EncodingTagMask;
    uint64_t ExpandedFileID = 0;

    // If Tag does not represent a ZeroCounter, then it is understood to refer
    // to a counter or counter expression with region kind assumed to be
    // "CodeRegion". In that case, EncodedCounterAndRegion actually encodes the
    // referenced counter or counter expression (and nothing else).
    //
    // If Tag represents a ZeroCounter and EncodingExpansionRegionBit is set,
    // then EncodedCounterAndRegion is interpreted to represent an
    // ExpansionRegion. In all other cases, EncodedCounterAndRegion is
    // interpreted to refer to a specific region kind, after which additional
    // fields may be read (e.g. BranchRegions have two encoded counters that
    // follow an encoded region kind value).
    if (Tag != Counter::Zero) {
      if (auto Err = decodeCounter(EncodedCounterAndRegion, C))
        return Err;
    } else {
      // Is it an expansion region?
      if (EncodedCounterAndRegion & EncodingExpansionRegionBit) {
        Kind = CounterMappingRegion::ExpansionRegion;
        ExpandedFileID = EncodedCounterAndRegion >>
                         Counter::EncodingCounterTagAndExpansionRegionTagBits;
        if (ExpandedFileID >= NumFileIDs)
          return make_error<CoverageMapError>(coveragemap_error::malformed);
      } else {
        switch (EncodedCounterAndRegion >>
                Counter::EncodingCounterTagAndExpansionRegionTagBits) {
        case CounterMappingRegion::CodeRegion:
          // Don't do anything when we have a code region with a zero counter.
          break;
        case CounterMappingRegion::SkippedRegion:
          Kind = CounterMappingRegion::SkippedRegion;
          break;
        case CounterMappingRegion::BranchRegion:
          // For a Branch Region, read two successive counters.
          Kind = CounterMappingRegion::BranchRegion;
          if (auto Err = readCounter(C))
            return Err;
          if (auto Err = readCounter(C2))
            return Err;
          break;
        default:
          return make_error<CoverageMapError>(coveragemap_error::malformed);
        }
      }
    }

    // Read the source range.
    uint64_t LineStartDelta, ColumnStart, NumLines, ColumnEnd;
    if (auto Err =
            readIntMax(LineStartDelta, std::numeric_limits<unsigned>::max()))
      return Err;
    if (auto Err = readULEB128(ColumnStart))
      return Err;
    if (ColumnStart > std::numeric_limits<unsigned>::max())
      return make_error<CoverageMapError>(coveragemap_error::malformed);
    if (auto Err = readIntMax(NumLines, std::numeric_limits<unsigned>::max()))
      return Err;
    if (auto Err = readIntMax(ColumnEnd, std::numeric_limits<unsigned>::max()))
      return Err;
    LineStart += LineStartDelta;

    // If the high bit of ColumnEnd is set, this is a gap region.
    if (ColumnEnd & (1U << 31)) {
      Kind = CounterMappingRegion::GapRegion;
      ColumnEnd &= ~(1U << 31);
    }

    // Adjust the column locations for the empty regions that are supposed to
    // cover whole lines. Those regions should be encoded with the
    // column range (1 -> std::numeric_limits<unsigned>::max()), but because
    // the encoded std::numeric_limits<unsigned>::max() is several bytes long,
    // we set the column range to (0 -> 0) to ensure that the column start and
    // column end take up one byte each.
    // The std::numeric_limits<unsigned>::max() is used to represent a column
    // position at the end of the line without knowing the length of that line.
    if (ColumnStart == 0 && ColumnEnd == 0) {
      ColumnStart = 1;
      ColumnEnd = std::numeric_limits<unsigned>::max();
    }

    LLVM_DEBUG({
      dbgs() << "Counter in file " << InferredFileID << " " << LineStart << ":"
             << ColumnStart << " -> " << (LineStart + NumLines) << ":"
             << ColumnEnd << ", ";
      if (Kind == CounterMappingRegion::ExpansionRegion)
        dbgs() << "Expands to file " << ExpandedFileID;
      else
        CounterMappingContext(Expressions).dump(C, dbgs());
      dbgs() << "\n";
    });

    auto CMR = CounterMappingRegion(C, C2, InferredFileID, ExpandedFileID,
                                    LineStart, ColumnStart,
                                    LineStart + NumLines, ColumnEnd, Kind);
    if (CMR.startLoc() > CMR.endLoc())
      return make_error<CoverageMapError>(coveragemap_error::malformed);
    MappingRegions.push_back(CMR);
  }
  return Error::success();
}

Error RawCoverageMappingReader::read() {
  // Read the virtual file mapping.
  SmallVector<unsigned, 8> VirtualFileMapping;
  uint64_t NumFileMappings;
  if (auto Err = readSize(NumFileMappings))
    return Err;
  for (size_t I = 0; I < NumFileMappings; ++I) {
    uint64_t FilenameIndex;
    if (auto Err = readIntMax(FilenameIndex, TranslationUnitFilenames.size()))
      return Err;
    VirtualFileMapping.push_back(FilenameIndex);
  }

  // Construct the files using unique filenames and virtual file mapping.
  for (auto I : VirtualFileMapping) {
    Filenames.push_back(TranslationUnitFilenames[I]);
  }

  // Read the expressions.
  uint64_t NumExpressions;
  if (auto Err = readSize(NumExpressions))
    return Err;
  // Create an array of dummy expressions that get the proper counters
  // when the expressions are read, and the proper kinds when the counters
  // are decoded.
  Expressions.resize(
      NumExpressions,
      CounterExpression(CounterExpression::Subtract, Counter(), Counter()));
  for (size_t I = 0; I < NumExpressions; ++I) {
    if (auto Err = readCounter(Expressions[I].LHS))
      return Err;
    if (auto Err = readCounter(Expressions[I].RHS))
      return Err;
  }

  // Read the mapping regions sub-arrays.
  for (unsigned InferredFileID = 0, S = VirtualFileMapping.size();
       InferredFileID < S; ++InferredFileID) {
    if (auto Err = readMappingRegionsSubArray(MappingRegions, InferredFileID,
                                              VirtualFileMapping.size()))
      return Err;
  }

  // Set the counters for the expansion regions.
  // i.e. Counter of expansion region = counter of the first region
  // from the expanded file.
  // Perform multiple passes to correctly propagate the counters through
  // all the nested expansion regions.
  SmallVector<CounterMappingRegion *, 8> FileIDExpansionRegionMapping;
  FileIDExpansionRegionMapping.resize(VirtualFileMapping.size(), nullptr);
  for (unsigned Pass = 1, S = VirtualFileMapping.size(); Pass < S; ++Pass) {
    for (auto &R : MappingRegions) {
      if (R.Kind != CounterMappingRegion::ExpansionRegion)
        continue;
      assert(!FileIDExpansionRegionMapping[R.ExpandedFileID]);
      FileIDExpansionRegionMapping[R.ExpandedFileID] = &R;
    }
    for (auto &R : MappingRegions) {
      if (FileIDExpansionRegionMapping[R.FileID]) {
        FileIDExpansionRegionMapping[R.FileID]->Count = R.Count;
        FileIDExpansionRegionMapping[R.FileID] = nullptr;
      }
    }
  }

  return Error::success();
}

Expected<bool> RawCoverageMappingDummyChecker::isDummy() {
  // A dummy coverage mapping data consists of just one region with zero count.
  uint64_t NumFileMappings;
  if (Error Err = readSize(NumFileMappings))
    return std::move(Err);
  if (NumFileMappings != 1)
    return false;
  // We don't expect any specific value for the filename index, just skip it.
  uint64_t FilenameIndex;
  if (Error Err =
          readIntMax(FilenameIndex, std::numeric_limits<unsigned>::max()))
    return std::move(Err);
  uint64_t NumExpressions;
  if (Error Err = readSize(NumExpressions))
    return std::move(Err);
  if (NumExpressions != 0)
    return false;
  uint64_t NumRegions;
  if (Error Err = readSize(NumRegions))
    return std::move(Err);
  if (NumRegions != 1)
    return false;
  uint64_t EncodedCounterAndRegion;
  if (Error Err = readIntMax(EncodedCounterAndRegion,
                             std::numeric_limits<unsigned>::max()))
    return std::move(Err);
  unsigned Tag = EncodedCounterAndRegion & Counter::EncodingTagMask;
  return Tag == Counter::Zero;
}

Error InstrProfSymtab::create(SectionRef &Section) {
  Expected<StringRef> DataOrErr = Section.getContents();
  if (!DataOrErr)
    return DataOrErr.takeError();
  Data = *DataOrErr;
  Address = Section.getAddress();

  // If this is a linked PE/COFF file, then we have to skip over the null byte
  // that is allocated in the .lprfn$A section in the LLVM profiling runtime.
  const ObjectFile *Obj = Section.getObject();
  if (isa<COFFObjectFile>(Obj) && !Obj->isRelocatableObject())
    Data = Data.drop_front(1);

  return Error::success();
}

StringRef InstrProfSymtab::getFuncName(uint64_t Pointer, size_t Size) {
  if (Pointer < Address)
    return StringRef();
  auto Offset = Pointer - Address;
  if (Offset + Size > Data.size())
    return StringRef();
  return Data.substr(Pointer - Address, Size);
}

// Check if the mapping data is a dummy, i.e. is emitted for an unused function.
static Expected<bool> isCoverageMappingDummy(uint64_t Hash, StringRef Mapping) {
  // The hash value of dummy mapping records is always zero.
  if (Hash)
    return false;
  return RawCoverageMappingDummyChecker(Mapping).isDummy();
}

/// A range of filename indices. Used to specify the location of a batch of
/// filenames in a vector-like container.
struct FilenameRange {
  unsigned StartingIndex;
  unsigned Length;

  FilenameRange(unsigned StartingIndex, unsigned Length)
      : StartingIndex(StartingIndex), Length(Length) {}

  void markInvalid() { Length = 0; }
  bool isInvalid() const { return Length == 0; }
};

namespace {

/// The interface to read coverage mapping function records for a module.
struct CovMapFuncRecordReader {
  virtual ~CovMapFuncRecordReader() = default;

  // Read a coverage header.
  //
  // \p CovBuf points to the buffer containing the \c CovHeader of the coverage
  // mapping data associated with the module.
  //
  // Returns a pointer to the next \c CovHeader if it exists, or to an address
  // greater than \p CovEnd if not.
  virtual Expected<const char *> readCoverageHeader(const char *CovBuf,
                                                    const char *CovBufEnd) = 0;

  // Read function records.
  //
  // \p FuncRecBuf points to the buffer containing a batch of function records.
  // \p FuncRecBufEnd points past the end of the batch of records.
  //
  // Prior to Version4, \p OutOfLineFileRange points to a sequence of filenames
  // associated with the function records. It is unused in Version4.
  //
  // Prior to Version4, \p OutOfLineMappingBuf points to a sequence of coverage
  // mappings associated with the function records. It is unused in Version4.
  virtual Error
  readFunctionRecords(const char *FuncRecBuf, const char *FuncRecBufEnd,
                      std::optional<FilenameRange> OutOfLineFileRange,
                      const char *OutOfLineMappingBuf,
                      const char *OutOfLineMappingBufEnd) = 0;

  template <class IntPtrT, support::endianness Endian>
  static Expected<std::unique_ptr<CovMapFuncRecordReader>>
  get(CovMapVersion Version, InstrProfSymtab &P,
      std::vector<BinaryCoverageReader::ProfileMappingRecord> &R, StringRef D,
      std::vector<std::string> &F);
};

// A class for reading coverage mapping function records for a module.
template <CovMapVersion Version, class IntPtrT, support::endianness Endian>
class VersionedCovMapFuncRecordReader : public CovMapFuncRecordReader {
  using FuncRecordType =
      typename CovMapTraits<Version, IntPtrT>::CovMapFuncRecordType;
  using NameRefType = typename CovMapTraits<Version, IntPtrT>::NameRefType;

  // Maps function's name references to the indexes of their records
  // in \c Records.
  DenseMap<NameRefType, size_t> FunctionRecords;
  InstrProfSymtab &ProfileNames;
  StringRef CompilationDir;
  std::vector<std::string> &Filenames;
  std::vector<BinaryCoverageReader::ProfileMappingRecord> &Records;

  // Maps a hash of the filenames in a TU to a \c FileRange. The range
  // specifies the location of the hashed filenames in \c Filenames.
  DenseMap<uint64_t, FilenameRange> FileRangeMap;

  // Add the record to the collection if we don't already have a record that
  // points to the same function name. This is useful to ignore the redundant
  // records for the functions with ODR linkage.
  // In addition, prefer records with real coverage mapping data to dummy
  // records, which were emitted for inline functions which were seen but
  // not used in the corresponding translation unit.
  Error insertFunctionRecordIfNeeded(const FuncRecordType *CFR,
                                     StringRef Mapping,
                                     FilenameRange FileRange) {
    ++CovMapNumRecords;
    uint64_t FuncHash = CFR->template getFuncHash<Endian>();
    NameRefType NameRef = CFR->template getFuncNameRef<Endian>();
    auto InsertResult =
        FunctionRecords.insert(std::make_pair(NameRef, Records.size()));
    if (InsertResult.second) {
      StringRef FuncName;
      if (Error Err = CFR->template getFuncName<Endian>(ProfileNames, FuncName))
        return Err;
      if (FuncName.empty())
        return make_error<InstrProfError>(instrprof_error::malformed,
                                          "function name is empty");
      ++CovMapNumUsedRecords;
      Records.emplace_back(Version, FuncName, FuncHash, Mapping,
                           FileRange.StartingIndex, FileRange.Length);
      return Error::success();
    }
    // Update the existing record if it's a dummy and the new record is real.
    size_t OldRecordIndex = InsertResult.first->second;
    BinaryCoverageReader::ProfileMappingRecord &OldRecord =
        Records[OldRecordIndex];
    Expected<bool> OldIsDummyExpected = isCoverageMappingDummy(
        OldRecord.FunctionHash, OldRecord.CoverageMapping);
    if (Error Err = OldIsDummyExpected.takeError())
      return Err;
    if (!*OldIsDummyExpected)
      return Error::success();
    Expected<bool> NewIsDummyExpected =
        isCoverageMappingDummy(FuncHash, Mapping);
    if (Error Err = NewIsDummyExpected.takeError())
      return Err;
    if (*NewIsDummyExpected)
      return Error::success();
    ++CovMapNumUsedRecords;
    OldRecord.FunctionHash = FuncHash;
    OldRecord.CoverageMapping = Mapping;
    OldRecord.FilenamesBegin = FileRange.StartingIndex;
    OldRecord.FilenamesSize = FileRange.Length;
    return Error::success();
  }

public:
  VersionedCovMapFuncRecordReader(
      InstrProfSymtab &P,
      std::vector<BinaryCoverageReader::ProfileMappingRecord> &R, StringRef D,
      std::vector<std::string> &F)
      : ProfileNames(P), CompilationDir(D), Filenames(F), Records(R) {}

  ~VersionedCovMapFuncRecordReader() override = default;

  Expected<const char *> readCoverageHeader(const char *CovBuf,
                                            const char *CovBufEnd) override {
    using namespace support;

    if (CovBuf + sizeof(CovMapHeader) > CovBufEnd)
      return make_error<CoverageMapError>(coveragemap_error::malformed);
    auto CovHeader = reinterpret_cast<const CovMapHeader *>(CovBuf);
    uint32_t NRecords = CovHeader->getNRecords<Endian>();
    uint32_t FilenamesSize = CovHeader->getFilenamesSize<Endian>();
    uint32_t CoverageSize = CovHeader->getCoverageSize<Endian>();
    assert((CovMapVersion)CovHeader->getVersion<Endian>() == Version);
    CovBuf = reinterpret_cast<const char *>(CovHeader + 1);

    // Skip past the function records, saving the start and end for later.
    // This is a no-op in Version4 (function records are read after all headers
    // are read).
    const char *FuncRecBuf = nullptr;
    const char *FuncRecBufEnd = nullptr;
    if (Version < CovMapVersion::Version4)
      FuncRecBuf = CovBuf;
    CovBuf += NRecords * sizeof(FuncRecordType);
    if (Version < CovMapVersion::Version4)
      FuncRecBufEnd = CovBuf;

    // Get the filenames.
    if (CovBuf + FilenamesSize > CovBufEnd)
      return make_error<CoverageMapError>(coveragemap_error::malformed);
    size_t FilenamesBegin = Filenames.size();
    StringRef FilenameRegion(CovBuf, FilenamesSize);
    RawCoverageFilenamesReader Reader(FilenameRegion, Filenames,
                                      CompilationDir);
    if (auto Err = Reader.read(Version))
      return std::move(Err);
    CovBuf += FilenamesSize;
    FilenameRange FileRange(FilenamesBegin, Filenames.size() - FilenamesBegin);

    if (Version >= CovMapVersion::Version4) {
      // Map a hash of the filenames region to the filename range associated
      // with this coverage header.
      int64_t FilenamesRef =
          llvm::IndexedInstrProf::ComputeHash(FilenameRegion);
      auto Insert =
          FileRangeMap.insert(std::make_pair(FilenamesRef, FileRange));
      if (!Insert.second) {
        // The same filenames ref was encountered twice. It's possible that
        // the associated filenames are the same.
        auto It = Filenames.begin();
        FilenameRange &OrigRange = Insert.first->getSecond();
        if (std::equal(It + OrigRange.StartingIndex,
                       It + OrigRange.StartingIndex + OrigRange.Length,
                       It + FileRange.StartingIndex,
                       It + FileRange.StartingIndex + FileRange.Length))
          // Map the new range to the original one.
          FileRange = OrigRange;
        else
          // This is a hash collision. Mark the filenames ref invalid.
          OrigRange.markInvalid();
      }
    }

    // We'll read the coverage mapping records in the loop below.
    // This is a no-op in Version4 (coverage mappings are not affixed to the
    // coverage header).
    const char *MappingBuf = CovBuf;
    if (Version >= CovMapVersion::Version4 && CoverageSize != 0)
      return make_error<CoverageMapError>(coveragemap_error::malformed);
    CovBuf += CoverageSize;
    const char *MappingEnd = CovBuf;

    if (CovBuf > CovBufEnd)
      return make_error<CoverageMapError>(coveragemap_error::malformed);

    if (Version < CovMapVersion::Version4) {
      // Read each function record.
      if (Error E = readFunctionRecords(FuncRecBuf, FuncRecBufEnd, FileRange,
                                        MappingBuf, MappingEnd))
        return std::move(E);
    }

    // Each coverage map has an alignment of 8, so we need to adjust alignment
    // before reading the next map.
    CovBuf += offsetToAlignedAddr(CovBuf, Align(8));

    return CovBuf;
  }

  Error readFunctionRecords(const char *FuncRecBuf, const char *FuncRecBufEnd,
                            std::optional<FilenameRange> OutOfLineFileRange,
                            const char *OutOfLineMappingBuf,
                            const char *OutOfLineMappingBufEnd) override {
    auto CFR = reinterpret_cast<const FuncRecordType *>(FuncRecBuf);
    while ((const char *)CFR < FuncRecBufEnd) {
      // Validate the length of the coverage mapping for this function.
      const char *NextMappingBuf;
      const FuncRecordType *NextCFR;
      std::tie(NextMappingBuf, NextCFR) =
          CFR->template advanceByOne<Endian>(OutOfLineMappingBuf);
      if (Version < CovMapVersion::Version4)
        if (NextMappingBuf > OutOfLineMappingBufEnd)
          return make_error<CoverageMapError>(coveragemap_error::malformed);

      // Look up the set of filenames associated with this function record.
      std::optional<FilenameRange> FileRange;
      if (Version < CovMapVersion::Version4) {
        FileRange = OutOfLineFileRange;
      } else {
        uint64_t FilenamesRef = CFR->template getFilenamesRef<Endian>();
        auto It = FileRangeMap.find(FilenamesRef);
        if (It == FileRangeMap.end())
          return make_error<CoverageMapError>(coveragemap_error::malformed);
        else
          FileRange = It->getSecond();
      }

      // Now, read the coverage data.
      if (FileRange && !FileRange->isInvalid()) {
        StringRef Mapping =
            CFR->template getCoverageMapping<Endian>(OutOfLineMappingBuf);
        if (Version >= CovMapVersion::Version4 &&
            Mapping.data() + Mapping.size() > FuncRecBufEnd)
          return make_error<CoverageMapError>(coveragemap_error::malformed);
        if (Error Err = insertFunctionRecordIfNeeded(CFR, Mapping, *FileRange))
          return Err;
      }

      std::tie(OutOfLineMappingBuf, CFR) = std::tie(NextMappingBuf, NextCFR);
    }
    return Error::success();
  }
};

} // end anonymous namespace

template <class IntPtrT, support::endianness Endian>
Expected<std::unique_ptr<CovMapFuncRecordReader>> CovMapFuncRecordReader::get(
    CovMapVersion Version, InstrProfSymtab &P,
    std::vector<BinaryCoverageReader::ProfileMappingRecord> &R, StringRef D,
    std::vector<std::string> &F) {
  using namespace coverage;

  switch (Version) {
  case CovMapVersion::Version1:
    return std::make_unique<VersionedCovMapFuncRecordReader<
        CovMapVersion::Version1, IntPtrT, Endian>>(P, R, D, F);
  case CovMapVersion::Version2:
  case CovMapVersion::Version3:
  case CovMapVersion::Version4:
  case CovMapVersion::Version5:
  case CovMapVersion::Version6:
    // Decompress the name data.
    if (Error E = P.create(P.getNameData()))
      return std::move(E);
    if (Version == CovMapVersion::Version2)
      return std::make_unique<VersionedCovMapFuncRecordReader<
          CovMapVersion::Version2, IntPtrT, Endian>>(P, R, D, F);
    else if (Version == CovMapVersion::Version3)
      return std::make_unique<VersionedCovMapFuncRecordReader<
          CovMapVersion::Version3, IntPtrT, Endian>>(P, R, D, F);
    else if (Version == CovMapVersion::Version4)
      return std::make_unique<VersionedCovMapFuncRecordReader<
          CovMapVersion::Version4, IntPtrT, Endian>>(P, R, D, F);
    else if (Version == CovMapVersion::Version5)
      return std::make_unique<VersionedCovMapFuncRecordReader<
          CovMapVersion::Version5, IntPtrT, Endian>>(P, R, D, F);
    else if (Version == CovMapVersion::Version6)
      return std::make_unique<VersionedCovMapFuncRecordReader<
          CovMapVersion::Version6, IntPtrT, Endian>>(P, R, D, F);
  }
  llvm_unreachable("Unsupported version");
}

template <typename T, support::endianness Endian>
static Error readCoverageMappingData(
    InstrProfSymtab &ProfileNames, StringRef CovMap, StringRef FuncRecords,
    std::vector<BinaryCoverageReader::ProfileMappingRecord> &Records,
    StringRef CompilationDir, std::vector<std::string> &Filenames) {
  using namespace coverage;

  // Read the records in the coverage data section.
  auto CovHeader =
      reinterpret_cast<const CovMapHeader *>(CovMap.data());
  CovMapVersion Version = (CovMapVersion)CovHeader->getVersion<Endian>();
  if (Version > CovMapVersion::CurrentVersion)
    return make_error<CoverageMapError>(coveragemap_error::unsupported_version);
  Expected<std::unique_ptr<CovMapFuncRecordReader>> ReaderExpected =
      CovMapFuncRecordReader::get<T, Endian>(Version, ProfileNames, Records,
                                             CompilationDir, Filenames);
  if (Error E = ReaderExpected.takeError())
    return E;
  auto Reader = std::move(ReaderExpected.get());
  const char *CovBuf = CovMap.data();
  const char *CovBufEnd = CovBuf + CovMap.size();
  const char *FuncRecBuf = FuncRecords.data();
  const char *FuncRecBufEnd = FuncRecords.data() + FuncRecords.size();
  while (CovBuf < CovBufEnd) {
    // Read the current coverage header & filename data.
    //
    // Prior to Version4, this also reads all function records affixed to the
    // header.
    //
    // Return a pointer to the next coverage header.
    auto NextOrErr = Reader->readCoverageHeader(CovBuf, CovBufEnd);
    if (auto E = NextOrErr.takeError())
      return E;
    CovBuf = NextOrErr.get();
  }
  // In Version4, function records are not affixed to coverage headers. Read
  // the records from their dedicated section.
  if (Version >= CovMapVersion::Version4)
    return Reader->readFunctionRecords(FuncRecBuf, FuncRecBufEnd, std::nullopt,
                                       nullptr, nullptr);
  return Error::success();
}

static const char *TestingFormatMagic = "llvmcovmtestdata";

Expected<std::unique_ptr<BinaryCoverageReader>>
BinaryCoverageReader::createCoverageReaderFromBuffer(
    StringRef Coverage, FuncRecordsStorage &&FuncRecords,
    InstrProfSymtab &&ProfileNames, uint8_t BytesInAddress,
    support::endianness Endian, StringRef CompilationDir) {
  std::unique_ptr<BinaryCoverageReader> Reader(
      new BinaryCoverageReader(std::move(FuncRecords)));
  Reader->ProfileNames = std::move(ProfileNames);
  StringRef FuncRecordsRef = Reader->FuncRecords->getBuffer();
  if (BytesInAddress == 4 && Endian == support::endianness::little) {
    if (Error E =
            readCoverageMappingData<uint32_t, support::endianness::little>(
                Reader->ProfileNames, Coverage, FuncRecordsRef,
                Reader->MappingRecords, CompilationDir, Reader->Filenames))
      return std::move(E);
  } else if (BytesInAddress == 4 && Endian == support::endianness::big) {
    if (Error E = readCoverageMappingData<uint32_t, support::endianness::big>(
            Reader->ProfileNames, Coverage, FuncRecordsRef,
            Reader->MappingRecords, CompilationDir, Reader->Filenames))
      return std::move(E);
  } else if (BytesInAddress == 8 && Endian == support::endianness::little) {
    if (Error E =
            readCoverageMappingData<uint64_t, support::endianness::little>(
                Reader->ProfileNames, Coverage, FuncRecordsRef,
                Reader->MappingRecords, CompilationDir, Reader->Filenames))
      return std::move(E);
  } else if (BytesInAddress == 8 && Endian == support::endianness::big) {
    if (Error E = readCoverageMappingData<uint64_t, support::endianness::big>(
            Reader->ProfileNames, Coverage, FuncRecordsRef,
            Reader->MappingRecords, CompilationDir, Reader->Filenames))
      return std::move(E);
  } else
    return make_error<CoverageMapError>(coveragemap_error::malformed);
  return std::move(Reader);
}

static Expected<std::unique_ptr<BinaryCoverageReader>>
loadTestingFormat(StringRef Data, StringRef CompilationDir) {
  uint8_t BytesInAddress = 8;
  support::endianness Endian = support::endianness::little;

  Data = Data.substr(StringRef(TestingFormatMagic).size());
  if (Data.empty())
    return make_error<CoverageMapError>(coveragemap_error::truncated);
  unsigned N = 0;
  uint64_t ProfileNamesSize = decodeULEB128(Data.bytes_begin(), &N);
  if (N > Data.size())
    return make_error<CoverageMapError>(coveragemap_error::malformed);
  Data = Data.substr(N);
  if (Data.empty())
    return make_error<CoverageMapError>(coveragemap_error::truncated);
  N = 0;
  uint64_t Address = decodeULEB128(Data.bytes_begin(), &N);
  if (N > Data.size())
    return make_error<CoverageMapError>(coveragemap_error::malformed);
  Data = Data.substr(N);
  if (Data.size() < ProfileNamesSize)
    return make_error<CoverageMapError>(coveragemap_error::malformed);
  InstrProfSymtab ProfileNames;
  if (Error E = ProfileNames.create(Data.substr(0, ProfileNamesSize), Address))
    return std::move(E);
  Data = Data.substr(ProfileNamesSize);
  // Skip the padding bytes because coverage map data has an alignment of 8.
  size_t Pad = offsetToAlignedAddr(Data.data(), Align(8));
  if (Data.size() < Pad)
    return make_error<CoverageMapError>(coveragemap_error::malformed);
  Data = Data.substr(Pad);
  if (Data.size() < sizeof(CovMapHeader))
    return make_error<CoverageMapError>(coveragemap_error::malformed);
  auto const *CovHeader = reinterpret_cast<const CovMapHeader *>(
      Data.substr(0, sizeof(CovMapHeader)).data());
  CovMapVersion Version =
      (CovMapVersion)CovHeader->getVersion<support::endianness::little>();
  StringRef CoverageMapping;
  BinaryCoverageReader::FuncRecordsStorage CoverageRecords;
  if (Version < CovMapVersion::Version4) {
    CoverageMapping = Data;
    if (CoverageMapping.empty())
      return make_error<CoverageMapError>(coveragemap_error::truncated);
    CoverageRecords = MemoryBuffer::getMemBuffer("");
  } else {
    uint32_t FilenamesSize =
        CovHeader->getFilenamesSize<support::endianness::little>();
    uint32_t CoverageMappingSize = sizeof(CovMapHeader) + FilenamesSize;
    CoverageMapping = Data.substr(0, CoverageMappingSize);
    if (CoverageMapping.empty())
      return make_error<CoverageMapError>(coveragemap_error::truncated);
    Data = Data.substr(CoverageMappingSize);
    // Skip the padding bytes because coverage records data has an alignment
    // of 8.
    Pad = offsetToAlignedAddr(Data.data(), Align(8));
    if (Data.size() < Pad)
      return make_error<CoverageMapError>(coveragemap_error::malformed);
    CoverageRecords = MemoryBuffer::getMemBuffer(Data.substr(Pad));
    if (CoverageRecords->getBufferSize() == 0)
      return make_error<CoverageMapError>(coveragemap_error::truncated);
  }
  return BinaryCoverageReader::createCoverageReaderFromBuffer(
      CoverageMapping, std::move(CoverageRecords), std::move(ProfileNames),
      BytesInAddress, Endian, CompilationDir);
}

/// Find all sections that match \p Name. There may be more than one if comdats
/// are in use, e.g. for the __llvm_covfun section on ELF.
static Expected<std::vector<SectionRef>> lookupSections(ObjectFile &OF,
                                                        StringRef Name) {
  // On COFF, the object file section name may end in "$M". This tells the
  // linker to sort these sections between "$A" and "$Z". The linker removes the
  // dollar and everything after it in the final binary. Do the same to match.
  bool IsCOFF = isa<COFFObjectFile>(OF);
  auto stripSuffix = [IsCOFF](StringRef N) {
    return IsCOFF ? N.split('$').first : N;
  };
  Name = stripSuffix(Name);

  std::vector<SectionRef> Sections;
  for (const auto &Section : OF.sections()) {
    Expected<StringRef> NameOrErr = Section.getName();
    if (!NameOrErr)
      return NameOrErr.takeError();
    if (stripSuffix(*NameOrErr) == Name)
      Sections.push_back(Section);
  }
  if (Sections.empty())
    return make_error<CoverageMapError>(coveragemap_error::no_data_found);
  return Sections;
}

static Expected<std::unique_ptr<BinaryCoverageReader>>
loadBinaryFormat(std::unique_ptr<Binary> Bin, StringRef Arch,
                 StringRef CompilationDir = "",
<<<<<<< HEAD
                 std::optional<object::BuildIDRef> *BinaryID = nullptr) {
=======
                 object::BuildIDRef *BinaryID = nullptr) {
>>>>>>> 7f790f9a
  std::unique_ptr<ObjectFile> OF;
  if (auto *Universal = dyn_cast<MachOUniversalBinary>(Bin.get())) {
    // If we have a universal binary, try to look up the object for the
    // appropriate architecture.
    auto ObjectFileOrErr = Universal->getMachOObjectForArch(Arch);
    if (!ObjectFileOrErr)
      return ObjectFileOrErr.takeError();
    OF = std::move(ObjectFileOrErr.get());
  } else if (isa<ObjectFile>(Bin.get())) {
    // For any other object file, upcast and take ownership.
    OF.reset(cast<ObjectFile>(Bin.release()));
    // If we've asked for a particular arch, make sure they match.
    if (!Arch.empty() && OF->getArch() != Triple(Arch).getArch())
      return errorCodeToError(object_error::arch_not_found);
  } else
    // We can only handle object files.
    return make_error<CoverageMapError>(coveragemap_error::malformed);

  // The coverage uses native pointer sizes for the object it's written in.
  uint8_t BytesInAddress = OF->getBytesInAddress();
  support::endianness Endian = OF->isLittleEndian()
                                   ? support::endianness::little
                                   : support::endianness::big;

  // Look for the sections that we are interested in.
  auto ObjFormat = OF->getTripleObjectFormat();
  auto NamesSection =
      lookupSections(*OF, getInstrProfSectionName(IPSK_name, ObjFormat,
                                                 /*AddSegmentInfo=*/false));
  if (auto E = NamesSection.takeError())
    return std::move(E);
  auto CoverageSection =
      lookupSections(*OF, getInstrProfSectionName(IPSK_covmap, ObjFormat,
                                                  /*AddSegmentInfo=*/false));
  if (auto E = CoverageSection.takeError())
    return std::move(E);
  std::vector<SectionRef> CoverageSectionRefs = *CoverageSection;
  if (CoverageSectionRefs.size() != 1)
    return make_error<CoverageMapError>(coveragemap_error::malformed);
  auto CoverageMappingOrErr = CoverageSectionRefs.back().getContents();
  if (!CoverageMappingOrErr)
    return CoverageMappingOrErr.takeError();
  StringRef CoverageMapping = CoverageMappingOrErr.get();

  InstrProfSymtab ProfileNames;
  std::vector<SectionRef> NamesSectionRefs = *NamesSection;
  if (NamesSectionRefs.size() != 1)
    return make_error<CoverageMapError>(coveragemap_error::malformed);
  if (Error E = ProfileNames.create(NamesSectionRefs.back()))
    return std::move(E);

  // Look for the coverage records section (Version4 only).
  auto CoverageRecordsSections =
      lookupSections(*OF, getInstrProfSectionName(IPSK_covfun, ObjFormat,
                                                  /*AddSegmentInfo=*/false));

  BinaryCoverageReader::FuncRecordsStorage FuncRecords;
  if (auto E = CoverageRecordsSections.takeError()) {
    consumeError(std::move(E));
    FuncRecords = MemoryBuffer::getMemBuffer("");
  } else {
    // Compute the FuncRecordsBuffer of the buffer, taking into account the
    // padding between each record, and making sure the first block is aligned
    // in memory to maintain consistency between buffer address and size
    // alignment.
    const Align RecordAlignment(8);
    uint64_t FuncRecordsSize = 0;
    for (SectionRef Section : *CoverageRecordsSections) {
      auto CoverageRecordsOrErr = Section.getContents();
      if (!CoverageRecordsOrErr)
        return CoverageRecordsOrErr.takeError();
      FuncRecordsSize += alignTo(CoverageRecordsOrErr->size(), RecordAlignment);
    }
    auto WritableBuffer =
        WritableMemoryBuffer::getNewUninitMemBuffer(FuncRecordsSize);
    char *FuncRecordsBuffer = WritableBuffer->getBufferStart();
    assert(isAddrAligned(RecordAlignment, FuncRecordsBuffer) &&
           "Allocated memory is correctly aligned");

    for (SectionRef Section : *CoverageRecordsSections) {
      auto CoverageRecordsOrErr = Section.getContents();
      if (!CoverageRecordsOrErr)
        return CoverageRecordsOrErr.takeError();
      const auto &CoverageRecords = CoverageRecordsOrErr.get();
      FuncRecordsBuffer = std::copy(CoverageRecords.begin(),
                                    CoverageRecords.end(), FuncRecordsBuffer);
      FuncRecordsBuffer =
          std::fill_n(FuncRecordsBuffer,
                      alignAddr(FuncRecordsBuffer, RecordAlignment) -
                          (uintptr_t)FuncRecordsBuffer,
                      '\0');
    }
    assert(FuncRecordsBuffer == WritableBuffer->getBufferEnd() &&
           "consistent init");
    FuncRecords = std::move(WritableBuffer);
  }

  if (BinaryID)
    *BinaryID = getBuildID(OF.get());

  return BinaryCoverageReader::createCoverageReaderFromBuffer(
      CoverageMapping, std::move(FuncRecords), std::move(ProfileNames),
      BytesInAddress, Endian, CompilationDir);
}

/// Determine whether \p Arch is invalid or empty, given \p Bin.
static bool isArchSpecifierInvalidOrMissing(Binary *Bin, StringRef Arch) {
  // If we have a universal binary and Arch doesn't identify any of its slices,
  // it's user error.
  if (auto *Universal = dyn_cast<MachOUniversalBinary>(Bin)) {
    for (auto &ObjForArch : Universal->objects())
      if (Arch == ObjForArch.getArchFlagName())
        return false;
    return true;
  }
  return false;
}

Expected<std::vector<std::unique_ptr<BinaryCoverageReader>>>
BinaryCoverageReader::create(
    MemoryBufferRef ObjectBuffer, StringRef Arch,
    SmallVectorImpl<std::unique_ptr<MemoryBuffer>> &ObjectFileBuffers,
    StringRef CompilationDir, SmallVectorImpl<object::BuildIDRef> *BinaryIDs) {
  std::vector<std::unique_ptr<BinaryCoverageReader>> Readers;

  if (ObjectBuffer.getBuffer().startswith(TestingFormatMagic)) {
    // This is a special format used for testing.
    auto ReaderOrErr =
        loadTestingFormat(ObjectBuffer.getBuffer(), CompilationDir);
    if (!ReaderOrErr)
      return ReaderOrErr.takeError();
    Readers.push_back(std::move(ReaderOrErr.get()));
    return std::move(Readers);
  }

  auto BinOrErr = createBinary(ObjectBuffer);
  if (!BinOrErr)
    return BinOrErr.takeError();
  std::unique_ptr<Binary> Bin = std::move(BinOrErr.get());

  if (isArchSpecifierInvalidOrMissing(Bin.get(), Arch))
    return make_error<CoverageMapError>(
        coveragemap_error::invalid_or_missing_arch_specifier);

  // MachO universal binaries which contain archives need to be treated as
  // archives, not as regular binaries.
  if (auto *Universal = dyn_cast<MachOUniversalBinary>(Bin.get())) {
    for (auto &ObjForArch : Universal->objects()) {
      // Skip slices within the universal binary which target the wrong arch.
      std::string ObjArch = ObjForArch.getArchFlagName();
      if (Arch != ObjArch)
        continue;

      auto ArchiveOrErr = ObjForArch.getAsArchive();
      if (!ArchiveOrErr) {
        // If this is not an archive, try treating it as a regular object.
        consumeError(ArchiveOrErr.takeError());
        break;
      }

      return BinaryCoverageReader::create(
          ArchiveOrErr.get()->getMemoryBufferRef(), Arch, ObjectFileBuffers,
          CompilationDir, BinaryIDs);
    }
  }

  // Load coverage out of archive members.
  if (auto *Ar = dyn_cast<Archive>(Bin.get())) {
    Error Err = Error::success();
    for (auto &Child : Ar->children(Err)) {
      Expected<MemoryBufferRef> ChildBufOrErr = Child.getMemoryBufferRef();
      if (!ChildBufOrErr)
        return ChildBufOrErr.takeError();

      auto ChildReadersOrErr = BinaryCoverageReader::create(
          ChildBufOrErr.get(), Arch, ObjectFileBuffers, CompilationDir,
          BinaryIDs);
      if (!ChildReadersOrErr)
        return ChildReadersOrErr.takeError();
      for (auto &Reader : ChildReadersOrErr.get())
        Readers.push_back(std::move(Reader));
    }
    if (Err)
      return std::move(Err);

    // Thin archives reference object files outside of the archive file, i.e.
    // files which reside in memory not owned by the caller. Transfer ownership
    // to the caller.
    if (Ar->isThin())
      for (auto &Buffer : Ar->takeThinBuffers())
        ObjectFileBuffers.push_back(std::move(Buffer));

    return std::move(Readers);
  }

<<<<<<< HEAD
  std::optional<object::BuildIDRef> BinaryID;
=======
  object::BuildIDRef BinaryID;
>>>>>>> 7f790f9a
  auto ReaderOrErr = loadBinaryFormat(std::move(Bin), Arch, CompilationDir,
                                      BinaryIDs ? &BinaryID : nullptr);
  if (!ReaderOrErr)
    return ReaderOrErr.takeError();
  Readers.push_back(std::move(ReaderOrErr.get()));
<<<<<<< HEAD
  if (BinaryID)
    BinaryIDs->push_back(*BinaryID);
=======
  if (!BinaryID.empty())
    BinaryIDs->push_back(BinaryID);
>>>>>>> 7f790f9a
  return std::move(Readers);
}

Error BinaryCoverageReader::readNextRecord(CoverageMappingRecord &Record) {
  if (CurrentRecord >= MappingRecords.size())
    return make_error<CoverageMapError>(coveragemap_error::eof);

  FunctionsFilenames.clear();
  Expressions.clear();
  MappingRegions.clear();
  auto &R = MappingRecords[CurrentRecord];
  auto F = ArrayRef(Filenames).slice(R.FilenamesBegin, R.FilenamesSize);
  RawCoverageMappingReader Reader(R.CoverageMapping, F, FunctionsFilenames,
                                  Expressions, MappingRegions);
  if (auto Err = Reader.read())
    return Err;

  Record.FunctionName = R.FunctionName;
  Record.FunctionHash = R.FunctionHash;
  Record.Filenames = FunctionsFilenames;
  Record.Expressions = Expressions;
  Record.MappingRegions = MappingRegions;

  ++CurrentRecord;
  return Error::success();
}<|MERGE_RESOLUTION|>--- conflicted
+++ resolved
@@ -955,11 +955,7 @@
 static Expected<std::unique_ptr<BinaryCoverageReader>>
 loadBinaryFormat(std::unique_ptr<Binary> Bin, StringRef Arch,
                  StringRef CompilationDir = "",
-<<<<<<< HEAD
-                 std::optional<object::BuildIDRef> *BinaryID = nullptr) {
-=======
                  object::BuildIDRef *BinaryID = nullptr) {
->>>>>>> 7f790f9a
   std::unique_ptr<ObjectFile> OF;
   if (auto *Universal = dyn_cast<MachOUniversalBinary>(Bin.get())) {
     // If we have a universal binary, try to look up the object for the
@@ -1155,23 +1151,14 @@
     return std::move(Readers);
   }
 
-<<<<<<< HEAD
-  std::optional<object::BuildIDRef> BinaryID;
-=======
   object::BuildIDRef BinaryID;
->>>>>>> 7f790f9a
   auto ReaderOrErr = loadBinaryFormat(std::move(Bin), Arch, CompilationDir,
                                       BinaryIDs ? &BinaryID : nullptr);
   if (!ReaderOrErr)
     return ReaderOrErr.takeError();
   Readers.push_back(std::move(ReaderOrErr.get()));
-<<<<<<< HEAD
-  if (BinaryID)
-    BinaryIDs->push_back(*BinaryID);
-=======
   if (!BinaryID.empty())
     BinaryIDs->push_back(BinaryID);
->>>>>>> 7f790f9a
   return std::move(Readers);
 }
 
