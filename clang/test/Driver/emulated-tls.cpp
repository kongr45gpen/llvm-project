--- conflicted
+++ resolved
@@ -46,22 +46,10 @@
 // EMU:      "-cc1"
 // EMU-SAME: "-femulated-tls"
 
-<<<<<<< HEAD
-// NOEMU: "-cc1" {{.*}}"-fno-emulated-tls"
-// NOEMU-NOT: "-cc1" {{.*}}"-femulated-tls"
-
-// LTO related checks
-// LTO_NOEMUTLS: plugin-opt=-emulated-tls=0
-// LTO_NOEMUTLS-NOT: plugin-opt=-emulated-tls=1
-
-// LTO_EMUTLS: plugin-opt=-emulated-tls=1
-// LTO_EMUTLS-NOT: plugin-opt=-emulated-tls=0
-=======
 // NOEMU:     "-cc1"
 // NOEMU-NOT: "-femulated-tls"
 
 // LTO related checks
 // LTO_NOEMUTLS-NOT: "-plugin-opt=-emulated-tls"
 
-// LTO_EMUTLS: "-plugin-opt=-emulated-tls"
->>>>>>> 7f790f9a
+// LTO_EMUTLS: "-plugin-opt=-emulated-tls"