// Test that SIGSEGV during leak checking does not crash the process.
// RUN: %clangxx_lsan -O1 %s -o %t && not %run %t 2>&1 | FileCheck %s
// UNSUPPORTED: ppc
<<<<<<< HEAD
#include <stdlib.h>
=======
#include <sanitizer/lsan_interface.h>
>>>>>>> 7f790f9a
#include <stdio.h>
#include <stdlib.h>
#include <sys/mman.h>
#include <unistd.h>

char data[10 * 1024 * 1024];

int main() {
  long pagesize_mask = sysconf(_SC_PAGESIZE) - 1;
  void *p = malloc(10 * 1024 * 1024);
  // surprise-surprise!
  mprotect((void *)(((unsigned long)p + pagesize_mask) & ~pagesize_mask),
           16 * 1024, PROT_NONE);
  mprotect((void *)(((unsigned long)data + pagesize_mask) & ~pagesize_mask),
           16 * 1024, PROT_NONE);
  __lsan_do_leak_check();
  fprintf(stderr, "DONE\n");
}

// CHECK: Tracer caught signal 11
// CHECK: LeakSanitizer has encountered a fatal error
// CHECK: HINT: For debugging, try setting {{.*}} LSAN_OPTIONS
// CHECK-NOT: DONE<|MERGE_RESOLUTION|>--- conflicted
+++ resolved
@@ -1,11 +1,7 @@
 // Test that SIGSEGV during leak checking does not crash the process.
 // RUN: %clangxx_lsan -O1 %s -o %t && not %run %t 2>&1 | FileCheck %s
 // UNSUPPORTED: ppc
-<<<<<<< HEAD
-#include <stdlib.h>
-=======
 #include <sanitizer/lsan_interface.h>
->>>>>>> 7f790f9a
 #include <stdio.h>
 #include <stdlib.h>
 #include <sys/mman.h>
