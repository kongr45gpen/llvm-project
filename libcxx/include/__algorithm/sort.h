//===----------------------------------------------------------------------===//
//
// Part of the LLVM Project, under the Apache License v2.0 with LLVM Exceptions.
// See https://llvm.org/LICENSE.txt for license information.
// SPDX-License-Identifier: Apache-2.0 WITH LLVM-exception
//
//===----------------------------------------------------------------------===//

#ifndef _LIBCPP___ALGORITHM_SORT_H
#define _LIBCPP___ALGORITHM_SORT_H

#include <__algorithm/comp.h>
#include <__algorithm/comp_ref_type.h>
#include <__algorithm/iterator_operations.h>
#include <__algorithm/min_element.h>
#include <__algorithm/partial_sort.h>
#include <__algorithm/unwrap_iter.h>
#include <__config>
#include <__debug_utils/randomize_range.h>
#include <__debug_utils/strict_weak_ordering_check.h>
#include <__functional/operations.h>
#include <__functional/ranges_operations.h>
#include <__iterator/iterator_traits.h>
<<<<<<< HEAD
#include <__memory/destruct_n.h>
#include <__memory/unique_ptr.h>
#include <__type_traits/is_arithmetic.h>
#include <__type_traits/is_trivially_copy_assignable.h>
#include <__type_traits/is_trivially_copy_constructible.h>
=======
#include <__type_traits/conditional.h>
#include <__type_traits/disjunction.h>
#include <__type_traits/is_arithmetic.h>
#include <__type_traits/is_constant_evaluated.h>
>>>>>>> 7f790f9a
#include <__utility/move.h>
#include <bit>
#include <climits>
#include <cstdint>

#if !defined(_LIBCPP_HAS_NO_PRAGMA_SYSTEM_HEADER)
#  pragma GCC system_header
#endif

_LIBCPP_BEGIN_NAMESPACE_STD

// stable, 2-3 compares, 0-2 swaps

template <class _AlgPolicy, class _Compare, class _ForwardIterator>
_LIBCPP_HIDE_FROM_ABI
_LIBCPP_CONSTEXPR_SINCE_CXX14 unsigned __sort3(_ForwardIterator __x, _ForwardIterator __y, _ForwardIterator __z,
                                               _Compare __c) {
  using _Ops = _IterOps<_AlgPolicy>;

  unsigned __r = 0;
  if (!__c(*__y, *__x))   // if x <= y
  {
    if (!__c(*__z, *__y)) // if y <= z
      return __r;         // x <= y && y <= z
                          // x <= y && y > z
    _Ops::iter_swap(__y, __z);     // x <= z && y < z
    __r = 1;
    if (__c(*__y, *__x))  // if x > y
    {
      _Ops::iter_swap(__x, __y);   // x < y && y <= z
      __r = 2;
    }
    return __r;           // x <= y && y < z
  }
  if (__c(*__z, *__y))    // x > y, if y > z
  {
    _Ops::iter_swap(__x, __z);     // x < y && y < z
    __r = 1;
    return __r;
  }
  _Ops::iter_swap(__x, __y);       // x > y && y <= z
  __r = 1;                // x < y && x <= z
  if (__c(*__z, *__y))    // if y > z
  {
    _Ops::iter_swap(__y, __z);     // x <= y && y < z
    __r = 2;
  }
  return __r;
}                         // x <= y && y <= z

// stable, 3-6 compares, 0-5 swaps

template <class _AlgPolicy, class _Compare, class _ForwardIterator>
_LIBCPP_HIDE_FROM_ABI
void __sort4(_ForwardIterator __x1, _ForwardIterator __x2, _ForwardIterator __x3, _ForwardIterator __x4,
                 _Compare __c) {
<<<<<<< HEAD
  using _Ops = _IterOps<_AlgPolicy>;

  unsigned __r = std::__sort3<_AlgPolicy, _Compare>(__x1, __x2, __x3, __c);
=======
  using _Ops   = _IterOps<_AlgPolicy>;
  std::__sort3<_AlgPolicy, _Compare>(__x1, __x2, __x3, __c);
>>>>>>> 7f790f9a
  if (__c(*__x4, *__x3)) {
    _Ops::iter_swap(__x3, __x4);
    if (__c(*__x3, *__x2)) {
      _Ops::iter_swap(__x2, __x3);
      if (__c(*__x2, *__x1)) {
        _Ops::iter_swap(__x1, __x2);
      }
    }
  }
}

// stable, 4-10 compares, 0-9 swaps

template <class _AlgPolicy, class _Comp, class _ForwardIterator>
_LIBCPP_HIDE_FROM_ABI void __sort5(_ForwardIterator __x1, _ForwardIterator __x2, _ForwardIterator __x3,
                                   _ForwardIterator __x4, _ForwardIterator __x5, _Comp __comp) {
  using _Ops = _IterOps<_AlgPolicy>;

  std::__sort4<_AlgPolicy, _Comp>(__x1, __x2, __x3, __x4, __comp);
  if (__comp(*__x5, *__x4)) {
    _Ops::iter_swap(__x4, __x5);
    if (__comp(*__x4, *__x3)) {
      _Ops::iter_swap(__x3, __x4);
      if (__comp(*__x3, *__x2)) {
        _Ops::iter_swap(__x2, __x3);
        if (__comp(*__x2, *__x1)) {
          _Ops::iter_swap(__x1, __x2);
        }
      }
    }
  }
<<<<<<< HEAD
  return __r;
}

template <class _AlgPolicy, class _Compare, class _ForwardIterator>
_LIBCPP_HIDE_FROM_ABI unsigned __sort5_wrap_policy(
    _ForwardIterator __x1, _ForwardIterator __x2, _ForwardIterator __x3, _ForwardIterator __x4, _ForwardIterator __x5,
    _Compare __c) {
  using _WrappedComp = typename _WrapAlgPolicy<_AlgPolicy, _Compare>::type;
  _WrappedComp __wrapped_comp(__c);
  return std::__sort5<_WrappedComp>(
      std::move(__x1), std::move(__x2), std::move(__x3), std::move(__x4), std::move(__x5), __wrapped_comp);
=======
>>>>>>> 7f790f9a
}

// The comparator being simple is a prerequisite for using the branchless optimization.
template <class _Tp>
struct __is_simple_comparator : false_type {};
template <>
struct __is_simple_comparator<__less<>&> : true_type {};
template <class _Tp>
struct __is_simple_comparator<less<_Tp>&> : true_type {};
template <class _Tp>
struct __is_simple_comparator<greater<_Tp>&> : true_type {};
#if _LIBCPP_STD_VER >= 20
template <>
struct __is_simple_comparator<ranges::less&> : true_type {};
template <>
struct __is_simple_comparator<ranges::greater&> : true_type {};
#endif

template <class _Compare, class _Iter, class _Tp = typename iterator_traits<_Iter>::value_type>
using __use_branchless_sort =
    integral_constant<bool, __libcpp_is_contiguous_iterator<_Iter>::value && sizeof(_Tp) <= sizeof(void*) &&
                                is_arithmetic<_Tp>::value && __is_simple_comparator<_Compare>::value>;

// Ensures that __c(*__x, *__y) is true by swapping *__x and *__y if necessary.
template <class _Compare, class _RandomAccessIterator>
inline _LIBCPP_HIDE_FROM_ABI void __cond_swap(_RandomAccessIterator __x, _RandomAccessIterator __y, _Compare __c) {
  // Note: this function behaves correctly even with proxy iterators (because it relies on `value_type`).
  using value_type = typename iterator_traits<_RandomAccessIterator>::value_type;
  bool __r = __c(*__x, *__y);
  value_type __tmp = __r ? *__x : *__y;
  *__y = __r ? *__y : *__x;
  *__x = __tmp;
}

// Ensures that *__x, *__y and *__z are ordered according to the comparator __c,
// under the assumption that *__y and *__z are already ordered.
template <class _Compare, class _RandomAccessIterator>
inline _LIBCPP_HIDE_FROM_ABI void __partially_sorted_swap(_RandomAccessIterator __x, _RandomAccessIterator __y,
                                                          _RandomAccessIterator __z, _Compare __c) {
  // Note: this function behaves correctly even with proxy iterators (because it relies on `value_type`).
  using value_type = typename iterator_traits<_RandomAccessIterator>::value_type;
  bool __r = __c(*__z, *__x);
  value_type __tmp = __r ? *__z : *__x;
  *__z = __r ? *__x : *__z;
  __r = __c(__tmp, *__y);
  *__x = __r ? *__x : *__y;
  *__y = __r ? *__y : __tmp;
}

template <class, class _Compare, class _RandomAccessIterator>
inline _LIBCPP_HIDE_FROM_ABI __enable_if_t<__use_branchless_sort<_Compare, _RandomAccessIterator>::value, void>
__sort3_maybe_branchless(_RandomAccessIterator __x1, _RandomAccessIterator __x2, _RandomAccessIterator __x3,
                         _Compare __c) {
  std::__cond_swap<_Compare>(__x2, __x3, __c);
  std::__partially_sorted_swap<_Compare>(__x1, __x2, __x3, __c);
}

template <class _AlgPolicy, class _Compare, class _RandomAccessIterator>
inline _LIBCPP_HIDE_FROM_ABI __enable_if_t<!__use_branchless_sort<_Compare, _RandomAccessIterator>::value, void>
__sort3_maybe_branchless(_RandomAccessIterator __x1, _RandomAccessIterator __x2, _RandomAccessIterator __x3,
                         _Compare __c) {
  std::__sort3<_AlgPolicy, _Compare>(__x1, __x2, __x3, __c);
}

template <class, class _Compare, class _RandomAccessIterator>
inline _LIBCPP_HIDE_FROM_ABI __enable_if_t<__use_branchless_sort<_Compare, _RandomAccessIterator>::value, void>
__sort4_maybe_branchless(_RandomAccessIterator __x1, _RandomAccessIterator __x2, _RandomAccessIterator __x3,
                         _RandomAccessIterator __x4, _Compare __c) {
  std::__cond_swap<_Compare>(__x1, __x3, __c);
  std::__cond_swap<_Compare>(__x2, __x4, __c);
  std::__cond_swap<_Compare>(__x1, __x2, __c);
  std::__cond_swap<_Compare>(__x3, __x4, __c);
  std::__cond_swap<_Compare>(__x2, __x3, __c);
}

template <class _AlgPolicy, class _Compare, class _RandomAccessIterator>
inline _LIBCPP_HIDE_FROM_ABI __enable_if_t<!__use_branchless_sort<_Compare, _RandomAccessIterator>::value, void>
__sort4_maybe_branchless(_RandomAccessIterator __x1, _RandomAccessIterator __x2, _RandomAccessIterator __x3,
                         _RandomAccessIterator __x4, _Compare __c) {
  std::__sort4<_AlgPolicy, _Compare>(__x1, __x2, __x3, __x4, __c);
}

template <class, class _Compare, class _RandomAccessIterator>
inline _LIBCPP_HIDE_FROM_ABI __enable_if_t<__use_branchless_sort<_Compare, _RandomAccessIterator>::value, void>
__sort5_maybe_branchless(_RandomAccessIterator __x1, _RandomAccessIterator __x2, _RandomAccessIterator __x3,
                         _RandomAccessIterator __x4, _RandomAccessIterator __x5, _Compare __c) {
  std::__cond_swap<_Compare>(__x1, __x2, __c);
  std::__cond_swap<_Compare>(__x4, __x5, __c);
  std::__partially_sorted_swap<_Compare>(__x3, __x4, __x5, __c);
  std::__cond_swap<_Compare>(__x2, __x5, __c);
  std::__partially_sorted_swap<_Compare>(__x1, __x3, __x4, __c);
  std::__partially_sorted_swap<_Compare>(__x2, __x3, __x4, __c);
}

template <class _AlgPolicy, class _Compare, class _RandomAccessIterator>
inline _LIBCPP_HIDE_FROM_ABI __enable_if_t<!__use_branchless_sort<_Compare, _RandomAccessIterator>::value, void>
__sort5_maybe_branchless(_RandomAccessIterator __x1, _RandomAccessIterator __x2, _RandomAccessIterator __x3,
                         _RandomAccessIterator __x4, _RandomAccessIterator __x5, _Compare __c) {
  std::__sort5<_AlgPolicy, _Compare, _RandomAccessIterator>(
      std::move(__x1), std::move(__x2), std::move(__x3), std::move(__x4), std::move(__x5), __c);
}

// Assumes size > 0
template <class _AlgPolicy, class _Compare, class _BidirectionalIterator>
_LIBCPP_HIDE_FROM_ABI
_LIBCPP_CONSTEXPR_SINCE_CXX14 void __selection_sort(_BidirectionalIterator __first, _BidirectionalIterator __last,
                                                    _Compare __comp) {
  _BidirectionalIterator __lm1 = __last;
  for (--__lm1; __first != __lm1; ++__first) {
    _BidirectionalIterator __i = std::__min_element<_Compare>(__first, __last, __comp);
    if (__i != __first)
      _IterOps<_AlgPolicy>::iter_swap(__first, __i);
  }
}

template <class _AlgPolicy, class _Compare, class _BidirectionalIterator>
_LIBCPP_HIDE_FROM_ABI
void __insertion_sort(_BidirectionalIterator __first, _BidirectionalIterator __last, _Compare __comp) {
  using _Ops = _IterOps<_AlgPolicy>;

  typedef typename iterator_traits<_BidirectionalIterator>::value_type value_type;
  if (__first != __last) {
    _BidirectionalIterator __i = __first;
    for (++__i; __i != __last; ++__i) {
      _BidirectionalIterator __j = __i;
      value_type __t(_Ops::__iter_move(__j));
      for (_BidirectionalIterator __k = __i; __k != __first && __comp(__t, *--__k); --__j)
        *__j = _Ops::__iter_move(__k);
      *__j = std::move(__t);
    }
  }
}

<<<<<<< HEAD
template <class _AlgPolicy, class _Compare, class _RandomAccessIterator>
_LIBCPP_HIDE_FROM_ABI
void __insertion_sort_3(_RandomAccessIterator __first, _RandomAccessIterator __last, _Compare __comp) {
=======
// Sort the iterator range [__first, __last) using the comparator __comp using
// the insertion sort algorithm.  Insertion sort has two loops, outer and inner.
// The implementation below has no bounds check (unguarded) for the inner loop.
// Assumes that there is an element in the position (__first - 1) and that each
// element in the input range is greater or equal to the element at __first - 1.
template <class _AlgPolicy, class _Compare, class _RandomAccessIterator>
_LIBCPP_HIDE_FROM_ABI void
__insertion_sort_unguarded(_RandomAccessIterator const __first, _RandomAccessIterator __last, _Compare __comp) {
>>>>>>> 7f790f9a
  using _Ops = _IterOps<_AlgPolicy>;

  typedef typename iterator_traits<_RandomAccessIterator>::difference_type difference_type;
  typedef typename iterator_traits<_RandomAccessIterator>::value_type value_type;
<<<<<<< HEAD
  _RandomAccessIterator __j = __first + difference_type(2);
  std::__sort3_maybe_branchless<_AlgPolicy, _Compare>(__first, __first + difference_type(1), __j, __comp);
  for (_RandomAccessIterator __i = __j + difference_type(1); __i != __last; ++__i) {
=======
  if (__first == __last)
    return;
  const _RandomAccessIterator __leftmost = __first - difference_type(1); (void)__leftmost; // can be unused when assertions are disabled
  for (_RandomAccessIterator __i = __first + difference_type(1); __i != __last; ++__i) {
    _RandomAccessIterator __j = __i - difference_type(1);
>>>>>>> 7f790f9a
    if (__comp(*__i, *__j)) {
      value_type __t(_Ops::__iter_move(__i));
      _RandomAccessIterator __k = __j;
      __j = __i;
      do {
        *__j = _Ops::__iter_move(__k);
        __j = __k;
<<<<<<< HEAD
      } while (__j != __first && __comp(__t, *--__k));
=======
        _LIBCPP_ASSERT_UNCATEGORIZED(
            __k != __leftmost,
            "Would read out of bounds, does your comparator satisfy the strict-weak ordering requirement?");
      } while (__comp(__t, *--__k)); // No need for bounds check due to the assumption stated above.
>>>>>>> 7f790f9a
      *__j = std::move(__t);
    }
    __j = __i;
  }
}

template <class _AlgPolicy, class _Comp, class _RandomAccessIterator>
_LIBCPP_HIDE_FROM_ABI bool __insertion_sort_incomplete(
    _RandomAccessIterator __first, _RandomAccessIterator __last, _Comp __comp) {
  using _Ops = _IterOps<_AlgPolicy>;

  typedef typename iterator_traits<_RandomAccessIterator>::difference_type difference_type;
  switch (__last - __first) {
  case 0:
  case 1:
    return true;
  case 2:
    if (__comp(*--__last, *__first))
      _IterOps<_AlgPolicy>::iter_swap(__first, __last);
    return true;
  case 3:
    std::__sort3_maybe_branchless<_AlgPolicy, _Comp>(__first, __first + difference_type(1), --__last, __comp);
    return true;
  case 4:
    std::__sort4_maybe_branchless<_AlgPolicy, _Comp>(
        __first, __first + difference_type(1), __first + difference_type(2), --__last, __comp);
    return true;
  case 5:
    std::__sort5_maybe_branchless<_AlgPolicy, _Comp>(
        __first, __first + difference_type(1), __first + difference_type(2), __first + difference_type(3),
        --__last, __comp);
    return true;
  }
  typedef typename iterator_traits<_RandomAccessIterator>::value_type value_type;
  _RandomAccessIterator __j = __first + difference_type(2);
  std::__sort3_maybe_branchless<_AlgPolicy, _Comp>(__first, __first + difference_type(1), __j, __comp);
  const unsigned __limit = 8;
  unsigned __count = 0;
  for (_RandomAccessIterator __i = __j + difference_type(1); __i != __last; ++__i) {
    if (__comp(*__i, *__j)) {
      value_type __t(_Ops::__iter_move(__i));
      _RandomAccessIterator __k = __j;
      __j = __i;
      do {
        *__j = _Ops::__iter_move(__k);
        __j = __k;
      } while (__j != __first && __comp(__t, *--__k));
      *__j = std::move(__t);
      if (++__count == __limit)
        return ++__i == __last;
    }
    __j = __i;
  }
  return true;
}

<<<<<<< HEAD
template <class _AlgPolicy, class _Compare, class _BidirectionalIterator>
_LIBCPP_HIDE_FROM_ABI
void __insertion_sort_move(_BidirectionalIterator __first1, _BidirectionalIterator __last1,
                           typename iterator_traits<_BidirectionalIterator>::value_type* __first2, _Compare __comp) {
  using _Ops = _IterOps<_AlgPolicy>;

  typedef typename iterator_traits<_BidirectionalIterator>::value_type value_type;
  if (__first1 != __last1) {
    __destruct_n __d(0);
    unique_ptr<value_type, __destruct_n&> __h(__first2, __d);
    value_type* __last2 = __first2;
    ::new ((void*)__last2) value_type(_Ops::__iter_move(__first1));
    __d.template __incr<value_type>();
    for (++__last2; ++__first1 != __last1; ++__last2) {
      value_type* __j2 = __last2;
      value_type* __i2 = __j2;
      if (__comp(*__first1, *--__i2)) {
        ::new ((void*)__j2) value_type(std::move(*__i2));
        __d.template __incr<value_type>();
        for (--__j2; __i2 != __first2 && __comp(*__first1, *--__i2); --__j2)
          *__j2 = std::move(*__i2);
        *__j2 = _Ops::__iter_move(__first1);
      } else {
        ::new ((void*)__j2) value_type(_Ops::__iter_move(__first1));
        __d.template __incr<value_type>();
      }
    }
    __h.release();
  }
}

template <class _AlgPolicy, class _Compare, class _RandomAccessIterator>
void __introsort(_RandomAccessIterator __first, _RandomAccessIterator __last, _Compare __comp,
                 typename iterator_traits<_RandomAccessIterator>::difference_type __depth) {
  using _Ops = _IterOps<_AlgPolicy>;
=======
template <class _AlgPolicy, class _RandomAccessIterator>
inline _LIBCPP_HIDE_FROM_ABI void __swap_bitmap_pos(
    _RandomAccessIterator __first, _RandomAccessIterator __last, uint64_t& __left_bitset, uint64_t& __right_bitset) {
  using _Ops = _IterOps<_AlgPolicy>;
  typedef typename std::iterator_traits<_RandomAccessIterator>::difference_type difference_type;
  // Swap one pair on each iteration as long as both bitsets have at least one
  // element for swapping.
  while (__left_bitset != 0 && __right_bitset != 0) {
    difference_type __tz_left  = __libcpp_ctz(__left_bitset);
    __left_bitset              = __libcpp_blsr(__left_bitset);
    difference_type __tz_right = __libcpp_ctz(__right_bitset);
    __right_bitset             = __libcpp_blsr(__right_bitset);
    _Ops::iter_swap(__first + __tz_left, __last - __tz_right);
  }
}

template <class _Compare,
          class _RandomAccessIterator,
          class _ValueType = typename iterator_traits<_RandomAccessIterator>::value_type>
inline _LIBCPP_HIDE_FROM_ABI void
__populate_left_bitset(_RandomAccessIterator __first, _Compare __comp, _ValueType& __pivot, uint64_t& __left_bitset) {
  // Possible vectorization. With a proper "-march" flag, the following loop
  // will be compiled into a set of SIMD instructions.
  _RandomAccessIterator __iter = __first;
  for (int __j = 0; __j < __detail::__block_size;) {
    bool __comp_result = !__comp(*__iter, __pivot);
    __left_bitset |= (static_cast<uint64_t>(__comp_result) << __j);
    __j++;
    ++__iter;
  }
}

template <class _Compare,
          class _RandomAccessIterator,
          class _ValueType = typename iterator_traits<_RandomAccessIterator>::value_type>
inline _LIBCPP_HIDE_FROM_ABI void
__populate_right_bitset(_RandomAccessIterator __lm1, _Compare __comp, _ValueType& __pivot, uint64_t& __right_bitset) {
  // Possible vectorization. With a proper "-march" flag, the following loop
  // will be compiled into a set of SIMD instructions.
  _RandomAccessIterator __iter = __lm1;
  for (int __j = 0; __j < __detail::__block_size;) {
    bool __comp_result = __comp(*__iter, __pivot);
    __right_bitset |= (static_cast<uint64_t>(__comp_result) << __j);
    __j++;
    --__iter;
  }
}

template <class _AlgPolicy,
          class _Compare,
          class _RandomAccessIterator,
          class _ValueType = typename iterator_traits<_RandomAccessIterator>::value_type>
inline _LIBCPP_HIDE_FROM_ABI void __bitset_partition_partial_blocks(
    _RandomAccessIterator& __first,
    _RandomAccessIterator& __lm1,
    _Compare __comp,
    _ValueType& __pivot,
    uint64_t& __left_bitset,
    uint64_t& __right_bitset) {
  typedef typename std::iterator_traits<_RandomAccessIterator>::difference_type difference_type;
  difference_type __remaining_len = __lm1 - __first + 1;
  difference_type __l_size;
  difference_type __r_size;
  if (__left_bitset == 0 && __right_bitset == 0) {
    __l_size = __remaining_len / 2;
    __r_size = __remaining_len - __l_size;
  } else if (__left_bitset == 0) {
    // We know at least one side is a full block.
    __l_size = __remaining_len - __detail::__block_size;
    __r_size = __detail::__block_size;
  } else { // if (__right_bitset == 0)
    __l_size = __detail::__block_size;
    __r_size = __remaining_len - __detail::__block_size;
  }
  // Record the comparison outcomes for the elements currently on the left side.
  if (__left_bitset == 0) {
    _RandomAccessIterator __iter = __first;
    for (int __j = 0; __j < __l_size; __j++) {
      bool __comp_result = !__comp(*__iter, __pivot);
      __left_bitset |= (static_cast<uint64_t>(__comp_result) << __j);
      ++__iter;
    }
  }
  // Record the comparison outcomes for the elements currently on the right
  // side.
  if (__right_bitset == 0) {
    _RandomAccessIterator __iter = __lm1;
    for (int __j = 0; __j < __r_size; __j++) {
      bool __comp_result = __comp(*__iter, __pivot);
      __right_bitset |= (static_cast<uint64_t>(__comp_result) << __j);
      --__iter;
    }
  }
  std::__swap_bitmap_pos<_AlgPolicy, _RandomAccessIterator>(__first, __lm1, __left_bitset, __right_bitset);
  __first += (__left_bitset == 0) ? __l_size : 0;
  __lm1 -= (__right_bitset == 0) ? __r_size : 0;
}

template <class _AlgPolicy, class _RandomAccessIterator>
inline _LIBCPP_HIDE_FROM_ABI void __swap_bitmap_pos_within(
    _RandomAccessIterator& __first, _RandomAccessIterator& __lm1, uint64_t& __left_bitset, uint64_t& __right_bitset) {
  using _Ops = _IterOps<_AlgPolicy>;
  typedef typename std::iterator_traits<_RandomAccessIterator>::difference_type difference_type;
  if (__left_bitset) {
    // Swap within the left side.  Need to find set positions in the reverse
    // order.
    while (__left_bitset != 0) {
      difference_type __tz_left = __detail::__block_size - 1 - __libcpp_clz(__left_bitset);
      __left_bitset &= (static_cast<uint64_t>(1) << __tz_left) - 1;
      _RandomAccessIterator __it = __first + __tz_left;
      if (__it != __lm1) {
        _Ops::iter_swap(__it, __lm1);
      }
      --__lm1;
    }
    __first = __lm1 + difference_type(1);
  } else if (__right_bitset) {
    // Swap within the right side.  Need to find set positions in the reverse
    // order.
    while (__right_bitset != 0) {
      difference_type __tz_right = __detail::__block_size - 1 - __libcpp_clz(__right_bitset);
      __right_bitset &= (static_cast<uint64_t>(1) << __tz_right) - 1;
      _RandomAccessIterator __it = __lm1 - __tz_right;
      if (__it != __first) {
        _Ops::iter_swap(__it, __first);
      }
      ++__first;
    }
  }
}

// Partition [__first, __last) using the comparator __comp.  *__first has the
// chosen pivot.  Elements that are equivalent are kept to the left of the
// pivot.  Returns the iterator for the pivot and a bool value which is true if
// the provided range is already sorted, false otherwise.  We assume that the
// length of the range is at least three elements.
//
// __bitset_partition uses bitsets for storing outcomes of the comparisons
// between the pivot and other elements.
template <class _AlgPolicy, class _RandomAccessIterator, class _Compare>
_LIBCPP_HIDE_FROM_ABI std::pair<_RandomAccessIterator, bool>
__bitset_partition(_RandomAccessIterator __first, _RandomAccessIterator __last, _Compare __comp) {
  using _Ops = _IterOps<_AlgPolicy>;
  typedef typename std::iterator_traits<_RandomAccessIterator>::value_type value_type;
  typedef typename std::iterator_traits<_RandomAccessIterator>::difference_type difference_type;
  _LIBCPP_ASSERT_UNCATEGORIZED(__last - __first >= difference_type(3), "");
  const _RandomAccessIterator __begin = __first;            // used for bounds checking, those are not moved around
  const _RandomAccessIterator __end = __last; (void)__end;  //

  value_type __pivot(_Ops::__iter_move(__first));
  // Find the first element greater than the pivot.
  if (__comp(__pivot, *(__last - difference_type(1)))) {
    // Not guarded since we know the last element is greater than the pivot.
    do {
      ++__first;
      _LIBCPP_ASSERT_UNCATEGORIZED(
          __first != __end,
          "Would read out of bounds, does your comparator satisfy the strict-weak ordering requirement?");
    } while (!__comp(__pivot, *__first));
  } else {
    while (++__first < __last && !__comp(__pivot, *__first)) {
    }
  }
  // Find the last element less than or equal to the pivot.
  if (__first < __last) {
    // It will be always guarded because __introsort will do the median-of-three
    // before calling this.
    do {
      _LIBCPP_ASSERT_UNCATEGORIZED(
          __last != __begin,
          "Would read out of bounds, does your comparator satisfy the strict-weak ordering requirement?");
      --__last;
    } while (__comp(__pivot, *__last));
  }
  // If the first element greater than the pivot is at or after the
  // last element less than or equal to the pivot, then we have covered the
  // entire range without swapping elements.  This implies the range is already
  // partitioned.
  bool __already_partitioned = __first >= __last;
  if (!__already_partitioned) {
    _Ops::iter_swap(__first, __last);
    ++__first;
  }

  // In [__first, __last) __last is not inclusive. From now on, it uses last
  // minus one to be inclusive on both sides.
  _RandomAccessIterator __lm1 = __last - difference_type(1);
  uint64_t __left_bitset      = 0;
  uint64_t __right_bitset     = 0;

  // Reminder: length = __lm1 - __first + 1.
  while (__lm1 - __first >= 2 * __detail::__block_size - 1) {
    // Record the comparison outcomes for the elements currently on the left
    // side.
    if (__left_bitset == 0)
      std::__populate_left_bitset<_Compare>(__first, __comp, __pivot, __left_bitset);
    // Record the comparison outcomes for the elements currently on the right
    // side.
    if (__right_bitset == 0)
      std::__populate_right_bitset<_Compare>(__lm1, __comp, __pivot, __right_bitset);
    // Swap the elements recorded to be the candidates for swapping in the
    // bitsets.
    std::__swap_bitmap_pos<_AlgPolicy, _RandomAccessIterator>(__first, __lm1, __left_bitset, __right_bitset);
    // Only advance the iterator if all the elements that need to be moved to
    // other side were moved.
    __first += (__left_bitset == 0) ? difference_type(__detail::__block_size) : difference_type(0);
    __lm1 -= (__right_bitset == 0) ? difference_type(__detail::__block_size) : difference_type(0);
  }
  // Now, we have a less-than a block worth of elements on at least one of the
  // sides.
  std::__bitset_partition_partial_blocks<_AlgPolicy, _Compare>(
      __first, __lm1, __comp, __pivot, __left_bitset, __right_bitset);
  // At least one the bitsets would be empty.  For the non-empty one, we need to
  // properly partition the elements that appear within that bitset.
  std::__swap_bitmap_pos_within<_AlgPolicy>(__first, __lm1, __left_bitset, __right_bitset);

  // Move the pivot to its correct position.
  _RandomAccessIterator __pivot_pos = __first - difference_type(1);
  if (__begin != __pivot_pos) {
    *__begin = _Ops::__iter_move(__pivot_pos);
  }
  *__pivot_pos = std::move(__pivot);
  return std::make_pair(__pivot_pos, __already_partitioned);
}

// Partition [__first, __last) using the comparator __comp.  *__first has the
// chosen pivot.  Elements that are equivalent are kept to the right of the
// pivot.  Returns the iterator for the pivot and a bool value which is true if
// the provided range is already sorted, false otherwise.  We assume that the
// length of the range is at least three elements.
template <class _AlgPolicy, class _RandomAccessIterator, class _Compare>
_LIBCPP_HIDE_FROM_ABI std::pair<_RandomAccessIterator, bool>
__partition_with_equals_on_right(_RandomAccessIterator __first, _RandomAccessIterator __last, _Compare __comp) {
  using _Ops = _IterOps<_AlgPolicy>;
  typedef typename iterator_traits<_RandomAccessIterator>::difference_type difference_type;
  typedef typename std::iterator_traits<_RandomAccessIterator>::value_type value_type;
  _LIBCPP_ASSERT_UNCATEGORIZED(__last - __first >= difference_type(3), "");
  const _RandomAccessIterator __begin = __first;            // used for bounds checking, those are not moved around
  const _RandomAccessIterator __end = __last; (void)__end;  //
  value_type __pivot(_Ops::__iter_move(__first));
  // Find the first element greater or equal to the pivot.  It will be always
  // guarded because __introsort will do the median-of-three before calling
  // this.
  do {
    ++__first;
    _LIBCPP_ASSERT_UNCATEGORIZED(
        __first != __end,
        "Would read out of bounds, does your comparator satisfy the strict-weak ordering requirement?");
  } while (__comp(*__first, __pivot));

  // Find the last element less than the pivot.
  if (__begin == __first - difference_type(1)) {
    while (__first < __last && !__comp(*--__last, __pivot))
      ;
  } else {
    // Guarded.
    do {
      _LIBCPP_ASSERT_UNCATEGORIZED(
          __last != __begin,
          "Would read out of bounds, does your comparator satisfy the strict-weak ordering requirement?");
      --__last;
    } while (!__comp(*__last, __pivot));
  }

  // If the first element greater than or equal to the pivot is at or after the
  // last element less than the pivot, then we have covered the entire range
  // without swapping elements.  This implies the range is already partitioned.
  bool __already_partitioned = __first >= __last;
  // Go through the remaining elements.  Swap pairs of elements (one to the
  // right of the pivot and the other to left of the pivot) that are not on the
  // correct side of the pivot.
  while (__first < __last) {
    _Ops::iter_swap(__first, __last);
    do {
      ++__first;
      _LIBCPP_ASSERT_UNCATEGORIZED(
          __first != __end,
          "Would read out of bounds, does your comparator satisfy the strict-weak ordering requirement?");
    } while (__comp(*__first, __pivot));
    do {
      _LIBCPP_ASSERT_UNCATEGORIZED(
          __last != __begin,
          "Would read out of bounds, does your comparator satisfy the strict-weak ordering requirement?");
      --__last;
    } while (!__comp(*__last, __pivot));
  }
  // Move the pivot to its correct position.
  _RandomAccessIterator __pivot_pos = __first - difference_type(1);
  if (__begin != __pivot_pos) {
    *__begin = _Ops::__iter_move(__pivot_pos);
  }
  *__pivot_pos = std::move(__pivot);
  return std::make_pair(__pivot_pos, __already_partitioned);
}

// Similar to the above function.  Elements equivalent to the pivot are put to
// the left of the pivot.  Returns the iterator to the pivot element.
template <class _AlgPolicy, class _RandomAccessIterator, class _Compare>
_LIBCPP_HIDE_FROM_ABI _RandomAccessIterator
__partition_with_equals_on_left(_RandomAccessIterator __first, _RandomAccessIterator __last, _Compare __comp) {
  using _Ops = _IterOps<_AlgPolicy>;
  typedef typename iterator_traits<_RandomAccessIterator>::difference_type difference_type;
  typedef typename std::iterator_traits<_RandomAccessIterator>::value_type value_type;
  // TODO(LLVM18): Make __begin const, see https://reviews.llvm.org/D147089#4349748
  _RandomAccessIterator __begin = __first;                  // used for bounds checking, those are not moved around
  const _RandomAccessIterator __end = __last; (void)__end;  //
  value_type __pivot(_Ops::__iter_move(__first));
  if (__comp(__pivot, *(__last - difference_type(1)))) {
    // Guarded.
    do {
      ++__first;
      _LIBCPP_ASSERT_UNCATEGORIZED(
          __first != __end,
          "Would read out of bounds, does your comparator satisfy the strict-weak ordering requirement?");
    } while (!__comp(__pivot, *__first));
  } else {
    while (++__first < __last && !__comp(__pivot, *__first)) {
    }
  }

  if (__first < __last) {
    // It will be always guarded because __introsort will do the
    // median-of-three before calling this.
    do {
      _LIBCPP_ASSERT_UNCATEGORIZED(
          __last != __begin,
          "Would read out of bounds, does your comparator satisfy the strict-weak ordering requirement?");
      --__last;
    } while (__comp(__pivot, *__last));
  }
  while (__first < __last) {
    _Ops::iter_swap(__first, __last);
    do {
      ++__first;
      _LIBCPP_ASSERT_UNCATEGORIZED(
          __first != __end,
          "Would read out of bounds, does your comparator satisfy the strict-weak ordering requirement?");
    } while (!__comp(__pivot, *__first));
    do {
      _LIBCPP_ASSERT_UNCATEGORIZED(
          __last != __begin,
          "Would read out of bounds, does your comparator satisfy the strict-weak ordering requirement?");
      --__last;
    } while (__comp(__pivot, *__last));
  }
  _RandomAccessIterator __pivot_pos = __first - difference_type(1);
  if (__begin != __pivot_pos) {
    *__begin = _Ops::__iter_move(__pivot_pos);
  }
  *__pivot_pos = std::move(__pivot);
  return __first;
}
>>>>>>> 7f790f9a

  typedef typename iterator_traits<_RandomAccessIterator>::difference_type difference_type;
  typedef typename iterator_traits<_RandomAccessIterator>::value_type value_type;
  const difference_type __limit =
      is_trivially_copy_constructible<value_type>::value && is_trivially_copy_assignable<value_type>::value ? 30 : 6;
  while (true) {
  __restart:
    difference_type __len = __last - __first;
    switch (__len) {
    case 0:
    case 1:
      return;
    case 2:
      if (__comp(*--__last, *__first))
        _IterOps<_AlgPolicy>::iter_swap(__first, __last);
      return;
    case 3:
      std::__sort3_maybe_branchless<_AlgPolicy, _Compare>(__first, __first + difference_type(1), --__last, __comp);
      return;
    case 4:
      std::__sort4_maybe_branchless<_AlgPolicy, _Compare>(
          __first, __first + difference_type(1), __first + difference_type(2), --__last, __comp);
      return;
    case 5:
      std::__sort5_maybe_branchless<_AlgPolicy, _Compare>(
          __first, __first + difference_type(1), __first + difference_type(2), __first + difference_type(3),
          --__last, __comp);
      return;
    }
    if (__len <= __limit) {
      std::__insertion_sort_3<_AlgPolicy, _Compare>(__first, __last, __comp);
      return;
    }
    // __len > 5
    if (__depth == 0) {
      // Fallback to heap sort as Introsort suggests.
      std::__partial_sort<_AlgPolicy, _Compare>(__first, __last, __last, __comp);
      return;
    }
    --__depth;
    _RandomAccessIterator __m = __first;
    _RandomAccessIterator __lm1 = __last;
    --__lm1;
    unsigned __n_swaps;
    {
      difference_type __delta;
      if (__len >= 1000) {
        __delta = __len / 2;
        __m += __delta;
        __delta /= 2;
        __n_swaps = std::__sort5_wrap_policy<_AlgPolicy, _Compare>(
            __first, __first + __delta, __m, __m + __delta, __lm1, __comp);
      } else {
        __delta = __len / 2;
        __m += __delta;
        __n_swaps = std::__sort3<_AlgPolicy, _Compare>(__first, __m, __lm1, __comp);
      }
    }
    // *__m is median
    // partition [__first, __m) < *__m and *__m <= [__m, __last)
    // (this inhibits tossing elements equivalent to __m around unnecessarily)
    _RandomAccessIterator __i = __first;
    _RandomAccessIterator __j = __lm1;
    // j points beyond range to be tested, *__m is known to be <= *__lm1
    // The search going up is known to be guarded but the search coming down isn't.
    // Prime the downward search with a guard.
    if (!__comp(*__i, *__m)) // if *__first == *__m
    {
      // *__first == *__m, *__first doesn't go in first part
      // manually guard downward moving __j against __i
      while (true) {
        if (__i == --__j) {
          // *__first == *__m, *__m <= all other elements
          // Parition instead into [__first, __i) == *__first and *__first < [__i, __last)
          ++__i; // __first + 1
          __j = __last;
          if (!__comp(*__first, *--__j)) // we need a guard if *__first == *(__last-1)
          {
            while (true) {
              if (__i == __j)
                return; // [__first, __last) all equivalent elements
              if (__comp(*__first, *__i)) {
                _Ops::iter_swap(__i, __j);
                ++__n_swaps;
                ++__i;
                break;
              }
              ++__i;
            }
          }
          // [__first, __i) == *__first and *__first < [__j, __last) and __j == __last - 1
          if (__i == __j)
            return;
          while (true) {
            while (!__comp(*__first, *__i))
              ++__i;
            while (__comp(*__first, *--__j))
              ;
            if (__i >= __j)
              break;
            _Ops::iter_swap(__i, __j);
            ++__n_swaps;
            ++__i;
          }
          // [__first, __i) == *__first and *__first < [__i, __last)
          // The first part is sorted, sort the second part
          // std::__sort<_Compare>(__i, __last, __comp);
          __first = __i;
          goto __restart;
        }
        if (__comp(*__j, *__m)) {
          _Ops::iter_swap(__i, __j);
          ++__n_swaps;
          break; // found guard for downward moving __j, now use unguarded partition
        }
      }
    }
    // It is known that *__i < *__m
    ++__i;
    // j points beyond range to be tested, *__m is known to be <= *__lm1
    // if not yet partitioned...
    if (__i < __j) {
      // known that *(__i - 1) < *__m
      // known that __i <= __m
      while (true) {
        // __m still guards upward moving __i
        while (__comp(*__i, *__m))
          ++__i;
        // It is now known that a guard exists for downward moving __j
        while (!__comp(*--__j, *__m))
          ;
        if (__i > __j)
          break;
        _Ops::iter_swap(__i, __j);
        ++__n_swaps;
        // It is known that __m != __j
        // If __m just moved, follow it
        if (__m == __i)
          __m = __j;
        ++__i;
      }
    }
    // [__first, __i) < *__m and *__m <= [__i, __last)
    if (__i != __m && __comp(*__m, *__i)) {
      _Ops::iter_swap(__i, __m);
      ++__n_swaps;
    }
    // [__first, __i) < *__i and *__i <= [__i+1, __last)
    // If we were given a perfect partition, see if insertion sort is quick...
<<<<<<< HEAD
    if (__n_swaps == 0) {
      using _WrappedComp = typename _WrapAlgPolicy<_AlgPolicy, _Compare>::type;
      _WrappedComp __wrapped_comp(__comp);
      bool __fs = std::__insertion_sort_incomplete<_WrappedComp>(__first, __i, __wrapped_comp);
      if (std::__insertion_sort_incomplete<_WrappedComp>(__i + difference_type(1), __last, __wrapped_comp)) {
=======
    if (__ret.second) {
      bool __fs = std::__insertion_sort_incomplete<_AlgPolicy, _Compare>(__first, __i, __comp);
      if (std::__insertion_sort_incomplete<_AlgPolicy, _Compare>(__i + difference_type(1), __last, __comp)) {
>>>>>>> 7f790f9a
        if (__fs)
          return;
        __last = __i;
        continue;
      } else {
        if (__fs) {
          __first = ++__i;
          continue;
        }
      }
    }
    // sort smaller range with recursive call and larger with tail recursion elimination
    if (__i - __first < __last - __i) {
      std::__introsort<_AlgPolicy, _Compare>(__first, __i, __comp, __depth);
      __first = ++__i;
    } else {
      std::__introsort<_AlgPolicy, _Compare>(__i + difference_type(1), __last, __comp, __depth);
      __last = __i;
    }
  }
}

template <typename _Number>
inline _LIBCPP_HIDE_FROM_ABI _Number __log2i(_Number __n) {
  if (__n == 0)
    return 0;
  if (sizeof(__n) <= sizeof(unsigned))
    return sizeof(unsigned) * CHAR_BIT - 1 - __libcpp_clz(static_cast<unsigned>(__n));
  if (sizeof(__n) <= sizeof(unsigned long))
    return sizeof(unsigned long) * CHAR_BIT - 1 - __libcpp_clz(static_cast<unsigned long>(__n));
  if (sizeof(__n) <= sizeof(unsigned long long))
    return sizeof(unsigned long long) * CHAR_BIT - 1 - __libcpp_clz(static_cast<unsigned long long>(__n));

  _Number __log2 = 0;
  while (__n > 1) {
    __log2++;
    __n >>= 1;
  }
  return __log2;
}

template <class _Comp, class _RandomAccessIterator>
void __sort(_RandomAccessIterator, _RandomAccessIterator, _Comp);

extern template _LIBCPP_EXPORTED_FROM_ABI void __sort<__less<char>&, char*>(char*, char*, __less<char>&);
#ifndef _LIBCPP_HAS_NO_WIDE_CHARACTERS
extern template _LIBCPP_EXPORTED_FROM_ABI void __sort<__less<wchar_t>&, wchar_t*>(wchar_t*, wchar_t*, __less<wchar_t>&);
#endif
extern template _LIBCPP_EXPORTED_FROM_ABI void __sort<__less<signed char>&, signed char*>(signed char*, signed char*, __less<signed char>&);
extern template _LIBCPP_EXPORTED_FROM_ABI void __sort<__less<unsigned char>&, unsigned char*>(unsigned char*, unsigned char*, __less<unsigned char>&);
extern template _LIBCPP_EXPORTED_FROM_ABI void __sort<__less<short>&, short*>(short*, short*, __less<short>&);
extern template _LIBCPP_EXPORTED_FROM_ABI void __sort<__less<unsigned short>&, unsigned short*>(unsigned short*, unsigned short*, __less<unsigned short>&);
extern template _LIBCPP_EXPORTED_FROM_ABI void __sort<__less<int>&, int*>(int*, int*, __less<int>&);
extern template _LIBCPP_EXPORTED_FROM_ABI void __sort<__less<unsigned>&, unsigned*>(unsigned*, unsigned*, __less<unsigned>&);
extern template _LIBCPP_EXPORTED_FROM_ABI void __sort<__less<long>&, long*>(long*, long*, __less<long>&);
extern template _LIBCPP_EXPORTED_FROM_ABI void __sort<__less<unsigned long>&, unsigned long*>(unsigned long*, unsigned long*, __less<unsigned long>&);
extern template _LIBCPP_EXPORTED_FROM_ABI void __sort<__less<long long>&, long long*>(long long*, long long*, __less<long long>&);
extern template _LIBCPP_EXPORTED_FROM_ABI void __sort<__less<unsigned long long>&, unsigned long long*>(unsigned long long*, unsigned long long*, __less<unsigned long long>&);
extern template _LIBCPP_EXPORTED_FROM_ABI void __sort<__less<float>&, float*>(float*, float*, __less<float>&);
extern template _LIBCPP_EXPORTED_FROM_ABI void __sort<__less<double>&, double*>(double*, double*, __less<double>&);
extern template _LIBCPP_EXPORTED_FROM_ABI void __sort<__less<long double>&, long double*>(long double*, long double*, __less<long double>&);

template <class _AlgPolicy, class _RandomAccessIterator, class _Comp>
_LIBCPP_HIDE_FROM_ABI _LIBCPP_CONSTEXPR_SINCE_CXX20 void
__sort_dispatch(_RandomAccessIterator __first, _RandomAccessIterator __last, _Comp& __comp) {
  typedef typename iterator_traits<_RandomAccessIterator>::difference_type difference_type;
  difference_type __depth_limit = 2 * std::__log2i(__last - __first);

<<<<<<< HEAD
  using _Unwrap = _UnwrapAlgPolicy<_WrappedComp>;
  using _AlgPolicy = typename _Unwrap::_AlgPolicy;
  using _Compare = typename _Unwrap::_Comp;
  _Compare __comp = _Unwrap::__get_comp(__wrapped_comp);
  std::__introsort<_AlgPolicy, _Compare>(__first, __last, __comp, __depth_limit);
=======
  // Only use bitset partitioning for arithmetic types.  We should also check
  // that the default comparator is in use so that we are sure that there are no
  // branches in the comparator.
  std::__introsort<_AlgPolicy,
                   _Comp&,
                   _RandomAccessIterator,
                   __use_branchless_sort<_Comp, _RandomAccessIterator>::value>(
      __first, __last, __comp, __depth_limit);
>>>>>>> 7f790f9a
}

template <class _Type, class... _Options>
using __is_any_of = _Or<is_same<_Type, _Options>...>;

template <class _Type>
using __sort_is_specialized_in_library = __is_any_of<
    _Type,
    char,
#ifndef _LIBCPP_HAS_NO_WIDE_CHARACTERS
    wchar_t,
#endif
    signed char,
    unsigned char,
    short,
    unsigned short,
    int,
    unsigned int,
    long,
    unsigned long,
    long long,
    unsigned long long,
    float,
    double,
    long double>;

template <class _AlgPolicy, class _Type, __enable_if_t<__sort_is_specialized_in_library<_Type>::value, int> = 0>
_LIBCPP_HIDE_FROM_ABI void __sort_dispatch(_Type* __first, _Type* __last, __less<>&) {
  __less<_Type> __comp;
  std::__sort<__less<_Type>&, _Type*>(__first, __last, __comp);
}

template <class _AlgPolicy, class _Type, __enable_if_t<__sort_is_specialized_in_library<_Type>::value, int> = 0>
_LIBCPP_HIDE_FROM_ABI void __sort_dispatch(_Type* __first, _Type* __last, less<_Type>&) {
  __less<_Type> __comp;
  std::__sort<__less<_Type>&, _Type*>(__first, __last, __comp);
}

#if _LIBCPP_STD_VER >= 14
template <class _AlgPolicy, class _Type, __enable_if_t<__sort_is_specialized_in_library<_Type>::value, int> = 0>
_LIBCPP_HIDE_FROM_ABI void __sort_dispatch(_Type* __first, _Type* __last, less<>&) {
  __less<_Type> __comp;
  std::__sort<__less<_Type>&, _Type*>(__first, __last, __comp);
}
#endif

#if _LIBCPP_STD_VER >= 20
template <class _AlgPolicy, class _Type, __enable_if_t<__sort_is_specialized_in_library<_Type>::value, int> = 0>
_LIBCPP_HIDE_FROM_ABI void __sort_dispatch(_Type* __first, _Type* __last, ranges::less&) {
  __less<_Type> __comp;
  std::__sort<__less<_Type>&, _Type*>(__first, __last, __comp);
}
#endif

template <class _AlgPolicy, class _RandomAccessIterator, class _Comp>
inline _LIBCPP_HIDE_FROM_ABI _LIBCPP_CONSTEXPR_SINCE_CXX20
void __sort_impl(_RandomAccessIterator __first, _RandomAccessIterator __last, _Comp& __comp) {
  std::__debug_randomize_range<_AlgPolicy>(__first, __last);

  if (__libcpp_is_constant_evaluated()) {
    std::__partial_sort<_AlgPolicy>(
        std::__unwrap_iter(__first), std::__unwrap_iter(__last), std::__unwrap_iter(__last), __comp);
  } else {
    std::__sort_dispatch<_AlgPolicy>(std::__unwrap_iter(__first), std::__unwrap_iter(__last), __comp);
  }
  std::__check_strict_weak_ordering_sorted(std::__unwrap_iter(__first), std::__unwrap_iter(__last), __comp);
}

template <class _RandomAccessIterator, class _Comp>
inline _LIBCPP_HIDE_FROM_ABI _LIBCPP_CONSTEXPR_SINCE_CXX20
void sort(_RandomAccessIterator __first, _RandomAccessIterator __last, _Comp __comp) {
  std::__sort_impl<_ClassicAlgPolicy>(std::move(__first), std::move(__last), __comp);
}

template <class _RandomAccessIterator>
inline _LIBCPP_HIDE_FROM_ABI _LIBCPP_CONSTEXPR_SINCE_CXX20
void sort(_RandomAccessIterator __first, _RandomAccessIterator __last) {
  std::sort(__first, __last, __less<>());
}

_LIBCPP_END_NAMESPACE_STD

#endif // _LIBCPP___ALGORITHM_SORT_H<|MERGE_RESOLUTION|>--- conflicted
+++ resolved
@@ -11,30 +11,27 @@
 
 #include <__algorithm/comp.h>
 #include <__algorithm/comp_ref_type.h>
+#include <__algorithm/iter_swap.h>
 #include <__algorithm/iterator_operations.h>
 #include <__algorithm/min_element.h>
 #include <__algorithm/partial_sort.h>
 #include <__algorithm/unwrap_iter.h>
+#include <__assert>
+#include <__bit/blsr.h>
+#include <__bit/countl.h>
+#include <__bit/countr.h>
 #include <__config>
 #include <__debug_utils/randomize_range.h>
 #include <__debug_utils/strict_weak_ordering_check.h>
 #include <__functional/operations.h>
 #include <__functional/ranges_operations.h>
 #include <__iterator/iterator_traits.h>
-<<<<<<< HEAD
-#include <__memory/destruct_n.h>
-#include <__memory/unique_ptr.h>
-#include <__type_traits/is_arithmetic.h>
-#include <__type_traits/is_trivially_copy_assignable.h>
-#include <__type_traits/is_trivially_copy_constructible.h>
-=======
 #include <__type_traits/conditional.h>
 #include <__type_traits/disjunction.h>
 #include <__type_traits/is_arithmetic.h>
 #include <__type_traits/is_constant_evaluated.h>
->>>>>>> 7f790f9a
 #include <__utility/move.h>
-#include <bit>
+#include <__utility/pair.h>
 #include <climits>
 #include <cstdint>
 
@@ -89,14 +86,8 @@
 _LIBCPP_HIDE_FROM_ABI
 void __sort4(_ForwardIterator __x1, _ForwardIterator __x2, _ForwardIterator __x3, _ForwardIterator __x4,
                  _Compare __c) {
-<<<<<<< HEAD
-  using _Ops = _IterOps<_AlgPolicy>;
-
-  unsigned __r = std::__sort3<_AlgPolicy, _Compare>(__x1, __x2, __x3, __c);
-=======
   using _Ops   = _IterOps<_AlgPolicy>;
   std::__sort3<_AlgPolicy, _Compare>(__x1, __x2, __x3, __c);
->>>>>>> 7f790f9a
   if (__c(*__x4, *__x3)) {
     _Ops::iter_swap(__x3, __x4);
     if (__c(*__x3, *__x2)) {
@@ -128,20 +119,6 @@
       }
     }
   }
-<<<<<<< HEAD
-  return __r;
-}
-
-template <class _AlgPolicy, class _Compare, class _ForwardIterator>
-_LIBCPP_HIDE_FROM_ABI unsigned __sort5_wrap_policy(
-    _ForwardIterator __x1, _ForwardIterator __x2, _ForwardIterator __x3, _ForwardIterator __x4, _ForwardIterator __x5,
-    _Compare __c) {
-  using _WrappedComp = typename _WrapAlgPolicy<_AlgPolicy, _Compare>::type;
-  _WrappedComp __wrapped_comp(__c);
-  return std::__sort5<_WrappedComp>(
-      std::move(__x1), std::move(__x2), std::move(__x3), std::move(__x4), std::move(__x5), __wrapped_comp);
-=======
->>>>>>> 7f790f9a
 }
 
 // The comparator being simple is a prerequisite for using the branchless optimization.
@@ -165,6 +142,13 @@
     integral_constant<bool, __libcpp_is_contiguous_iterator<_Iter>::value && sizeof(_Tp) <= sizeof(void*) &&
                                 is_arithmetic<_Tp>::value && __is_simple_comparator<_Compare>::value>;
 
+namespace __detail {
+
+// Size in bits for the bitset in use.
+enum { __block_size = sizeof(uint64_t) * 8 };
+
+} // namespace __detail
+
 // Ensures that __c(*__x, *__y) is true by swapping *__x and *__y if necessary.
 template <class _Compare, class _RandomAccessIterator>
 inline _LIBCPP_HIDE_FROM_ABI void __cond_swap(_RandomAccessIterator __x, _RandomAccessIterator __y, _Compare __c) {
@@ -224,10 +208,15 @@
   std::__sort4<_AlgPolicy, _Compare>(__x1, __x2, __x3, __x4, __c);
 }
 
-template <class, class _Compare, class _RandomAccessIterator>
+template <class _AlgPolicy, class _Compare, class _RandomAccessIterator>
 inline _LIBCPP_HIDE_FROM_ABI __enable_if_t<__use_branchless_sort<_Compare, _RandomAccessIterator>::value, void>
-__sort5_maybe_branchless(_RandomAccessIterator __x1, _RandomAccessIterator __x2, _RandomAccessIterator __x3,
-                         _RandomAccessIterator __x4, _RandomAccessIterator __x5, _Compare __c) {
+__sort5_maybe_branchless(
+    _RandomAccessIterator __x1,
+    _RandomAccessIterator __x2,
+    _RandomAccessIterator __x3,
+    _RandomAccessIterator __x4,
+    _RandomAccessIterator __x5,
+    _Compare __c) {
   std::__cond_swap<_Compare>(__x1, __x2, __c);
   std::__cond_swap<_Compare>(__x4, __x5, __c);
   std::__partially_sorted_swap<_Compare>(__x3, __x4, __x5, __c);
@@ -257,29 +246,33 @@
   }
 }
 
+// Sort the iterator range [__first, __last) using the comparator __comp using
+// the insertion sort algorithm.
 template <class _AlgPolicy, class _Compare, class _BidirectionalIterator>
 _LIBCPP_HIDE_FROM_ABI
 void __insertion_sort(_BidirectionalIterator __first, _BidirectionalIterator __last, _Compare __comp) {
   using _Ops = _IterOps<_AlgPolicy>;
 
   typedef typename iterator_traits<_BidirectionalIterator>::value_type value_type;
-  if (__first != __last) {
-    _BidirectionalIterator __i = __first;
-    for (++__i; __i != __last; ++__i) {
-      _BidirectionalIterator __j = __i;
-      value_type __t(_Ops::__iter_move(__j));
-      for (_BidirectionalIterator __k = __i; __k != __first && __comp(__t, *--__k); --__j)
+  if (__first == __last)
+    return;
+  _BidirectionalIterator __i = __first;
+  for (++__i; __i != __last; ++__i) {
+    _BidirectionalIterator __j = __i;
+    --__j;
+    if (__comp(*__i, *__j)) {
+      value_type __t(_Ops::__iter_move(__i));
+      _BidirectionalIterator __k = __j;
+      __j                        = __i;
+      do {
         *__j = _Ops::__iter_move(__k);
+        __j  = __k;
+      } while (__j != __first && __comp(__t, *--__k));
       *__j = std::move(__t);
     }
   }
 }
 
-<<<<<<< HEAD
-template <class _AlgPolicy, class _Compare, class _RandomAccessIterator>
-_LIBCPP_HIDE_FROM_ABI
-void __insertion_sort_3(_RandomAccessIterator __first, _RandomAccessIterator __last, _Compare __comp) {
-=======
 // Sort the iterator range [__first, __last) using the comparator __comp using
 // the insertion sort algorithm.  Insertion sort has two loops, outer and inner.
 // The implementation below has no bounds check (unguarded) for the inner loop.
@@ -288,22 +281,14 @@
 template <class _AlgPolicy, class _Compare, class _RandomAccessIterator>
 _LIBCPP_HIDE_FROM_ABI void
 __insertion_sort_unguarded(_RandomAccessIterator const __first, _RandomAccessIterator __last, _Compare __comp) {
->>>>>>> 7f790f9a
-  using _Ops = _IterOps<_AlgPolicy>;
-
+  using _Ops = _IterOps<_AlgPolicy>;
   typedef typename iterator_traits<_RandomAccessIterator>::difference_type difference_type;
   typedef typename iterator_traits<_RandomAccessIterator>::value_type value_type;
-<<<<<<< HEAD
-  _RandomAccessIterator __j = __first + difference_type(2);
-  std::__sort3_maybe_branchless<_AlgPolicy, _Compare>(__first, __first + difference_type(1), __j, __comp);
-  for (_RandomAccessIterator __i = __j + difference_type(1); __i != __last; ++__i) {
-=======
   if (__first == __last)
     return;
   const _RandomAccessIterator __leftmost = __first - difference_type(1); (void)__leftmost; // can be unused when assertions are disabled
   for (_RandomAccessIterator __i = __first + difference_type(1); __i != __last; ++__i) {
     _RandomAccessIterator __j = __i - difference_type(1);
->>>>>>> 7f790f9a
     if (__comp(*__i, *__j)) {
       value_type __t(_Ops::__iter_move(__i));
       _RandomAccessIterator __k = __j;
@@ -311,17 +296,12 @@
       do {
         *__j = _Ops::__iter_move(__k);
         __j = __k;
-<<<<<<< HEAD
-      } while (__j != __first && __comp(__t, *--__k));
-=======
         _LIBCPP_ASSERT_UNCATEGORIZED(
             __k != __leftmost,
             "Would read out of bounds, does your comparator satisfy the strict-weak ordering requirement?");
       } while (__comp(__t, *--__k)); // No need for bounds check due to the assumption stated above.
->>>>>>> 7f790f9a
       *__j = std::move(__t);
     }
-    __j = __i;
   }
 }
 
@@ -337,7 +317,7 @@
     return true;
   case 2:
     if (__comp(*--__last, *__first))
-      _IterOps<_AlgPolicy>::iter_swap(__first, __last);
+      _Ops::iter_swap(__first, __last);
     return true;
   case 3:
     std::__sort3_maybe_branchless<_AlgPolicy, _Comp>(__first, __first + difference_type(1), --__last, __comp);
@@ -375,43 +355,6 @@
   return true;
 }
 
-<<<<<<< HEAD
-template <class _AlgPolicy, class _Compare, class _BidirectionalIterator>
-_LIBCPP_HIDE_FROM_ABI
-void __insertion_sort_move(_BidirectionalIterator __first1, _BidirectionalIterator __last1,
-                           typename iterator_traits<_BidirectionalIterator>::value_type* __first2, _Compare __comp) {
-  using _Ops = _IterOps<_AlgPolicy>;
-
-  typedef typename iterator_traits<_BidirectionalIterator>::value_type value_type;
-  if (__first1 != __last1) {
-    __destruct_n __d(0);
-    unique_ptr<value_type, __destruct_n&> __h(__first2, __d);
-    value_type* __last2 = __first2;
-    ::new ((void*)__last2) value_type(_Ops::__iter_move(__first1));
-    __d.template __incr<value_type>();
-    for (++__last2; ++__first1 != __last1; ++__last2) {
-      value_type* __j2 = __last2;
-      value_type* __i2 = __j2;
-      if (__comp(*__first1, *--__i2)) {
-        ::new ((void*)__j2) value_type(std::move(*__i2));
-        __d.template __incr<value_type>();
-        for (--__j2; __i2 != __first2 && __comp(*__first1, *--__i2); --__j2)
-          *__j2 = std::move(*__i2);
-        *__j2 = _Ops::__iter_move(__first1);
-      } else {
-        ::new ((void*)__j2) value_type(_Ops::__iter_move(__first1));
-        __d.template __incr<value_type>();
-      }
-    }
-    __h.release();
-  }
-}
-
-template <class _AlgPolicy, class _Compare, class _RandomAccessIterator>
-void __introsort(_RandomAccessIterator __first, _RandomAccessIterator __last, _Compare __comp,
-                 typename iterator_traits<_RandomAccessIterator>::difference_type __depth) {
-  using _Ops = _IterOps<_AlgPolicy>;
-=======
 template <class _AlgPolicy, class _RandomAccessIterator>
 inline _LIBCPP_HIDE_FROM_ABI void __swap_bitmap_pos(
     _RandomAccessIterator __first, _RandomAccessIterator __last, uint64_t& __left_bitset, uint64_t& __right_bitset) {
@@ -764,14 +707,28 @@
   *__pivot_pos = std::move(__pivot);
   return __first;
 }
->>>>>>> 7f790f9a
-
+
+// The main sorting function.  Implements introsort combined with other ideas:
+//  - option of using block quick sort for partitioning,
+//  - guarded and unguarded insertion sort for small lengths,
+//  - Tuckey's ninther technique for computing the pivot,
+//  - check on whether partition was not required.
+// The implementation is partly based on Orson Peters' pattern-defeating
+// quicksort, published at: <https://github.com/orlp/pdqsort>.
+template <class _AlgPolicy, class _Compare, class _RandomAccessIterator, bool _UseBitSetPartition>
+void __introsort(_RandomAccessIterator __first,
+                 _RandomAccessIterator __last,
+                 _Compare __comp,
+                 typename iterator_traits<_RandomAccessIterator>::difference_type __depth,
+                 bool __leftmost = true) {
+  using _Ops = _IterOps<_AlgPolicy>;
   typedef typename iterator_traits<_RandomAccessIterator>::difference_type difference_type;
-  typedef typename iterator_traits<_RandomAccessIterator>::value_type value_type;
-  const difference_type __limit =
-      is_trivially_copy_constructible<value_type>::value && is_trivially_copy_assignable<value_type>::value ? 30 : 6;
+  using _Comp_ref = __comp_ref_type<_Compare>;
+  // Upper bound for using insertion sort for sorting.
+  _LIBCPP_CONSTEXPR difference_type __limit = 24;
+  // Lower bound for using Tuckey's ninther technique for median computation.
+  _LIBCPP_CONSTEXPR difference_type __ninther_threshold = 128;
   while (true) {
-  __restart:
     difference_type __len = __last - __first;
     switch (__len) {
     case 0:
@@ -779,7 +736,7 @@
       return;
     case 2:
       if (__comp(*--__last, *__first))
-        _IterOps<_AlgPolicy>::iter_swap(__first, __last);
+        _Ops::iter_swap(__first, __last);
       return;
     case 3:
       std::__sort3_maybe_branchless<_AlgPolicy, _Compare>(__first, __first + difference_type(1), --__last, __comp);
@@ -794,137 +751,62 @@
           --__last, __comp);
       return;
     }
-    if (__len <= __limit) {
-      std::__insertion_sort_3<_AlgPolicy, _Compare>(__first, __last, __comp);
+    // Use insertion sort if the length of the range is below the specified limit.
+    if (__len < __limit) {
+      if (__leftmost) {
+        std::__insertion_sort<_AlgPolicy, _Compare>(__first, __last, __comp);
+      } else {
+        std::__insertion_sort_unguarded<_AlgPolicy, _Compare>(__first, __last, __comp);
+      }
       return;
     }
-    // __len > 5
     if (__depth == 0) {
       // Fallback to heap sort as Introsort suggests.
       std::__partial_sort<_AlgPolicy, _Compare>(__first, __last, __last, __comp);
       return;
     }
     --__depth;
-    _RandomAccessIterator __m = __first;
-    _RandomAccessIterator __lm1 = __last;
-    --__lm1;
-    unsigned __n_swaps;
     {
-      difference_type __delta;
-      if (__len >= 1000) {
-        __delta = __len / 2;
-        __m += __delta;
-        __delta /= 2;
-        __n_swaps = std::__sort5_wrap_policy<_AlgPolicy, _Compare>(
-            __first, __first + __delta, __m, __m + __delta, __lm1, __comp);
+      difference_type __half_len = __len / 2;
+      // Use Tuckey's ninther technique or median of 3 for pivot selection
+      // depending on the length of the range being sorted.
+      if (__len > __ninther_threshold) {
+        std::__sort3<_AlgPolicy, _Compare>(__first, __first + __half_len, __last - difference_type(1), __comp);
+        std::__sort3<_AlgPolicy, _Compare>(
+            __first + difference_type(1), __first + (__half_len - 1), __last - difference_type(2), __comp);
+        std::__sort3<_AlgPolicy, _Compare>(
+            __first + difference_type(2), __first + (__half_len + 1), __last - difference_type(3), __comp);
+        std::__sort3<_AlgPolicy, _Compare>(
+            __first + (__half_len - 1), __first + __half_len, __first + (__half_len + 1), __comp);
+        _Ops::iter_swap(__first, __first + __half_len);
       } else {
-        __delta = __len / 2;
-        __m += __delta;
-        __n_swaps = std::__sort3<_AlgPolicy, _Compare>(__first, __m, __lm1, __comp);
+        std::__sort3<_AlgPolicy, _Compare>(__first + __half_len, __first, __last - difference_type(1), __comp);
       }
     }
-    // *__m is median
-    // partition [__first, __m) < *__m and *__m <= [__m, __last)
-    // (this inhibits tossing elements equivalent to __m around unnecessarily)
-    _RandomAccessIterator __i = __first;
-    _RandomAccessIterator __j = __lm1;
-    // j points beyond range to be tested, *__m is known to be <= *__lm1
-    // The search going up is known to be guarded but the search coming down isn't.
-    // Prime the downward search with a guard.
-    if (!__comp(*__i, *__m)) // if *__first == *__m
-    {
-      // *__first == *__m, *__first doesn't go in first part
-      // manually guard downward moving __j against __i
-      while (true) {
-        if (__i == --__j) {
-          // *__first == *__m, *__m <= all other elements
-          // Parition instead into [__first, __i) == *__first and *__first < [__i, __last)
-          ++__i; // __first + 1
-          __j = __last;
-          if (!__comp(*__first, *--__j)) // we need a guard if *__first == *(__last-1)
-          {
-            while (true) {
-              if (__i == __j)
-                return; // [__first, __last) all equivalent elements
-              if (__comp(*__first, *__i)) {
-                _Ops::iter_swap(__i, __j);
-                ++__n_swaps;
-                ++__i;
-                break;
-              }
-              ++__i;
-            }
-          }
-          // [__first, __i) == *__first and *__first < [__j, __last) and __j == __last - 1
-          if (__i == __j)
-            return;
-          while (true) {
-            while (!__comp(*__first, *__i))
-              ++__i;
-            while (__comp(*__first, *--__j))
-              ;
-            if (__i >= __j)
-              break;
-            _Ops::iter_swap(__i, __j);
-            ++__n_swaps;
-            ++__i;
-          }
-          // [__first, __i) == *__first and *__first < [__i, __last)
-          // The first part is sorted, sort the second part
-          // std::__sort<_Compare>(__i, __last, __comp);
-          __first = __i;
-          goto __restart;
-        }
-        if (__comp(*__j, *__m)) {
-          _Ops::iter_swap(__i, __j);
-          ++__n_swaps;
-          break; // found guard for downward moving __j, now use unguarded partition
-        }
-      }
-    }
-    // It is known that *__i < *__m
-    ++__i;
-    // j points beyond range to be tested, *__m is known to be <= *__lm1
-    // if not yet partitioned...
-    if (__i < __j) {
-      // known that *(__i - 1) < *__m
-      // known that __i <= __m
-      while (true) {
-        // __m still guards upward moving __i
-        while (__comp(*__i, *__m))
-          ++__i;
-        // It is now known that a guard exists for downward moving __j
-        while (!__comp(*--__j, *__m))
-          ;
-        if (__i > __j)
-          break;
-        _Ops::iter_swap(__i, __j);
-        ++__n_swaps;
-        // It is known that __m != __j
-        // If __m just moved, follow it
-        if (__m == __i)
-          __m = __j;
-        ++__i;
-      }
-    }
-    // [__first, __i) < *__m and *__m <= [__i, __last)
-    if (__i != __m && __comp(*__m, *__i)) {
-      _Ops::iter_swap(__i, __m);
-      ++__n_swaps;
-    }
+    // The elements to the left of the current iterator range are already
+    // sorted.  If the current iterator range to be sorted is not the
+    // leftmost part of the entire iterator range and the pivot is same as
+    // the highest element in the range to the left, then we know that all
+    // the elements in the range [first, pivot] would be equal to the pivot,
+    // assuming the equal elements are put on the left side when
+    // partitioned.  This also means that we do not need to sort the left
+    // side of the partition.
+    if (!__leftmost && !__comp(*(__first - difference_type(1)), *__first)) {
+      __first = std::__partition_with_equals_on_left<_AlgPolicy, _RandomAccessIterator, _Comp_ref>(
+          __first, __last, _Comp_ref(__comp));
+      continue;
+    }
+    // Use bitset partition only if asked for.
+    auto __ret =
+        _UseBitSetPartition
+            ? std::__bitset_partition<_AlgPolicy, _RandomAccessIterator, _Compare>(__first, __last, __comp)
+            : std::__partition_with_equals_on_right<_AlgPolicy, _RandomAccessIterator, _Compare>(__first, __last, __comp);
+    _RandomAccessIterator __i = __ret.first;
     // [__first, __i) < *__i and *__i <= [__i+1, __last)
     // If we were given a perfect partition, see if insertion sort is quick...
-<<<<<<< HEAD
-    if (__n_swaps == 0) {
-      using _WrappedComp = typename _WrapAlgPolicy<_AlgPolicy, _Compare>::type;
-      _WrappedComp __wrapped_comp(__comp);
-      bool __fs = std::__insertion_sort_incomplete<_WrappedComp>(__first, __i, __wrapped_comp);
-      if (std::__insertion_sort_incomplete<_WrappedComp>(__i + difference_type(1), __last, __wrapped_comp)) {
-=======
     if (__ret.second) {
       bool __fs = std::__insertion_sort_incomplete<_AlgPolicy, _Compare>(__first, __i, __comp);
       if (std::__insertion_sort_incomplete<_AlgPolicy, _Compare>(__i + difference_type(1), __last, __comp)) {
->>>>>>> 7f790f9a
         if (__fs)
           return;
         __last = __i;
@@ -936,14 +818,11 @@
         }
       }
     }
-    // sort smaller range with recursive call and larger with tail recursion elimination
-    if (__i - __first < __last - __i) {
-      std::__introsort<_AlgPolicy, _Compare>(__first, __i, __comp, __depth);
-      __first = ++__i;
-    } else {
-      std::__introsort<_AlgPolicy, _Compare>(__i + difference_type(1), __last, __comp, __depth);
-      __last = __i;
-    }
+    // Sort the left partiton recursively and the right partition with tail recursion elimination.
+    std::__introsort<_AlgPolicy, _Compare, _RandomAccessIterator, _UseBitSetPartition>(
+        __first, __i, __comp, __depth, __leftmost);
+    __leftmost = false;
+    __first    = ++__i;
   }
 }
 
@@ -993,13 +872,6 @@
   typedef typename iterator_traits<_RandomAccessIterator>::difference_type difference_type;
   difference_type __depth_limit = 2 * std::__log2i(__last - __first);
 
-<<<<<<< HEAD
-  using _Unwrap = _UnwrapAlgPolicy<_WrappedComp>;
-  using _AlgPolicy = typename _Unwrap::_AlgPolicy;
-  using _Compare = typename _Unwrap::_Comp;
-  _Compare __comp = _Unwrap::__get_comp(__wrapped_comp);
-  std::__introsort<_AlgPolicy, _Compare>(__first, __last, __comp, __depth_limit);
-=======
   // Only use bitset partitioning for arithmetic types.  We should also check
   // that the default comparator is in use so that we are sure that there are no
   // branches in the comparator.
@@ -1008,7 +880,6 @@
                    _RandomAccessIterator,
                    __use_branchless_sort<_Comp, _RandomAccessIterator>::value>(
       __first, __last, __comp, __depth_limit);
->>>>>>> 7f790f9a
 }
 
 template <class _Type, class... _Options>
