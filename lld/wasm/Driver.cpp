//===- Driver.cpp ---------------------------------------------------------===//
//
// Part of the LLVM Project, under the Apache License v2.0 with LLVM Exceptions.
// See https://llvm.org/LICENSE.txt for license information.
// SPDX-License-Identifier: Apache-2.0 WITH LLVM-exception
//
//===----------------------------------------------------------------------===//

#include "lld/Common/Driver.h"
#include "Config.h"
#include "InputChunks.h"
#include "InputElement.h"
#include "MarkLive.h"
#include "SymbolTable.h"
#include "Writer.h"
#include "lld/Common/Args.h"
#include "lld/Common/CommonLinkerContext.h"
#include "lld/Common/ErrorHandler.h"
#include "lld/Common/Filesystem.h"
#include "lld/Common/Memory.h"
#include "lld/Common/Reproduce.h"
#include "lld/Common/Strings.h"
#include "lld/Common/Version.h"
#include "llvm/ADT/Twine.h"
#include "llvm/Config/llvm-config.h"
#include "llvm/Object/Wasm.h"
#include "llvm/Option/Arg.h"
#include "llvm/Option/ArgList.h"
#include "llvm/Support/CommandLine.h"
#include "llvm/Support/Parallel.h"
#include "llvm/Support/Path.h"
#include "llvm/Support/Process.h"
#include "llvm/Support/TarWriter.h"
#include "llvm/Support/TargetSelect.h"
#include "llvm/TargetParser/Host.h"
#include <optional>

#define DEBUG_TYPE "lld"

using namespace llvm;
using namespace llvm::object;
using namespace llvm::sys;
using namespace llvm::wasm;

namespace lld::wasm {
Configuration *config;

namespace {

// Create enum with OPT_xxx values for each option in Options.td
enum {
  OPT_INVALID = 0,
#define OPTION(_1, _2, ID, _4, _5, _6, _7, _8, _9, _10, _11, _12) OPT_##ID,
#include "Options.inc"
#undef OPTION
};

// This function is called on startup. We need this for LTO since
// LTO calls LLVM functions to compile bitcode files to native code.
// Technically this can be delayed until we read bitcode files, but
// we don't bother to do lazily because the initialization is fast.
static void initLLVM() {
  InitializeAllTargets();
  InitializeAllTargetMCs();
  InitializeAllAsmPrinters();
  InitializeAllAsmParsers();
}

class LinkerDriver {
public:
  void linkerMain(ArrayRef<const char *> argsArr);

private:
  void createFiles(opt::InputArgList &args);
  void addFile(StringRef path);
  void addLibrary(StringRef name);

  // True if we are in --whole-archive and --no-whole-archive.
  bool inWholeArchive = false;

  std::vector<InputFile *> files;
};
} // anonymous namespace

bool link(ArrayRef<const char *> args, llvm::raw_ostream &stdoutOS,
          llvm::raw_ostream &stderrOS, bool exitEarly, bool disableOutput) {
  // This driver-specific context will be freed later by unsafeLldMain().
  auto *ctx = new CommonLinkerContext;

  ctx->e.initialize(stdoutOS, stderrOS, exitEarly, disableOutput);
  ctx->e.logName = args::getFilenameWithoutExe(args[0]);
  ctx->e.errorLimitExceededMsg = "too many errors emitted, stopping now (use "
                                 "-error-limit=0 to see all errors)";

  config = make<Configuration>();
  symtab = make<SymbolTable>();

  initLLVM();
  LinkerDriver().linkerMain(args);

  return errorCount() == 0;
}

// Create prefix string literals used in Options.td
#define PREFIX(NAME, VALUE)                                                    \
  static constexpr StringLiteral NAME##_init[] = VALUE;                        \
  static constexpr ArrayRef<StringLiteral> NAME(NAME##_init,                   \
                                                std::size(NAME##_init) - 1);
#include "Options.inc"
#undef PREFIX

// Create table mapping all options defined in Options.td
static constexpr opt::OptTable::Info optInfo[] = {
#define OPTION(X1, X2, ID, KIND, GROUP, ALIAS, X7, X8, X9, X10, X11, X12)      \
  {X1, X2, X10,         X11,         OPT_##ID, opt::Option::KIND##Class,       \
   X9, X8, OPT_##GROUP, OPT_##ALIAS, X7,       X12},
#include "Options.inc"
#undef OPTION
};

namespace {
class WasmOptTable : public opt::GenericOptTable {
public:
  WasmOptTable() : opt::GenericOptTable(optInfo) {}
  opt::InputArgList parse(ArrayRef<const char *> argv);
};
} // namespace

// Set color diagnostics according to -color-diagnostics={auto,always,never}
// or -no-color-diagnostics flags.
static void handleColorDiagnostics(opt::InputArgList &args) {
  auto *arg = args.getLastArg(OPT_color_diagnostics, OPT_color_diagnostics_eq,
                              OPT_no_color_diagnostics);
  if (!arg)
    return;
  if (arg->getOption().getID() == OPT_color_diagnostics) {
    lld::errs().enable_colors(true);
  } else if (arg->getOption().getID() == OPT_no_color_diagnostics) {
    lld::errs().enable_colors(false);
  } else {
    StringRef s = arg->getValue();
    if (s == "always")
      lld::errs().enable_colors(true);
    else if (s == "never")
      lld::errs().enable_colors(false);
    else if (s != "auto")
      error("unknown option: --color-diagnostics=" + s);
  }
}

static cl::TokenizerCallback getQuotingStyle(opt::InputArgList &args) {
  if (auto *arg = args.getLastArg(OPT_rsp_quoting)) {
    StringRef s = arg->getValue();
    if (s != "windows" && s != "posix")
      error("invalid response file quoting: " + s);
    if (s == "windows")
      return cl::TokenizeWindowsCommandLine;
    return cl::TokenizeGNUCommandLine;
  }
  if (Triple(sys::getProcessTriple()).isOSWindows())
    return cl::TokenizeWindowsCommandLine;
  return cl::TokenizeGNUCommandLine;
}

// Find a file by concatenating given paths.
static std::optional<std::string> findFile(StringRef path1,
                                           const Twine &path2) {
  SmallString<128> s;
  path::append(s, path1, path2);
  if (fs::exists(s))
    return std::string(s);
  return std::nullopt;
}

opt::InputArgList WasmOptTable::parse(ArrayRef<const char *> argv) {
  SmallVector<const char *, 256> vec(argv.data(), argv.data() + argv.size());

  unsigned missingIndex;
  unsigned missingCount;

  // We need to get the quoting style for response files before parsing all
  // options so we parse here before and ignore all the options but
  // --rsp-quoting.
  opt::InputArgList args = this->ParseArgs(vec, missingIndex, missingCount);

  // Expand response files (arguments in the form of @<filename>)
  // and then parse the argument again.
  cl::ExpandResponseFiles(saver(), getQuotingStyle(args), vec);
  args = this->ParseArgs(vec, missingIndex, missingCount);

  handleColorDiagnostics(args);
  if (missingCount)
    error(Twine(args.getArgString(missingIndex)) + ": missing argument");

  for (auto *arg : args.filtered(OPT_UNKNOWN))
    error("unknown argument: " + arg->getAsString(args));
  return args;
}

// Currently we allow a ".imports" to live alongside a library. This can
// be used to specify a list of symbols which can be undefined at link
// time (imported from the environment.  For example libc.a include an
// import file that lists the syscall functions it relies on at runtime.
// In the long run this information would be better stored as a symbol
// attribute/flag in the object file itself.
// See: https://github.com/WebAssembly/tool-conventions/issues/35
static void readImportFile(StringRef filename) {
  if (std::optional<MemoryBufferRef> buf = readFile(filename))
    for (StringRef sym : args::getLines(*buf))
      config->allowUndefinedSymbols.insert(sym);
}

// Returns slices of MB by parsing MB as an archive file.
// Each slice consists of a member file in the archive.
std::vector<MemoryBufferRef> static getArchiveMembers(MemoryBufferRef mb) {
  std::unique_ptr<Archive> file =
      CHECK(Archive::create(mb),
            mb.getBufferIdentifier() + ": failed to parse archive");

  std::vector<MemoryBufferRef> v;
  Error err = Error::success();
  for (const Archive::Child &c : file->children(err)) {
    MemoryBufferRef mbref =
        CHECK(c.getMemoryBufferRef(),
              mb.getBufferIdentifier() +
                  ": could not get the buffer for a child of the archive");
    v.push_back(mbref);
  }
  if (err)
    fatal(mb.getBufferIdentifier() +
          ": Archive::children failed: " + toString(std::move(err)));

  // Take ownership of memory buffers created for members of thin archives.
  for (std::unique_ptr<MemoryBuffer> &mb : file->takeThinBuffers())
    make<std::unique_ptr<MemoryBuffer>>(std::move(mb));

  return v;
}

void LinkerDriver::addFile(StringRef path) {
  std::optional<MemoryBufferRef> buffer = readFile(path);
  if (!buffer)
    return;
  MemoryBufferRef mbref = *buffer;

  switch (identify_magic(mbref.getBuffer())) {
  case file_magic::archive: {
    SmallString<128> importFile = path;
    path::replace_extension(importFile, ".imports");
    if (fs::exists(importFile))
      readImportFile(importFile.str());

    // Handle -whole-archive.
    if (inWholeArchive) {
      for (MemoryBufferRef &m : getArchiveMembers(mbref)) {
        auto *object = createObjectFile(m, path);
        // Mark object as live; object members are normally not
        // live by default but -whole-archive is designed to treat
        // them as such.
        object->markLive();
        files.push_back(object);
      }

      return;
    }

    std::unique_ptr<Archive> file =
        CHECK(Archive::create(mbref), path + ": failed to parse archive");

    if (!file->isEmpty() && !file->hasSymbolTable()) {
      error(mbref.getBufferIdentifier() +
            ": archive has no index; run ranlib to add one");
    }

    files.push_back(make<ArchiveFile>(mbref));
    return;
  }
  case file_magic::bitcode:
  case file_magic::wasm_object:
    files.push_back(createObjectFile(mbref));
    break;
  case file_magic::unknown:
    if (mbref.getBuffer().starts_with("#STUB")) {
      files.push_back(make<StubFile>(mbref));
      break;
    }
    [[fallthrough]];
  default:
    error("unknown file type: " + mbref.getBufferIdentifier());
  }
}

static std::optional<std::string> findFromSearchPaths(StringRef path) {
  for (StringRef dir : config->searchPaths)
    if (std::optional<std::string> s = findFile(dir, path))
      return s;
  return std::nullopt;
}

// This is for -l<basename>. We'll look for lib<basename>.a from
// search paths.
static std::optional<std::string> searchLibraryBaseName(StringRef name) {
  for (StringRef dir : config->searchPaths) {
    // Currently we don't enable dynamic linking at all unless -shared or -pie
    // are used, so don't even look for .so files in that case..
    if (config->isPic && !config->isStatic)
      if (std::optional<std::string> s = findFile(dir, "lib" + name + ".so"))
        return s;
    if (std::optional<std::string> s = findFile(dir, "lib" + name + ".a"))
      return s;
  }
  return std::nullopt;
}

// This is for -l<namespec>.
static std::optional<std::string> searchLibrary(StringRef name) {
  if (name.starts_with(":"))
    return findFromSearchPaths(name.substr(1));
  return searchLibraryBaseName(name);
}

// Add a given library by searching it from input search paths.
void LinkerDriver::addLibrary(StringRef name) {
  if (std::optional<std::string> path = searchLibrary(name))
    addFile(saver().save(*path));
  else
    error("unable to find library -l" + name, ErrorTag::LibNotFound, {name});
}

void LinkerDriver::createFiles(opt::InputArgList &args) {
  for (auto *arg : args) {
    switch (arg->getOption().getID()) {
    case OPT_library:
      addLibrary(arg->getValue());
      break;
    case OPT_INPUT:
      addFile(arg->getValue());
      break;
    case OPT_Bstatic:
      config->isStatic = true;
      break;
    case OPT_Bdynamic:
      config->isStatic = false;
      break;
    case OPT_whole_archive:
      inWholeArchive = true;
      break;
    case OPT_no_whole_archive:
      inWholeArchive = false;
      break;
    }
  }
  if (files.empty() && errorCount() == 0)
    error("no input files");
}

static StringRef getEntry(opt::InputArgList &args) {
  auto *arg = args.getLastArg(OPT_entry, OPT_no_entry);
  if (!arg) {
    if (args.hasArg(OPT_relocatable))
      return "";
    if (args.hasArg(OPT_shared))
      return "__wasm_call_ctors";
    return "_start";
  }
  if (arg->getOption().getID() == OPT_no_entry)
    return "";
  return arg->getValue();
}

// Determines what we should do if there are remaining unresolved
// symbols after the name resolution.
static UnresolvedPolicy getUnresolvedSymbolPolicy(opt::InputArgList &args) {
  UnresolvedPolicy errorOrWarn = args.hasFlag(OPT_error_unresolved_symbols,
                                              OPT_warn_unresolved_symbols, true)
                                     ? UnresolvedPolicy::ReportError
                                     : UnresolvedPolicy::Warn;

  if (auto *arg = args.getLastArg(OPT_unresolved_symbols)) {
    StringRef s = arg->getValue();
    if (s == "ignore-all")
      return UnresolvedPolicy::Ignore;
    if (s == "import-dynamic")
      return UnresolvedPolicy::ImportDynamic;
    if (s == "report-all")
      return errorOrWarn;
    error("unknown --unresolved-symbols value: " + s);
  }

  return errorOrWarn;
}

// Parse --build-id or --build-id=<style>. We handle "tree" as a
// synonym for "sha1" because all our hash functions including
// -build-id=sha1 are actually tree hashes for performance reasons.
static std::pair<BuildIdKind, SmallVector<uint8_t, 0>>
getBuildId(opt::InputArgList &args) {
  auto *arg = args.getLastArg(OPT_build_id, OPT_build_id_eq);
  if (!arg)
    return {BuildIdKind::None, {}};

  if (arg->getOption().getID() == OPT_build_id)
    return {BuildIdKind::Fast, {}};

  StringRef s = arg->getValue();
  if (s == "fast")
    return {BuildIdKind::Fast, {}};
  if (s == "sha1" || s == "tree")
    return {BuildIdKind::Sha1, {}};
  if (s == "uuid")
    return {BuildIdKind::Uuid, {}};
  if (s.starts_with("0x"))
    return {BuildIdKind::Hexstring, parseHex(s.substr(2))};

  if (s != "none")
    error("unknown --build-id style: " + s);
  return {BuildIdKind::None, {}};
}

// Initializes Config members by the command line options.
static void readConfigs(opt::InputArgList &args) {
  config->bsymbolic = args.hasArg(OPT_Bsymbolic);
  config->checkFeatures =
      args.hasFlag(OPT_check_features, OPT_no_check_features, true);
  config->compressRelocations = args.hasArg(OPT_compress_relocations);
  config->demangle = args.hasFlag(OPT_demangle, OPT_no_demangle, true);
  config->disableVerify = args.hasArg(OPT_disable_verify);
  config->emitRelocs = args.hasArg(OPT_emit_relocs);
  config->experimentalPic = args.hasArg(OPT_experimental_pic);
  config->entry = getEntry(args);
  config->exportAll = args.hasArg(OPT_export_all);
  config->exportTable = args.hasArg(OPT_export_table);
  config->growableTable = args.hasArg(OPT_growable_table);

  if (args.hasArg(OPT_import_memory_with_name)) {
    config->memoryImport =
        args.getLastArgValue(OPT_import_memory_with_name).split(",");
  } else if (args.hasArg(OPT_import_memory)) {
    config->memoryImport =
        std::pair<llvm::StringRef, llvm::StringRef>(defaultModule, memoryName);
  } else {
    config->memoryImport =
        std::optional<std::pair<llvm::StringRef, llvm::StringRef>>();
  }

  if (args.hasArg(OPT_export_memory_with_name)) {
    config->memoryExport =
        args.getLastArgValue(OPT_export_memory_with_name);
  } else if (args.hasArg(OPT_export_memory)) {
    config->memoryExport = memoryName;
  } else {
    config->memoryExport = std::optional<llvm::StringRef>();
  }

  config->sharedMemory = args.hasArg(OPT_shared_memory);
  config->importTable = args.hasArg(OPT_import_table);
  config->importUndefined = args.hasArg(OPT_import_undefined);
  config->ltoo = args::getInteger(args, OPT_lto_O, 2);
  if (config->ltoo > 3)
    error("invalid optimization level for LTO: " + Twine(config->ltoo));
  unsigned ltoCgo =
      args::getInteger(args, OPT_lto_CGO, args::getCGOptLevel(config->ltoo));
  if (auto level = CodeGenOpt::getLevel(ltoCgo))
    config->ltoCgo = *level;
  else
    error("invalid codegen optimization level for LTO: " + Twine(ltoCgo));
  config->ltoPartitions = args::getInteger(args, OPT_lto_partitions, 1);
  config->ltoDebugPassManager = args.hasArg(OPT_lto_debug_pass_manager);
  config->mapFile = args.getLastArgValue(OPT_Map);
  config->optimize = args::getInteger(args, OPT_O, 1);
  config->outputFile = args.getLastArgValue(OPT_o);
  config->relocatable = args.hasArg(OPT_relocatable);
  config->gcSections =
      args.hasFlag(OPT_gc_sections, OPT_no_gc_sections, !config->relocatable);
  config->mergeDataSegments =
      args.hasFlag(OPT_merge_data_segments, OPT_no_merge_data_segments,
                   !config->relocatable);
  config->pie = args.hasFlag(OPT_pie, OPT_no_pie, false);
  config->printGcSections =
      args.hasFlag(OPT_print_gc_sections, OPT_no_print_gc_sections, false);
  config->saveTemps = args.hasArg(OPT_save_temps);
  config->searchPaths = args::getStrings(args, OPT_library_path);
  config->shared = args.hasArg(OPT_shared);
  config->stripAll = args.hasArg(OPT_strip_all);
  config->stripDebug = args.hasArg(OPT_strip_debug);
  config->stackFirst = args.hasArg(OPT_stack_first);
  config->trace = args.hasArg(OPT_trace);
  config->thinLTOCacheDir = args.getLastArgValue(OPT_thinlto_cache_dir);
  config->thinLTOCachePolicy = CHECK(
      parseCachePruningPolicy(args.getLastArgValue(OPT_thinlto_cache_policy)),
      "--thinlto-cache-policy: invalid cache policy");
  config->unresolvedSymbols = getUnresolvedSymbolPolicy(args);
  config->whyExtract = args.getLastArgValue(OPT_why_extract);
  errorHandler().verbose = args.hasArg(OPT_verbose);
  LLVM_DEBUG(errorHandler().verbose = true);

  config->initialMemory = args::getInteger(args, OPT_initial_memory, 0);
  config->globalBase = args::getInteger(args, OPT_global_base, 0);
  config->maxMemory = args::getInteger(args, OPT_max_memory, 0);
  config->zStackSize =
      args::getZOptionValue(args, OPT_z, "stack-size", WasmPageSize);

  // Default value of exportDynamic depends on `-shared`
  config->exportDynamic =
      args.hasFlag(OPT_export_dynamic, OPT_no_export_dynamic, config->shared);

  // Parse wasm32/64.
  if (auto *arg = args.getLastArg(OPT_m)) {
    StringRef s = arg->getValue();
    if (s == "wasm32")
      config->is64 = false;
    else if (s == "wasm64")
      config->is64 = true;
    else
      error("invalid target architecture: " + s);
  }

  // --threads= takes a positive integer and provides the default value for
  // --thinlto-jobs=.
  if (auto *arg = args.getLastArg(OPT_threads)) {
    StringRef v(arg->getValue());
    unsigned threads = 0;
    if (!llvm::to_integer(v, threads, 0) || threads == 0)
      error(arg->getSpelling() + ": expected a positive integer, but got '" +
            arg->getValue() + "'");
    parallel::strategy = hardware_concurrency(threads);
    config->thinLTOJobs = v;
  }
  if (auto *arg = args.getLastArg(OPT_thinlto_jobs))
    config->thinLTOJobs = arg->getValue();

  if (auto *arg = args.getLastArg(OPT_features)) {
    config->features =
        std::optional<std::vector<std::string>>(std::vector<std::string>());
    for (StringRef s : arg->getValues())
      config->features->push_back(std::string(s));
  }

  if (auto *arg = args.getLastArg(OPT_extra_features)) {
    config->extraFeatures =
        std::optional<std::vector<std::string>>(std::vector<std::string>());
    for (StringRef s : arg->getValues())
      config->extraFeatures->push_back(std::string(s));
  }

  // Legacy --allow-undefined flag which is equivalent to
  // --unresolve-symbols=ignore + --import-undefined
  if (args.hasArg(OPT_allow_undefined)) {
    config->importUndefined = true;
    config->unresolvedSymbols = UnresolvedPolicy::Ignore;
  }

  if (args.hasArg(OPT_print_map))
    config->mapFile = "-";

  std::tie(config->buildId, config->buildIdVector) = getBuildId(args);
}

// Some Config members do not directly correspond to any particular
// command line options, but computed based on other Config values.
// This function initialize such members. See Config.h for the details
// of these values.
static void setConfigs() {
  config->isPic = config->pie || config->shared;

  if (config->isPic) {
    if (config->exportTable)
      error("-shared/-pie is incompatible with --export-table");
    config->importTable = true;
  }

  if (config->relocatable) {
    if (config->exportTable)
      error("--relocatable is incompatible with --export-table");
    if (config->growableTable)
      error("--relocatable is incompatible with --growable-table");
    // Ignore any --import-table, as it's redundant.
    config->importTable = true;
  }

  if (config->shared) {
    if (config->memoryExport.has_value()) {
      error("--export-memory is incompatible with --shared");
    }
    if (!config->memoryImport.has_value()) {
      config->memoryImport =
          std::pair<llvm::StringRef, llvm::StringRef>(defaultModule, memoryName);
    }
    config->importUndefined = true;
  }

  // If neither export-memory nor import-memory is specified, default to
  // exporting memory under its default name.
  if (!config->memoryExport.has_value() && !config->memoryImport.has_value()) {
    config->memoryExport = memoryName;
  }
}

// Some command line options or some combinations of them are not allowed.
// This function checks for such errors.
static void checkOptions(opt::InputArgList &args) {
  if (!config->stripDebug && !config->stripAll && config->compressRelocations)
    error("--compress-relocations is incompatible with output debug"
          " information. Please pass --strip-debug or --strip-all");

  if (config->ltoPartitions == 0)
    error("--lto-partitions: number of threads must be > 0");
  if (!get_threadpool_strategy(config->thinLTOJobs))
    error("--thinlto-jobs: invalid job count: " + config->thinLTOJobs);

  if (config->pie && config->shared)
    error("-shared and -pie may not be used together");

  if (config->outputFile.empty())
    error("no output file specified");

  if (config->importTable && config->exportTable)
    error("--import-table and --export-table may not be used together");

  if (config->relocatable) {
    if (!config->entry.empty())
      error("entry point specified for relocatable output file");
    if (config->gcSections)
      error("-r and --gc-sections may not be used together");
    if (config->compressRelocations)
      error("-r -and --compress-relocations may not be used together");
    if (args.hasArg(OPT_undefined))
      error("-r -and --undefined may not be used together");
    if (config->pie)
      error("-r and -pie may not be used together");
    if (config->sharedMemory)
      error("-r and --shared-memory may not be used together");
    if (config->globalBase)
      error("-r and --global-base may not by used together");
  }

  // To begin to prepare for Module Linking-style shared libraries, start
  // warning about uses of `-shared` and related flags outside of Experimental
  // mode, to give anyone using them a heads-up that they will be changing.
  //
  // Also, warn about flags which request explicit exports.
  if (!config->experimentalPic) {
    // -shared will change meaning when Module Linking is implemented.
    if (config->shared) {
      warn("creating shared libraries, with -shared, is not yet stable");
    }

    // -pie will change meaning when Module Linking is implemented.
    if (config->pie) {
      warn("creating PIEs, with -pie, is not yet stable");
    }

    if (config->unresolvedSymbols == UnresolvedPolicy::ImportDynamic) {
      warn("dynamic imports are not yet stable "
           "(--unresolved-symbols=import-dynamic)");
    }
  }

  if (config->bsymbolic && !config->shared) {
    warn("-Bsymbolic is only meaningful when combined with -shared");
  }

  if (config->globalBase && config->isPic) {
    error("--global-base may not be used with -shared/-pie");
  }
}

static const char *getReproduceOption(opt::InputArgList &args) {
  if (auto *arg = args.getLastArg(OPT_reproduce))
    return arg->getValue();
  return getenv("LLD_REPRODUCE");
}

// Force Sym to be entered in the output. Used for -u or equivalent.
static Symbol *handleUndefined(StringRef name, const char *option) {
  Symbol *sym = symtab->find(name);
  if (!sym)
    return nullptr;

  // Since symbol S may not be used inside the program, LTO may
  // eliminate it. Mark the symbol as "used" to prevent it.
  sym->isUsedInRegularObj = true;

  if (auto *lazySym = dyn_cast<LazySymbol>(sym)) {
    lazySym->fetch();
    if (!config->whyExtract.empty())
      config->whyExtractRecords.emplace_back(option, sym->getFile(), *sym);
  }

  return sym;
}

static void handleLibcall(StringRef name) {
  Symbol *sym = symtab->find(name);
  if (!sym)
    return;

  if (auto *lazySym = dyn_cast<LazySymbol>(sym)) {
    MemoryBufferRef mb = lazySym->getMemberBuffer();
    if (isBitcode(mb)) {
      if (!config->whyExtract.empty())
        config->whyExtractRecords.emplace_back("<libcall>", sym->getFile(),
                                               *sym);
      lazySym->fetch();
    }
  }
}

static void writeWhyExtract() {
  if (config->whyExtract.empty())
    return;

  std::error_code ec;
  raw_fd_ostream os(config->whyExtract, ec, sys::fs::OF_None);
  if (ec) {
    error("cannot open --why-extract= file " + config->whyExtract + ": " +
          ec.message());
    return;
  }

  os << "reference\textracted\tsymbol\n";
  for (auto &entry : config->whyExtractRecords) {
    os << std::get<0>(entry) << '\t' << toString(std::get<1>(entry)) << '\t'
       << toString(std::get<2>(entry)) << '\n';
  }
}

// Equivalent of demote demoteSharedAndLazySymbols() in the ELF linker
static void demoteLazySymbols() {
  for (Symbol *sym : symtab->symbols()) {
    if (auto* s = dyn_cast<LazySymbol>(sym)) {
      if (s->signature) {
        LLVM_DEBUG(llvm::dbgs()
                   << "demoting lazy func: " << s->getName() << "\n");
        replaceSymbol<UndefinedFunction>(s, s->getName(), std::nullopt,
                                         std::nullopt, WASM_SYMBOL_BINDING_WEAK,
                                         s->getFile(), s->signature);
      }
    }
  }
}

static UndefinedGlobal *
createUndefinedGlobal(StringRef name, llvm::wasm::WasmGlobalType *type) {
  auto *sym = cast<UndefinedGlobal>(symtab->addUndefinedGlobal(
      name, std::nullopt, std::nullopt, WASM_SYMBOL_UNDEFINED, nullptr, type));
  config->allowUndefinedSymbols.insert(sym->getName());
  sym->isUsedInRegularObj = true;
  return sym;
}

static InputGlobal *createGlobal(StringRef name, bool isMutable) {
  llvm::wasm::WasmGlobal wasmGlobal;
  bool is64 = config->is64.value_or(false);
  wasmGlobal.Type = {uint8_t(is64 ? WASM_TYPE_I64 : WASM_TYPE_I32), isMutable};
  wasmGlobal.InitExpr = intConst(0, is64);
  wasmGlobal.SymbolName = name;
  return make<InputGlobal>(wasmGlobal, nullptr);
}

static GlobalSymbol *createGlobalVariable(StringRef name, bool isMutable) {
  InputGlobal *g = createGlobal(name, isMutable);
  return symtab->addSyntheticGlobal(name, WASM_SYMBOL_VISIBILITY_HIDDEN, g);
}

static GlobalSymbol *createOptionalGlobal(StringRef name, bool isMutable) {
  InputGlobal *g = createGlobal(name, isMutable);
  return symtab->addOptionalGlobalSymbol(name, g);
}

// Create ABI-defined synthetic symbols
static void createSyntheticSymbols() {
  if (config->relocatable)
    return;

  static WasmSignature nullSignature = {{}, {}};
  static WasmSignature i32ArgSignature = {{}, {ValType::I32}};
  static WasmSignature i64ArgSignature = {{}, {ValType::I64}};
  static llvm::wasm::WasmGlobalType globalTypeI32 = {WASM_TYPE_I32, false};
  static llvm::wasm::WasmGlobalType globalTypeI64 = {WASM_TYPE_I64, false};
  static llvm::wasm::WasmGlobalType mutableGlobalTypeI32 = {WASM_TYPE_I32,
                                                            true};
  static llvm::wasm::WasmGlobalType mutableGlobalTypeI64 = {WASM_TYPE_I64,
                                                            true};
  WasmSym::callCtors = symtab->addSyntheticFunction(
      "__wasm_call_ctors", WASM_SYMBOL_VISIBILITY_HIDDEN,
      make<SyntheticFunction>(nullSignature, "__wasm_call_ctors"));

  bool is64 = config->is64.value_or(false);

  if (config->isPic) {
    WasmSym::stackPointer =
        createUndefinedGlobal("__stack_pointer", config->is64.value_or(false)
                                                     ? &mutableGlobalTypeI64
                                                     : &mutableGlobalTypeI32);
    // For PIC code, we import two global variables (__memory_base and
    // __table_base) from the environment and use these as the offset at
    // which to load our static data and function table.
    // See:
    // https://github.com/WebAssembly/tool-conventions/blob/main/DynamicLinking.md
    auto *globalType = is64 ? &globalTypeI64 : &globalTypeI32;
    WasmSym::memoryBase = createUndefinedGlobal("__memory_base", globalType);
    WasmSym::tableBase = createUndefinedGlobal("__table_base", globalType);
    WasmSym::memoryBase->markLive();
    WasmSym::tableBase->markLive();
    if (is64) {
      WasmSym::tableBase32 =
          createUndefinedGlobal("__table_base32", &globalTypeI32);
      WasmSym::tableBase32->markLive();
    } else {
      WasmSym::tableBase32 = nullptr;
    }
  } else {
    // For non-PIC code
    WasmSym::stackPointer = createGlobalVariable("__stack_pointer", true);
    WasmSym::stackPointer->markLive();
  }

  if (config->sharedMemory) {
    WasmSym::tlsBase = createGlobalVariable("__tls_base", true);
    WasmSym::tlsSize = createGlobalVariable("__tls_size", false);
    WasmSym::tlsAlign = createGlobalVariable("__tls_align", false);
    WasmSym::initTLS = symtab->addSyntheticFunction(
        "__wasm_init_tls", WASM_SYMBOL_VISIBILITY_HIDDEN,
        make<SyntheticFunction>(
            is64 ? i64ArgSignature : i32ArgSignature,
            "__wasm_init_tls"));
  }

  if (config->isPic ||
      config->unresolvedSymbols == UnresolvedPolicy::ImportDynamic) {
    // For PIC code, or when dynamically importing addresses, we create
    // synthetic functions that apply relocations.  These get called from
    // __wasm_call_ctors before the user-level constructors.
    WasmSym::applyDataRelocs = symtab->addSyntheticFunction(
        "__wasm_apply_data_relocs",
        WASM_SYMBOL_VISIBILITY_DEFAULT | WASM_SYMBOL_EXPORTED,
        make<SyntheticFunction>(nullSignature, "__wasm_apply_data_relocs"));
  }
}

static void createOptionalSymbols() {
  if (config->relocatable)
    return;

  WasmSym::dsoHandle = symtab->addOptionalDataSymbol("__dso_handle");

  if (!config->shared)
    WasmSym::dataEnd = symtab->addOptionalDataSymbol("__data_end");

  if (!config->isPic) {
    WasmSym::stackLow = symtab->addOptionalDataSymbol("__stack_low");
    WasmSym::stackHigh = symtab->addOptionalDataSymbol("__stack_high");
    WasmSym::globalBase = symtab->addOptionalDataSymbol("__global_base");
    WasmSym::heapBase = symtab->addOptionalDataSymbol("__heap_base");
    WasmSym::heapEnd = symtab->addOptionalDataSymbol("__heap_end");
    WasmSym::definedMemoryBase = symtab->addOptionalDataSymbol("__memory_base");
    WasmSym::definedTableBase = symtab->addOptionalDataSymbol("__table_base");
    if (config->is64.value_or(false))
      WasmSym::definedTableBase32 =
          symtab->addOptionalDataSymbol("__table_base32");
  }

  // For non-shared memory programs we still need to define __tls_base since we
  // allow object files built with TLS to be linked into single threaded
  // programs, and such object files can contain references to this symbol.
  //
  // However, in this case __tls_base is immutable and points directly to the
  // start of the `.tdata` static segment.
  //
  // __tls_size and __tls_align are not needed in this case since they are only
  // needed for __wasm_init_tls (which we do not create in this case).
  if (!config->sharedMemory)
    WasmSym::tlsBase = createOptionalGlobal("__tls_base", false);
}

<<<<<<< HEAD
=======
static void processStubLibrariesPreLTO() {
  log("-- processStubLibrariesPreLTO");
  for (auto &stub_file : symtab->stubFiles) {
    LLVM_DEBUG(llvm::dbgs()
               << "processing stub file: " << stub_file->getName() << "\n");
    for (auto [name, deps]: stub_file->symbolDependencies) {
      auto* sym = symtab->find(name);
      // If the symbol is not present at all (yet), or if it is present but
      // undefined, then mark the dependent symbols as used by a regular
      // object so they will be preserved and exported by the LTO process.
      if (!sym || sym->isUndefined()) {
        for (const auto dep : deps) {
          auto* needed = symtab->find(dep);
          if (needed ) {
            needed->isUsedInRegularObj = true;
          }
        }
      }
    }
  }
}

>>>>>>> 7f790f9a
static void processStubLibraries() {
  log("-- processStubLibraries");
  for (auto &stub_file : symtab->stubFiles) {
    LLVM_DEBUG(llvm::dbgs()
               << "processing stub file: " << stub_file->getName() << "\n");
    for (auto [name, deps]: stub_file->symbolDependencies) {
      auto* sym = symtab->find(name);
<<<<<<< HEAD
      if (!sym || !sym->isUndefined() || !sym->isUsedInRegularObj ||
          sym->forceImport) {
        LLVM_DEBUG(llvm::dbgs() << "stub not in needed: " << name << "\n");
=======
      if (!sym || !sym->isUndefined()) {
        LLVM_DEBUG(llvm::dbgs() << "stub symbol not needed: " << name << "\n");
>>>>>>> 7f790f9a
        continue;
      }
      // The first stub library to define a given symbol sets this and
      // definitions in later stub libraries are ignored.
<<<<<<< HEAD
=======
      if (sym->forceImport)
        continue;  // Already handled
>>>>>>> 7f790f9a
      sym->forceImport = true;
      if (sym->traced)
        message(toString(stub_file) + ": importing " + name);
      else
        LLVM_DEBUG(llvm::dbgs()
                   << toString(stub_file) << ": importing " << name << "\n");
      for (const auto dep : deps) {
        auto* needed = symtab->find(dep);
        if (!needed) {
          error(toString(stub_file) + ": undefined symbol: " + dep +
                ". Required by " + toString(*sym));
        } else if (needed->isUndefined()) {
          error(toString(stub_file) +
                ": undefined symbol: " + toString(*needed) +
                ". Required by " + toString(*sym));
        } else {
<<<<<<< HEAD
          LLVM_DEBUG(llvm::dbgs()
                     << "force export: " << toString(*needed) << "\n");
          needed->forceExport = true;
          needed->isUsedInRegularObj = true;
=======
          if (needed->traced)
            message(toString(stub_file) + ": exported " + toString(*needed) +
                    " due to import of " + name);
          else
            LLVM_DEBUG(llvm::dbgs()
                       << "force export: " << toString(*needed) << "\n");
          needed->forceExport = true;
>>>>>>> 7f790f9a
          if (auto *lazy = dyn_cast<LazySymbol>(needed)) {
            lazy->fetch();
            if (!config->whyExtract.empty())
              config->whyExtractRecords.emplace_back(stub_file->getName(),
                                                     sym->getFile(), *sym);
          }
        }
      }
    }
  }
  log("-- done processStubLibraries");
}

// Reconstructs command line arguments so that so that you can re-run
// the same command with the same inputs. This is for --reproduce.
static std::string createResponseFile(const opt::InputArgList &args) {
  SmallString<0> data;
  raw_svector_ostream os(data);

  // Copy the command line to the output while rewriting paths.
  for (auto *arg : args) {
    switch (arg->getOption().getID()) {
    case OPT_reproduce:
      break;
    case OPT_INPUT:
      os << quote(relativeToRoot(arg->getValue())) << "\n";
      break;
    case OPT_o:
      // If -o path contains directories, "lld @response.txt" will likely
      // fail because the archive we are creating doesn't contain empty
      // directories for the output path (-o doesn't create directories).
      // Strip directories to prevent the issue.
      os << "-o " << quote(sys::path::filename(arg->getValue())) << "\n";
      break;
    default:
      os << toString(*arg) << "\n";
    }
  }
  return std::string(data.str());
}

// The --wrap option is a feature to rename symbols so that you can write
// wrappers for existing functions. If you pass `-wrap=foo`, all
// occurrences of symbol `foo` are resolved to `wrap_foo` (so, you are
// expected to write `wrap_foo` function as a wrapper). The original
// symbol becomes accessible as `real_foo`, so you can call that from your
// wrapper.
//
// This data structure is instantiated for each -wrap option.
struct WrappedSymbol {
  Symbol *sym;
  Symbol *real;
  Symbol *wrap;
};

static Symbol *addUndefined(StringRef name) {
  return symtab->addUndefinedFunction(name, std::nullopt, std::nullopt,
                                      WASM_SYMBOL_UNDEFINED, nullptr, nullptr,
                                      false);
}

// Handles -wrap option.
//
// This function instantiates wrapper symbols. At this point, they seem
// like they are not being used at all, so we explicitly set some flags so
// that LTO won't eliminate them.
static std::vector<WrappedSymbol> addWrappedSymbols(opt::InputArgList &args) {
  std::vector<WrappedSymbol> v;
  DenseSet<StringRef> seen;

  for (auto *arg : args.filtered(OPT_wrap)) {
    StringRef name = arg->getValue();
    if (!seen.insert(name).second)
      continue;

    Symbol *sym = symtab->find(name);
    if (!sym)
      continue;

    Symbol *real = addUndefined(saver().save("__real_" + name));
    Symbol *wrap = addUndefined(saver().save("__wrap_" + name));
    v.push_back({sym, real, wrap});

    // We want to tell LTO not to inline symbols to be overwritten
    // because LTO doesn't know the final symbol contents after renaming.
    real->canInline = false;
    sym->canInline = false;

    // Tell LTO not to eliminate these symbols.
    sym->isUsedInRegularObj = true;
    wrap->isUsedInRegularObj = true;
    real->isUsedInRegularObj = false;
  }
  return v;
}

// Do renaming for -wrap by updating pointers to symbols.
//
// When this function is executed, only InputFiles and symbol table
// contain pointers to symbol objects. We visit them to replace pointers,
// so that wrapped symbols are swapped as instructed by the command line.
static void wrapSymbols(ArrayRef<WrappedSymbol> wrapped) {
  DenseMap<Symbol *, Symbol *> map;
  for (const WrappedSymbol &w : wrapped) {
    map[w.sym] = w.wrap;
    map[w.real] = w.sym;
  }

  // Update pointers in input files.
  parallelForEach(symtab->objectFiles, [&](InputFile *file) {
    MutableArrayRef<Symbol *> syms = file->getMutableSymbols();
    for (size_t i = 0, e = syms.size(); i != e; ++i)
      if (Symbol *s = map.lookup(syms[i]))
        syms[i] = s;
  });

  // Update pointers in the symbol table.
  for (const WrappedSymbol &w : wrapped)
    symtab->wrap(w.sym, w.real, w.wrap);
}

static void splitSections() {
  // splitIntoPieces needs to be called on each MergeInputChunk
  // before calling finalizeContents().
  LLVM_DEBUG(llvm::dbgs() << "splitSections\n");
  parallelForEach(symtab->objectFiles, [](ObjFile *file) {
    for (InputChunk *seg : file->segments) {
      if (auto *s = dyn_cast<MergeInputChunk>(seg))
        s->splitIntoPieces();
    }
    for (InputChunk *sec : file->customSections) {
      if (auto *s = dyn_cast<MergeInputChunk>(sec))
        s->splitIntoPieces();
    }
  });
}

static bool isKnownZFlag(StringRef s) {
  // For now, we only support a very limited set of -z flags
  return s.starts_with("stack-size=");
}

// Report a warning for an unknown -z option.
static void checkZOptions(opt::InputArgList &args) {
  for (auto *arg : args.filtered(OPT_z))
    if (!isKnownZFlag(arg->getValue()))
      warn("unknown -z value: " + StringRef(arg->getValue()));
}

void LinkerDriver::linkerMain(ArrayRef<const char *> argsArr) {
  WasmOptTable parser;
  opt::InputArgList args = parser.parse(argsArr.slice(1));

  // Interpret these flags early because error()/warn() depend on them.
  errorHandler().errorLimit = args::getInteger(args, OPT_error_limit, 20);
  errorHandler().fatalWarnings =
      args.hasFlag(OPT_fatal_warnings, OPT_no_fatal_warnings, false);
  checkZOptions(args);

  // Handle --help
  if (args.hasArg(OPT_help)) {
    parser.printHelp(lld::outs(),
                     (std::string(argsArr[0]) + " [options] file...").c_str(),
                     "LLVM Linker", false);
    return;
  }

  // Handle --version
  if (args.hasArg(OPT_version) || args.hasArg(OPT_v)) {
    lld::outs() << getLLDVersion() << "\n";
    return;
  }

  // Handle --reproduce
  if (const char *path = getReproduceOption(args)) {
    Expected<std::unique_ptr<TarWriter>> errOrWriter =
        TarWriter::create(path, path::stem(path));
    if (errOrWriter) {
      tar = std::move(*errOrWriter);
      tar->append("response.txt", createResponseFile(args));
      tar->append("version.txt", getLLDVersion() + "\n");
    } else {
      error("--reproduce: " + toString(errOrWriter.takeError()));
    }
  }

  // Parse and evaluate -mllvm options.
  std::vector<const char *> v;
  v.push_back("wasm-ld (LLVM option parsing)");
  for (auto *arg : args.filtered(OPT_mllvm))
    v.push_back(arg->getValue());
  cl::ResetAllOptionOccurrences();
  cl::ParseCommandLineOptions(v.size(), v.data());

  readConfigs(args);
  setConfigs();

  createFiles(args);
  if (errorCount())
    return;

  checkOptions(args);
  if (errorCount())
    return;

  if (auto *arg = args.getLastArg(OPT_allow_undefined_file))
    readImportFile(arg->getValue());

  // Fail early if the output file or map file is not writable. If a user has a
  // long link, e.g. due to a large LTO link, they do not wish to run it and
  // find that it failed because there was a mistake in their command-line.
  if (auto e = tryCreateFile(config->outputFile))
    error("cannot open output file " + config->outputFile + ": " + e.message());
  if (auto e = tryCreateFile(config->mapFile))
    error("cannot open map file " + config->mapFile + ": " + e.message());
  if (errorCount())
    return;

  // Handle --trace-symbol.
  for (auto *arg : args.filtered(OPT_trace_symbol))
    symtab->trace(arg->getValue());

  for (auto *arg : args.filtered(OPT_export_if_defined))
    config->exportedSymbols.insert(arg->getValue());

  for (auto *arg : args.filtered(OPT_export)) {
    config->exportedSymbols.insert(arg->getValue());
    config->requiredExports.push_back(arg->getValue());
  }

  createSyntheticSymbols();

  // Add all files to the symbol table. This will add almost all
  // symbols that we need to the symbol table.
  for (InputFile *f : files)
    symtab->addFile(f);
  if (errorCount())
    return;

  // Handle the `--undefined <sym>` options.
  for (auto *arg : args.filtered(OPT_undefined))
    handleUndefined(arg->getValue(), "<internal>");

  // Handle the `--export <sym>` options
  // This works like --undefined but also exports the symbol if its found
  for (auto &iter : config->exportedSymbols)
    handleUndefined(iter.first(), "--export");

  Symbol *entrySym = nullptr;
  if (!config->relocatable && !config->entry.empty()) {
    entrySym = handleUndefined(config->entry, "--entry");
    if (entrySym && entrySym->isDefined())
      entrySym->forceExport = true;
    else
      error("entry symbol not defined (pass --no-entry to suppress): " +
            config->entry);
  }

  // If the user code defines a `__wasm_call_dtors` function, remember it so
  // that we can call it from the command export wrappers. Unlike
  // `__wasm_call_ctors` which we synthesize, `__wasm_call_dtors` is defined
  // by libc/etc., because destructors are registered dynamically with
  // `__cxa_atexit` and friends.
  if (!config->relocatable && !config->shared &&
      !WasmSym::callCtors->isUsedInRegularObj &&
      WasmSym::callCtors->getName() != config->entry &&
      !config->exportedSymbols.count(WasmSym::callCtors->getName())) {
    if (Symbol *callDtors =
            handleUndefined("__wasm_call_dtors", "<internal>")) {
      if (auto *callDtorsFunc = dyn_cast<DefinedFunction>(callDtors)) {
        if (callDtorsFunc->signature &&
            (!callDtorsFunc->signature->Params.empty() ||
             !callDtorsFunc->signature->Returns.empty())) {
          error("__wasm_call_dtors must have no argument or return values");
        }
        WasmSym::callDtors = callDtorsFunc;
      } else {
        error("__wasm_call_dtors must be a function");
      }
    }
  }

  if (errorCount())
    return;

  // Create wrapped symbols for -wrap option.
  std::vector<WrappedSymbol> wrapped = addWrappedSymbols(args);

  // If any of our inputs are bitcode files, the LTO code generator may create
  // references to certain library functions that might not be explicit in the
  // bitcode file's symbol table. If any of those library functions are defined
  // in a bitcode file in an archive member, we need to arrange to use LTO to
  // compile those archive members by adding them to the link beforehand.
  //
  // We only need to add libcall symbols to the link before LTO if the symbol's
  // definition is in bitcode. Any other required libcall symbols will be added
  // to the link after LTO when we add the LTO object file to the link.
  if (!symtab->bitcodeFiles.empty())
    for (auto *s : lto::LTO::getRuntimeLibcallSymbols())
      handleLibcall(s);
  if (errorCount())
    return;

<<<<<<< HEAD
  writeWhyExtract();
=======
  // We process the stub libraries once beofore LTO to ensure that any possible
  // required exports are preserved by the LTO process.
  processStubLibrariesPreLTO();
>>>>>>> 7f790f9a

  // Do link-time optimization if given files are LLVM bitcode files.
  // This compiles bitcode files into real object files.
  symtab->compileBitcodeFiles();
  if (errorCount())
    return;

<<<<<<< HEAD
  processStubLibraries();

=======
  // The LTO process can generate new undefined symbols, specifically libcall
  // functions.  Because those symbols might be declared in a stub library we
  // need the process the stub libraries once again after LTO to handle all
  // undefined symbols, including ones that didn't exist prior to LTO.
  processStubLibraries();

  writeWhyExtract();

>>>>>>> 7f790f9a
  createOptionalSymbols();

  // Resolve any variant symbols that were created due to signature
  // mismatchs.
  symtab->handleSymbolVariants();
  if (errorCount())
    return;

  // Apply symbol renames for -wrap.
  if (!wrapped.empty())
    wrapSymbols(wrapped);

  for (auto &iter : config->exportedSymbols) {
    Symbol *sym = symtab->find(iter.first());
    if (sym && sym->isDefined())
      sym->forceExport = true;
  }

  if (!config->relocatable && !config->isPic) {
    // Add synthetic dummies for weak undefined functions.  Must happen
    // after LTO otherwise functions may not yet have signatures.
    symtab->handleWeakUndefines();
  }

  if (entrySym)
    entrySym->setHidden(false);

  if (errorCount())
    return;

  // Split WASM_SEG_FLAG_STRINGS sections into pieces in preparation for garbage
  // collection.
  splitSections();

  // Any remaining lazy symbols should be demoted to Undefined
  demoteLazySymbols();

  // Do size optimizations: garbage collection
  markLive();

  // Provide the indirect function table if needed.
  WasmSym::indirectFunctionTable =
      symtab->resolveIndirectFunctionTable(/*required =*/false);

  if (errorCount())
    return;

  // Write the result to the file.
  writeResult();
}

} // namespace lld::wasm<|MERGE_RESOLUTION|>--- conflicted
+++ resolved
@@ -874,8 +874,6 @@
     WasmSym::tlsBase = createOptionalGlobal("__tls_base", false);
 }
 
-<<<<<<< HEAD
-=======
 static void processStubLibrariesPreLTO() {
   log("-- processStubLibrariesPreLTO");
   for (auto &stub_file : symtab->stubFiles) {
@@ -898,7 +896,6 @@
   }
 }
 
->>>>>>> 7f790f9a
 static void processStubLibraries() {
   log("-- processStubLibraries");
   for (auto &stub_file : symtab->stubFiles) {
@@ -906,23 +903,14 @@
                << "processing stub file: " << stub_file->getName() << "\n");
     for (auto [name, deps]: stub_file->symbolDependencies) {
       auto* sym = symtab->find(name);
-<<<<<<< HEAD
-      if (!sym || !sym->isUndefined() || !sym->isUsedInRegularObj ||
-          sym->forceImport) {
-        LLVM_DEBUG(llvm::dbgs() << "stub not in needed: " << name << "\n");
-=======
       if (!sym || !sym->isUndefined()) {
         LLVM_DEBUG(llvm::dbgs() << "stub symbol not needed: " << name << "\n");
->>>>>>> 7f790f9a
         continue;
       }
       // The first stub library to define a given symbol sets this and
       // definitions in later stub libraries are ignored.
-<<<<<<< HEAD
-=======
       if (sym->forceImport)
         continue;  // Already handled
->>>>>>> 7f790f9a
       sym->forceImport = true;
       if (sym->traced)
         message(toString(stub_file) + ": importing " + name);
@@ -939,12 +927,6 @@
                 ": undefined symbol: " + toString(*needed) +
                 ". Required by " + toString(*sym));
         } else {
-<<<<<<< HEAD
-          LLVM_DEBUG(llvm::dbgs()
-                     << "force export: " << toString(*needed) << "\n");
-          needed->forceExport = true;
-          needed->isUsedInRegularObj = true;
-=======
           if (needed->traced)
             message(toString(stub_file) + ": exported " + toString(*needed) +
                     " due to import of " + name);
@@ -952,7 +934,6 @@
             LLVM_DEBUG(llvm::dbgs()
                        << "force export: " << toString(*needed) << "\n");
           needed->forceExport = true;
->>>>>>> 7f790f9a
           if (auto *lazy = dyn_cast<LazySymbol>(needed)) {
             lazy->fetch();
             if (!config->whyExtract.empty())
@@ -1256,13 +1237,9 @@
   if (errorCount())
     return;
 
-<<<<<<< HEAD
-  writeWhyExtract();
-=======
   // We process the stub libraries once beofore LTO to ensure that any possible
   // required exports are preserved by the LTO process.
   processStubLibrariesPreLTO();
->>>>>>> 7f790f9a
 
   // Do link-time optimization if given files are LLVM bitcode files.
   // This compiles bitcode files into real object files.
@@ -1270,10 +1247,6 @@
   if (errorCount())
     return;
 
-<<<<<<< HEAD
-  processStubLibraries();
-
-=======
   // The LTO process can generate new undefined symbols, specifically libcall
   // functions.  Because those symbols might be declared in a stub library we
   // need the process the stub libraries once again after LTO to handle all
@@ -1282,7 +1255,6 @@
 
   writeWhyExtract();
 
->>>>>>> 7f790f9a
   createOptionalSymbols();
 
   // Resolve any variant symbols that were created due to signature
