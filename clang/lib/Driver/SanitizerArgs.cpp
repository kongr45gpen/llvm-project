--- conflicted
+++ resolved
@@ -18,13 +18,9 @@
 #include "llvm/Support/Path.h"
 #include "llvm/Support/SpecialCaseList.h"
 #include "llvm/Support/VirtualFileSystem.h"
-<<<<<<< HEAD
-#include "llvm/TargetParser/RISCVTargetParser.h"
-=======
 #include "llvm/TargetParser/AArch64TargetParser.h"
 #include "llvm/TargetParser/RISCVTargetParser.h"
 #include "llvm/TargetParser/TargetParser.h"
->>>>>>> 7f790f9a
 #include "llvm/Transforms/Instrumentation/AddressSanitizerOptions.h"
 #include <memory>
 
@@ -579,16 +575,8 @@
         << lastArgumentForMask(D, Args, Kinds & NeedsLTO) << "-flto";
   }
 
-<<<<<<< HEAD
-  if ((Kinds & SanitizerKind::ShadowCallStack) &&
-      ((TC.getTriple().isAArch64() &&
-        !llvm::AArch64::isX18ReservedByDefault(TC.getTriple())) ||
-       (TC.getTriple().isRISCV() &&
-        !llvm::RISCV::isX18ReservedByDefault(TC.getTriple()))) &&
-=======
   if ((Kinds & SanitizerKind::ShadowCallStack) && TC.getTriple().isAArch64() &&
       !llvm::AArch64::isX18ReservedByDefault(TC.getTriple()) &&
->>>>>>> 7f790f9a
       !Args.hasArg(options::OPT_ffixed_x18) && DiagnoseErrors) {
     D.Diag(diag::err_drv_argument_only_allowed_with)
         << lastArgumentForMask(D, Args, Kinds & SanitizerKind::ShadowCallStack)
