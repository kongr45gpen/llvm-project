//===-- ODRHash.cpp - Hashing to diagnose ODR failures ----------*- C++ -*-===//
//
// Part of the LLVM Project, under the Apache License v2.0 with LLVM Exceptions.
// See https://llvm.org/LICENSE.txt for license information.
// SPDX-License-Identifier: Apache-2.0 WITH LLVM-exception
//
//===----------------------------------------------------------------------===//
///
/// \file
/// This file implements the ODRHash class, which calculates a hash based
/// on AST nodes, which is stable across different runs.
///
//===----------------------------------------------------------------------===//

#include "clang/AST/ODRHash.h"

#include "clang/AST/DeclVisitor.h"
#include "clang/AST/NestedNameSpecifier.h"
#include "clang/AST/StmtVisitor.h"
#include "clang/AST/TypeVisitor.h"

using namespace clang;

void ODRHash::AddStmt(const Stmt *S) {
  assert(S && "Expecting non-null pointer.");
  S->ProcessODRHash(ID, *this);
}

void ODRHash::AddIdentifierInfo(const IdentifierInfo *II) {
  assert(II && "Expecting non-null pointer.");
  ID.AddString(II->getName());
}

void ODRHash::AddDeclarationName(DeclarationName Name, bool TreatAsDecl) {
  if (TreatAsDecl)
    // Matches the NamedDecl check in AddDecl
    AddBoolean(true);

  AddDeclarationNameImpl(Name);

  if (TreatAsDecl)
    // Matches the ClassTemplateSpecializationDecl check in AddDecl
    AddBoolean(false);
}

void ODRHash::AddDeclarationNameImpl(DeclarationName Name) {
  // Index all DeclarationName and use index numbers to refer to them.
  auto Result = DeclNameMap.insert(std::make_pair(Name, DeclNameMap.size()));
  ID.AddInteger(Result.first->second);
  if (!Result.second) {
    // If found in map, the DeclarationName has previously been processed.
    return;
  }

  // First time processing each DeclarationName, also process its details.
  AddBoolean(Name.isEmpty());
  if (Name.isEmpty())
    return;

  auto Kind = Name.getNameKind();
  ID.AddInteger(Kind);
  switch (Kind) {
  case DeclarationName::Identifier:
    AddIdentifierInfo(Name.getAsIdentifierInfo());
    break;
  case DeclarationName::ObjCZeroArgSelector:
  case DeclarationName::ObjCOneArgSelector:
  case DeclarationName::ObjCMultiArgSelector: {
    Selector S = Name.getObjCSelector();
    AddBoolean(S.isNull());
    AddBoolean(S.isKeywordSelector());
    AddBoolean(S.isUnarySelector());
    unsigned NumArgs = S.getNumArgs();
    ID.AddInteger(NumArgs);
    // Compare all selector slots. For selectors with arguments it means all arg
    // slots. And if there are no arguments, compare the first-and-only slot.
    unsigned SlotsToCheck = NumArgs > 0 ? NumArgs : 1;
    for (unsigned i = 0; i < SlotsToCheck; ++i) {
      const IdentifierInfo *II = S.getIdentifierInfoForSlot(i);
      AddBoolean(II);
      if (II) {
        AddIdentifierInfo(II);
      }
    }
    break;
  }
  case DeclarationName::CXXConstructorName:
  case DeclarationName::CXXDestructorName:
    AddQualType(Name.getCXXNameType());
    break;
  case DeclarationName::CXXOperatorName:
    ID.AddInteger(Name.getCXXOverloadedOperator());
    break;
  case DeclarationName::CXXLiteralOperatorName:
    AddIdentifierInfo(Name.getCXXLiteralIdentifier());
    break;
  case DeclarationName::CXXConversionFunctionName:
    AddQualType(Name.getCXXNameType());
    break;
  case DeclarationName::CXXUsingDirective:
    break;
  case DeclarationName::CXXDeductionGuideName: {
    auto *Template = Name.getCXXDeductionGuideTemplate();
    AddBoolean(Template);
    if (Template) {
      AddDecl(Template);
    }
  }
  }
}

void ODRHash::AddNestedNameSpecifier(const NestedNameSpecifier *NNS) {
  assert(NNS && "Expecting non-null pointer.");
  const auto *Prefix = NNS->getPrefix();
  AddBoolean(Prefix);
  if (Prefix) {
    AddNestedNameSpecifier(Prefix);
  }
  auto Kind = NNS->getKind();
  ID.AddInteger(Kind);
  switch (Kind) {
  case NestedNameSpecifier::Identifier:
    AddIdentifierInfo(NNS->getAsIdentifier());
    break;
  case NestedNameSpecifier::Namespace:
    AddDecl(NNS->getAsNamespace());
    break;
  case NestedNameSpecifier::NamespaceAlias:
    AddDecl(NNS->getAsNamespaceAlias());
    break;
  case NestedNameSpecifier::TypeSpec:
  case NestedNameSpecifier::TypeSpecWithTemplate:
    AddType(NNS->getAsType());
    break;
  case NestedNameSpecifier::Global:
  case NestedNameSpecifier::Super:
    break;
  }
}

void ODRHash::AddTemplateName(TemplateName Name) {
  auto Kind = Name.getKind();
  ID.AddInteger(Kind);

  switch (Kind) {
  case TemplateName::Template:
    AddDecl(Name.getAsTemplateDecl());
    break;
  // TODO: Support these cases.
  case TemplateName::OverloadedTemplate:
  case TemplateName::AssumedTemplate:
  case TemplateName::QualifiedTemplate:
  case TemplateName::DependentTemplate:
  case TemplateName::SubstTemplateTemplateParm:
  case TemplateName::SubstTemplateTemplateParmPack:
  case TemplateName::UsingTemplate:
    break;
  }
}

void ODRHash::AddTemplateArgument(TemplateArgument TA) {
  const auto Kind = TA.getKind();
  ID.AddInteger(Kind);

  switch (Kind) {
    case TemplateArgument::Null:
      llvm_unreachable("Expected valid TemplateArgument");
    case TemplateArgument::Type:
      AddQualType(TA.getAsType());
      break;
    case TemplateArgument::Declaration:
      AddDecl(TA.getAsDecl());
      break;
    case TemplateArgument::NullPtr:
<<<<<<< HEAD
    case TemplateArgument::Integral:
    case TemplateArgument::MetaobjectId:
=======
      ID.AddPointer(nullptr);
>>>>>>> 7cbf1a25
      break;
    case TemplateArgument::Integral: {
      // There are integrals (e.g.: _BitInt(128)) that cannot be represented as
      // any builtin integral type, so we use the hash of APSInt instead.
      TA.getAsIntegral().Profile(ID);
      break;
    }
    case TemplateArgument::Template:
    case TemplateArgument::TemplateExpansion:
      AddTemplateName(TA.getAsTemplateOrTemplatePattern());
      break;
    case TemplateArgument::Expression:
      AddStmt(TA.getAsExpr());
      break;
    case TemplateArgument::Pack:
      ID.AddInteger(TA.pack_size());
      for (auto SubTA : TA.pack_elements()) {
        AddTemplateArgument(SubTA);
      }
      break;
  }
}

void ODRHash::AddTemplateParameterList(const TemplateParameterList *TPL) {
  assert(TPL && "Expecting non-null pointer.");

  ID.AddInteger(TPL->size());
  for (auto *ND : TPL->asArray()) {
    AddSubDecl(ND);
  }
}

void ODRHash::clear() {
  DeclNameMap.clear();
  Bools.clear();
  ID.clear();
}

unsigned ODRHash::CalculateHash() {
  // Append the bools to the end of the data segment backwards.  This allows
  // for the bools data to be compressed 32 times smaller compared to using
  // ID.AddBoolean
  const unsigned unsigned_bits = sizeof(unsigned) * CHAR_BIT;
  const unsigned size = Bools.size();
  const unsigned remainder = size % unsigned_bits;
  const unsigned loops = size / unsigned_bits;
  auto I = Bools.rbegin();
  unsigned value = 0;
  for (unsigned i = 0; i < remainder; ++i) {
    value <<= 1;
    value |= *I;
    ++I;
  }
  ID.AddInteger(value);

  for (unsigned i = 0; i < loops; ++i) {
    value = 0;
    for (unsigned j = 0; j < unsigned_bits; ++j) {
      value <<= 1;
      value |= *I;
      ++I;
    }
    ID.AddInteger(value);
  }

  assert(I == Bools.rend());
  Bools.clear();
  return ID.ComputeHash();
}

namespace {
// Process a Decl pointer.  Add* methods call back into ODRHash while Visit*
// methods process the relevant parts of the Decl.
class ODRDeclVisitor : public ConstDeclVisitor<ODRDeclVisitor> {
  typedef ConstDeclVisitor<ODRDeclVisitor> Inherited;
  llvm::FoldingSetNodeID &ID;
  ODRHash &Hash;

public:
  ODRDeclVisitor(llvm::FoldingSetNodeID &ID, ODRHash &Hash)
      : ID(ID), Hash(Hash) {}

  void AddStmt(const Stmt *S) {
    Hash.AddBoolean(S);
    if (S) {
      Hash.AddStmt(S);
    }
  }

  void AddIdentifierInfo(const IdentifierInfo *II) {
    Hash.AddBoolean(II);
    if (II) {
      Hash.AddIdentifierInfo(II);
    }
  }

  void AddQualType(QualType T) {
    Hash.AddQualType(T);
  }

  void AddDecl(const Decl *D) {
    Hash.AddBoolean(D);
    if (D) {
      Hash.AddDecl(D);
    }
  }

  void AddTemplateArgument(TemplateArgument TA) {
    Hash.AddTemplateArgument(TA);
  }

  void Visit(const Decl *D) {
    ID.AddInteger(D->getKind());
    Inherited::Visit(D);
  }

  void VisitNamedDecl(const NamedDecl *D) {
    Hash.AddDeclarationName(D->getDeclName());
    Inherited::VisitNamedDecl(D);
  }

  void VisitValueDecl(const ValueDecl *D) {
    if (!isa<FunctionDecl>(D)) {
      AddQualType(D->getType());
    }
    Inherited::VisitValueDecl(D);
  }

  void VisitVarDecl(const VarDecl *D) {
    Hash.AddBoolean(D->isStaticLocal());
    Hash.AddBoolean(D->isConstexpr());
    const bool HasInit = D->hasInit();
    Hash.AddBoolean(HasInit);
    if (HasInit) {
      AddStmt(D->getInit());
    }
    Inherited::VisitVarDecl(D);
  }

  void VisitParmVarDecl(const ParmVarDecl *D) {
    // TODO: Handle default arguments.
    Inherited::VisitParmVarDecl(D);
  }

  void VisitAccessSpecDecl(const AccessSpecDecl *D) {
    ID.AddInteger(D->getAccess());
    Inherited::VisitAccessSpecDecl(D);
  }

  void VisitStaticAssertDecl(const StaticAssertDecl *D) {
    AddStmt(D->getAssertExpr());
    AddStmt(D->getMessage());

    Inherited::VisitStaticAssertDecl(D);
  }

  void VisitFieldDecl(const FieldDecl *D) {
    const bool IsBitfield = D->isBitField();
    Hash.AddBoolean(IsBitfield);

    if (IsBitfield) {
      AddStmt(D->getBitWidth());
    }

    Hash.AddBoolean(D->isMutable());
    AddStmt(D->getInClassInitializer());

    Inherited::VisitFieldDecl(D);
  }

  void VisitObjCIvarDecl(const ObjCIvarDecl *D) {
    ID.AddInteger(D->getCanonicalAccessControl());
    Inherited::VisitObjCIvarDecl(D);
  }

  void VisitObjCPropertyDecl(const ObjCPropertyDecl *D) {
    ID.AddInteger(D->getPropertyAttributes());
    ID.AddInteger(D->getPropertyImplementation());
    AddQualType(D->getType());
    AddDecl(D);

    Inherited::VisitObjCPropertyDecl(D);
  }

  void VisitFunctionDecl(const FunctionDecl *D) {
    // Handled by the ODRHash for FunctionDecl
    ID.AddInteger(D->getODRHash());

    Inherited::VisitFunctionDecl(D);
  }

  void VisitCXXMethodDecl(const CXXMethodDecl *D) {
    // Handled by the ODRHash for FunctionDecl

    Inherited::VisitCXXMethodDecl(D);
  }

  void VisitObjCMethodDecl(const ObjCMethodDecl *Method) {
    ID.AddInteger(Method->getDeclKind());
    Hash.AddBoolean(Method->isInstanceMethod()); // false if class method
    Hash.AddBoolean(Method->isPropertyAccessor());
    Hash.AddBoolean(Method->isVariadic());
    Hash.AddBoolean(Method->isSynthesizedAccessorStub());
    Hash.AddBoolean(Method->isDefined());
    Hash.AddBoolean(Method->isOverriding());
    Hash.AddBoolean(Method->isDirectMethod());
    Hash.AddBoolean(Method->isThisDeclarationADesignatedInitializer());
    Hash.AddBoolean(Method->hasSkippedBody());

    ID.AddInteger(Method->getImplementationControl());
    ID.AddInteger(Method->getMethodFamily());
    ImplicitParamDecl *Cmd = Method->getCmdDecl();
    Hash.AddBoolean(Cmd);
    if (Cmd)
      ID.AddInteger(Cmd->getParameterKind());

    ImplicitParamDecl *Self = Method->getSelfDecl();
    Hash.AddBoolean(Self);
    if (Self)
      ID.AddInteger(Self->getParameterKind());

    AddDecl(Method);

    AddQualType(Method->getReturnType());
    ID.AddInteger(Method->param_size());
    for (auto Param : Method->parameters())
      Hash.AddSubDecl(Param);

    if (Method->hasBody()) {
      const bool IsDefinition = Method->isThisDeclarationADefinition();
      Hash.AddBoolean(IsDefinition);
      if (IsDefinition) {
        Stmt *Body = Method->getBody();
        Hash.AddBoolean(Body);
        if (Body)
          AddStmt(Body);

        // Filter out sub-Decls which will not be processed in order to get an
        // accurate count of Decl's.
        llvm::SmallVector<const Decl *, 16> Decls;
        for (Decl *SubDecl : Method->decls())
          if (ODRHash::isSubDeclToBeProcessed(SubDecl, Method))
            Decls.push_back(SubDecl);

        ID.AddInteger(Decls.size());
        for (auto SubDecl : Decls)
          Hash.AddSubDecl(SubDecl);
      }
    } else {
      Hash.AddBoolean(false);
    }

    Inherited::VisitObjCMethodDecl(Method);
  }

  void VisitTypedefNameDecl(const TypedefNameDecl *D) {
    AddQualType(D->getUnderlyingType());

    Inherited::VisitTypedefNameDecl(D);
  }

  void VisitTypedefDecl(const TypedefDecl *D) {
    Inherited::VisitTypedefDecl(D);
  }

  void VisitTypeAliasDecl(const TypeAliasDecl *D) {
    Inherited::VisitTypeAliasDecl(D);
  }

  void VisitFriendDecl(const FriendDecl *D) {
    TypeSourceInfo *TSI = D->getFriendType();
    Hash.AddBoolean(TSI);
    if (TSI) {
      AddQualType(TSI->getType());
    } else {
      AddDecl(D->getFriendDecl());
    }
  }

  void VisitTemplateTypeParmDecl(const TemplateTypeParmDecl *D) {
    // Only care about default arguments as part of the definition.
    const bool hasDefaultArgument =
        D->hasDefaultArgument() && !D->defaultArgumentWasInherited();
    Hash.AddBoolean(hasDefaultArgument);
    if (hasDefaultArgument) {
      AddTemplateArgument(D->getDefaultArgument());
    }
    Hash.AddBoolean(D->isParameterPack());

    const TypeConstraint *TC = D->getTypeConstraint();
    Hash.AddBoolean(TC != nullptr);
    if (TC)
      AddStmt(TC->getImmediatelyDeclaredConstraint());

    Inherited::VisitTemplateTypeParmDecl(D);
  }

  void VisitNonTypeTemplateParmDecl(const NonTypeTemplateParmDecl *D) {
    // Only care about default arguments as part of the definition.
    const bool hasDefaultArgument =
        D->hasDefaultArgument() && !D->defaultArgumentWasInherited();
    Hash.AddBoolean(hasDefaultArgument);
    if (hasDefaultArgument) {
      AddStmt(D->getDefaultArgument());
    }
    Hash.AddBoolean(D->isParameterPack());

    Inherited::VisitNonTypeTemplateParmDecl(D);
  }

  void VisitTemplateTemplateParmDecl(const TemplateTemplateParmDecl *D) {
    // Only care about default arguments as part of the definition.
    const bool hasDefaultArgument =
        D->hasDefaultArgument() && !D->defaultArgumentWasInherited();
    Hash.AddBoolean(hasDefaultArgument);
    if (hasDefaultArgument) {
      AddTemplateArgument(D->getDefaultArgument().getArgument());
    }
    Hash.AddBoolean(D->isParameterPack());

    Inherited::VisitTemplateTemplateParmDecl(D);
  }

  void VisitTemplateDecl(const TemplateDecl *D) {
    Hash.AddTemplateParameterList(D->getTemplateParameters());

    Inherited::VisitTemplateDecl(D);
  }

  void VisitRedeclarableTemplateDecl(const RedeclarableTemplateDecl *D) {
    Hash.AddBoolean(D->isMemberSpecialization());
    Inherited::VisitRedeclarableTemplateDecl(D);
  }

  void VisitFunctionTemplateDecl(const FunctionTemplateDecl *D) {
    AddDecl(D->getTemplatedDecl());
    ID.AddInteger(D->getTemplatedDecl()->getODRHash());
    Inherited::VisitFunctionTemplateDecl(D);
  }

  void VisitEnumConstantDecl(const EnumConstantDecl *D) {
    AddStmt(D->getInitExpr());
    Inherited::VisitEnumConstantDecl(D);
  }
};
} // namespace

// Only allow a small portion of Decl's to be processed.  Remove this once
// all Decl's can be handled.
bool ODRHash::isSubDeclToBeProcessed(const Decl *D, const DeclContext *Parent) {
  if (D->isImplicit()) return false;
  if (D->getDeclContext() != Parent) return false;

  switch (D->getKind()) {
    default:
      return false;
    case Decl::AccessSpec:
    case Decl::CXXConstructor:
    case Decl::CXXDestructor:
    case Decl::CXXMethod:
    case Decl::EnumConstant: // Only found in EnumDecl's.
    case Decl::Field:
    case Decl::Friend:
    case Decl::FunctionTemplate:
    case Decl::StaticAssert:
    case Decl::TypeAlias:
    case Decl::Typedef:
    case Decl::Var:
    case Decl::ObjCMethod:
    case Decl::ObjCIvar:
    case Decl::ObjCProperty:
      return true;
  }
}

void ODRHash::AddSubDecl(const Decl *D) {
  assert(D && "Expecting non-null pointer.");

  ODRDeclVisitor(ID, *this).Visit(D);
}

void ODRHash::AddCXXRecordDecl(const CXXRecordDecl *Record) {
  assert(Record && Record->hasDefinition() &&
         "Expected non-null record to be a definition.");

  const DeclContext *DC = Record;
  while (DC) {
    if (isa<ClassTemplateSpecializationDecl>(DC)) {
      return;
    }
    DC = DC->getParent();
  }

  AddDecl(Record);

  // Filter out sub-Decls which will not be processed in order to get an
  // accurate count of Decl's.
  llvm::SmallVector<const Decl *, 16> Decls;
  for (Decl *SubDecl : Record->decls()) {
    if (isSubDeclToBeProcessed(SubDecl, Record)) {
      Decls.push_back(SubDecl);
      if (auto *Function = dyn_cast<FunctionDecl>(SubDecl)) {
        // Compute/Preload ODRHash into FunctionDecl.
        Function->getODRHash();
      }
    }
  }

  ID.AddInteger(Decls.size());
  for (auto SubDecl : Decls) {
    AddSubDecl(SubDecl);
  }

  const ClassTemplateDecl *TD = Record->getDescribedClassTemplate();
  AddBoolean(TD);
  if (TD) {
    AddTemplateParameterList(TD->getTemplateParameters());
  }

  ID.AddInteger(Record->getNumBases());
  auto Bases = Record->bases();
  for (auto Base : Bases) {
    AddQualType(Base.getType());
    ID.AddInteger(Base.isVirtual());
    ID.AddInteger(Base.getAccessSpecifierAsWritten());
  }
}

void ODRHash::AddRecordDecl(const RecordDecl *Record) {
  assert(!isa<CXXRecordDecl>(Record) &&
         "For CXXRecordDecl should call AddCXXRecordDecl.");
  AddDecl(Record);

  // Filter out sub-Decls which will not be processed in order to get an
  // accurate count of Decl's.
  llvm::SmallVector<const Decl *, 16> Decls;
  for (Decl *SubDecl : Record->decls()) {
    if (isSubDeclToBeProcessed(SubDecl, Record))
      Decls.push_back(SubDecl);
  }

  ID.AddInteger(Decls.size());
  for (const Decl *SubDecl : Decls)
    AddSubDecl(SubDecl);
}

void ODRHash::AddObjCInterfaceDecl(const ObjCInterfaceDecl *IF) {
  AddDecl(IF);

  auto *SuperClass = IF->getSuperClass();
  AddBoolean(SuperClass);
  if (SuperClass)
    ID.AddInteger(SuperClass->getODRHash());

  // Hash referenced protocols.
  ID.AddInteger(IF->getReferencedProtocols().size());
  for (const ObjCProtocolDecl *RefP : IF->protocols()) {
    // Hash the name only as a referenced protocol can be a forward declaration.
    AddDeclarationName(RefP->getDeclName());
  }

  // Filter out sub-Decls which will not be processed in order to get an
  // accurate count of Decl's.
  llvm::SmallVector<const Decl *, 16> Decls;
  for (Decl *SubDecl : IF->decls())
    if (isSubDeclToBeProcessed(SubDecl, IF))
      Decls.push_back(SubDecl);

  ID.AddInteger(Decls.size());
  for (auto *SubDecl : Decls)
    AddSubDecl(SubDecl);
}

void ODRHash::AddFunctionDecl(const FunctionDecl *Function,
                              bool SkipBody) {
  assert(Function && "Expecting non-null pointer.");

  // Skip functions that are specializations or in specialization context.
  const DeclContext *DC = Function;
  while (DC) {
    if (isa<ClassTemplateSpecializationDecl>(DC)) return;
    if (auto *F = dyn_cast<FunctionDecl>(DC)) {
      if (F->isFunctionTemplateSpecialization()) {
        if (!isa<CXXMethodDecl>(DC)) return;
        if (DC->getLexicalParent()->isFileContext()) return;
        // Inline method specializations are the only supported
        // specialization for now.
      }
    }
    DC = DC->getParent();
  }

  ID.AddInteger(Function->getDeclKind());

  const auto *SpecializationArgs = Function->getTemplateSpecializationArgs();
  AddBoolean(SpecializationArgs);
  if (SpecializationArgs) {
    ID.AddInteger(SpecializationArgs->size());
    for (const TemplateArgument &TA : SpecializationArgs->asArray()) {
      AddTemplateArgument(TA);
    }
  }

  if (const auto *Method = dyn_cast<CXXMethodDecl>(Function)) {
    AddBoolean(Method->isConst());
    AddBoolean(Method->isVolatile());
  }

  ID.AddInteger(Function->getStorageClass());
  AddBoolean(Function->isInlineSpecified());
  AddBoolean(Function->isVirtualAsWritten());
  AddBoolean(Function->isPure());
  AddBoolean(Function->isDeletedAsWritten());
  AddBoolean(Function->isExplicitlyDefaulted());

  AddDecl(Function);

  AddQualType(Function->getReturnType());

  ID.AddInteger(Function->param_size());
  for (auto *Param : Function->parameters())
    AddSubDecl(Param);

  if (SkipBody) {
    AddBoolean(false);
    return;
  }

  const bool HasBody = Function->isThisDeclarationADefinition() &&
                       !Function->isDefaulted() && !Function->isDeleted() &&
                       !Function->isLateTemplateParsed();
  AddBoolean(HasBody);
  if (!HasBody) {
    return;
  }

  auto *Body = Function->getBody();
  AddBoolean(Body);
  if (Body)
    AddStmt(Body);

  // Filter out sub-Decls which will not be processed in order to get an
  // accurate count of Decl's.
  llvm::SmallVector<const Decl *, 16> Decls;
  for (Decl *SubDecl : Function->decls()) {
    if (isSubDeclToBeProcessed(SubDecl, Function)) {
      Decls.push_back(SubDecl);
    }
  }

  ID.AddInteger(Decls.size());
  for (auto SubDecl : Decls) {
    AddSubDecl(SubDecl);
  }
}

void ODRHash::AddEnumDecl(const EnumDecl *Enum) {
  assert(Enum);
  AddDeclarationName(Enum->getDeclName());

  AddBoolean(Enum->isScoped());
  if (Enum->isScoped())
    AddBoolean(Enum->isScopedUsingClassTag());

  if (Enum->getIntegerTypeSourceInfo())
    AddQualType(Enum->getIntegerType());

  // Filter out sub-Decls which will not be processed in order to get an
  // accurate count of Decl's.
  llvm::SmallVector<const Decl *, 16> Decls;
  for (Decl *SubDecl : Enum->decls()) {
    if (isSubDeclToBeProcessed(SubDecl, Enum)) {
      assert(isa<EnumConstantDecl>(SubDecl) && "Unexpected Decl");
      Decls.push_back(SubDecl);
    }
  }

  ID.AddInteger(Decls.size());
  for (auto SubDecl : Decls) {
    AddSubDecl(SubDecl);
  }

}

void ODRHash::AddObjCProtocolDecl(const ObjCProtocolDecl *P) {
  AddDecl(P);

  // Hash referenced protocols.
  ID.AddInteger(P->getReferencedProtocols().size());
  for (const ObjCProtocolDecl *RefP : P->protocols()) {
    // Hash the name only as a referenced protocol can be a forward declaration.
    AddDeclarationName(RefP->getDeclName());
  }

  // Filter out sub-Decls which will not be processed in order to get an
  // accurate count of Decl's.
  llvm::SmallVector<const Decl *, 16> Decls;
  for (Decl *SubDecl : P->decls()) {
    if (isSubDeclToBeProcessed(SubDecl, P)) {
      Decls.push_back(SubDecl);
    }
  }

  ID.AddInteger(Decls.size());
  for (auto *SubDecl : Decls) {
    AddSubDecl(SubDecl);
  }
}

void ODRHash::AddDecl(const Decl *D) {
  assert(D && "Expecting non-null pointer.");
  D = D->getCanonicalDecl();

  const NamedDecl *ND = dyn_cast<NamedDecl>(D);
  AddBoolean(ND);
  if (!ND) {
    ID.AddInteger(D->getKind());
    return;
  }

  AddDeclarationName(ND->getDeclName());

  const auto *Specialization =
            dyn_cast<ClassTemplateSpecializationDecl>(D);
  AddBoolean(Specialization);
  if (Specialization) {
    const TemplateArgumentList &List = Specialization->getTemplateArgs();
    ID.AddInteger(List.size());
    for (const TemplateArgument &TA : List.asArray())
      AddTemplateArgument(TA);
  }
}

namespace {
// Process a Type pointer.  Add* methods call back into ODRHash while Visit*
// methods process the relevant parts of the Type.
class ODRTypeVisitor : public TypeVisitor<ODRTypeVisitor> {
  typedef TypeVisitor<ODRTypeVisitor> Inherited;
  llvm::FoldingSetNodeID &ID;
  ODRHash &Hash;

public:
  ODRTypeVisitor(llvm::FoldingSetNodeID &ID, ODRHash &Hash)
      : ID(ID), Hash(Hash) {}

  void AddStmt(Stmt *S) {
    Hash.AddBoolean(S);
    if (S) {
      Hash.AddStmt(S);
    }
  }

  void AddDecl(const Decl *D) {
    Hash.AddBoolean(D);
    if (D) {
      Hash.AddDecl(D);
    }
  }

  void AddQualType(QualType T) {
    Hash.AddQualType(T);
  }

  void AddType(const Type *T) {
    Hash.AddBoolean(T);
    if (T) {
      Hash.AddType(T);
    }
  }

  void AddNestedNameSpecifier(const NestedNameSpecifier *NNS) {
    Hash.AddBoolean(NNS);
    if (NNS) {
      Hash.AddNestedNameSpecifier(NNS);
    }
  }

  void AddIdentifierInfo(const IdentifierInfo *II) {
    Hash.AddBoolean(II);
    if (II) {
      Hash.AddIdentifierInfo(II);
    }
  }

  void VisitQualifiers(Qualifiers Quals) {
    ID.AddInteger(Quals.getAsOpaqueValue());
  }

  // Return the RecordType if the typedef only strips away a keyword.
  // Otherwise, return the original type.
  static const Type *RemoveTypedef(const Type *T) {
    const auto *TypedefT = dyn_cast<TypedefType>(T);
    if (!TypedefT) {
      return T;
    }

    const TypedefNameDecl *D = TypedefT->getDecl();
    QualType UnderlyingType = D->getUnderlyingType();

    if (UnderlyingType.hasLocalQualifiers()) {
      return T;
    }

    const auto *ElaboratedT = dyn_cast<ElaboratedType>(UnderlyingType);
    if (!ElaboratedT) {
      return T;
    }

    if (ElaboratedT->getQualifier() != nullptr) {
      return T;
    }

    QualType NamedType = ElaboratedT->getNamedType();
    if (NamedType.hasLocalQualifiers()) {
      return T;
    }

    const auto *RecordT = dyn_cast<RecordType>(NamedType);
    if (!RecordT) {
      return T;
    }

    const IdentifierInfo *TypedefII = TypedefT->getDecl()->getIdentifier();
    const IdentifierInfo *RecordII = RecordT->getDecl()->getIdentifier();
    if (!TypedefII || !RecordII ||
        TypedefII->getName() != RecordII->getName()) {
      return T;
    }

    return RecordT;
  }

  void Visit(const Type *T) {
    T = RemoveTypedef(T);
    ID.AddInteger(T->getTypeClass());
    Inherited::Visit(T);
  }

  void VisitType(const Type *T) {}

  void VisitAdjustedType(const AdjustedType *T) {
    QualType Original = T->getOriginalType();
    QualType Adjusted = T->getAdjustedType();

    // The original type and pointee type can be the same, as in the case of
    // function pointers decaying to themselves.  Set a bool and only process
    // the type once, to prevent doubling the work.
    SplitQualType split = Adjusted.split();
    if (auto Pointer = dyn_cast<PointerType>(split.Ty)) {
      if (Pointer->getPointeeType() == Original) {
        Hash.AddBoolean(true);
        ID.AddInteger(split.Quals.getAsOpaqueValue());
        AddQualType(Original);
        VisitType(T);
        return;
      }
    }

    // The original type and pointee type are different, such as in the case
    // of a array decaying to an element pointer.  Set a bool to false and
    // process both types.
    Hash.AddBoolean(false);
    AddQualType(Original);
    AddQualType(Adjusted);

    VisitType(T);
  }

  void VisitDecayedType(const DecayedType *T) {
    // getDecayedType and getPointeeType are derived from getAdjustedType
    // and don't need to be separately processed.
    VisitAdjustedType(T);
  }

  void VisitArrayType(const ArrayType *T) {
    AddQualType(T->getElementType());
    ID.AddInteger(T->getSizeModifier());
    VisitQualifiers(T->getIndexTypeQualifiers());
    VisitType(T);
  }
  void VisitConstantArrayType(const ConstantArrayType *T) {
    T->getSize().Profile(ID);
    VisitArrayType(T);
  }

  void VisitDependentSizedArrayType(const DependentSizedArrayType *T) {
    AddStmt(T->getSizeExpr());
    VisitArrayType(T);
  }

  void VisitIncompleteArrayType(const IncompleteArrayType *T) {
    VisitArrayType(T);
  }

  void VisitVariableArrayType(const VariableArrayType *T) {
    AddStmt(T->getSizeExpr());
    VisitArrayType(T);
  }

  void VisitAttributedType(const AttributedType *T) {
    ID.AddInteger(T->getAttrKind());
    AddQualType(T->getModifiedType());
    AddQualType(T->getEquivalentType());

    VisitType(T);
  }

  void VisitBlockPointerType(const BlockPointerType *T) {
    AddQualType(T->getPointeeType());
    VisitType(T);
  }

  void VisitBuiltinType(const BuiltinType *T) {
    ID.AddInteger(T->getKind());
    VisitType(T);
  }

  void VisitComplexType(const ComplexType *T) {
    AddQualType(T->getElementType());
    VisitType(T);
  }

  void VisitDecltypeType(const DecltypeType *T) {
    AddStmt(T->getUnderlyingExpr());
    AddQualType(T->getUnderlyingType());
    VisitType(T);
  }

  void VisitDependentDecltypeType(const DependentDecltypeType *T) {
    VisitDecltypeType(T);
  }

  void VisitUnrefltypeType(const UnrefltypeType *T) {
    AddStmt(T->getUnderlyingExpr());
    AddQualType(T->getUnderlyingType());
    VisitType(T);
  }

  void VisitDependentUnrefltypeType(const DependentUnrefltypeType *T) {
    VisitUnrefltypeType(T);
  }

  void VisitDeducedType(const DeducedType *T) {
    AddQualType(T->getDeducedType());
    VisitType(T);
  }

  void VisitAutoType(const AutoType *T) {
    ID.AddInteger((unsigned)T->getKeyword());
    ID.AddInteger(T->isConstrained());
    if (T->isConstrained()) {
      AddDecl(T->getTypeConstraintConcept());
      ID.AddInteger(T->getTypeConstraintArguments().size());
      for (const auto &TA : T->getTypeConstraintArguments())
        Hash.AddTemplateArgument(TA);
    }
    VisitDeducedType(T);
  }

  void VisitDeducedTemplateSpecializationType(
      const DeducedTemplateSpecializationType *T) {
    Hash.AddTemplateName(T->getTemplateName());
    VisitDeducedType(T);
  }

  void VisitDependentAddressSpaceType(const DependentAddressSpaceType *T) {
    AddQualType(T->getPointeeType());
    AddStmt(T->getAddrSpaceExpr());
    VisitType(T);
  }

  void VisitDependentSizedExtVectorType(const DependentSizedExtVectorType *T) {
    AddQualType(T->getElementType());
    AddStmt(T->getSizeExpr());
    VisitType(T);
  }

  void VisitFunctionType(const FunctionType *T) {
    AddQualType(T->getReturnType());
    T->getExtInfo().Profile(ID);
    Hash.AddBoolean(T->isConst());
    Hash.AddBoolean(T->isVolatile());
    Hash.AddBoolean(T->isRestrict());
    VisitType(T);
  }

  void VisitFunctionNoProtoType(const FunctionNoProtoType *T) {
    VisitFunctionType(T);
  }

  void VisitFunctionProtoType(const FunctionProtoType *T) {
    ID.AddInteger(T->getNumParams());
    for (auto ParamType : T->getParamTypes())
      AddQualType(ParamType);

    VisitFunctionType(T);
  }

  void VisitInjectedClassNameType(const InjectedClassNameType *T) {
    AddDecl(T->getDecl());
    VisitType(T);
  }

  void VisitMemberPointerType(const MemberPointerType *T) {
    AddQualType(T->getPointeeType());
    AddType(T->getClass());
    VisitType(T);
  }

  void VisitObjCObjectPointerType(const ObjCObjectPointerType *T) {
    AddQualType(T->getPointeeType());
    VisitType(T);
  }

  void VisitObjCObjectType(const ObjCObjectType *T) {
    AddDecl(T->getInterface());

    auto TypeArgs = T->getTypeArgsAsWritten();
    ID.AddInteger(TypeArgs.size());
    for (auto Arg : TypeArgs) {
      AddQualType(Arg);
    }

    auto Protocols = T->getProtocols();
    ID.AddInteger(Protocols.size());
    for (auto *Protocol : Protocols) {
      AddDecl(Protocol);
    }

    Hash.AddBoolean(T->isKindOfType());

    VisitType(T);
  }

  void VisitObjCInterfaceType(const ObjCInterfaceType *T) {
    // This type is handled by the parent type ObjCObjectType.
    VisitObjCObjectType(T);
  }

  void VisitObjCTypeParamType(const ObjCTypeParamType *T) {
    AddDecl(T->getDecl());
    auto Protocols = T->getProtocols();
    ID.AddInteger(Protocols.size());
    for (auto *Protocol : Protocols) {
      AddDecl(Protocol);
    }

    VisitType(T);
  }

  void VisitPackExpansionType(const PackExpansionType *T) {
    AddQualType(T->getPattern());
    VisitType(T);
  }

  void VisitParenType(const ParenType *T) {
    AddQualType(T->getInnerType());
    VisitType(T);
  }

  void VisitPipeType(const PipeType *T) {
    AddQualType(T->getElementType());
    Hash.AddBoolean(T->isReadOnly());
    VisitType(T);
  }

  void VisitPointerType(const PointerType *T) {
    AddQualType(T->getPointeeType());
    VisitType(T);
  }

  void VisitReferenceType(const ReferenceType *T) {
    AddQualType(T->getPointeeTypeAsWritten());
    VisitType(T);
  }

  void VisitLValueReferenceType(const LValueReferenceType *T) {
    VisitReferenceType(T);
  }

  void VisitRValueReferenceType(const RValueReferenceType *T) {
    VisitReferenceType(T);
  }

  void
  VisitSubstTemplateTypeParmPackType(const SubstTemplateTypeParmPackType *T) {
    AddDecl(T->getAssociatedDecl());
    Hash.AddTemplateArgument(T->getArgumentPack());
    VisitType(T);
  }

  void VisitSubstTemplateTypeParmType(const SubstTemplateTypeParmType *T) {
    AddDecl(T->getAssociatedDecl());
    AddQualType(T->getReplacementType());
    VisitType(T);
  }

  void VisitTagType(const TagType *T) {
    AddDecl(T->getDecl());
    VisitType(T);
  }

  void VisitRecordType(const RecordType *T) { VisitTagType(T); }
  void VisitEnumType(const EnumType *T) { VisitTagType(T); }

  void VisitTemplateSpecializationType(const TemplateSpecializationType *T) {
    ID.AddInteger(T->template_arguments().size());
    for (const auto &TA : T->template_arguments()) {
      Hash.AddTemplateArgument(TA);
    }
    Hash.AddTemplateName(T->getTemplateName());
    VisitType(T);
  }

  void VisitTemplateTypeParmType(const TemplateTypeParmType *T) {
    ID.AddInteger(T->getDepth());
    ID.AddInteger(T->getIndex());
    Hash.AddBoolean(T->isParameterPack());
    AddDecl(T->getDecl());
  }

  void VisitTypedefType(const TypedefType *T) {
    AddDecl(T->getDecl());
    QualType UnderlyingType = T->getDecl()->getUnderlyingType();
    VisitQualifiers(UnderlyingType.getQualifiers());
    while (true) {
      if (const TypedefType *Underlying =
              dyn_cast<TypedefType>(UnderlyingType.getTypePtr())) {
        UnderlyingType = Underlying->getDecl()->getUnderlyingType();
        continue;
      }
      if (const ElaboratedType *Underlying =
              dyn_cast<ElaboratedType>(UnderlyingType.getTypePtr())) {
        UnderlyingType = Underlying->getNamedType();
        continue;
      }

      break;
    }
    AddType(UnderlyingType.getTypePtr());
    VisitType(T);
  }

  void VisitTypeOfExprType(const TypeOfExprType *T) {
    AddStmt(T->getUnderlyingExpr());
    Hash.AddBoolean(T->isSugared());
    if (T->isSugared())
      AddQualType(T->desugar());

    VisitType(T);
  }
  void VisitTypeOfType(const TypeOfType *T) {
    AddQualType(T->getUnmodifiedType());
    VisitType(T);
  }

  void VisitTypeWithKeyword(const TypeWithKeyword *T) {
    ID.AddInteger(T->getKeyword());
    VisitType(T);
  };

  void VisitDependentNameType(const DependentNameType *T) {
    AddNestedNameSpecifier(T->getQualifier());
    AddIdentifierInfo(T->getIdentifier());
    VisitTypeWithKeyword(T);
  }

  void VisitDependentTemplateSpecializationType(
      const DependentTemplateSpecializationType *T) {
    AddIdentifierInfo(T->getIdentifier());
    AddNestedNameSpecifier(T->getQualifier());
    ID.AddInteger(T->template_arguments().size());
    for (const auto &TA : T->template_arguments()) {
      Hash.AddTemplateArgument(TA);
    }
    VisitTypeWithKeyword(T);
  }

  void VisitElaboratedType(const ElaboratedType *T) {
    AddNestedNameSpecifier(T->getQualifier());
    AddQualType(T->getNamedType());
    VisitTypeWithKeyword(T);
  }

  void VisitUnaryTransformType(const UnaryTransformType *T) {
    AddQualType(T->getUnderlyingType());
    AddQualType(T->getBaseType());
    VisitType(T);
  }

  void VisitUnresolvedUsingType(const UnresolvedUsingType *T) {
    AddDecl(T->getDecl());
    VisitType(T);
  }

  void VisitVectorType(const VectorType *T) {
    AddQualType(T->getElementType());
    ID.AddInteger(T->getNumElements());
    ID.AddInteger(T->getVectorKind());
    VisitType(T);
  }

  void VisitExtVectorType(const ExtVectorType * T) {
    VisitVectorType(T);
  }
};
} // namespace

void ODRHash::AddType(const Type *T) {
  assert(T && "Expecting non-null pointer.");
  ODRTypeVisitor(ID, *this).Visit(T);
}

void ODRHash::AddQualType(QualType T) {
  AddBoolean(T.isNull());
  if (T.isNull())
    return;
  SplitQualType split = T.split();
  ID.AddInteger(split.Quals.getAsOpaqueValue());
  AddType(split.Ty);
}

void ODRHash::AddBoolean(bool Value) {
  Bools.push_back(Value);
}<|MERGE_RESOLUTION|>--- conflicted
+++ resolved
@@ -172,12 +172,7 @@
       AddDecl(TA.getAsDecl());
       break;
     case TemplateArgument::NullPtr:
-<<<<<<< HEAD
-    case TemplateArgument::Integral:
-    case TemplateArgument::MetaobjectId:
-=======
       ID.AddPointer(nullptr);
->>>>>>> 7cbf1a25
       break;
     case TemplateArgument::Integral: {
       // There are integrals (e.g.: _BitInt(128)) that cannot be represented as
@@ -185,6 +180,8 @@
       TA.getAsIntegral().Profile(ID);
       break;
     }
+    case TemplateArgument::MetaobjectId:
+      break;
     case TemplateArgument::Template:
     case TemplateArgument::TemplateExpansion:
       AddTemplateName(TA.getAsTemplateOrTemplatePattern());
