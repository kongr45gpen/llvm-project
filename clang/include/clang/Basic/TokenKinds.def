//===--- TokenKinds.def - C Family Token Kind Database ----------*- C++ -*-===//
//
// Part of the LLVM Project, under the Apache License v2.0 with LLVM Exceptions.
// See https://llvm.org/LICENSE.txt for license information.
// SPDX-License-Identifier: Apache-2.0 WITH LLVM-exception
//
//===----------------------------------------------------------------------===//
//
// This file defines the TokenKind database.  This includes normal tokens like
// tok::ampamp (corresponding to the && token) as well as keywords for various
// languages.  Users of this file must optionally #define the TOK, KEYWORD,
// CXX11_KEYWORD, ALIAS, or PPKEYWORD macros to make use of this file.
//
//===----------------------------------------------------------------------===//

#ifndef TOK
#define TOK(X)
#endif
#ifndef PUNCTUATOR
#define PUNCTUATOR(X,Y) TOK(X)
#endif
#ifndef KEYWORD
#define KEYWORD(X,Y) TOK(kw_ ## X)
#endif
#ifndef CXX11_KEYWORD
#define CXX11_KEYWORD(X,Y) KEYWORD(X,KEYCXX11|(Y))
#endif
#ifndef CXX20_KEYWORD
#define CXX20_KEYWORD(X,Y) KEYWORD(X,KEYCXX20|(Y))
#endif
#ifndef C99_KEYWORD
#define C99_KEYWORD(X,Y) KEYWORD(X,KEYC99|(Y))
#endif
#ifndef C2X_KEYWORD
#define C2X_KEYWORD(X,Y) KEYWORD(X,KEYC2X|(Y))
#endif
#ifndef COROUTINES_KEYWORD
#define COROUTINES_KEYWORD(X) CXX20_KEYWORD(X,KEYCOROUTINES)
#endif
#ifndef MODULES_KEYWORD
#define MODULES_KEYWORD(X) KEYWORD(X,KEYMODULES)
#endif
#ifndef REFLECTION_KEYWORD
#define REFLECTION_KEYWORD(X) CXX20_KEYWORD(X,KEYREFLECTION)
#endif
#ifndef TYPE_TRAIT
#define TYPE_TRAIT(N,I,K) KEYWORD(I,K)
#endif
#ifndef TYPE_TRAIT_1
#define TYPE_TRAIT_1(I,E,K) TYPE_TRAIT(1,I,K)
#endif
#ifndef TYPE_TRAIT_2
#define TYPE_TRAIT_2(I,E,K) TYPE_TRAIT(2,I,K)
#endif
#ifndef TYPE_TRAIT_N
#define TYPE_TRAIT_N(I,E,K) TYPE_TRAIT(0,I,K)
#endif
#ifndef ARRAY_TYPE_TRAIT
#define ARRAY_TYPE_TRAIT(I,E,K) KEYWORD(I,K)
#endif
#ifndef METAOBJECT_OP
#define METAOBJECT_OP(A,S,R,N) KEYWORD(__metaobject_ ## S,KEYREFLECTION)
#endif
#ifndef METAOBJECT_OP_2
#define METAOBJECT_OP_2(S,R,N) METAOBJECT_OP(2,S,R,N)
#endif
#ifndef METAOBJECT_OP_1
#define METAOBJECT_OP_1(S,R,N) METAOBJECT_OP(1,S,R,N)
#endif
#ifndef METAOBJECT_INT_OP_1
#define METAOBJECT_INT_OP_1(S,R,N) METAOBJECT_OP_1(S,R,N)
#endif
#ifndef METAOBJECT_PTR_OP_1
#define METAOBJECT_PTR_OP_1(S,R,N) METAOBJECT_OP_1(S,R,N)
#endif
#ifndef METAOBJECT_STR_OP_1
#define METAOBJECT_STR_OP_1(S,R,N) METAOBJECT_OP_1(S,R,N)
#endif
#ifndef METAOBJECT_OBJ_OP_1
#define METAOBJECT_OBJ_OP_1(S,R,N) METAOBJECT_OP_1(S,R,N)
#endif
#ifndef METAOBJECT_TRAIT
#define METAOBJECT_TRAIT(S,C) METAOBJECT_OP_1(is_meta_##S,Bool,IsMeta##C)
#endif
#ifndef UNARY_EXPR_OR_TYPE_TRAIT
#define UNARY_EXPR_OR_TYPE_TRAIT(I,E,K) KEYWORD(I,K)
#endif
#ifndef CXX11_UNARY_EXPR_OR_TYPE_TRAIT
#define CXX11_UNARY_EXPR_OR_TYPE_TRAIT(I,E,K) CXX11_KEYWORD(I,K)
#endif
#ifndef EXPRESSION_TRAIT
#define EXPRESSION_TRAIT(I,E,K) KEYWORD(I,K)
#endif
#ifndef ALIAS
#define ALIAS(X,Y,Z)
#endif
#ifndef PPKEYWORD
#define PPKEYWORD(X)
#endif
#ifndef CXX_KEYWORD_OPERATOR
#define CXX_KEYWORD_OPERATOR(X,Y)
#endif
#ifndef OBJC_AT_KEYWORD
#define OBJC_AT_KEYWORD(X)
#endif
#ifndef TESTING_KEYWORD
#define TESTING_KEYWORD(X, L) KEYWORD(X, L)
#endif
#ifndef ANNOTATION
#define ANNOTATION(X) TOK(annot_ ## X)
#endif
#ifndef PRAGMA_ANNOTATION
#define PRAGMA_ANNOTATION(X) ANNOTATION(X)
#endif
#ifndef INTERESTING_IDENTIFIER
#define INTERESTING_IDENTIFIER(X)
#endif

//===----------------------------------------------------------------------===//
// Preprocessor keywords.
//===----------------------------------------------------------------------===//

// These have meaning after a '#' at the start of a line. These define enums in
// the tok::pp_* namespace.  Note that IdentifierInfo::getPPKeywordID must be
// manually updated if something is added here.
PPKEYWORD(not_keyword)

// C99 6.10.1 - Conditional Inclusion.
PPKEYWORD(if)
PPKEYWORD(ifdef)
PPKEYWORD(ifndef)
PPKEYWORD(elif)
PPKEYWORD(elifdef)
PPKEYWORD(elifndef)
PPKEYWORD(else)
PPKEYWORD(endif)
PPKEYWORD(defined)

// C99 6.10.2 - Source File Inclusion.
PPKEYWORD(include)
PPKEYWORD(__include_macros)

// C99 6.10.3 - Macro Replacement.
PPKEYWORD(define)
PPKEYWORD(undef)

// C99 6.10.4 - Line Control.
PPKEYWORD(line)

// C99 6.10.5 - Error Directive.
PPKEYWORD(error)

// C99 6.10.6 - Pragma Directive.
PPKEYWORD(pragma)

// GNU Extensions.
PPKEYWORD(import)
PPKEYWORD(include_next)
PPKEYWORD(warning)
PPKEYWORD(ident)
PPKEYWORD(sccs)
PPKEYWORD(assert)
PPKEYWORD(unassert)

// Clang extensions
PPKEYWORD(__public_macro)
PPKEYWORD(__private_macro)

//===----------------------------------------------------------------------===//
// Language keywords.
//===----------------------------------------------------------------------===//

// These define members of the tok::* namespace.

TOK(unknown)             // Not a token.
TOK(eof)                 // End of file.
TOK(eod)                 // End of preprocessing directive (end of line inside a
                         // directive).
TOK(code_completion)     // Code completion marker

// C99 6.4.9: Comments.
TOK(comment)             // Comment (only in -E -C[C] mode)

// C99 6.4.2: Identifiers.
TOK(identifier)          // abcde123
TOK(raw_identifier)      // Used only in raw lexing mode.

// C99 6.4.4.1: Integer Constants
// C99 6.4.4.2: Floating Constants
TOK(numeric_constant)    // 0x123

// C99 6.4.4: Character Constants
TOK(char_constant)       // 'a'
TOK(wide_char_constant)  // L'b'

// C++17 Character Constants
TOK(utf8_char_constant)  // u8'a'

// C++11 Character Constants
TOK(utf16_char_constant) // u'a'
TOK(utf32_char_constant) // U'a'

// C99 6.4.5: String Literals.
TOK(string_literal)      // "foo"
TOK(wide_string_literal) // L"foo"

// C11 6.4.7: Header Names
TOK(header_name)         // <foo>, or "foo" lexed as a header-name

// C++11 String Literals.
TOK(utf8_string_literal) // u8"foo"
TOK(utf16_string_literal)// u"foo"
TOK(utf32_string_literal)// U"foo"

// C99 6.4.6: Punctuators.
PUNCTUATOR(l_square,            "[")
PUNCTUATOR(r_square,            "]")
PUNCTUATOR(l_paren,             "(")
PUNCTUATOR(r_paren,             ")")
PUNCTUATOR(l_brace,             "{")
PUNCTUATOR(r_brace,             "}")
PUNCTUATOR(period,              ".")
PUNCTUATOR(ellipsis,            "...")
PUNCTUATOR(amp,                 "&")
PUNCTUATOR(ampamp,              "&&")
PUNCTUATOR(ampequal,            "&=")
PUNCTUATOR(star,                "*")
PUNCTUATOR(starequal,           "*=")
PUNCTUATOR(plus,                "+")
PUNCTUATOR(plusplus,            "++")
PUNCTUATOR(plusequal,           "+=")
PUNCTUATOR(minus,               "-")
PUNCTUATOR(arrow,               "->")
PUNCTUATOR(minusminus,          "--")
PUNCTUATOR(minusequal,          "-=")
PUNCTUATOR(tilde,               "~")
PUNCTUATOR(exclaim,             "!")
PUNCTUATOR(exclaimequal,        "!=")
PUNCTUATOR(slash,               "/")
PUNCTUATOR(slashequal,          "/=")
PUNCTUATOR(percent,             "%")
PUNCTUATOR(percentequal,        "%=")
PUNCTUATOR(less,                "<")
PUNCTUATOR(lessless,            "<<")
PUNCTUATOR(lessequal,           "<=")
PUNCTUATOR(lesslessequal,       "<<=")
PUNCTUATOR(spaceship,           "<=>")
PUNCTUATOR(greater,             ">")
PUNCTUATOR(greatergreater,      ">>")
PUNCTUATOR(greaterequal,        ">=")
PUNCTUATOR(greatergreaterequal, ">>=")
PUNCTUATOR(caret,               "^")
PUNCTUATOR(caretequal,          "^=")
PUNCTUATOR(pipe,                "|")
PUNCTUATOR(pipepipe,            "||")
PUNCTUATOR(pipeequal,           "|=")
PUNCTUATOR(question,            "?")
PUNCTUATOR(colon,               ":")
PUNCTUATOR(semi,                ";")
PUNCTUATOR(equal,               "=")
PUNCTUATOR(equalequal,          "==")
PUNCTUATOR(comma,               ",")
PUNCTUATOR(hash,                "#")
PUNCTUATOR(hashhash,            "##")
PUNCTUATOR(hashat,              "#@")

// C++ Support
PUNCTUATOR(periodstar,          ".*")
PUNCTUATOR(arrowstar,           "->*")
PUNCTUATOR(coloncolon,          "::")

// Objective C support.
PUNCTUATOR(at,                  "@")

// CUDA support.
PUNCTUATOR(lesslessless,          "<<<")
PUNCTUATOR(greatergreatergreater, ">>>")

// CL support
PUNCTUATOR(caretcaret,            "^^")

// C99 6.4.1: Keywords.  These turn into kw_* tokens.
// Flags allowed:
//   KEYALL   - This is a keyword in all variants of C and C++, or it
//              is a keyword in the implementation namespace that should
//              always be treated as a keyword
//   KEYC99   - This is a keyword introduced to C in C99
//   KEYC11   - This is a keyword introduced to C in C11
//   KEYC2X   - This is a keyword introduced to C in C2x
//   KEYCXX   - This is a C++ keyword, or a C++-specific keyword in the
//              implementation namespace
//   KEYNOCXX - This is a keyword in every non-C++ dialect.
//   KEYCXX11 - This is a C++ keyword introduced to C++ in C++11
//   KEYCXX20 - This is a C++ keyword introduced to C++ in C++20
//   KEYREFLECTION - This is a keyword if the C++ extensions for reflection
//                 are enabled.
//   KEYMODULES - This is a keyword if the C++ extensions for modules
//                are enabled.
//   KEYGNU   - This is a keyword if GNU extensions are enabled
//   KEYMS    - This is a keyword if Microsoft extensions are enabled
//   KEYMSCOMPAT - This is a keyword if Microsoft compatibility mode is enabled
//   KEYNOMS18 - This is a keyword that must never be enabled under
//               MSVC <= v18.
//   KEYOPENCLC   - This is a keyword in OpenCL C
//   KEYOPENCLCXX - This is a keyword in C++ for OpenCL
//   KEYNOOPENCL  - This is a keyword that is not supported in OpenCL
//   KEYALTIVEC - This is a keyword in AltiVec
//   KEYZVECTOR - This is a keyword for the System z vector extensions,
//                which are heavily based on AltiVec
//   KEYBORLAND - This is a keyword if Borland extensions are enabled
//   KEYCOROUTINES - This is a keyword if support for C++ coroutines is enabled
//   BOOLSUPPORT - This is a keyword if 'bool' is a built-in type
//   HALFSUPPORT - This is a keyword if 'half' is a built-in type
//   WCHARSUPPORT - This is a keyword if 'wchar_t' is a built-in type
//   CHAR8SUPPORT - This is a keyword if 'char8_t' is a built-in type
//
KEYWORD(auto                        , KEYALL)
KEYWORD(break                       , KEYALL)
KEYWORD(case                        , KEYALL)
KEYWORD(char                        , KEYALL)
KEYWORD(const                       , KEYALL)
KEYWORD(continue                    , KEYALL)
KEYWORD(default                     , KEYALL)
KEYWORD(do                          , KEYALL)
KEYWORD(double                      , KEYALL)
KEYWORD(else                        , KEYALL)
KEYWORD(enum                        , KEYALL)
KEYWORD(extern                      , KEYALL)
KEYWORD(float                       , KEYALL)
KEYWORD(for                         , KEYALL)
KEYWORD(goto                        , KEYALL)
KEYWORD(if                          , KEYALL)
KEYWORD(int                         , KEYALL)
KEYWORD(_ExtInt                     , KEYALL)
KEYWORD(_BitInt                     , KEYALL)
KEYWORD(long                        , KEYALL)
KEYWORD(register                    , KEYALL)
KEYWORD(return                      , KEYALL)
KEYWORD(short                       , KEYALL)
KEYWORD(signed                      , KEYALL)
UNARY_EXPR_OR_TYPE_TRAIT(sizeof, SizeOf, KEYALL)
KEYWORD(static                      , KEYALL)
KEYWORD(struct                      , KEYALL)
KEYWORD(switch                      , KEYALL)
KEYWORD(typedef                     , KEYALL)
KEYWORD(union                       , KEYALL)
KEYWORD(unsigned                    , KEYALL)
KEYWORD(void                        , KEYALL)
KEYWORD(volatile                    , KEYALL)
KEYWORD(while                       , KEYALL)
KEYWORD(_Alignas                    , KEYALL)
KEYWORD(_Alignof                    , KEYALL)
KEYWORD(_Atomic                     , KEYALL|KEYNOOPENCL)
KEYWORD(_Bool                       , KEYNOCXX)
KEYWORD(_Complex                    , KEYALL)
KEYWORD(_Generic                    , KEYALL)
KEYWORD(_Imaginary                  , KEYALL)
KEYWORD(_Noreturn                   , KEYALL)
KEYWORD(_Static_assert              , KEYALL)
KEYWORD(_Thread_local               , KEYALL)
KEYWORD(__func__                    , KEYALL)
KEYWORD(__objc_yes                  , KEYALL)
KEYWORD(__objc_no                   , KEYALL)


// C++ 2.11p1: Keywords.
KEYWORD(asm                         , KEYCXX|KEYGNU)
KEYWORD(bool                        , BOOLSUPPORT|KEYC2X)
KEYWORD(catch                       , KEYCXX)
KEYWORD(class                       , KEYCXX)
KEYWORD(const_cast                  , KEYCXX)
KEYWORD(delete                      , KEYCXX)
KEYWORD(dynamic_cast                , KEYCXX)
KEYWORD(explicit                    , KEYCXX)
KEYWORD(export                      , KEYCXX)
KEYWORD(false                       , BOOLSUPPORT|KEYC2X)
KEYWORD(friend                      , KEYCXX)
KEYWORD(mutable                     , KEYCXX)
KEYWORD(namespace                   , KEYCXX)
KEYWORD(new                         , KEYCXX)
KEYWORD(operator                    , KEYCXX)
KEYWORD(private                     , KEYCXX)
KEYWORD(protected                   , KEYCXX)
KEYWORD(public                      , KEYCXX)
KEYWORD(reinterpret_cast            , KEYCXX)
KEYWORD(static_cast                 , KEYCXX)
KEYWORD(template                    , KEYCXX)
KEYWORD(this                        , KEYCXX)
KEYWORD(throw                       , KEYCXX)
KEYWORD(true                        , BOOLSUPPORT|KEYC2X)
KEYWORD(try                         , KEYCXX)
KEYWORD(typename                    , KEYCXX)
KEYWORD(typeid                      , KEYCXX)
KEYWORD(using                       , KEYCXX)
KEYWORD(virtual                     , KEYCXX)
KEYWORD(wchar_t                     , WCHARSUPPORT)

// C++ 2.5p2: Alternative Representations.
CXX_KEYWORD_OPERATOR(and     , ampamp)
CXX_KEYWORD_OPERATOR(and_eq  , ampequal)
CXX_KEYWORD_OPERATOR(bitand  , amp)
CXX_KEYWORD_OPERATOR(bitor   , pipe)
CXX_KEYWORD_OPERATOR(compl   , tilde)
CXX_KEYWORD_OPERATOR(not     , exclaim)
CXX_KEYWORD_OPERATOR(not_eq  , exclaimequal)
CXX_KEYWORD_OPERATOR(or      , pipepipe)
CXX_KEYWORD_OPERATOR(or_eq   , pipeequal)
CXX_KEYWORD_OPERATOR(xor     , caret)
CXX_KEYWORD_OPERATOR(xor_eq  , caretequal)

// C99 Keywords.
C99_KEYWORD(restrict                    , 0)
C99_KEYWORD(inline                      , KEYCXX|KEYGNU)


// C++11 keywords
CXX11_KEYWORD(alignas               , KEYC2X)
// alignof and _Alignof return the required ABI alignment
CXX11_UNARY_EXPR_OR_TYPE_TRAIT(alignof, AlignOf, KEYC2X)
CXX11_KEYWORD(char16_t              , KEYNOMS18)
CXX11_KEYWORD(char32_t              , KEYNOMS18)
CXX11_KEYWORD(constexpr             , 0)
CXX11_KEYWORD(decltype              , 0)
CXX11_KEYWORD(noexcept              , 0)
CXX11_KEYWORD(nullptr               , KEYC2X)
CXX11_KEYWORD(static_assert         , KEYMSCOMPAT|KEYC2X)
CXX11_KEYWORD(thread_local          , KEYC2X)

<<<<<<< HEAD
// [reflection-ts]
// reflection TS keywords
REFLECTION_KEYWORD(__metaobject_id)
REFLECTION_KEYWORD(__reflexpr_id)
REFLECTION_KEYWORD(__unrefltype)
REFLECTION_KEYWORD(reflexpr)

// reflection TS metaobject classification traits
METAOBJECT_TRAIT(object                      , Object)
METAOBJECT_TRAIT(object_sequence             , ObjectSequence)
METAOBJECT_TRAIT(named                       , Named)
METAOBJECT_TRAIT(typed                       , Typed)
METAOBJECT_TRAIT(scope                       , Scope)
METAOBJECT_TRAIT(scope_member                , ScopeMember)
METAOBJECT_TRAIT(base                        , Base)
METAOBJECT_TRAIT(template                    , Template)
METAOBJECT_TRAIT(enumerator                  , Enumerator)
METAOBJECT_TRAIT(record_member               , RecordMember)
METAOBJECT_TRAIT(alias                       , Alias)
METAOBJECT_TRAIT(constant                    , Constant)
METAOBJECT_TRAIT(variable                    , Variable)
METAOBJECT_TRAIT(lambda_capture              , LambdaCapture)
METAOBJECT_TRAIT(function_parameter          , FunctionParameter)
METAOBJECT_TRAIT(namespace                   , Namespace)
METAOBJECT_TRAIT(global_scope                , GlobalScope)
METAOBJECT_TRAIT(template_parameter_scope    , TemplateParameterScope)
METAOBJECT_TRAIT(type                        , Type)
METAOBJECT_TRAIT(tag_type                    , TagType)
METAOBJECT_TRAIT(enum                        , Enum)
METAOBJECT_TRAIT(record                      , Record)
METAOBJECT_TRAIT(class                       , Class)
METAOBJECT_TRAIT(lambda                      , Lambda)
METAOBJECT_TRAIT(callable                    , Callable)
METAOBJECT_TRAIT(function                    , Function)
METAOBJECT_TRAIT(member_function             , MemberFunction)
METAOBJECT_TRAIT(special_member_function     , SpecialMemberFunction)
METAOBJECT_TRAIT(constructor                 , Constructor)
METAOBJECT_TRAIT(destructor                  , Destructor)
METAOBJECT_TRAIT(operator                    , Operator)
METAOBJECT_TRAIT(conversion_operator         , ConversionOperator)
METAOBJECT_TRAIT(expression                  , Expression)
METAOBJECT_TRAIT(parenthesized_expression    , ParenthesizedExpression)
METAOBJECT_TRAIT(construction_expression     , ConstructionExpression)
METAOBJECT_TRAIT(function_call_expression    , FunctionCallExpression)
METAOBJECT_TRAIT(functional_type_conversion  , FunctionalTypeConversion)
METAOBJECT_TRAIT(specifier                   , Specifier)

// reflection TS metaobject unary operations
METAOBJECT_INT_OP_1(get_id_value                    , SizeT      , GetIdValue)
METAOBJECT_STR_OP_1(get_debug_info                  , String     , GetDebugInfo)
METAOBJECT_INT_OP_1(source_file_name_len            , SizeT      , SourceFileNameLen)
METAOBJECT_STR_OP_1(get_source_file_name            , String     , GetSourceFileName)
METAOBJECT_INT_OP_1(get_source_line                 , ULong      , GetSourceLine)
METAOBJECT_INT_OP_1(get_source_column               , ULong      , GetSourceColumn)
METAOBJECT_INT_OP_1(name_len                        , SizeT      , NameLen)
METAOBJECT_STR_OP_1(get_name                        , String     , GetName)
METAOBJECT_INT_OP_1(display_name_len                , SizeT      , DisplayNameLen)
METAOBJECT_STR_OP_1(get_display_name                , String     , GetDisplayName)
METAOBJECT_INT_OP_1(is_unnamed                      , Bool       , IsUnnamed)
METAOBJECT_INT_OP_1(is_scoped_enum                  , Bool       , IsScopedEnum)
METAOBJECT_INT_OP_1(is_enum                         , Bool       , IsEnum)
METAOBJECT_INT_OP_1(is_union                        , Bool       , IsUnion)
METAOBJECT_INT_OP_1(uses_class_key                  , Bool       , UsesClassKey)
METAOBJECT_INT_OP_1(uses_struct_key                 , Bool       , UsesStructKey)
METAOBJECT_INT_OP_1(uses_default_copy_capture       , Bool       , UsesDefaultCopyCapture)
METAOBJECT_INT_OP_1(uses_default_reference_capture  , Bool       , UsesDefaultReferenceCapture)
METAOBJECT_INT_OP_1(is_call_operator_const          , Bool       , IsCallOperatorConst)
METAOBJECT_INT_OP_1(is_explicitly_captured          , Bool       , IsExplicitlyCaptured)
METAOBJECT_INT_OP_1(has_default_argument            , Bool       , HasDefaultArgument)
METAOBJECT_INT_OP_1(is_constexpr                    , Bool       , IsConstexpr)
METAOBJECT_INT_OP_1(is_noexcept                     , Bool       , IsNoexcept)
METAOBJECT_INT_OP_1(is_explicit                     , Bool       , IsExplicit)
METAOBJECT_INT_OP_1(is_inline                       , Bool       , IsInline)
METAOBJECT_INT_OP_1(is_public                       , Bool       , IsPublic)
METAOBJECT_INT_OP_1(is_protected                    , Bool       , IsProtected)
METAOBJECT_INT_OP_1(is_private                      , Bool       , IsPrivate)
METAOBJECT_INT_OP_1(is_thread_local                 , Bool       , IsThreadLocal)
METAOBJECT_INT_OP_1(is_static                       , Bool       , IsStatic)
METAOBJECT_INT_OP_1(is_virtual                      , Bool       , IsVirtual)
METAOBJECT_INT_OP_1(is_pure_virtual                 , Bool       , IsPureVirtual)
METAOBJECT_INT_OP_1(is_final                        , Bool       , IsFinal)
METAOBJECT_INT_OP_1(is_const                        , Bool       , IsConst)
METAOBJECT_INT_OP_1(is_volatile                     , Bool       , IsVolatile)
METAOBJECT_INT_OP_1(has_lvalueref_qualifier         , Bool       , HasLValueRefQualifier)
METAOBJECT_INT_OP_1(has_rvalueref_qualifier         , Bool       , HasRValueRefQualifier)
METAOBJECT_INT_OP_1(is_implicitly_declared          , Bool       , IsImplicitlyDeclared)
METAOBJECT_INT_OP_1(is_defaulted                    , Bool       , IsDefaulted)
METAOBJECT_INT_OP_1(is_deleted                      , Bool       , IsDeleted)
METAOBJECT_INT_OP_1(is_copy_constructor             , Bool       , IsCopyConstructor)
METAOBJECT_INT_OP_1(is_move_constructor             , Bool       , IsMoveConstructor)
METAOBJECT_INT_OP_1(is_copy_assignment_operator     , Bool       , IsCopyAssignmentOperator)
METAOBJECT_INT_OP_1(is_move_assignment_operator     , Bool       , IsMoveAssignmentOperator)
METAOBJECT_INT_OP_1(is_empty                        , Bool       , IsEmpty)
METAOBJECT_OBJ_OP_1(get_scope                       , Metaobject , GetScope)
METAOBJECT_OBJ_OP_1(get_aliased                     , Metaobject , GetAliased)
METAOBJECT_OBJ_OP_1(get_type                        , Metaobject , GetType)
METAOBJECT_OBJ_OP_1(get_underlying_type             , Metaobject , GetUnderlyingType)
METAOBJECT_OBJ_OP_1(get_tag_specifier               , Metaobject , GetTagSpecifier)
METAOBJECT_OBJ_OP_1(get_base_classes                , Metaobject , GetBaseClasses)
METAOBJECT_OBJ_OP_1(get_public_base_classes         , Metaobject , GetPublicBaseClasses)
METAOBJECT_OBJ_OP_1(get_member_types                , Metaobject , GetMemberTypes)
METAOBJECT_OBJ_OP_1(get_public_member_types         , Metaobject , GetPublicMemberTypes)
METAOBJECT_OBJ_OP_1(get_data_members                , Metaobject , GetDataMembers)
METAOBJECT_OBJ_OP_1(get_public_data_members         , Metaobject , GetPublicDataMembers)
METAOBJECT_OBJ_OP_1(get_member_functions            , Metaobject , GetMemberFunctions)
METAOBJECT_OBJ_OP_1(get_public_member_functions     , Metaobject , GetPublicMemberFunctions)
METAOBJECT_OBJ_OP_1(get_constructors                , Metaobject , GetConstructors)
METAOBJECT_OBJ_OP_1(get_destructors                 , Metaobject , GetDestructors)
METAOBJECT_OBJ_OP_1(get_destructor                  , Metaobject , GetDestructor)
METAOBJECT_OBJ_OP_1(get_operators                   , Metaobject , GetOperators)
METAOBJECT_OBJ_OP_1(get_enumerators                 , Metaobject , GetEnumerators)
METAOBJECT_OBJ_OP_1(get_parameters                  , Metaobject , GetParameters)
METAOBJECT_OBJ_OP_1(get_captures                    , Metaobject , GetCaptures)
METAOBJECT_OBJ_OP_1(get_class                       , Metaobject , GetClass)
METAOBJECT_OBJ_OP_1(get_subexpression               , Metaobject , GetSubExpression)
METAOBJECT_OBJ_OP_1(get_callable                    , Metaobject , GetCallable)
METAOBJECT_OBJ_OP_1(get_access_specifier            , Metaobject , GetAccessSpecifier)
METAOBJECT_OBJ_OP_1(hide_protected                  , Metaobject , HideProtected)
METAOBJECT_OBJ_OP_1(hide_private                    , Metaobject , HidePrivate)
METAOBJECT_PTR_OP_1(get_pointer                     , Pointer    , GetPointer)
METAOBJECT_INT_OP_1(get_constant                    , Constant   , GetConstant)
METAOBJECT_INT_OP_1(get_size                        , SizeT      , GetSize)

METAOBJECT_OP_2(get_element          , Metaobject   , GetElement)
METAOBJECT_OP_2(reflects_same        , Bool         , ReflectsSame)

// C++20 / coroutines TS keywords
=======
// C++20 / coroutines keywords
>>>>>>> 7f790f9a
COROUTINES_KEYWORD(co_await)
COROUTINES_KEYWORD(co_return)
COROUTINES_KEYWORD(co_yield)

// C++20 keywords
MODULES_KEYWORD(module)
MODULES_KEYWORD(import)

// C++20 keywords.
CXX20_KEYWORD(consteval             , 0)
CXX20_KEYWORD(constinit             , 0)
CXX20_KEYWORD(concept               , 0)
CXX20_KEYWORD(requires              , 0)

// Not a CXX20_KEYWORD because it is disabled by -fno-char8_t.
KEYWORD(char8_t                     , CHAR8SUPPORT)

// C11 Extension
KEYWORD(_Float16                    , KEYALL)

// C2x keywords
C2X_KEYWORD(typeof                  , KEYGNU)
C2X_KEYWORD(typeof_unqual           , 0)

// ISO/IEC JTC1 SC22 WG14 N1169 Extension
KEYWORD(_Accum                      , KEYNOCXX)
KEYWORD(_Fract                      , KEYNOCXX)
KEYWORD(_Sat                        , KEYNOCXX)

// GNU Extensions (in impl-reserved namespace)
KEYWORD(_Decimal32                  , KEYALL)
KEYWORD(_Decimal64                  , KEYALL)
KEYWORD(_Decimal128                 , KEYALL)
KEYWORD(__null                      , KEYCXX)
// __alignof returns the preferred alignment of a type, the alignment
// clang will attempt to give an object of the type if allowed by ABI.
UNARY_EXPR_OR_TYPE_TRAIT(__alignof, PreferredAlignOf, KEYALL)
KEYWORD(__attribute                 , KEYALL)
KEYWORD(__builtin_choose_expr       , KEYALL)
KEYWORD(__builtin_offsetof          , KEYALL)
KEYWORD(__builtin_FILE              , KEYALL)
KEYWORD(__builtin_FILE_NAME         , KEYALL)
KEYWORD(__builtin_FUNCTION          , KEYALL)
KEYWORD(__builtin_FUNCSIG           , KEYMS)
KEYWORD(__builtin_LINE              , KEYALL)
KEYWORD(__builtin_COLUMN            , KEYALL)
KEYWORD(__builtin_source_location   , KEYCXX)

// __builtin_types_compatible_p is a GNU C extension that we handle like a C++
// type trait.
TYPE_TRAIT_2(__builtin_types_compatible_p, TypeCompatible, KEYNOCXX)
KEYWORD(__builtin_va_arg            , KEYALL)
KEYWORD(__extension__               , KEYALL)
KEYWORD(__float128                  , KEYALL)
KEYWORD(__ibm128                    , KEYALL)
KEYWORD(__imag                      , KEYALL)
KEYWORD(__int128                    , KEYALL)
KEYWORD(__label__                   , KEYALL)
KEYWORD(__real                      , KEYALL)
KEYWORD(__thread                    , KEYALL)
KEYWORD(__FUNCTION__                , KEYALL)
KEYWORD(__PRETTY_FUNCTION__         , KEYALL)
KEYWORD(__auto_type                 , KEYALL)

// MS Extensions
KEYWORD(__FUNCDNAME__               , KEYMS)
KEYWORD(__FUNCSIG__                 , KEYMS)
KEYWORD(L__FUNCTION__               , KEYMS)
KEYWORD(L__FUNCSIG__                , KEYMS)
TYPE_TRAIT_1(__is_interface_class, IsInterfaceClass, KEYMS)
TYPE_TRAIT_1(__is_sealed, IsSealed, KEYMS)

// MSVC12.0 / VS2013 Type Traits
TYPE_TRAIT_1(__is_destructible, IsDestructible, KEYALL)
TYPE_TRAIT_1(__is_trivially_destructible, IsTriviallyDestructible, KEYCXX)
TYPE_TRAIT_1(__is_nothrow_destructible, IsNothrowDestructible, KEYALL)
TYPE_TRAIT_2(__is_nothrow_assignable, IsNothrowAssignable, KEYCXX)
TYPE_TRAIT_N(__is_constructible, IsConstructible, KEYCXX)
TYPE_TRAIT_N(__is_nothrow_constructible, IsNothrowConstructible, KEYCXX)

// MSVC14.0 / VS2015 Type Traits
TYPE_TRAIT_2(__is_assignable, IsAssignable, KEYCXX)

// MSVC Type Traits of unknown vintage
TYPE_TRAIT_1(__has_nothrow_move_assign, HasNothrowMoveAssign, KEYCXX)
TYPE_TRAIT_1(__has_trivial_move_assign, HasTrivialMoveAssign, KEYCXX)
TYPE_TRAIT_1(__has_trivial_move_constructor, HasTrivialMoveConstructor, KEYCXX)

// GNU and MS Type Traits
TYPE_TRAIT_1(__has_nothrow_assign, HasNothrowAssign, KEYCXX)
TYPE_TRAIT_1(__has_nothrow_copy, HasNothrowCopy, KEYCXX)
TYPE_TRAIT_1(__has_nothrow_constructor, HasNothrowConstructor, KEYCXX)
TYPE_TRAIT_1(__has_trivial_assign, HasTrivialAssign, KEYCXX)
TYPE_TRAIT_1(__has_trivial_copy, HasTrivialCopy, KEYCXX)
TYPE_TRAIT_1(__has_trivial_constructor, HasTrivialDefaultConstructor, KEYCXX)
TYPE_TRAIT_1(__has_trivial_destructor, HasTrivialDestructor, KEYCXX)
TYPE_TRAIT_1(__has_virtual_destructor, HasVirtualDestructor, KEYCXX)
TYPE_TRAIT_1(__is_abstract, IsAbstract, KEYCXX)
TYPE_TRAIT_1(__is_aggregate, IsAggregate, KEYCXX)
TYPE_TRAIT_2(__is_base_of, IsBaseOf, KEYCXX)
TYPE_TRAIT_1(__is_class, IsClass, KEYCXX)
TYPE_TRAIT_2(__is_convertible_to, IsConvertibleTo, KEYCXX)
TYPE_TRAIT_1(__is_empty, IsEmpty, KEYCXX)
TYPE_TRAIT_1(__is_enum, IsEnum, KEYCXX)
TYPE_TRAIT_1(__is_final, IsFinal, KEYCXX)
TYPE_TRAIT_1(__is_literal, IsLiteral, KEYCXX)
// Name for GCC 4.6 compatibility - people have already written libraries using
// this name unfortunately.
ALIAS("__is_literal_type", __is_literal, KEYCXX)
TYPE_TRAIT_1(__is_pod, IsPOD, KEYCXX)
TYPE_TRAIT_1(__is_polymorphic, IsPolymorphic, KEYCXX)
TYPE_TRAIT_1(__is_standard_layout, IsStandardLayout, KEYCXX)
TYPE_TRAIT_1(__is_trivial, IsTrivial, KEYCXX)
TYPE_TRAIT_2(__is_trivially_assignable, IsTriviallyAssignable, KEYCXX)
TYPE_TRAIT_N(__is_trivially_constructible, IsTriviallyConstructible, KEYCXX)
TYPE_TRAIT_1(__is_trivially_copyable, IsTriviallyCopyable, KEYCXX)
TYPE_TRAIT_1(__is_union, IsUnion, KEYCXX)
TYPE_TRAIT_1(__has_unique_object_representations,
             HasUniqueObjectRepresentations, KEYCXX)

#define TRANSFORM_TYPE_TRAIT_DEF(_, Trait) KEYWORD(__##Trait, KEYCXX)
#include "clang/Basic/TransformTypeTraits.def"

// Clang-only C++ Type Traits
TYPE_TRAIT_1(__is_trivially_relocatable, IsTriviallyRelocatable, KEYCXX)
TYPE_TRAIT_1(__is_trivially_equality_comparable, IsTriviallyEqualityComparable, KEYCXX)
TYPE_TRAIT_1(__is_bounded_array, IsBoundedArray, KEYCXX)
TYPE_TRAIT_1(__is_unbounded_array, IsUnboundedArray, KEYCXX)
TYPE_TRAIT_1(__is_nullptr, IsNullPointer, KEYCXX)
TYPE_TRAIT_1(__is_scoped_enum, IsScopedEnum, KEYCXX)
TYPE_TRAIT_1(__is_referenceable, IsReferenceable, KEYCXX)
TYPE_TRAIT_1(__can_pass_in_regs, CanPassInRegs, KEYCXX)
TYPE_TRAIT_2(__reference_binds_to_temporary, ReferenceBindsToTemporary, KEYCXX)

// Embarcadero Expression Traits
EXPRESSION_TRAIT(__is_lvalue_expr, IsLValueExpr, KEYCXX)
EXPRESSION_TRAIT(__is_rvalue_expr, IsRValueExpr, KEYCXX)

// Embarcadero Unary Type Traits
TYPE_TRAIT_1(__is_arithmetic, IsArithmetic, KEYCXX)
TYPE_TRAIT_1(__is_floating_point, IsFloatingPoint, KEYCXX)
TYPE_TRAIT_1(__is_integral, IsIntegral, KEYCXX)
TYPE_TRAIT_1(__is_complete_type, IsCompleteType, KEYCXX)
TYPE_TRAIT_1(__is_void, IsVoid, KEYCXX)
TYPE_TRAIT_1(__is_array, IsArray, KEYCXX)
TYPE_TRAIT_1(__is_function, IsFunction, KEYCXX)
TYPE_TRAIT_1(__is_reference, IsReference, KEYCXX)
TYPE_TRAIT_1(__is_lvalue_reference, IsLvalueReference, KEYCXX)
TYPE_TRAIT_1(__is_rvalue_reference, IsRvalueReference, KEYCXX)
TYPE_TRAIT_1(__is_fundamental, IsFundamental, KEYCXX)
TYPE_TRAIT_1(__is_object, IsObject, KEYCXX)
TYPE_TRAIT_1(__is_scalar, IsScalar, KEYCXX)
TYPE_TRAIT_1(__is_compound, IsCompound, KEYCXX)
TYPE_TRAIT_1(__is_pointer, IsPointer, KEYCXX)
TYPE_TRAIT_1(__is_member_object_pointer, IsMemberObjectPointer, KEYCXX)
TYPE_TRAIT_1(__is_member_function_pointer, IsMemberFunctionPointer, KEYCXX)
TYPE_TRAIT_1(__is_member_pointer, IsMemberPointer, KEYCXX)
TYPE_TRAIT_1(__is_const, IsConst, KEYCXX)
TYPE_TRAIT_1(__is_volatile, IsVolatile, KEYCXX)
TYPE_TRAIT_1(__is_signed, IsSigned, KEYCXX)
TYPE_TRAIT_1(__is_unsigned, IsUnsigned, KEYCXX)

// Embarcadero Binary Type Traits
TYPE_TRAIT_2(__is_same, IsSame, KEYCXX)
TYPE_TRAIT_2(__is_convertible, IsConvertible, KEYCXX)
ARRAY_TYPE_TRAIT(__array_rank, ArrayRank, KEYCXX)
ARRAY_TYPE_TRAIT(__array_extent, ArrayExtent, KEYCXX)
// Name for GCC 6 compatibility.
ALIAS("__is_same_as", __is_same, KEYCXX)

// Apple Extension.
KEYWORD(__private_extern__          , KEYALL)
KEYWORD(__module_private__          , KEYALL)

// Extension that will be enabled for Microsoft, Borland and PS4, but can be
// disabled via '-fno-declspec'.
KEYWORD(__declspec                  , 0)

// Microsoft Extension.
KEYWORD(__cdecl                     , KEYALL)
KEYWORD(__stdcall                   , KEYALL)
KEYWORD(__fastcall                  , KEYALL)
KEYWORD(__thiscall                  , KEYALL)
KEYWORD(__regcall                   , KEYALL)
KEYWORD(__vectorcall                , KEYALL)
KEYWORD(__forceinline               , KEYMS)
KEYWORD(__unaligned                 , KEYMS)
KEYWORD(__super                     , KEYMS)

// OpenCL address space qualifiers
KEYWORD(__global                    , KEYOPENCLC | KEYOPENCLCXX)
KEYWORD(__local                     , KEYOPENCLC | KEYOPENCLCXX)
KEYWORD(__constant                  , KEYOPENCLC | KEYOPENCLCXX)
KEYWORD(__private                   , KEYOPENCLC | KEYOPENCLCXX)
KEYWORD(__generic                   , KEYOPENCLC | KEYOPENCLCXX)
ALIAS("global", __global            , KEYOPENCLC | KEYOPENCLCXX)
ALIAS("local", __local              , KEYOPENCLC | KEYOPENCLCXX)
ALIAS("constant", __constant        , KEYOPENCLC | KEYOPENCLCXX)
ALIAS("private", __private          , KEYOPENCLC)
ALIAS("generic", __generic          , KEYOPENCLC | KEYOPENCLCXX)
// OpenCL function qualifiers
KEYWORD(__kernel                    , KEYOPENCLC | KEYOPENCLCXX)
ALIAS("kernel", __kernel            , KEYOPENCLC | KEYOPENCLCXX)
// OpenCL access qualifiers
KEYWORD(__read_only                 , KEYOPENCLC | KEYOPENCLCXX)
KEYWORD(__write_only                , KEYOPENCLC | KEYOPENCLCXX)
KEYWORD(__read_write                , KEYOPENCLC | KEYOPENCLCXX)
ALIAS("read_only", __read_only      , KEYOPENCLC | KEYOPENCLCXX)
ALIAS("write_only", __write_only    , KEYOPENCLC | KEYOPENCLCXX)
ALIAS("read_write", __read_write    , KEYOPENCLC | KEYOPENCLCXX)
// OpenCL builtins
KEYWORD(__builtin_astype            , KEYOPENCLC | KEYOPENCLCXX)
UNARY_EXPR_OR_TYPE_TRAIT(vec_step, VecStep, KEYOPENCLC | KEYOPENCLCXX | KEYALTIVEC | KEYZVECTOR)
#define GENERIC_IMAGE_TYPE(ImgType, Id) KEYWORD(ImgType##_t, KEYOPENCLC | KEYOPENCLCXX)
#include "clang/Basic/OpenCLImageTypes.def"
KEYWORD(pipe                        , KEYOPENCLC | KEYOPENCLCXX)
// C++ for OpenCL s2.3.1: addrspace_cast operator
KEYWORD(addrspace_cast              , KEYOPENCLCXX)

// CUDA/HIP function attributes
KEYWORD(__noinline__                , KEYCUDA)

// HLSL keywords.
KEYWORD(cbuffer                     , KEYHLSL)
KEYWORD(tbuffer                     , KEYHLSL)
KEYWORD(groupshared                 , KEYHLSL)

// OpenMP Type Traits
UNARY_EXPR_OR_TYPE_TRAIT(__builtin_omp_required_simd_align, OpenMPRequiredSimdAlign, KEYALL)

// Borland Extensions.
KEYWORD(__pascal                    , KEYALL)

// Altivec Extension.
KEYWORD(__vector                    , KEYALTIVEC|KEYZVECTOR)
KEYWORD(__pixel                     , KEYALTIVEC)
KEYWORD(__bool                      , KEYALTIVEC|KEYZVECTOR)

// ARM NEON extensions.
ALIAS("__fp16", half                , KEYALL)
KEYWORD(__bf16                      , KEYALL)

// OpenCL Extension.
KEYWORD(half                        , HALFSUPPORT)

// Objective-C ARC keywords.
KEYWORD(__bridge                     , KEYOBJC)
KEYWORD(__bridge_transfer            , KEYOBJC)
KEYWORD(__bridge_retained            , KEYOBJC)
KEYWORD(__bridge_retain              , KEYOBJC)

// Objective-C keywords.
KEYWORD(__covariant                  , KEYOBJC)
KEYWORD(__contravariant              , KEYOBJC)
KEYWORD(__kindof                     , KEYOBJC)

// Alternate spelling for various tokens.  There are GCC extensions in all
// languages, but should not be disabled in strict conformance mode.
ALIAS("__alignof__"  , __alignof  , KEYALL)
ALIAS("__asm"        , asm        , KEYALL)
ALIAS("__asm__"      , asm        , KEYALL)
ALIAS("__attribute__", __attribute, KEYALL)
ALIAS("__complex"    , _Complex   , KEYALL)
ALIAS("__complex__"  , _Complex   , KEYALL)
ALIAS("__const"      , const      , KEYALL)
ALIAS("__const__"    , const      , KEYALL)
ALIAS("__decltype"   , decltype   , KEYCXX)
ALIAS("__imag__"     , __imag     , KEYALL)
ALIAS("__inline"     , inline     , KEYALL)
ALIAS("__inline__"   , inline     , KEYALL)
ALIAS("__nullptr"    , nullptr    , KEYCXX)
ALIAS("__real__"     , __real     , KEYALL)
ALIAS("__restrict"   , restrict   , KEYALL)
ALIAS("__restrict__" , restrict   , KEYALL)
ALIAS("__signed"     , signed     , KEYALL)
ALIAS("__signed__"   , signed     , KEYALL)
ALIAS("__typeof"     , typeof     , KEYALL)
ALIAS("__typeof__"   , typeof     , KEYALL)
ALIAS("__volatile"   , volatile   , KEYALL)
ALIAS("__volatile__" , volatile   , KEYALL)

// Type nullability.
KEYWORD(_Nonnull                 , KEYALL)
KEYWORD(_Nullable                , KEYALL)
KEYWORD(_Nullable_result         , KEYALL)
KEYWORD(_Null_unspecified        , KEYALL)

// WebAssembly Type Extension
KEYWORD(__funcref                     , KEYALL)

// Microsoft extensions which should be disabled in strict conformance mode
KEYWORD(__ptr64                       , KEYMS)
KEYWORD(__ptr32                       , KEYMS)
KEYWORD(__sptr                        , KEYMS)
KEYWORD(__uptr                        , KEYMS)
KEYWORD(__w64                         , KEYMS)
KEYWORD(__uuidof                      , KEYMS | KEYBORLAND)
KEYWORD(__try                         , KEYMS | KEYBORLAND)
KEYWORD(__finally                     , KEYMS | KEYBORLAND)
KEYWORD(__leave                       , KEYMS | KEYBORLAND)
KEYWORD(__int64                       , KEYMS)
KEYWORD(__if_exists                   , KEYMS)
KEYWORD(__if_not_exists               , KEYMS)
KEYWORD(__single_inheritance          , KEYMS)
KEYWORD(__multiple_inheritance        , KEYMS)
KEYWORD(__virtual_inheritance         , KEYMS)
KEYWORD(__interface                   , KEYMS)
ALIAS("__int8"           , char       , KEYMS)
ALIAS("__int16"          , short      , KEYMS)
ALIAS("__int32"          , int        , KEYMS)
ALIAS("__wchar_t"        , wchar_t    , KEYMS)
ALIAS("__builtin_alignof", __alignof  , KEYMS)

// Microsoft single-underscore prefixed aliases for double-underscore prefixed
// keywords.
ALIAS("_asm"             , asm          , KEYMS)
ALIAS("_alignof"         , __alignof    , KEYMS)
ALIAS("_cdecl"           , __cdecl      , KEYMS | KEYBORLAND)
ALIAS("_declspec"        , __declspec   , KEYMS)
ALIAS("_fastcall"        , __fastcall   , KEYMS | KEYBORLAND)
ALIAS("_finally"         , __finally    , KEYMSCOMPAT)
ALIAS("_forceinline"     , __forceinline, KEYMSCOMPAT)
ALIAS("_inline"          , inline       , KEYMS)
ALIAS("_int8"            , char         , KEYMS)
ALIAS("_int16"           , short        , KEYMS)
ALIAS("_int32"           , int          , KEYMS)
ALIAS("_int64"           , __int64      , KEYMS)
ALIAS("_leave"           , __leave      , KEYMSCOMPAT)
ALIAS("_multiple_inheritance", __multiple_inheritance, KEYMSCOMPAT)
ALIAS("_ptr32"           , __ptr32      , KEYMSCOMPAT)
ALIAS("_ptr64"           , __ptr64      , KEYMSCOMPAT)
ALIAS("_restrict"        , restrict     , KEYMSCOMPAT)
ALIAS("_stdcall"         , __stdcall    , KEYMS | KEYBORLAND)
ALIAS("_thiscall"        , __thiscall   , KEYMS)
ALIAS("_try"             , __try        , KEYMSCOMPAT)
ALIAS("_vectorcall"      , __vectorcall , KEYMS)
ALIAS("_unaligned"       , __unaligned  , KEYMSCOMPAT)
ALIAS("_uptr"            , __uptr       , KEYMSCOMPAT)
ALIAS("_uuidof"          , __uuidof     , KEYMS | KEYBORLAND)
ALIAS("_virtual_inheritance", __virtual_inheritance, KEYMSCOMPAT)
ALIAS("_w64"             , __w64        , KEYMSCOMPAT)

// Borland Extensions which should be disabled in strict conformance mode.
ALIAS("_pascal"      , __pascal   , KEYBORLAND)

// Clang Extensions.
KEYWORD(__builtin_convertvector          , KEYALL)
ALIAS("__char16_t"   , char16_t          , KEYCXX)
ALIAS("__char32_t"   , char32_t          , KEYCXX)
KEYWORD(__builtin_bit_cast               , KEYALL)
KEYWORD(__builtin_available              , KEYALL)
KEYWORD(__builtin_sycl_unique_stable_name, KEYSYCL)

// Keywords defined by Attr.td.
#ifndef KEYWORD_ATTRIBUTE
#define KEYWORD_ATTRIBUTE(X) KEYWORD(X, KEYALL)
#endif
#include "clang/Basic/AttrTokenKinds.inc"

// Clang-specific keywords enabled only in testing.
TESTING_KEYWORD(__unknown_anytype , KEYALL)


//===----------------------------------------------------------------------===//
// Objective-C @-preceded keywords.
//===----------------------------------------------------------------------===//

// These have meaning after an '@' in Objective-C mode. These define enums in
// the tok::objc_* namespace.

OBJC_AT_KEYWORD(not_keyword)
OBJC_AT_KEYWORD(class)
OBJC_AT_KEYWORD(compatibility_alias)
OBJC_AT_KEYWORD(defs)
OBJC_AT_KEYWORD(encode)
OBJC_AT_KEYWORD(end)
OBJC_AT_KEYWORD(implementation)
OBJC_AT_KEYWORD(interface)
OBJC_AT_KEYWORD(private)
OBJC_AT_KEYWORD(protected)
OBJC_AT_KEYWORD(protocol)
OBJC_AT_KEYWORD(public)
OBJC_AT_KEYWORD(selector)
OBJC_AT_KEYWORD(throw)
OBJC_AT_KEYWORD(try)
OBJC_AT_KEYWORD(catch)
OBJC_AT_KEYWORD(finally)
OBJC_AT_KEYWORD(synchronized)
OBJC_AT_KEYWORD(autoreleasepool)

OBJC_AT_KEYWORD(property)
OBJC_AT_KEYWORD(package)
OBJC_AT_KEYWORD(required)
OBJC_AT_KEYWORD(optional)
OBJC_AT_KEYWORD(synthesize)
OBJC_AT_KEYWORD(dynamic)
OBJC_AT_KEYWORD(import)
OBJC_AT_KEYWORD(available)

//===----------------------------------------------------------------------===//
// Interesting identifiers.
//===----------------------------------------------------------------------===//
INTERESTING_IDENTIFIER(not_interesting)
INTERESTING_IDENTIFIER(FILE)
INTERESTING_IDENTIFIER(jmp_buf)
INTERESTING_IDENTIFIER(sigjmp_buf)
INTERESTING_IDENTIFIER(ucontext_t)
INTERESTING_IDENTIFIER(float_t)
INTERESTING_IDENTIFIER(double_t)

// TODO: What to do about context-sensitive keywords like:
//       bycopy/byref/in/inout/oneway/out?

ANNOTATION(cxxscope)     // annotation for a C++ scope spec, e.g. "::foo::bar::"
ANNOTATION(typename)     // annotation for a C typedef name, a C++ (possibly
                         // qualified) typename, e.g. "foo::MyClass", or
                         // template-id that names a type ("std::vector<int>")
ANNOTATION(template_id)  // annotation for a C++ template-id that names a
                         // function template specialization (not a type),
                         // e.g., "std::swap<int>", or a type-constraint (which
                         // might not have explicit template arguments),
                         // e.g. "C", "C<int>".
ANNOTATION(non_type)     // annotation for a single non-type declaration
ANNOTATION(non_type_undeclared) // annotation for an undeclared identifier that
                                // was assumed to be an ADL-only function name
ANNOTATION(non_type_dependent)  // annotation for an assumed non-type member of
                                // a dependent base class
ANNOTATION(overload_set) // annotation for an unresolved overload set
ANNOTATION(primary_expr) // annotation for a primary expression, used when
                         // tentatively parsing a lambda init-capture or ObjC
                         // message send
ANNOTATION(reflexpr)     // annotation for a reflexpr expression,
                         // e.g., "reflexpr(foo.bar())"
ANNOTATION(decltype)     // annotation for a decltype expression,
                         // e.g., "decltype(foo.bar())"
ANNOTATION(__unrefltype) // annotation for a __unrefltype expression,
                         // e.g., "__unrefltype(__reflexpr(int))"

// Annotation for #pragma unused(...)
// For each argument inside the parentheses the pragma handler will produce
// one 'pragma_unused' annotation token followed by the argument token.
PRAGMA_ANNOTATION(pragma_unused)

// Annotation for #pragma GCC visibility...
// The lexer produces these so that they only take effect when the parser
// handles them.
PRAGMA_ANNOTATION(pragma_vis)

// Annotation for #pragma pack...
// The lexer produces these so that they only take effect when the parser
// handles them.
PRAGMA_ANNOTATION(pragma_pack)

// Annotation for #pragma clang __debug parser_crash...
// The lexer produces these so that they only take effect when the parser
// handles them.
PRAGMA_ANNOTATION(pragma_parser_crash)

// Annotation for #pragma clang __debug captured...
// The lexer produces these so that they only take effect when the parser
// handles them.
PRAGMA_ANNOTATION(pragma_captured)

// Annotation for #pragma clang __debug dump...
// The lexer produces these so that the parser and semantic analysis can
// look up and dump the operand.
PRAGMA_ANNOTATION(pragma_dump)

// Annotation for #pragma ms_struct...
// The lexer produces these so that they only take effect when the parser
// handles them.
PRAGMA_ANNOTATION(pragma_msstruct)

// Annotation for #pragma align...
// The lexer produces these so that they only take effect when the parser
// handles them.
PRAGMA_ANNOTATION(pragma_align)

// Annotation for #pragma weak id
// The lexer produces these so that they only take effect when the parser
// handles them.
PRAGMA_ANNOTATION(pragma_weak)

// Annotation for #pragma weak id = id
// The lexer produces these so that they only take effect when the parser
// handles them.
PRAGMA_ANNOTATION(pragma_weakalias)

// Annotation for #pragma redefine_extname...
// The lexer produces these so that they only take effect when the parser
// handles them.
PRAGMA_ANNOTATION(pragma_redefine_extname)

// Annotation for #pragma STDC FP_CONTRACT...
// The lexer produces these so that they only take effect when the parser
// handles them.
PRAGMA_ANNOTATION(pragma_fp_contract)

// Annotations for #pragma STDC FENV_ACCESS and #pragma fenv_access (MS compat)
// The lexer produces these so that they only take effect when the parser
// handles them.
PRAGMA_ANNOTATION(pragma_fenv_access)
PRAGMA_ANNOTATION(pragma_fenv_access_ms)

// Annotation for #pragma STDC FENV_ROUND
// The lexer produces these so that they only take effect when the parser
// handles them.
PRAGMA_ANNOTATION(pragma_fenv_round)

// Annotation for #pragma float_control
// The lexer produces these so that they only take effect when the parser
// handles them.
PRAGMA_ANNOTATION(pragma_float_control)

// Annotation for #pragma pointers_to_members...
// The lexer produces these so that they only take effect when the parser
// handles them.
PRAGMA_ANNOTATION(pragma_ms_pointers_to_members)

// Annotation for #pragma vtordisp...
// The lexer produces these so that they only take effect when the parser
// handles them.
PRAGMA_ANNOTATION(pragma_ms_vtordisp)

// Annotation for all microsoft #pragmas...
// The lexer produces these so that they only take effect when the parser
// handles them.
PRAGMA_ANNOTATION(pragma_ms_pragma)

// Annotation for #pragma OPENCL EXTENSION...
// The lexer produces these so that they only take effect when the parser
// handles them.
PRAGMA_ANNOTATION(pragma_opencl_extension)

// Annotations for OpenMP pragma directives - #pragma omp ...
// The parser produces this annotation token when it parses an [[omp::*]]
// attribute. The tokens from the attribute argument list are replayed to the
// token stream with this leading token (and a trailing pragma_openmp_end) so
// that the parser can reuse the OpenMP parsing logic but still be able to
// distinguish between a real pragma and a converted pragma. It is not marked
// as a PRAGMA_ANNOTATION because it doesn't get generated from a #pragma.
ANNOTATION(attr_openmp)
// The lexer produces these so that they only take effect when the parser
// handles #pragma omp ... directives.
PRAGMA_ANNOTATION(pragma_openmp)
PRAGMA_ANNOTATION(pragma_openmp_end)

// Annotations for loop pragma directives #pragma clang loop ...
// The lexer produces these so that they only take effect when the parser
// handles #pragma loop ... directives.
PRAGMA_ANNOTATION(pragma_loop_hint)

PRAGMA_ANNOTATION(pragma_fp)

// Annotation for the attribute pragma directives - #pragma clang attribute ...
PRAGMA_ANNOTATION(pragma_attribute)

// Annotation for the riscv pragma directives - #pragma clang riscv intrinsic ...
PRAGMA_ANNOTATION(pragma_riscv)

// Annotations for module import translated from #include etc.
ANNOTATION(module_include)
ANNOTATION(module_begin)
ANNOTATION(module_end)

// Annotation for a header_name token that has been looked up and transformed
// into the name of a header unit.
ANNOTATION(header_unit)

// Annotation for end of input in clang-repl.
ANNOTATION(repl_input_end)

#undef PRAGMA_ANNOTATION
#undef ANNOTATION
#undef TESTING_KEYWORD
#undef OBJC_AT_KEYWORD
#undef CXX_KEYWORD_OPERATOR
#undef PPKEYWORD
#undef ALIAS
#undef METAOBJECT_TRAIT
#undef METAOBJECT_OBJ_OP_1
#undef METAOBJECT_STR_OP_1
#undef METAOBJECT_PTR_OP_1
#undef METAOBJECT_INT_OP_1
#undef METAOBJECT_OP_1
#undef METAOBJECT_OP_2
#undef METAOBJECT_OP
#undef EXPRESSION_TRAIT
#undef CXX11_UNARY_EXPR_OR_TYPE_TRAIT
#undef UNARY_EXPR_OR_TYPE_TRAIT
#undef ARRAY_TYPE_TRAIT
#undef TYPE_TRAIT_N
#undef TYPE_TRAIT_2
#undef TYPE_TRAIT_1
#undef TYPE_TRAIT
#undef CXX20_KEYWORD
#undef CXX11_KEYWORD
#undef KEYWORD
#undef PUNCTUATOR
#undef TOK
#undef C99_KEYWORD
#undef C2X_KEYWORD
#undef INTERESTING_IDENTIFIER<|MERGE_RESOLUTION|>--- conflicted
+++ resolved
@@ -426,7 +426,6 @@
 CXX11_KEYWORD(static_assert         , KEYMSCOMPAT|KEYC2X)
 CXX11_KEYWORD(thread_local          , KEYC2X)
 
-<<<<<<< HEAD
 // [reflection-ts]
 // reflection TS keywords
 REFLECTION_KEYWORD(__metaobject_id)
@@ -553,10 +552,7 @@
 METAOBJECT_OP_2(get_element          , Metaobject   , GetElement)
 METAOBJECT_OP_2(reflects_same        , Bool         , ReflectsSame)
 
-// C++20 / coroutines TS keywords
-=======
 // C++20 / coroutines keywords
->>>>>>> 7f790f9a
 COROUTINES_KEYWORD(co_await)
 COROUTINES_KEYWORD(co_return)
 COROUTINES_KEYWORD(co_yield)
