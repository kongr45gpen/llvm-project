--- conflicted
+++ resolved
@@ -765,9 +765,6 @@
   /// returns the address of that location. Otherwise, returns nullptr.
   Value *getIRStackGuard(IRBuilderBase &IRB) const override;
 
-<<<<<<< HEAD
-private:
-=======
   /// Returns whether or not generating a interleaved load/store intrinsic for
   /// this type will be legal.
   bool isLegalInterleavedAccessType(VectorType *VTy, unsigned Factor,
@@ -800,7 +797,6 @@
                               MachineBasicBlock::instr_iterator &MBBI,
                               const TargetInstrInfo *TII) const override;
 
->>>>>>> 7f790f9a
   /// RISCVCCAssignFn - This target-specific function extends the default
   /// CCValAssign with additional information used to lower RISC-V calling
   /// conventions.
