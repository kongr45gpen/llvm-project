//===-- Character.cpp -----------------------------------------------------===//
//
// Part of the LLVM Project, under the Apache License v2.0 with LLVM Exceptions.
// See https://llvm.org/LICENSE.txt for license information.
// SPDX-License-Identifier: Apache-2.0 WITH LLVM-exception
//
//===----------------------------------------------------------------------===//
//
// Coding style: https://mlir.llvm.org/getting_started/DeveloperGuide/
//
//===----------------------------------------------------------------------===//

#include "flang/Optimizer/Builder/Character.h"
#include "flang/Optimizer/Builder/DoLoopHelper.h"
#include "flang/Optimizer/Builder/FIRBuilder.h"
#include "flang/Optimizer/Builder/Todo.h"
#include "llvm/Support/Debug.h"
#include <optional>

#define DEBUG_TYPE "flang-lower-character"

//===----------------------------------------------------------------------===//
// CharacterExprHelper implementation
//===----------------------------------------------------------------------===//

/// Unwrap all the ref and box types and return the inner element type.
static mlir::Type unwrapBoxAndRef(mlir::Type type) {
  if (auto boxType = type.dyn_cast<fir::BoxCharType>())
    return boxType.getEleTy();
  while (true) {
    type = fir::unwrapRefType(type);
    if (auto boxTy = type.dyn_cast<fir::BoxType>())
      type = boxTy.getEleTy();
    else
      break;
  }
  return type;
}

/// Unwrap base fir.char<kind,len> type.
static fir::CharacterType recoverCharacterType(mlir::Type type) {
  type = fir::unwrapSequenceType(unwrapBoxAndRef(type));
  if (auto charTy = type.dyn_cast<fir::CharacterType>())
    return charTy;
  llvm::report_fatal_error("expected a character type");
}

bool fir::factory::CharacterExprHelper::isCharacterScalar(mlir::Type type) {
  type = unwrapBoxAndRef(type);
  return !type.isa<fir::SequenceType>() && fir::isa_char(type);
}

bool fir::factory::CharacterExprHelper::isArray(mlir::Type type) {
  type = unwrapBoxAndRef(type);
  if (auto seqTy = type.dyn_cast<fir::SequenceType>())
    return fir::isa_char(seqTy.getEleTy());
  return false;
}

fir::CharacterType
fir::factory::CharacterExprHelper::getCharacterType(mlir::Type type) {
  assert(isCharacterScalar(type) && "expected scalar character");
  return recoverCharacterType(type);
}

fir::CharacterType
fir::factory::CharacterExprHelper::getCharType(mlir::Type type) {
  return recoverCharacterType(type);
}

fir::CharacterType fir::factory::CharacterExprHelper::getCharacterType(
    const fir::CharBoxValue &box) {
  return getCharacterType(box.getBuffer().getType());
}

fir::CharacterType
fir::factory::CharacterExprHelper::getCharacterType(mlir::Value str) {
  return getCharacterType(str.getType());
}

/// Determine the static size of the character. Returns the computed size, not
/// an IR Value.
static std::optional<fir::CharacterType::LenType>
getCompileTimeLength(const fir::CharBoxValue &box) {
  auto len = recoverCharacterType(box.getBuffer().getType()).getLen();
  if (len == fir::CharacterType::unknownLen())
    return {};
  return len;
}

/// Detect the precondition that the value `str` does not reside in memory. Such
/// values will have a type `!fir.array<...x!fir.char<N>>` or `!fir.char<N>`.
LLVM_ATTRIBUTE_UNUSED static bool needToMaterialize(mlir::Value str) {
  return str.getType().isa<fir::SequenceType>() || fir::isa_char(str.getType());
}

/// This is called only if `str` does not reside in memory. Such a bare string
/// value will be converted into a memory-based temporary and an extended
/// boxchar value returned.
fir::CharBoxValue
fir::factory::CharacterExprHelper::materializeValue(mlir::Value str) {
  assert(needToMaterialize(str));
  auto ty = str.getType();
  assert(isCharacterScalar(ty) && "expected scalar character");
  auto charTy = ty.dyn_cast<fir::CharacterType>();
  if (!charTy || charTy.getLen() == fir::CharacterType::unknownLen()) {
    LLVM_DEBUG(llvm::dbgs() << "cannot materialize: " << str << '\n');
    llvm_unreachable("must be a !fir.char<N> type");
  }
  auto len = builder.createIntegerConstant(
      loc, builder.getCharacterLengthType(), charTy.getLen());
  auto temp = builder.create<fir::AllocaOp>(loc, charTy);
  builder.create<fir::StoreOp>(loc, str, temp);
  LLVM_DEBUG(llvm::dbgs() << "materialized as local: " << str << " -> (" << temp
                          << ", " << len << ")\n");
  return {temp, len};
}

fir::ExtendedValue
fir::factory::CharacterExprHelper::toExtendedValue(mlir::Value character,
                                                   mlir::Value len) {
  auto lenType = builder.getCharacterLengthType();
  auto type = character.getType();
  auto base = fir::isa_passbyref_type(type) ? character : mlir::Value{};
  auto resultLen = len;
  llvm::SmallVector<mlir::Value> extents;

  if (auto eleType = fir::dyn_cast_ptrEleTy(type))
    type = eleType;

  if (auto arrayType = type.dyn_cast<fir::SequenceType>()) {
    type = arrayType.getEleTy();
    auto indexType = builder.getIndexType();
    for (auto extent : arrayType.getShape()) {
      if (extent == fir::SequenceType::getUnknownExtent())
        break;
      extents.emplace_back(
          builder.createIntegerConstant(loc, indexType, extent));
    }
    // Last extent might be missing in case of assumed-size. If more extents
    // could not be deduced from type, that's an error (a fir.box should
    // have been used in the interface).
    if (extents.size() + 1 < arrayType.getShape().size())
      mlir::emitError(loc, "cannot retrieve array extents from type");
  }

  if (auto charTy = type.dyn_cast<fir::CharacterType>()) {
    if (!resultLen && charTy.getLen() != fir::CharacterType::unknownLen())
      resultLen = builder.createIntegerConstant(loc, lenType, charTy.getLen());
  } else if (auto boxCharType = type.dyn_cast<fir::BoxCharType>()) {
    auto refType = builder.getRefType(boxCharType.getEleTy());
    // If the embox is accessible, use its operand to avoid filling
    // the generated fir with embox/unbox.
    mlir::Value boxCharLen;
    if (auto definingOp = character.getDefiningOp()) {
      if (auto box = mlir::dyn_cast<fir::EmboxCharOp>(definingOp)) {
        base = box.getMemref();
        boxCharLen = box.getLen();
      }
    }
    if (!boxCharLen) {
      auto unboxed =
          builder.create<fir::UnboxCharOp>(loc, refType, lenType, character);
      base = builder.createConvert(loc, refType, unboxed.getResult(0));
      boxCharLen = unboxed.getResult(1);
    }
    if (!resultLen) {
      resultLen = boxCharLen;
    }
  } else if (type.isa<fir::BoxType>()) {
    mlir::emitError(loc, "descriptor or derived type not yet handled");
  } else {
    llvm_unreachable("Cannot translate mlir::Value to character ExtendedValue");
  }

  if (!base) {
    if (auto load =
            mlir::dyn_cast_or_null<fir::LoadOp>(character.getDefiningOp())) {
      base = load.getOperand();
    } else {
      return materializeValue(fir::getBase(character));
    }
  }
  if (!resultLen)
    llvm::report_fatal_error("no dynamic length found for character");
  if (!extents.empty())
    return fir::CharArrayBoxValue{base, resultLen, extents};
  return fir::CharBoxValue{base, resultLen};
}

static mlir::Type getSingletonCharType(mlir::MLIRContext *ctxt, int kind) {
  return fir::CharacterType::getSingleton(ctxt, kind);
}

mlir::Value
fir::factory::CharacterExprHelper::createEmbox(const fir::CharBoxValue &box) {
  // Base CharBoxValue of CharArrayBoxValue are ok here (do not require a scalar
  // type)
  auto charTy = recoverCharacterType(box.getBuffer().getType());
  auto boxCharType =
      fir::BoxCharType::get(builder.getContext(), charTy.getFKind());
  auto refType = fir::ReferenceType::get(boxCharType.getEleTy());
  mlir::Value buff = box.getBuffer();
  // fir.boxchar requires a memory reference. Allocate temp if the character is
  // not in memory.
  if (!fir::isa_ref_type(buff.getType())) {
    auto temp = builder.createTemporary(loc, buff.getType());
    builder.create<fir::StoreOp>(loc, buff, temp);
    buff = temp;
  }
  buff = builder.createConvert(loc, refType, buff);
  // Convert in case the provided length is not of the integer type that must
  // be used in boxchar.
  auto len = builder.createConvert(loc, builder.getCharacterLengthType(),
                                   box.getLen());
  return builder.create<fir::EmboxCharOp>(loc, boxCharType, buff, len);
}

fir::CharBoxValue fir::factory::CharacterExprHelper::toScalarCharacter(
    const fir::CharArrayBoxValue &box) {
  if (box.getBuffer().getType().isa<fir::PointerType>())
    TODO(loc, "concatenating non contiguous character array into a scalar");

  // TODO: add a fast path multiplying new length at compile time if the info is
  // in the array type.
  auto lenType = builder.getCharacterLengthType();
  auto len = builder.createConvert(loc, lenType, box.getLen());
  for (auto extent : box.getExtents())
    len = builder.create<mlir::arith::MulIOp>(
        loc, len, builder.createConvert(loc, lenType, extent));

  // TODO: typeLen can be improved in compiled constant cases
  // TODO: allow bare fir.array<> (no ref) conversion here ?
  auto typeLen = fir::CharacterType::unknownLen();
  auto kind = recoverCharacterType(box.getBuffer().getType()).getFKind();
  auto charTy = fir::CharacterType::get(builder.getContext(), kind, typeLen);
  auto type = fir::ReferenceType::get(charTy);
  auto buffer = builder.createConvert(loc, type, box.getBuffer());
  return {buffer, len};
}

mlir::Value fir::factory::CharacterExprHelper::createEmbox(
    const fir::CharArrayBoxValue &box) {
  // Use same embox as for scalar. It's losing the actual data size information
  // (We do not multiply the length by the array size), but that is what Fortran
  // call interfaces using boxchar expect.
  return createEmbox(static_cast<const fir::CharBoxValue &>(box));
}

/// Get the address of the element at position \p index of the scalar character
/// \p buffer.
/// \p buffer must be of type !fir.ref<fir.char<k, len>>. The length may be
/// unknown. \p index must have any integer type, and is zero based. The return
/// value is a singleton address (!fir.ref<!fir.char<kind>>)
mlir::Value
fir::factory::CharacterExprHelper::createElementAddr(mlir::Value buffer,
                                                     mlir::Value index) {
  // The only way to address an element of a fir.ref<char<kind, len>> is to cast
  // it to a fir.array<len x fir.char<kind>> and use fir.coordinate_of.
  auto bufferType = buffer.getType();
  assert(fir::isa_ref_type(bufferType));
  assert(isCharacterScalar(bufferType));
  auto charTy = recoverCharacterType(bufferType);
  auto singleTy = getSingletonCharType(builder.getContext(), charTy.getFKind());
  auto singleRefTy = builder.getRefType(singleTy);
  auto extent = fir::SequenceType::getUnknownExtent();
  if (charTy.getLen() != fir::CharacterType::unknownLen())
    extent = charTy.getLen();
  auto coorTy = builder.getRefType(fir::SequenceType::get({extent}, singleTy));

  auto coor = builder.createConvert(loc, coorTy, buffer);
  auto i = builder.createConvert(loc, builder.getIndexType(), index);
  return builder.create<fir::CoordinateOp>(loc, singleRefTy, coor, i);
}

/// Load a character out of `buff` from offset `index`.
/// `buff` must be a reference to memory.
mlir::Value
fir::factory::CharacterExprHelper::createLoadCharAt(mlir::Value buff,
                                                    mlir::Value index) {
  LLVM_DEBUG(llvm::dbgs() << "load a char: " << buff << " type: "
                          << buff.getType() << " at: " << index << '\n');
  return builder.create<fir::LoadOp>(loc, createElementAddr(buff, index));
}

/// Store the singleton character `c` to `str` at offset `index`.
/// `str` must be a reference to memory.
void fir::factory::CharacterExprHelper::createStoreCharAt(mlir::Value str,
                                                          mlir::Value index,
                                                          mlir::Value c) {
  LLVM_DEBUG(llvm::dbgs() << "store the char: " << c << " into: " << str
                          << " type: " << str.getType() << " at: " << index
                          << '\n');
  auto addr = createElementAddr(str, index);
  builder.create<fir::StoreOp>(loc, c, addr);
}

// FIXME: this temp is useless... either fir.coordinate_of needs to
// work on "loaded" characters (!fir.array<len x fir.char<kind>>) or
// character should never be loaded.
// If this is a fir.array<>, allocate and store the value so that
// fir.cooridnate_of can be use on the value.
mlir::Value fir::factory::CharacterExprHelper::getCharBoxBuffer(
    const fir::CharBoxValue &box) {
  auto buff = box.getBuffer();
  if (fir::isa_char(buff.getType())) {
    auto newBuff = builder.create<fir::AllocaOp>(loc, buff.getType());
    builder.create<fir::StoreOp>(loc, buff, newBuff);
    return newBuff;
  }
  return buff;
}

/// Create a loop to copy `count` characters from `src` to `dest`. Note that the
/// KIND indicates the number of bits in a code point. (ASCII, UCS-2, or UCS-4.)
void fir::factory::CharacterExprHelper::createCopy(
    const fir::CharBoxValue &dest, const fir::CharBoxValue &src,
    mlir::Value count) {
  auto fromBuff = getCharBoxBuffer(src);
  auto toBuff = getCharBoxBuffer(dest);
  LLVM_DEBUG(llvm::dbgs() << "create char copy from: "; src.dump();
             llvm::dbgs() << " to: "; dest.dump();
             llvm::dbgs() << " count: " << count << '\n');
  auto kind = getCharacterKind(src.getBuffer().getType());
  // If the src and dest are the same KIND, then use memmove to move the bits.
  // We don't have to worry about overlapping ranges with memmove.
  if (getCharacterKind(dest.getBuffer().getType()) == kind) {
    auto bytes = builder.getKindMap().getCharacterBitsize(kind) / 8;
    auto i64Ty = builder.getI64Type();
    auto kindBytes = builder.createIntegerConstant(loc, i64Ty, bytes);
    auto castCount = builder.createConvert(loc, i64Ty, count);
    auto totalBytes =
        builder.create<mlir::arith::MulIOp>(loc, kindBytes, castCount);
    auto notVolatile = builder.createBool(loc, false);
    auto memmv = getLlvmMemmove(builder);
    auto argTys = memmv.getFunctionType().getInputs();
    auto toPtr = builder.createConvert(loc, argTys[0], toBuff);
    auto fromPtr = builder.createConvert(loc, argTys[1], fromBuff);
    builder.create<fir::CallOp>(
        loc, memmv, mlir::ValueRange{toPtr, fromPtr, totalBytes, notVolatile});
    return;
  }

  // Convert a CHARACTER of one KIND into a CHARACTER of another KIND.
  builder.create<fir::CharConvertOp>(loc, src.getBuffer(), count,
                                     dest.getBuffer());
}

void fir::factory::CharacterExprHelper::createPadding(
    const fir::CharBoxValue &str, mlir::Value lower, mlir::Value upper) {
  auto blank = createBlankConstant(getCharacterType(str));
  // Always create the loop, if upper < lower, no iteration will be
  // executed.
  auto toBuff = getCharBoxBuffer(str);
  fir::factory::DoLoopHelper{builder, loc}.createLoop(
      lower, upper, [&](fir::FirOpBuilder &, mlir::Value index) {
        createStoreCharAt(toBuff, index, blank);
      });
}

fir::CharBoxValue
fir::factory::CharacterExprHelper::createCharacterTemp(mlir::Type type,
                                                       mlir::Value len) {
  auto kind = recoverCharacterType(type).getFKind();
  auto typeLen = fir::CharacterType::unknownLen();
  // If len is a constant, reflect the length in the type.
  if (auto cstLen = getIntIfConstant(len))
    typeLen = *cstLen;
  auto *ctxt = builder.getContext();
  auto charTy = fir::CharacterType::get(ctxt, kind, typeLen);
  llvm::SmallVector<mlir::Value> lenParams;
  if (typeLen == fir::CharacterType::unknownLen())
    lenParams.push_back(len);
  auto ref = builder.allocateLocal(loc, charTy, "", ".chrtmp",
                                   /*shape=*/std::nullopt, lenParams);
  return {ref, len};
}

fir::CharBoxValue fir::factory::CharacterExprHelper::createTempFrom(
    const fir::ExtendedValue &source) {
  const auto *charBox = source.getCharBox();
  if (!charBox)
    fir::emitFatalError(loc, "source must be a fir::CharBoxValue");
  auto len = charBox->getLen();
  auto sourceTy = charBox->getBuffer().getType();
  auto temp = createCharacterTemp(sourceTy, len);
  if (fir::isa_ref_type(sourceTy)) {
    createCopy(temp, *charBox, len);
  } else {
    auto ref = builder.createConvert(loc, builder.getRefType(sourceTy),
                                     temp.getBuffer());
    builder.create<fir::StoreOp>(loc, charBox->getBuffer(), ref);
  }
  return temp;
}

// Simple length one character assignment without loops.
void fir::factory::CharacterExprHelper::createLengthOneAssign(
    const fir::CharBoxValue &lhs, const fir::CharBoxValue &rhs) {
  auto addr = lhs.getBuffer();
  auto toTy = fir::unwrapRefType(addr.getType());
  mlir::Value val = rhs.getBuffer();
  if (fir::isa_ref_type(val.getType())) {
    auto fromCharLen1RefTy = builder.getRefType(getSingletonCharType(
        builder.getContext(),
        getCharacterKind(fir::unwrapRefType(val.getType()))));
    val = builder.create<fir::LoadOp>(
        loc, builder.createConvert(loc, fromCharLen1RefTy, val));
  }
  auto toCharLen1Ty =
      getSingletonCharType(builder.getContext(), getCharacterKind(toTy));
  val = builder.createConvert(loc, toCharLen1Ty, val);
  builder.create<fir::StoreOp>(
      loc, val,
      builder.createConvert(loc, builder.getRefType(toCharLen1Ty), addr));
}

/// Returns the minimum of integer mlir::Value \p a and \b.
mlir::Value genMin(fir::FirOpBuilder &builder, mlir::Location loc,
                   mlir::Value a, mlir::Value b) {
  auto cmp = builder.create<mlir::arith::CmpIOp>(
      loc, mlir::arith::CmpIPredicate::slt, a, b);
  return builder.create<mlir::arith::SelectOp>(loc, cmp, a, b);
}

void fir::factory::CharacterExprHelper::createAssign(
    const fir::CharBoxValue &lhs, const fir::CharBoxValue &rhs) {
  auto rhsCstLen = getCompileTimeLength(rhs);
  auto lhsCstLen = getCompileTimeLength(lhs);
<<<<<<< HEAD
  bool compileTimeSameLength =
      (lhsCstLen && rhsCstLen && *lhsCstLen == *rhsCstLen) ||
      (rhs.getLen() == lhs.getLen());

  if (compileTimeSameLength && lhsCstLen && *lhsCstLen == 1) {
=======
  bool compileTimeSameLength = false;
  bool isLengthOneAssign = false;

  if (lhsCstLen && rhsCstLen && *lhsCstLen == *rhsCstLen) {
    compileTimeSameLength = true;
    if (*lhsCstLen == 1)
      isLengthOneAssign = true;
  } else if (rhs.getLen() == lhs.getLen()) {
    compileTimeSameLength = true;

    // If the length values are the same for LHS and RHS,
    // then we can rely on the constant length deduced from
    // any of the two types.
    if (lhsCstLen && *lhsCstLen == 1)
      isLengthOneAssign = true;
    if (rhsCstLen && *rhsCstLen == 1)
      isLengthOneAssign = true;

    // We could have recognized constant operations here (e.g.
    // two different arith.constant ops may produce the same value),
    // but for now leave it to CSE to get rid of the duplicates.
  }
  if (isLengthOneAssign) {
>>>>>>> 7f790f9a
    createLengthOneAssign(lhs, rhs);
    return;
  }

  // Copy the minimum of the lhs and rhs lengths and pad the lhs remainder
  // if needed.
  auto copyCount = lhs.getLen();
  auto idxTy = builder.getIndexType();
  if (!compileTimeSameLength) {
    auto lhsLen = builder.createConvert(loc, idxTy, lhs.getLen());
    auto rhsLen = builder.createConvert(loc, idxTy, rhs.getLen());
    copyCount = genMin(builder, loc, lhsLen, rhsLen);
  }

  // Actual copy
  createCopy(lhs, rhs, copyCount);

  // Pad if needed.
  if (!compileTimeSameLength) {
    auto one = builder.createIntegerConstant(loc, lhs.getLen().getType(), 1);
    auto maxPadding =
        builder.create<mlir::arith::SubIOp>(loc, lhs.getLen(), one);
    createPadding(lhs, copyCount, maxPadding);
  }
}

fir::CharBoxValue fir::factory::CharacterExprHelper::createConcatenate(
    const fir::CharBoxValue &lhs, const fir::CharBoxValue &rhs) {
  auto lhsLen = builder.createConvert(loc, builder.getCharacterLengthType(),
                                      lhs.getLen());
  auto rhsLen = builder.createConvert(loc, builder.getCharacterLengthType(),
                                      rhs.getLen());
  mlir::Value len = builder.create<mlir::arith::AddIOp>(loc, lhsLen, rhsLen);
  auto temp = createCharacterTemp(getCharacterType(rhs), len);
  createCopy(temp, lhs, lhsLen);
  auto one = builder.createIntegerConstant(loc, len.getType(), 1);
  auto upperBound = builder.create<mlir::arith::SubIOp>(loc, len, one);
  auto lhsLenIdx = builder.createConvert(loc, builder.getIndexType(), lhsLen);
  auto fromBuff = getCharBoxBuffer(rhs);
  auto toBuff = getCharBoxBuffer(temp);
  fir::factory::DoLoopHelper{builder, loc}.createLoop(
      lhsLenIdx, upperBound, one,
      [&](fir::FirOpBuilder &bldr, mlir::Value index) {
        auto rhsIndex = bldr.create<mlir::arith::SubIOp>(loc, index, lhsLenIdx);
        auto charVal = createLoadCharAt(fromBuff, rhsIndex);
        createStoreCharAt(toBuff, index, charVal);
      });
  return temp;
}

mlir::Value fir::factory::CharacterExprHelper::genSubstringBase(
    mlir::Value stringRawAddr, mlir::Value lowerBound,
    mlir::Type substringAddrType, mlir::Value one) {
  if (!one)
    one = builder.createIntegerConstant(loc, lowerBound.getType(), 1);
  auto offset =
      builder.create<mlir::arith::SubIOp>(loc, lowerBound, one).getResult();
  auto addr = createElementAddr(stringRawAddr, offset);
  return builder.createConvert(loc, substringAddrType, addr);
}

fir::CharBoxValue fir::factory::CharacterExprHelper::createSubstring(
    const fir::CharBoxValue &box, llvm::ArrayRef<mlir::Value> bounds) {
  // Constant need to be materialize in memory to use fir.coordinate_of.
  auto nbounds = bounds.size();
  if (nbounds < 1 || nbounds > 2) {
    mlir::emitError(loc, "Incorrect number of bounds in substring");
    return {mlir::Value{}, mlir::Value{}};
  }
  mlir::SmallVector<mlir::Value> castBounds;
  // Convert bounds to length type to do safe arithmetic on it.
  for (auto bound : bounds)
    castBounds.push_back(
        builder.createConvert(loc, builder.getCharacterLengthType(), bound));
  auto lowerBound = castBounds[0];
  // FIR CoordinateOp is zero based but Fortran substring are one based.
  auto kind = getCharacterKind(box.getBuffer().getType());
  auto charTy = fir::CharacterType::getUnknownLen(builder.getContext(), kind);
  auto resultType = builder.getRefType(charTy);
  auto one = builder.createIntegerConstant(loc, lowerBound.getType(), 1);
  auto substringRef =
      genSubstringBase(box.getBuffer(), lowerBound, resultType, one);

  // Compute the length.
  mlir::Value substringLen;
  if (nbounds < 2) {
    substringLen =
        builder.create<mlir::arith::SubIOp>(loc, box.getLen(), castBounds[0]);
  } else {
    substringLen =
        builder.create<mlir::arith::SubIOp>(loc, castBounds[1], castBounds[0]);
  }
  substringLen = builder.create<mlir::arith::AddIOp>(loc, substringLen, one);

  // Set length to zero if bounds were reversed (Fortran 2018 9.4.1)
  auto zero = builder.createIntegerConstant(loc, substringLen.getType(), 0);
  auto cdt = builder.create<mlir::arith::CmpIOp>(
      loc, mlir::arith::CmpIPredicate::slt, substringLen, zero);
  substringLen =
      builder.create<mlir::arith::SelectOp>(loc, cdt, zero, substringLen);

  return {substringRef, substringLen};
}

mlir::Value
fir::factory::CharacterExprHelper::createLenTrim(const fir::CharBoxValue &str) {
  // Note: Runtime for LEN_TRIM should also be available at some
  // point. For now use an inlined implementation.
  auto indexType = builder.getIndexType();
  auto len = builder.createConvert(loc, indexType, str.getLen());
  auto one = builder.createIntegerConstant(loc, indexType, 1);
  auto minusOne = builder.createIntegerConstant(loc, indexType, -1);
  auto zero = builder.createIntegerConstant(loc, indexType, 0);
  auto trueVal = builder.createIntegerConstant(loc, builder.getI1Type(), 1);
  auto blank = createBlankConstantCode(getCharacterType(str));
  mlir::Value lastChar = builder.create<mlir::arith::SubIOp>(loc, len, one);

  auto iterWhile =
      builder.create<fir::IterWhileOp>(loc, lastChar, zero, minusOne, trueVal,
                                       /*returnFinalCount=*/false, lastChar);
  auto insPt = builder.saveInsertionPoint();
  builder.setInsertionPointToStart(iterWhile.getBody());
  auto index = iterWhile.getInductionVar();
  // Look for first non-blank from the right of the character.
  auto fromBuff = getCharBoxBuffer(str);
  auto elemAddr = createElementAddr(fromBuff, index);
  auto codeAddr =
      builder.createConvert(loc, builder.getRefType(blank.getType()), elemAddr);
  auto c = builder.create<fir::LoadOp>(loc, codeAddr);
  auto isBlank = builder.create<mlir::arith::CmpIOp>(
      loc, mlir::arith::CmpIPredicate::eq, blank, c);
  llvm::SmallVector<mlir::Value> results = {isBlank, index};
  builder.create<fir::ResultOp>(loc, results);
  builder.restoreInsertionPoint(insPt);
  // Compute length after iteration (zero if all blanks)
  mlir::Value newLen =
      builder.create<mlir::arith::AddIOp>(loc, iterWhile.getResult(1), one);
  auto result = builder.create<mlir::arith::SelectOp>(
      loc, iterWhile.getResult(0), zero, newLen);
  return builder.createConvert(loc, builder.getCharacterLengthType(), result);
}

fir::CharBoxValue
fir::factory::CharacterExprHelper::createCharacterTemp(mlir::Type type,
                                                       int len) {
  assert(len >= 0 && "expected positive length");
  auto kind = recoverCharacterType(type).getFKind();
  auto charType = fir::CharacterType::get(builder.getContext(), kind, len);
  auto addr = builder.create<fir::AllocaOp>(loc, charType);
  auto mlirLen =
      builder.createIntegerConstant(loc, builder.getCharacterLengthType(), len);
  return {addr, mlirLen};
}

// Returns integer with code for blank. The integer has the same
// size as the character. Blank has ascii space code for all kinds.
mlir::Value fir::factory::CharacterExprHelper::createBlankConstantCode(
    fir::CharacterType type) {
  auto bits = builder.getKindMap().getCharacterBitsize(type.getFKind());
  auto intType = builder.getIntegerType(bits);
  return builder.createIntegerConstant(loc, intType, ' ');
}

mlir::Value fir::factory::CharacterExprHelper::createBlankConstant(
    fir::CharacterType type) {
  return createSingletonFromCode(createBlankConstantCode(type),
                                 type.getFKind());
}

void fir::factory::CharacterExprHelper::createAssign(
    const fir::ExtendedValue &lhs, const fir::ExtendedValue &rhs) {
  if (auto *str = rhs.getBoxOf<fir::CharBoxValue>()) {
    if (auto *to = lhs.getBoxOf<fir::CharBoxValue>()) {
      createAssign(*to, *str);
      return;
    }
  }
  TODO(loc, "character array assignment");
  // Note that it is not sure the array aspect should be handled
  // by this utility.
}

mlir::Value
fir::factory::CharacterExprHelper::createEmboxChar(mlir::Value addr,
                                                   mlir::Value len) {
  return createEmbox(fir::CharBoxValue{addr, len});
}

std::pair<mlir::Value, mlir::Value>
fir::factory::CharacterExprHelper::createUnboxChar(mlir::Value boxChar) {
  using T = std::pair<mlir::Value, mlir::Value>;
  return toExtendedValue(boxChar).match(
      [](const fir::CharBoxValue &b) -> T {
        return {b.getBuffer(), b.getLen()};
      },
      [](const fir::CharArrayBoxValue &b) -> T {
        return {b.getBuffer(), b.getLen()};
      },
      [](const auto &) -> T { llvm::report_fatal_error("not a character"); });
}

bool fir::factory::CharacterExprHelper::isCharacterLiteral(mlir::Type type) {
  if (auto seqType = type.dyn_cast<fir::SequenceType>())
    return (seqType.getShape().size() == 1) &&
           fir::isa_char(seqType.getEleTy());
  return false;
}

fir::KindTy
fir::factory::CharacterExprHelper::getCharacterKind(mlir::Type type) {
  assert(isCharacterScalar(type) && "expected scalar character");
  return recoverCharacterType(type).getFKind();
}

fir::KindTy
fir::factory::CharacterExprHelper::getCharacterOrSequenceKind(mlir::Type type) {
  return recoverCharacterType(type).getFKind();
}

bool fir::factory::CharacterExprHelper::hasConstantLengthInType(
    const fir::ExtendedValue &exv) {
  auto charTy = recoverCharacterType(fir::getBase(exv).getType());
  return charTy.hasConstantLen();
}

mlir::Value
fir::factory::CharacterExprHelper::createSingletonFromCode(mlir::Value code,
                                                           int kind) {
  auto charType = fir::CharacterType::get(builder.getContext(), kind, 1);
  auto bits = builder.getKindMap().getCharacterBitsize(kind);
  auto intType = builder.getIntegerType(bits);
  auto cast = builder.createConvert(loc, intType, code);
  auto undef = builder.create<fir::UndefOp>(loc, charType);
  auto zero = builder.getIntegerAttr(builder.getIndexType(), 0);
  return builder.create<fir::InsertValueOp>(loc, charType, undef, cast,
                                            builder.getArrayAttr(zero));
}

mlir::Value fir::factory::CharacterExprHelper::extractCodeFromSingleton(
    mlir::Value singleton) {
  auto type = getCharacterType(singleton);
  assert(type.getLen() == 1);
  auto bits = builder.getKindMap().getCharacterBitsize(type.getFKind());
  auto intType = builder.getIntegerType(bits);
  auto zero = builder.getIntegerAttr(builder.getIndexType(), 0);
  return builder.create<fir::ExtractValueOp>(loc, intType, singleton,
                                             builder.getArrayAttr(zero));
}

mlir::Value
fir::factory::CharacterExprHelper::readLengthFromBox(mlir::Value box) {
  auto charTy = recoverCharacterType(box.getType());
  return readLengthFromBox(box, charTy);
}

mlir::Value fir::factory::CharacterExprHelper::readLengthFromBox(
    mlir::Value box, fir::CharacterType charTy) {
  auto lenTy = builder.getCharacterLengthType();
  auto size = builder.create<fir::BoxEleSizeOp>(loc, lenTy, box);
  auto bits = builder.getKindMap().getCharacterBitsize(charTy.getFKind());
  auto width = bits / 8;
  if (width > 1) {
    auto widthVal = builder.createIntegerConstant(loc, lenTy, width);
    return builder.create<mlir::arith::DivSIOp>(loc, size, widthVal);
  }
  return size;
}

mlir::Value fir::factory::CharacterExprHelper::getLength(mlir::Value memref) {
  auto memrefType = memref.getType();
  auto charType = recoverCharacterType(memrefType);
  assert(charType && "must be a character type");
  if (charType.hasConstantLen())
    return builder.createIntegerConstant(loc, builder.getCharacterLengthType(),
                                         charType.getLen());
  if (memrefType.isa<fir::BoxType>())
    return readLengthFromBox(memref);
  if (memrefType.isa<fir::BoxCharType>())
    return createUnboxChar(memref).second;

  // Length cannot be deduced from memref.
  return {};
}

std::pair<mlir::Value, mlir::Value>
fir::factory::extractCharacterProcedureTuple(fir::FirOpBuilder &builder,
                                             mlir::Location loc,
                                             mlir::Value tuple,
                                             bool openBoxProc) {
  mlir::TupleType tupleType = tuple.getType().cast<mlir::TupleType>();
  mlir::Value addr = builder.create<fir::ExtractValueOp>(
      loc, tupleType.getType(0), tuple,
      builder.getArrayAttr(
          {builder.getIntegerAttr(builder.getIndexType(), 0)}));
  mlir::Value proc = [&]() -> mlir::Value {
    if (openBoxProc)
      if (auto addrTy = addr.getType().dyn_cast<fir::BoxProcType>())
        return builder.create<fir::BoxAddrOp>(loc, addrTy.getEleTy(), addr);
    return addr;
  }();
  mlir::Value len = builder.create<fir::ExtractValueOp>(
      loc, tupleType.getType(1), tuple,
      builder.getArrayAttr(
          {builder.getIntegerAttr(builder.getIndexType(), 1)}));
  return {proc, len};
}

mlir::Value fir::factory::createCharacterProcedureTuple(
    fir::FirOpBuilder &builder, mlir::Location loc, mlir::Type argTy,
    mlir::Value addr, mlir::Value len) {
  mlir::TupleType tupleType = argTy.cast<mlir::TupleType>();
  addr = builder.createConvert(loc, tupleType.getType(0), addr);
  if (len)
    len = builder.createConvert(loc, tupleType.getType(1), len);
  else
    len = builder.create<fir::UndefOp>(loc, tupleType.getType(1));
  mlir::Value tuple = builder.create<fir::UndefOp>(loc, tupleType);
  tuple = builder.create<fir::InsertValueOp>(
      loc, tupleType, tuple, addr,
      builder.getArrayAttr(
          {builder.getIntegerAttr(builder.getIndexType(), 0)}));
  tuple = builder.create<fir::InsertValueOp>(
      loc, tupleType, tuple, len,
      builder.getArrayAttr(
          {builder.getIntegerAttr(builder.getIndexType(), 1)}));
  return tuple;
}

mlir::Type
fir::factory::getCharacterProcedureTupleType(mlir::Type funcPointerType) {
  mlir::MLIRContext *context = funcPointerType.getContext();
  mlir::Type lenType = mlir::IntegerType::get(context, 64);
  return mlir::TupleType::get(context, {funcPointerType, lenType});
}

fir::CharBoxValue fir::factory::CharacterExprHelper::createCharExtremum(
    bool predIsMin, llvm::ArrayRef<fir::CharBoxValue> opCBVs) {
  // inputs: we are given a vector of all of the charboxes of the arguments
  // passed to hlfir.char_extremum, as well as the predicate for whether we
  // want llt or lgt
  //
  // note: we know that, regardless of whether we're looking at smallest or
  // largest char, the size of the output buffer will be the same size as the
  // largest character out of all of the operands. so, we find the biggest
  // length first. It's okay if these char lengths are not known at compile
  // time.

  fir::CharBoxValue firstCBV = opCBVs[0];
  mlir::Value firstBuf = getCharBoxBuffer(firstCBV);
  auto firstLen = builder.createConvert(loc, builder.getCharacterLengthType(),
                                        firstCBV.getLen());

  mlir::Value resultBuf = firstBuf;
  mlir::Value resultLen = firstLen;
  mlir::Value biggestLen = firstLen;

  // values for casting buf type and len type
  auto typeLen = fir::CharacterType::unknownLen();
  auto kind = recoverCharacterType(firstBuf.getType()).getFKind();
  auto charTy = fir::CharacterType::get(builder.getContext(), kind, typeLen);
  auto type = fir::ReferenceType::get(charTy);

  size_t numOperands = opCBVs.size();
  for (size_t cbv_idx = 1; cbv_idx < numOperands; ++cbv_idx) {
    auto currChar = opCBVs[cbv_idx];
    auto currBuf = getCharBoxBuffer(currChar);
    auto currLen = builder.createConvert(loc, builder.getCharacterLengthType(),
                                         currChar.getLen());
    // biggest len result
    mlir::Value lhsBigger = builder.create<mlir::arith::CmpIOp>(
        loc, mlir::arith::CmpIPredicate::uge, biggestLen, currLen);
    biggestLen = builder.create<mlir::arith::SelectOp>(loc, lhsBigger,
                                                       biggestLen, currLen);

    auto cmp = predIsMin ? mlir::arith::CmpIPredicate::slt
                         : mlir::arith::CmpIPredicate::sgt;

    // lexical compare result
    mlir::Value resultCmp = fir::runtime::genCharCompare(
        builder, loc, cmp, currBuf, currLen, resultBuf, resultLen);

    // it's casting (to unknown size) time!
    resultBuf = builder.createConvert(loc, type, resultBuf);
    currBuf = builder.createConvert(loc, type, currBuf);

    resultBuf = builder.create<mlir::arith::SelectOp>(loc, resultCmp, currBuf,
                                                      resultBuf);
    resultLen = builder.create<mlir::arith::SelectOp>(loc, resultCmp, currLen,
                                                      resultLen);
  }

  // now that we know the lexicographically biggest/smallest char and which char
  // had the biggest len, we can populate a temp CBV and return it
  fir::CharBoxValue temp = createCharacterTemp(resultBuf.getType(), biggestLen);
  auto toBuf = temp;
  fir::CharBoxValue fromBuf{resultBuf, resultLen};
  createAssign(toBuf, fromBuf);
  return temp;
}<|MERGE_RESOLUTION|>--- conflicted
+++ resolved
@@ -427,13 +427,6 @@
     const fir::CharBoxValue &lhs, const fir::CharBoxValue &rhs) {
   auto rhsCstLen = getCompileTimeLength(rhs);
   auto lhsCstLen = getCompileTimeLength(lhs);
-<<<<<<< HEAD
-  bool compileTimeSameLength =
-      (lhsCstLen && rhsCstLen && *lhsCstLen == *rhsCstLen) ||
-      (rhs.getLen() == lhs.getLen());
-
-  if (compileTimeSameLength && lhsCstLen && *lhsCstLen == 1) {
-=======
   bool compileTimeSameLength = false;
   bool isLengthOneAssign = false;
 
@@ -457,7 +450,6 @@
     // but for now leave it to CSE to get rid of the duplicates.
   }
   if (isLengthOneAssign) {
->>>>>>> 7f790f9a
     createLengthOneAssign(lhs, rhs);
     return;
   }
