--- conflicted
+++ resolved
@@ -182,10 +182,6 @@
   TemplateArgument(ASTContext &Ctx, const llvm::APSInt &Value, QualType Type,
                    bool IsDefaulted = false);
 
-  /// Construct an metaobject id template argument. The memory to
-  /// store the value is allocated with Ctx.
-  TemplateArgument(ASTContext &Ctx, const llvm::APInt &Value, QualType Type);
-
   /// Construct an integral constant template argument with the same
   /// value as Other but a different type.
   TemplateArgument(const TemplateArgument &Other, QualType Type) {
@@ -361,25 +357,25 @@
     return QualType::getFromOpaquePtr(Integer.Type);
   }
 
+  /// Retrieve the template argument as an metaobject id value.
+  llvm::APInt getAsMetaobjectId() const {
+    assert(getKind() == MetaobjectId && "Unexpected kind");
+
+    using namespace llvm;
+
+    if (Integer.BitWidth <= 64)
+      return APInt(Integer.BitWidth, Integer.VAL);
+
+    unsigned NumWords = APInt::getNumWords(Integer.BitWidth);
+    return APInt(Integer.BitWidth, makeArrayRef(Integer.pVal, NumWords));
+  }
+
+
   void setIntegralType(QualType T) {
     assert(getKind() == Integral && "Unexpected kind");
     Integer.Type = T.getAsOpaquePtr();
   }
 
-<<<<<<< HEAD
-  /// Retrieve the template argument as an metaobject id value.
-  llvm::APInt getAsMetaobjectId() const {
-    assert(getKind() == MetaobjectId && "Unexpected kind");
-
-    using namespace llvm;
-
-    if (Integer.BitWidth <= 64)
-      return APInt(Integer.BitWidth, Integer.VAL);
-
-    unsigned NumWords = APInt::getNumWords(Integer.BitWidth);
-    return APInt(Integer.BitWidth, makeArrayRef(Integer.pVal, NumWords));
-  }
-=======
   /// Set to 'true' if this TemplateArgument corresponds to a
   /// default template parameter.
   void setIsDefaulted(bool v) { TypeOrValue.IsDefaulted = v; }
@@ -387,7 +383,6 @@
   /// If returns 'true', this TemplateArgument corresponds to a
   /// default template parameter.
   bool getIsDefaulted() const { return (bool)TypeOrValue.IsDefaulted; }
->>>>>>> 7f790f9a
 
   /// If this is a non-type template argument, get its type. Otherwise,
   /// returns a null QualType.
