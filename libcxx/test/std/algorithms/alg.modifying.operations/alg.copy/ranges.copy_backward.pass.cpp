//===----------------------------------------------------------------------===//
//
// Part of the LLVM Project, under the Apache License v2.0 with LLVM Exceptions.
// See https://llvm.org/LICENSE.txt for license information.
// SPDX-License-Identifier: Apache-2.0 WITH LLVM-exception
//
//===----------------------------------------------------------------------===//

// <algorithm>

// UNSUPPORTED: c++03, c++11, c++14, c++17
// TODO: make `join_view` non-experimental once D2770 is implemented.
// UNSUPPORTED: !c++experimental
<<<<<<< HEAD
=======
// UNSUPPORTED: GCC-ALWAYS_INLINE-FIXME
>>>>>>> 7f790f9a

// template<bidirectional_iterator I1, sentinel_for<I1> S1, bidirectional_iterator I2>
//   requires indirectly_copyable<I1, I2>
//   constexpr ranges::copy_backward_result<I1, I2>
//     ranges::copy_backward(I1 first, S1 last, I2 result);
// template<bidirectional_range R, bidirectional_iterator I>
//   requires indirectly_copyable<iterator_t<R>, I>
//   constexpr ranges::copy_backward_result<borrowed_iterator_t<R>, I>
//     ranges::copy_backward(R&& r, I result);

#include <algorithm>
#include <array>
#include <cassert>
#include <deque>
#include <ranges>
#include <vector>

#include "almost_satisfies_types.h"
#include "test_iterators.h"

template <class In, class Out = In, class Sent = sentinel_wrapper<In>>
concept HasCopyBackwardIt = requires(In in, Sent sent, Out out) { std::ranges::copy_backward(in, sent, out); };

static_assert(HasCopyBackwardIt<int*>);
static_assert(!HasCopyBackwardIt<InputIteratorNotDerivedFrom>);
static_assert(!HasCopyBackwardIt<InputIteratorNotIndirectlyReadable>);
static_assert(!HasCopyBackwardIt<InputIteratorNotInputOrOutputIterator>);
static_assert(!HasCopyBackwardIt<int*, WeaklyIncrementableNotMovable>);
struct NotIndirectlyCopyable {};
static_assert(!HasCopyBackwardIt<int*, NotIndirectlyCopyable*>);
static_assert(!HasCopyBackwardIt<int*, int*, SentinelForNotSemiregular>);
static_assert(!HasCopyBackwardIt<int*, int*, SentinelForNotWeaklyEqualityComparableWith>);

template <class Range, class Out>
concept HasCopyBackwardR = requires(Range range, Out out) { std::ranges::copy_backward(range, out); };

static_assert(HasCopyBackwardR<std::array<int, 10>, int*>);
static_assert(!HasCopyBackwardR<InputRangeNotDerivedFrom, int*>);
static_assert(!HasCopyBackwardR<InputRangeNotIndirectlyReadable, int*>);
static_assert(!HasCopyBackwardR<InputRangeNotInputOrOutputIterator, int*>);
static_assert(!HasCopyBackwardR<WeaklyIncrementableNotMovable, int*>);
static_assert(!HasCopyBackwardR<UncheckedRange<NotIndirectlyCopyable*>, int*>);
static_assert(!HasCopyBackwardR<InputRangeNotSentinelSemiregular, int*>);
static_assert(!HasCopyBackwardR<InputRangeNotSentinelEqualityComparableWith, int*>);

static_assert(std::is_same_v<std::ranges::copy_result<int, long>, std::ranges::in_out_result<int, long>>);

template <class In, class Out, class Sent>
constexpr void test_iterators() {
  { // simple test
    {
      std::array in {1, 2, 3, 4};
      std::array<int, 4> out;
      std::same_as<std::ranges::in_out_result<In, Out>> auto ret =
        std::ranges::copy_backward(In(in.data()), Sent(In(in.data() + in.size())), Out(out.data() + out.size()));
      assert(in == out);
      assert(base(ret.in) == in.data() + in.size());
      assert(base(ret.out) == out.data());
    }
    {
      std::array in {1, 2, 3, 4};
      std::array<int, 4> out;
      auto range = std::ranges::subrange(In(in.data()), Sent(In(in.data() + in.size())));
      std::same_as<std::ranges::in_out_result<In, Out>> auto ret =
          std::ranges::copy_backward(range, Out(out.data() + out.size()));
      assert(in == out);
      assert(base(ret.in) == in.data() + in.size());
      assert(base(ret.out) == out.data());
    }
  }

  { // check that an empty range works
    {
      std::array<int, 0> in;
      std::array<int, 0> out;
      auto ret =
          std::ranges::copy_backward(In(in.data()), Sent(In(in.data() + in.size())), Out(out.data() + out.size()));
      assert(base(ret.in) == in.data() + in.size());
      assert(base(ret.out) == out.data());
    }
    {
      std::array<int, 0> in;
      std::array<int, 0> out;
      auto range = std::ranges::subrange(In(in.data()), Sent(In(in.data() + in.size())));
      auto ret = std::ranges::copy_backward(range, Out(out.data()));
      assert(base(ret.in) == in.data() + in.size());
      assert(base(ret.out) == out.data());
    }
  }
}

template <class InContainer, class OutContainer, class In, class Out, class Sent = In>
constexpr void test_containers() {
  {
    InContainer in {1, 2, 3, 4};
    OutContainer out(4);
    std::same_as<std::ranges::in_out_result<In, Out>> auto ret =
      std::ranges::copy_backward(In(in.begin()), Sent(In(in.end())), Out(out.end()));
    assert(std::ranges::equal(in, out));
    assert(base(ret.in) == in.end());
    assert(base(ret.out) == out.begin());
  }
  {
    InContainer in {1, 2, 3, 4};
    OutContainer out(4);
    auto range = std::ranges::subrange(In(in.begin()), Sent(In(in.end())));
    std::same_as<std::ranges::in_out_result<In, Out>> auto ret = std::ranges::copy_backward(range, Out(out.end()));
    assert(std::ranges::equal(in, out));
    assert(base(ret.in) == in.end());
    assert(base(ret.out) == out.begin());
  }
}

template <class Iter, class Sent>
constexpr void test_join_view() {
  auto to_subranges = std::views::transform([](auto& vec) {
          return std::ranges::subrange(Iter(vec.begin()), Sent(Iter(vec.end())));
        });

  { // segmented -> contiguous
    std::vector<std::vector<int>> vectors = {};
    auto range = vectors | to_subranges;
    std::vector<std::ranges::subrange<Iter, Sent>> subrange_vector(range.begin(), range.end());
    std::array<int, 0> arr;

    std::ranges::copy_backward(subrange_vector | std::views::join, arr.end());
    assert(std::ranges::equal(arr, std::array<int, 0>{}));
  }
  { // segmented -> contiguous
    std::vector<std::vector<int>> vectors = {{1, 2, 3, 4}, {5, 6, 7, 8}, {9, 10}, {}};
    auto range = vectors | to_subranges;
    std::vector<std::ranges::subrange<Iter, Sent>> subrange_vector(range.begin(), range.end());
    std::array<int, 10> arr;

    std::ranges::copy_backward(subrange_vector | std::views::join, arr.end());
    assert(std::ranges::equal(arr, std::array{1, 2, 3, 4, 5, 6, 7, 8, 9, 10}));
  }
  { // contiguous -> segmented
    std::vector<std::vector<int>> vectors = {{0, 0, 0, 0}, {0, 0}, {0, 0, 0, 0}, {}};
    auto range = vectors | to_subranges;
    std::vector<std::ranges::subrange<Iter, Sent>> subrange_vector(range.begin(), range.end());
    std::array arr = {1, 2, 3, 4, 5, 6, 7, 8, 9, 10};

    std::ranges::copy_backward(arr, (subrange_vector | std::views::join).end());
    assert(std::ranges::equal(subrange_vector | std::views::join, std::array{1, 2, 3, 4, 5, 6, 7, 8, 9, 10}));
  }
  { // segmented -> segmented
    std::vector<std::vector<int>> vectors = {{1, 2, 3, 4}, {5, 6, 7, 8}, {9, 10}, {}};
    auto range1 = vectors | to_subranges;
    std::vector<std::ranges::subrange<Iter, Sent>> subrange_vector(range1.begin(), range1.end());
    std::vector<std::vector<int>> to_vectors = {{0, 0, 0, 0}, {0, 0, 0, 0}, {}, {0, 0}};
    auto range2 = to_vectors | to_subranges;
    std::vector<std::ranges::subrange<Iter, Sent>> to_subrange_vector(range2.begin(), range2.end());

    std::ranges::copy_backward(subrange_vector | std::views::join, (to_subrange_vector | std::views::join).end());
    assert(std::ranges::equal(to_subrange_vector | std::views::join, std::array{1, 2, 3, 4, 5, 6, 7, 8, 9, 10}));
  }
}

template <class>
constexpr bool is_proxy_iterator = false;

template <class Iter>
constexpr bool is_proxy_iterator<ProxyIterator<Iter>> = true;

template <template <class> class InIter, template <class> class OutIter>
constexpr void test_sentinels() {
  test_iterators<InIter<int*>, OutIter<int*>, InIter<int*>>();
  test_iterators<InIter<int*>, OutIter<int*>, sentinel_wrapper<InIter<int*>>>();
  test_iterators<InIter<int*>, OutIter<int*>, sized_sentinel<InIter<int*>>>();

  if constexpr (!std::is_same_v<InIter<int*>, contiguous_iterator<int*>> &&
                !std::is_same_v<OutIter<int*>, contiguous_iterator<int*>> &&
                !std::is_same_v<InIter<int*>, ContiguousProxyIterator<int*>> &&
                !std::is_same_v<OutIter<int*>, ContiguousProxyIterator<int*>>) {
    if (!std::is_constant_evaluated()) {
      test_containers<std::deque<int>,
                      std::deque<int>,
                      InIter<std::deque<int>::iterator>,
                      OutIter<std::deque<int>::iterator>>();
      test_containers<std::deque<int>,
                      std::vector<int>,
                      InIter<std::deque<int>::iterator>,
                      OutIter<std::vector<int>::iterator>>();
      test_containers<std::vector<int>,
                      std::deque<int>,
                      InIter<std::vector<int>::iterator>,
                      OutIter<std::deque<int>::iterator>>();
      test_containers<std::vector<int>,
                      std::vector<int>,
                      InIter<std::vector<int>::iterator>,
                      OutIter<std::vector<int>::iterator>>();
    }
    if constexpr (!is_proxy_iterator<InIter<int*>>)
      test_join_view<InIter<std::vector<int>::iterator>, InIter<std::vector<int>::iterator>>();
  }
}

template <template <class> class Out>
constexpr void test_in_iterators() {
  test_sentinels<bidirectional_iterator, Out>();
  test_sentinels<random_access_iterator, Out>();
  test_sentinels<contiguous_iterator, Out>();
  test_sentinels<std::type_identity_t, Out>();
}

template <template <class> class Out>
constexpr void test_proxy_in_iterators() {
  test_sentinels<BidirectionalProxyIterator, Out>();
  test_sentinels<RandomAccessProxyIterator, Out>();
  test_sentinels<ContiguousProxyIterator, Out>();
  test_sentinels<ProxyIterator, Out>();
}

constexpr bool test() {
  test_in_iterators<bidirectional_iterator>();
  test_in_iterators<random_access_iterator>();
  test_in_iterators<contiguous_iterator>();
  test_in_iterators<std::type_identity_t>();

  test_proxy_in_iterators<BidirectionalProxyIterator>();
  test_proxy_in_iterators<RandomAccessProxyIterator>();
  test_proxy_in_iterators<ContiguousProxyIterator>();

  { // check that ranges::dangling is returned
    std::array<int, 4> out;
    std::same_as<std::ranges::in_out_result<std::ranges::dangling, int*>> auto ret =
      std::ranges::copy_backward(std::array {1, 2, 3, 4}, out.data() + out.size());
    assert(ret.out == out.data());
    assert((out == std::array{1, 2, 3, 4}));
  }

  { // check that an iterator is returned with a borrowing range
    std::array in {1, 2, 3, 4};
    std::array<int, 4> out;
    std::same_as<std::ranges::in_out_result<int*, int*>> auto ret =
        std::ranges::copy_backward(std::views::all(in), out.data() + out.size());
    assert(ret.in == in.data() + in.size());
    assert(ret.out == out.data());
    assert(in == out);
  }

  { // check that every element is copied exactly once
    struct CopyOnce {
      bool copied = false;
      constexpr CopyOnce() = default;
      constexpr CopyOnce(const CopyOnce& other) = delete;
      constexpr CopyOnce& operator=(const CopyOnce& other) {
        assert(!other.copied);
        copied = true;
        return *this;
      }
    };
    {
      std::array<CopyOnce, 4> in {};
      std::array<CopyOnce, 4> out {};
      auto ret = std::ranges::copy_backward(in.begin(), in.end(), out.end());
      assert(ret.in == in.end());
      assert(ret.out == out.begin());
      assert(std::all_of(out.begin(), out.end(), [](const auto& e) { return e.copied; }));
    }
    {
      std::array<CopyOnce, 4> in {};
      std::array<CopyOnce, 4> out {};
      auto ret = std::ranges::copy_backward(in, out.end());
      assert(ret.in == in.end());
      assert(ret.out == out.begin());
      assert(std::all_of(out.begin(), out.end(), [](const auto& e) { return e.copied; }));
    }
  }

  { // check that the range is copied backwards
    struct OnlyBackwardsCopyable {
      OnlyBackwardsCopyable* next = nullptr;
      bool canCopy = false;
      OnlyBackwardsCopyable() = default;
      constexpr OnlyBackwardsCopyable& operator=(const OnlyBackwardsCopyable&) {
        assert(canCopy);
        if (next != nullptr)
          next->canCopy = true;
        return *this;
      }
    };
    {
      std::array<OnlyBackwardsCopyable, 3> in {};
      std::array<OnlyBackwardsCopyable, 3> out {};
      out[1].next = &out[0];
      out[2].next = &out[1];
      out[2].canCopy = true;
      auto ret = std::ranges::copy_backward(in, out.end());
      assert(ret.in == in.end());
      assert(ret.out == out.begin());
      assert(out[0].canCopy);
      assert(out[1].canCopy);
      assert(out[2].canCopy);
    }
    {
      std::array<OnlyBackwardsCopyable, 3> in {};
      std::array<OnlyBackwardsCopyable, 3> out {};
      out[1].next = &out[0];
      out[2].next = &out[1];
      out[2].canCopy = true;
      auto ret = std::ranges::copy_backward(in.begin(), in.end(), out.end());
      assert(ret.in == in.end());
      assert(ret.out == out.begin());
      assert(out[0].canCopy);
      assert(out[1].canCopy);
      assert(out[2].canCopy);
    }
  }

  return true;
}

int main(int, char**) {
  test();
  static_assert(test());

  return 0;
}<|MERGE_RESOLUTION|>--- conflicted
+++ resolved
@@ -11,10 +11,7 @@
 // UNSUPPORTED: c++03, c++11, c++14, c++17
 // TODO: make `join_view` non-experimental once D2770 is implemented.
 // UNSUPPORTED: !c++experimental
-<<<<<<< HEAD
-=======
 // UNSUPPORTED: GCC-ALWAYS_INLINE-FIXME
->>>>>>> 7f790f9a
 
 // template<bidirectional_iterator I1, sentinel_for<I1> S1, bidirectional_iterator I2>
 //   requires indirectly_copyable<I1, I2>
