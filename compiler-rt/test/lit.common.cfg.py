--- conflicted
+++ resolved
@@ -613,27 +613,6 @@
     for file in config.android_files_to_push:
         subprocess.check_call([adb, "push", file, android_tmpdir], env=env)
 else:
-<<<<<<< HEAD
-  config.substitutions.append( ('%device_rundir/', "") )
-  config.substitutions.append( ('%push_to_device', "echo ") )
-  config.substitutions.append( ('%adb_shell', "echo ") )
-
-if config.host_os == 'Linux':
-  # detect whether we are using glibc, and which version
-  # NB: 'ldd' is just one of the tools commonly installed as part of glibc/musl
-  ldd_ver_cmd = subprocess.Popen(['ldd', '--version'],
-                                 stdout=subprocess.PIPE,
-                                 stderr=subprocess.DEVNULL,
-                                 env={'LANG': 'C'})
-  sout, _ = ldd_ver_cmd.communicate()
-  ver_lines = sout.splitlines()
-  if not config.android and len(ver_lines) and ver_lines[0].startswith(b"ldd "):
-    from distutils.version import LooseVersion
-    ver = LooseVersion(ver_lines[0].split()[-1].decode())
-    for required in ["2.27", "2.30", "2.34", "2.37"]:
-      if ver >= LooseVersion(required):
-        config.available_features.add("glibc-" + required)
-=======
     config.substitutions.append(("%device_rundir/", ""))
     config.substitutions.append(("%push_to_device", "echo "))
     config.substitutions.append(("%adb_shell", "echo "))
@@ -678,7 +657,6 @@
         add_glibc_versions(f"{m['__GLIBC__']}.{m['__GLIBC_MINOR__']}")
     except:
         pass
->>>>>>> 7f790f9a
 
 sancovcc_path = os.path.join(config.llvm_tools_dir, "sancov")
 if os.path.exists(sancovcc_path):
@@ -925,23 +903,6 @@
 )
 config.target_cflags = " " + " ".join(target_cflags + extra_cflags) + " "
 
-<<<<<<< HEAD
-if config.host_os == 'Darwin':
-  config.substitutions.append((
-    "%get_pid_from_output",
-    "{} {}/get_pid_from_output.py".format(
-      sh_quote(config.python_executable),
-      sh_quote(get_ios_commands_dir())
-    ))
-  )
-  config.substitutions.append(
-    ("%print_crashreport_for_pid",
-    "{} {}/print_crashreport_for_pid.py".format(
-      sh_quote(config.python_executable),
-      sh_quote(get_ios_commands_dir())
-    ))
-  )
-=======
 if config.host_os == "Darwin":
     config.substitutions.append(
         (
@@ -961,16 +922,12 @@
             ),
         )
     )
->>>>>>> 7f790f9a
 
 # It is not realistically possible to account for all options that could
 # possibly be present in system and user configuration files, so disable
 # default configs for the test runs. In particular, anything hardening
 # related is likely to cause issues with sanitizer tests, because it may
 # preempt something we're looking to trap (e.g. _FORTIFY_SOURCE vs our ASAN).
-<<<<<<< HEAD
-config.environment["CLANG_NO_DEFAULT_CONFIG"] = "1"
-=======
 config.environment["CLANG_NO_DEFAULT_CONFIG"] = "1"
 
 # Set LD_LIBRARY_PATH to pick dynamic runtime up properly.
@@ -980,5 +937,4 @@
 if config.compiler_id == "GNU":
     gcc_dir = os.path.dirname(config.clang)
     libasan_dir = os.path.join(gcc_dir, "..", "lib" + config.bits)
-    push_dynamic_library_lookup_path(config, libasan_dir)
->>>>>>> 7f790f9a
+    push_dynamic_library_lookup_path(config, libasan_dir)