--- conflicted
+++ resolved
@@ -12,13 +12,8 @@
 // CHECK-RV64-NEXT:    [[TMP0:%.*]] = call { <vscale x 1 x i8>, <vscale x 1 x i8> } @llvm.riscv.vlseg2.mask.nxv1i8.i64(<vscale x 1 x i8> poison, <vscale x 1 x i8> poison, ptr [[BASE]], <vscale x 1 x i1> [[MASK]], i64 [[VL]], i64 3)
 // CHECK-RV64-NEXT:    ret { <vscale x 1 x i8>, <vscale x 1 x i8> } [[TMP0]]
 //
-<<<<<<< HEAD
-void test_vlseg2e8_v_i8mf8_m(vint8mf8_t *v0, vint8mf8_t *v1, vbool64_t mask, const int8_t *base, size_t vl) {
-  return __riscv_vlseg2e8(v0, v1, mask, base, vl);
-=======
 vint8mf8x2_t test_vlseg2e8_v_i8mf8x2_m(vbool64_t mask, const int8_t *base, size_t vl) {
   return __riscv_vlseg2e8(mask, base, vl);
->>>>>>> 7f790f9a
 }
 
 // CHECK-RV64-LABEL: define dso_local { <vscale x 2 x i8>, <vscale x 2 x i8> } @test_vlseg2e8_v_i8mf4x2_m
@@ -27,13 +22,8 @@
 // CHECK-RV64-NEXT:    [[TMP0:%.*]] = call { <vscale x 2 x i8>, <vscale x 2 x i8> } @llvm.riscv.vlseg2.mask.nxv2i8.i64(<vscale x 2 x i8> poison, <vscale x 2 x i8> poison, ptr [[BASE]], <vscale x 2 x i1> [[MASK]], i64 [[VL]], i64 3)
 // CHECK-RV64-NEXT:    ret { <vscale x 2 x i8>, <vscale x 2 x i8> } [[TMP0]]
 //
-<<<<<<< HEAD
-void test_vlseg2e8_v_i8mf4_m(vint8mf4_t *v0, vint8mf4_t *v1, vbool32_t mask, const int8_t *base, size_t vl) {
-  return __riscv_vlseg2e8(v0, v1, mask, base, vl);
-=======
 vint8mf4x2_t test_vlseg2e8_v_i8mf4x2_m(vbool32_t mask, const int8_t *base, size_t vl) {
   return __riscv_vlseg2e8(mask, base, vl);
->>>>>>> 7f790f9a
 }
 
 // CHECK-RV64-LABEL: define dso_local { <vscale x 4 x i8>, <vscale x 4 x i8> } @test_vlseg2e8_v_i8mf2x2_m
@@ -42,13 +32,8 @@
 // CHECK-RV64-NEXT:    [[TMP0:%.*]] = call { <vscale x 4 x i8>, <vscale x 4 x i8> } @llvm.riscv.vlseg2.mask.nxv4i8.i64(<vscale x 4 x i8> poison, <vscale x 4 x i8> poison, ptr [[BASE]], <vscale x 4 x i1> [[MASK]], i64 [[VL]], i64 3)
 // CHECK-RV64-NEXT:    ret { <vscale x 4 x i8>, <vscale x 4 x i8> } [[TMP0]]
 //
-<<<<<<< HEAD
-void test_vlseg2e8_v_i8mf2_m(vint8mf2_t *v0, vint8mf2_t *v1, vbool16_t mask, const int8_t *base, size_t vl) {
-  return __riscv_vlseg2e8(v0, v1, mask, base, vl);
-=======
 vint8mf2x2_t test_vlseg2e8_v_i8mf2x2_m(vbool16_t mask, const int8_t *base, size_t vl) {
   return __riscv_vlseg2e8(mask, base, vl);
->>>>>>> 7f790f9a
 }
 
 // CHECK-RV64-LABEL: define dso_local { <vscale x 8 x i8>, <vscale x 8 x i8> } @test_vlseg2e8_v_i8m1x2_m
@@ -57,13 +42,8 @@
 // CHECK-RV64-NEXT:    [[TMP0:%.*]] = call { <vscale x 8 x i8>, <vscale x 8 x i8> } @llvm.riscv.vlseg2.mask.nxv8i8.i64(<vscale x 8 x i8> poison, <vscale x 8 x i8> poison, ptr [[BASE]], <vscale x 8 x i1> [[MASK]], i64 [[VL]], i64 3)
 // CHECK-RV64-NEXT:    ret { <vscale x 8 x i8>, <vscale x 8 x i8> } [[TMP0]]
 //
-<<<<<<< HEAD
-void test_vlseg2e8_v_i8m1_m(vint8m1_t *v0, vint8m1_t *v1, vbool8_t mask, const int8_t *base, size_t vl) {
-  return __riscv_vlseg2e8(v0, v1, mask, base, vl);
-=======
 vint8m1x2_t test_vlseg2e8_v_i8m1x2_m(vbool8_t mask, const int8_t *base, size_t vl) {
   return __riscv_vlseg2e8(mask, base, vl);
->>>>>>> 7f790f9a
 }
 
 // CHECK-RV64-LABEL: define dso_local { <vscale x 16 x i8>, <vscale x 16 x i8> } @test_vlseg2e8_v_i8m2x2_m
@@ -72,13 +52,8 @@
 // CHECK-RV64-NEXT:    [[TMP0:%.*]] = call { <vscale x 16 x i8>, <vscale x 16 x i8> } @llvm.riscv.vlseg2.mask.nxv16i8.i64(<vscale x 16 x i8> poison, <vscale x 16 x i8> poison, ptr [[BASE]], <vscale x 16 x i1> [[MASK]], i64 [[VL]], i64 3)
 // CHECK-RV64-NEXT:    ret { <vscale x 16 x i8>, <vscale x 16 x i8> } [[TMP0]]
 //
-<<<<<<< HEAD
-void test_vlseg2e8_v_i8m2_m(vint8m2_t *v0, vint8m2_t *v1, vbool4_t mask, const int8_t *base, size_t vl) {
-  return __riscv_vlseg2e8(v0, v1, mask, base, vl);
-=======
 vint8m2x2_t test_vlseg2e8_v_i8m2x2_m(vbool4_t mask, const int8_t *base, size_t vl) {
   return __riscv_vlseg2e8(mask, base, vl);
->>>>>>> 7f790f9a
 }
 
 // CHECK-RV64-LABEL: define dso_local { <vscale x 32 x i8>, <vscale x 32 x i8> } @test_vlseg2e8_v_i8m4x2_m
@@ -87,13 +62,8 @@
 // CHECK-RV64-NEXT:    [[TMP0:%.*]] = call { <vscale x 32 x i8>, <vscale x 32 x i8> } @llvm.riscv.vlseg2.mask.nxv32i8.i64(<vscale x 32 x i8> poison, <vscale x 32 x i8> poison, ptr [[BASE]], <vscale x 32 x i1> [[MASK]], i64 [[VL]], i64 3)
 // CHECK-RV64-NEXT:    ret { <vscale x 32 x i8>, <vscale x 32 x i8> } [[TMP0]]
 //
-<<<<<<< HEAD
-void test_vlseg2e8_v_i8m4_m(vint8m4_t *v0, vint8m4_t *v1, vbool2_t mask, const int8_t *base, size_t vl) {
-  return __riscv_vlseg2e8(v0, v1, mask, base, vl);
-=======
 vint8m4x2_t test_vlseg2e8_v_i8m4x2_m(vbool2_t mask, const int8_t *base, size_t vl) {
   return __riscv_vlseg2e8(mask, base, vl);
->>>>>>> 7f790f9a
 }
 
 // CHECK-RV64-LABEL: define dso_local { <vscale x 1 x i8>, <vscale x 1 x i8> } @test_vlseg2e8_v_u8mf8x2_m
@@ -102,13 +72,8 @@
 // CHECK-RV64-NEXT:    [[TMP0:%.*]] = call { <vscale x 1 x i8>, <vscale x 1 x i8> } @llvm.riscv.vlseg2.mask.nxv1i8.i64(<vscale x 1 x i8> poison, <vscale x 1 x i8> poison, ptr [[BASE]], <vscale x 1 x i1> [[MASK]], i64 [[VL]], i64 3)
 // CHECK-RV64-NEXT:    ret { <vscale x 1 x i8>, <vscale x 1 x i8> } [[TMP0]]
 //
-<<<<<<< HEAD
-void test_vlseg2e8_v_u8mf8_m(vuint8mf8_t *v0, vuint8mf8_t *v1, vbool64_t mask, const uint8_t *base, size_t vl) {
-  return __riscv_vlseg2e8(v0, v1, mask, base, vl);
-=======
 vuint8mf8x2_t test_vlseg2e8_v_u8mf8x2_m(vbool64_t mask, const uint8_t *base, size_t vl) {
   return __riscv_vlseg2e8(mask, base, vl);
->>>>>>> 7f790f9a
 }
 
 // CHECK-RV64-LABEL: define dso_local { <vscale x 2 x i8>, <vscale x 2 x i8> } @test_vlseg2e8_v_u8mf4x2_m
@@ -117,13 +82,8 @@
 // CHECK-RV64-NEXT:    [[TMP0:%.*]] = call { <vscale x 2 x i8>, <vscale x 2 x i8> } @llvm.riscv.vlseg2.mask.nxv2i8.i64(<vscale x 2 x i8> poison, <vscale x 2 x i8> poison, ptr [[BASE]], <vscale x 2 x i1> [[MASK]], i64 [[VL]], i64 3)
 // CHECK-RV64-NEXT:    ret { <vscale x 2 x i8>, <vscale x 2 x i8> } [[TMP0]]
 //
-<<<<<<< HEAD
-void test_vlseg2e8_v_u8mf4_m(vuint8mf4_t *v0, vuint8mf4_t *v1, vbool32_t mask, const uint8_t *base, size_t vl) {
-  return __riscv_vlseg2e8(v0, v1, mask, base, vl);
-=======
 vuint8mf4x2_t test_vlseg2e8_v_u8mf4x2_m(vbool32_t mask, const uint8_t *base, size_t vl) {
   return __riscv_vlseg2e8(mask, base, vl);
->>>>>>> 7f790f9a
 }
 
 // CHECK-RV64-LABEL: define dso_local { <vscale x 4 x i8>, <vscale x 4 x i8> } @test_vlseg2e8_v_u8mf2x2_m
@@ -132,13 +92,8 @@
 // CHECK-RV64-NEXT:    [[TMP0:%.*]] = call { <vscale x 4 x i8>, <vscale x 4 x i8> } @llvm.riscv.vlseg2.mask.nxv4i8.i64(<vscale x 4 x i8> poison, <vscale x 4 x i8> poison, ptr [[BASE]], <vscale x 4 x i1> [[MASK]], i64 [[VL]], i64 3)
 // CHECK-RV64-NEXT:    ret { <vscale x 4 x i8>, <vscale x 4 x i8> } [[TMP0]]
 //
-<<<<<<< HEAD
-void test_vlseg2e8_v_u8mf2_m(vuint8mf2_t *v0, vuint8mf2_t *v1, vbool16_t mask, const uint8_t *base, size_t vl) {
-  return __riscv_vlseg2e8(v0, v1, mask, base, vl);
-=======
 vuint8mf2x2_t test_vlseg2e8_v_u8mf2x2_m(vbool16_t mask, const uint8_t *base, size_t vl) {
   return __riscv_vlseg2e8(mask, base, vl);
->>>>>>> 7f790f9a
 }
 
 // CHECK-RV64-LABEL: define dso_local { <vscale x 8 x i8>, <vscale x 8 x i8> } @test_vlseg2e8_v_u8m1x2_m
@@ -147,13 +102,8 @@
 // CHECK-RV64-NEXT:    [[TMP0:%.*]] = call { <vscale x 8 x i8>, <vscale x 8 x i8> } @llvm.riscv.vlseg2.mask.nxv8i8.i64(<vscale x 8 x i8> poison, <vscale x 8 x i8> poison, ptr [[BASE]], <vscale x 8 x i1> [[MASK]], i64 [[VL]], i64 3)
 // CHECK-RV64-NEXT:    ret { <vscale x 8 x i8>, <vscale x 8 x i8> } [[TMP0]]
 //
-<<<<<<< HEAD
-void test_vlseg2e8_v_u8m1_m(vuint8m1_t *v0, vuint8m1_t *v1, vbool8_t mask, const uint8_t *base, size_t vl) {
-  return __riscv_vlseg2e8(v0, v1, mask, base, vl);
-=======
 vuint8m1x2_t test_vlseg2e8_v_u8m1x2_m(vbool8_t mask, const uint8_t *base, size_t vl) {
   return __riscv_vlseg2e8(mask, base, vl);
->>>>>>> 7f790f9a
 }
 
 // CHECK-RV64-LABEL: define dso_local { <vscale x 16 x i8>, <vscale x 16 x i8> } @test_vlseg2e8_v_u8m2x2_m
@@ -162,13 +112,8 @@
 // CHECK-RV64-NEXT:    [[TMP0:%.*]] = call { <vscale x 16 x i8>, <vscale x 16 x i8> } @llvm.riscv.vlseg2.mask.nxv16i8.i64(<vscale x 16 x i8> poison, <vscale x 16 x i8> poison, ptr [[BASE]], <vscale x 16 x i1> [[MASK]], i64 [[VL]], i64 3)
 // CHECK-RV64-NEXT:    ret { <vscale x 16 x i8>, <vscale x 16 x i8> } [[TMP0]]
 //
-<<<<<<< HEAD
-void test_vlseg2e8_v_u8m2_m(vuint8m2_t *v0, vuint8m2_t *v1, vbool4_t mask, const uint8_t *base, size_t vl) {
-  return __riscv_vlseg2e8(v0, v1, mask, base, vl);
-=======
 vuint8m2x2_t test_vlseg2e8_v_u8m2x2_m(vbool4_t mask, const uint8_t *base, size_t vl) {
   return __riscv_vlseg2e8(mask, base, vl);
->>>>>>> 7f790f9a
 }
 
 // CHECK-RV64-LABEL: define dso_local { <vscale x 32 x i8>, <vscale x 32 x i8> } @test_vlseg2e8_v_u8m4x2_m
@@ -177,11 +122,6 @@
 // CHECK-RV64-NEXT:    [[TMP0:%.*]] = call { <vscale x 32 x i8>, <vscale x 32 x i8> } @llvm.riscv.vlseg2.mask.nxv32i8.i64(<vscale x 32 x i8> poison, <vscale x 32 x i8> poison, ptr [[BASE]], <vscale x 32 x i1> [[MASK]], i64 [[VL]], i64 3)
 // CHECK-RV64-NEXT:    ret { <vscale x 32 x i8>, <vscale x 32 x i8> } [[TMP0]]
 //
-<<<<<<< HEAD
-void test_vlseg2e8_v_u8m4_m(vuint8m4_t *v0, vuint8m4_t *v1, vbool2_t mask, const uint8_t *base, size_t vl) {
-  return __riscv_vlseg2e8(v0, v1, mask, base, vl);
-=======
 vuint8m4x2_t test_vlseg2e8_v_u8m4x2_m(vbool2_t mask, const uint8_t *base, size_t vl) {
   return __riscv_vlseg2e8(mask, base, vl);
->>>>>>> 7f790f9a
 }
