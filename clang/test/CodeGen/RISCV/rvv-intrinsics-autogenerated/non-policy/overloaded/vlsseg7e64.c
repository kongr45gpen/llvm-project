--- conflicted
+++ resolved
@@ -13,13 +13,8 @@
 // CHECK-RV64-NEXT:    [[TMP0:%.*]] = call { <vscale x 1 x double>, <vscale x 1 x double>, <vscale x 1 x double>, <vscale x 1 x double>, <vscale x 1 x double>, <vscale x 1 x double>, <vscale x 1 x double> } @llvm.riscv.vlsseg7.mask.nxv1f64.i64(<vscale x 1 x double> poison, <vscale x 1 x double> poison, <vscale x 1 x double> poison, <vscale x 1 x double> poison, <vscale x 1 x double> poison, <vscale x 1 x double> poison, <vscale x 1 x double> poison, ptr [[BASE]], i64 [[BSTRIDE]], <vscale x 1 x i1> [[MASK]], i64 [[VL]], i64 3)
 // CHECK-RV64-NEXT:    ret { <vscale x 1 x double>, <vscale x 1 x double>, <vscale x 1 x double>, <vscale x 1 x double>, <vscale x 1 x double>, <vscale x 1 x double>, <vscale x 1 x double> } [[TMP0]]
 //
-<<<<<<< HEAD
-void test_vlsseg7e64_v_f64m1_m(vfloat64m1_t *v0, vfloat64m1_t *v1, vfloat64m1_t *v2, vfloat64m1_t *v3, vfloat64m1_t *v4, vfloat64m1_t *v5, vfloat64m1_t *v6, vbool64_t mask, const double *base, ptrdiff_t bstride, size_t vl) {
-  return __riscv_vlsseg7e64(v0, v1, v2, v3, v4, v5, v6, mask, base, bstride, vl);
-=======
 vfloat64m1x7_t test_vlsseg7e64_v_f64m1x7_m(vbool64_t mask, const double *base, ptrdiff_t bstride, size_t vl) {
   return __riscv_vlsseg7e64(mask, base, bstride, vl);
->>>>>>> 7f790f9a
 }
 
 // CHECK-RV64-LABEL: define dso_local { <vscale x 1 x i64>, <vscale x 1 x i64>, <vscale x 1 x i64>, <vscale x 1 x i64>, <vscale x 1 x i64>, <vscale x 1 x i64>, <vscale x 1 x i64> } @test_vlsseg7e64_v_i64m1x7_m
@@ -28,13 +23,8 @@
 // CHECK-RV64-NEXT:    [[TMP0:%.*]] = call { <vscale x 1 x i64>, <vscale x 1 x i64>, <vscale x 1 x i64>, <vscale x 1 x i64>, <vscale x 1 x i64>, <vscale x 1 x i64>, <vscale x 1 x i64> } @llvm.riscv.vlsseg7.mask.nxv1i64.i64(<vscale x 1 x i64> poison, <vscale x 1 x i64> poison, <vscale x 1 x i64> poison, <vscale x 1 x i64> poison, <vscale x 1 x i64> poison, <vscale x 1 x i64> poison, <vscale x 1 x i64> poison, ptr [[BASE]], i64 [[BSTRIDE]], <vscale x 1 x i1> [[MASK]], i64 [[VL]], i64 3)
 // CHECK-RV64-NEXT:    ret { <vscale x 1 x i64>, <vscale x 1 x i64>, <vscale x 1 x i64>, <vscale x 1 x i64>, <vscale x 1 x i64>, <vscale x 1 x i64>, <vscale x 1 x i64> } [[TMP0]]
 //
-<<<<<<< HEAD
-void test_vlsseg7e64_v_i64m1_m(vint64m1_t *v0, vint64m1_t *v1, vint64m1_t *v2, vint64m1_t *v3, vint64m1_t *v4, vint64m1_t *v5, vint64m1_t *v6, vbool64_t mask, const int64_t *base, ptrdiff_t bstride, size_t vl) {
-  return __riscv_vlsseg7e64(v0, v1, v2, v3, v4, v5, v6, mask, base, bstride, vl);
-=======
 vint64m1x7_t test_vlsseg7e64_v_i64m1x7_m(vbool64_t mask, const int64_t *base, ptrdiff_t bstride, size_t vl) {
   return __riscv_vlsseg7e64(mask, base, bstride, vl);
->>>>>>> 7f790f9a
 }
 
 // CHECK-RV64-LABEL: define dso_local { <vscale x 1 x i64>, <vscale x 1 x i64>, <vscale x 1 x i64>, <vscale x 1 x i64>, <vscale x 1 x i64>, <vscale x 1 x i64>, <vscale x 1 x i64> } @test_vlsseg7e64_v_u64m1x7_m
@@ -43,11 +33,6 @@
 // CHECK-RV64-NEXT:    [[TMP0:%.*]] = call { <vscale x 1 x i64>, <vscale x 1 x i64>, <vscale x 1 x i64>, <vscale x 1 x i64>, <vscale x 1 x i64>, <vscale x 1 x i64>, <vscale x 1 x i64> } @llvm.riscv.vlsseg7.mask.nxv1i64.i64(<vscale x 1 x i64> poison, <vscale x 1 x i64> poison, <vscale x 1 x i64> poison, <vscale x 1 x i64> poison, <vscale x 1 x i64> poison, <vscale x 1 x i64> poison, <vscale x 1 x i64> poison, ptr [[BASE]], i64 [[BSTRIDE]], <vscale x 1 x i1> [[MASK]], i64 [[VL]], i64 3)
 // CHECK-RV64-NEXT:    ret { <vscale x 1 x i64>, <vscale x 1 x i64>, <vscale x 1 x i64>, <vscale x 1 x i64>, <vscale x 1 x i64>, <vscale x 1 x i64>, <vscale x 1 x i64> } [[TMP0]]
 //
-<<<<<<< HEAD
-void test_vlsseg7e64_v_u64m1_m(vuint64m1_t *v0, vuint64m1_t *v1, vuint64m1_t *v2, vuint64m1_t *v3, vuint64m1_t *v4, vuint64m1_t *v5, vuint64m1_t *v6, vbool64_t mask, const uint64_t *base, ptrdiff_t bstride, size_t vl) {
-  return __riscv_vlsseg7e64(v0, v1, v2, v3, v4, v5, v6, mask, base, bstride, vl);
-=======
 vuint64m1x7_t test_vlsseg7e64_v_u64m1x7_m(vbool64_t mask, const uint64_t *base, ptrdiff_t bstride, size_t vl) {
   return __riscv_vlsseg7e64(mask, base, bstride, vl);
->>>>>>> 7f790f9a
 }
