--- conflicted
+++ resolved
@@ -431,10 +431,7 @@
 # undef  __cpp_lib_optional
 # define __cpp_lib_optional                             202110L
 // # define __cpp_lib_out_ptr                              202106L
-<<<<<<< HEAD
-=======
 // # define __cpp_lib_print                                202207L
->>>>>>> 7f790f9a
 # define __cpp_lib_ranges_as_rvalue                     202207L
 // # define __cpp_lib_ranges_chunk                         202202L
 // # define __cpp_lib_ranges_chunk_by                      202202L
