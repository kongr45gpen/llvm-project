--- conflicted
+++ resolved
@@ -109,12 +109,9 @@
   /// Return code for a ABS 8-byte relocation
   static uint64_t getAbs64();
 
-<<<<<<< HEAD
-=======
   /// Return code for a RELATIVE relocation
   static uint64_t getRelative();
 
->>>>>>> 7f790f9a
   /// Return true if this relocation is PC-relative. Return false otherwise.
   bool isPCRelative() const { return isPCRelative(Type); }
 
