// NOTE: Assertions have been autogenerated by utils/update_cc_test_checks.py UTC_ARGS: --version 2
// REQUIRES: riscv-registered-target
// RUN: %clang_cc1 -triple riscv64 -target-feature +v -disable-O0-optnone \
// RUN:   -emit-llvm %s -o - | opt -S -passes=mem2reg | \
// RUN:   FileCheck --check-prefix=CHECK-RV64 %s

#include <riscv_vector.h>

<<<<<<< HEAD
// CHECK-RV64-LABEL: @test_vmsif_m_b1_mu(
// CHECK-RV64-NEXT:  entry:
// CHECK-RV64-NEXT:    [[TMP0:%.*]] = call <vscale x 64 x i1> @llvm.riscv.vmsif.mask.nxv64i1.i64(<vscale x 64 x i1> [[MASKEDOFF:%.*]], <vscale x 64 x i1> [[OP1:%.*]], <vscale x 64 x i1> [[MASK:%.*]], i64 [[VL:%.*]])
=======
// CHECK-RV64-LABEL: define dso_local <vscale x 64 x i1> @test_vmsif_m_b1_mu
// CHECK-RV64-SAME: (<vscale x 64 x i1> [[MASK:%.*]], <vscale x 64 x i1> [[MASKEDOFF:%.*]], <vscale x 64 x i1> [[OP1:%.*]], i64 noundef [[VL:%.*]]) #[[ATTR0:[0-9]+]] {
// CHECK-RV64-NEXT:  entry:
// CHECK-RV64-NEXT:    [[TMP0:%.*]] = call <vscale x 64 x i1> @llvm.riscv.vmsif.mask.nxv64i1.i64(<vscale x 64 x i1> [[MASKEDOFF]], <vscale x 64 x i1> [[OP1]], <vscale x 64 x i1> [[MASK]], i64 [[VL]])
>>>>>>> 7f790f9a
// CHECK-RV64-NEXT:    ret <vscale x 64 x i1> [[TMP0]]
//
vbool1_t test_vmsif_m_b1_mu(vbool1_t mask, vbool1_t maskedoff, vbool1_t op1, size_t vl) {
  return __riscv_vmsif_mu(mask, maskedoff, op1, vl);
}

// CHECK-RV64-LABEL: define dso_local <vscale x 32 x i1> @test_vmsif_m_b2_mu
// CHECK-RV64-SAME: (<vscale x 32 x i1> [[MASK:%.*]], <vscale x 32 x i1> [[MASKEDOFF:%.*]], <vscale x 32 x i1> [[OP1:%.*]], i64 noundef [[VL:%.*]]) #[[ATTR0]] {
// CHECK-RV64-NEXT:  entry:
// CHECK-RV64-NEXT:    [[TMP0:%.*]] = call <vscale x 32 x i1> @llvm.riscv.vmsif.mask.nxv32i1.i64(<vscale x 32 x i1> [[MASKEDOFF]], <vscale x 32 x i1> [[OP1]], <vscale x 32 x i1> [[MASK]], i64 [[VL]])
// CHECK-RV64-NEXT:    ret <vscale x 32 x i1> [[TMP0]]
//
vbool2_t test_vmsif_m_b2_mu(vbool2_t mask, vbool2_t maskedoff, vbool2_t op1, size_t vl) {
  return __riscv_vmsif_mu(mask, maskedoff, op1, vl);
}

// CHECK-RV64-LABEL: define dso_local <vscale x 16 x i1> @test_vmsif_m_b4_mu
// CHECK-RV64-SAME: (<vscale x 16 x i1> [[MASK:%.*]], <vscale x 16 x i1> [[MASKEDOFF:%.*]], <vscale x 16 x i1> [[OP1:%.*]], i64 noundef [[VL:%.*]]) #[[ATTR0]] {
// CHECK-RV64-NEXT:  entry:
// CHECK-RV64-NEXT:    [[TMP0:%.*]] = call <vscale x 16 x i1> @llvm.riscv.vmsif.mask.nxv16i1.i64(<vscale x 16 x i1> [[MASKEDOFF]], <vscale x 16 x i1> [[OP1]], <vscale x 16 x i1> [[MASK]], i64 [[VL]])
// CHECK-RV64-NEXT:    ret <vscale x 16 x i1> [[TMP0]]
//
vbool4_t test_vmsif_m_b4_mu(vbool4_t mask, vbool4_t maskedoff, vbool4_t op1, size_t vl) {
  return __riscv_vmsif_mu(mask, maskedoff, op1, vl);
}

// CHECK-RV64-LABEL: define dso_local <vscale x 8 x i1> @test_vmsif_m_b8_mu
// CHECK-RV64-SAME: (<vscale x 8 x i1> [[MASK:%.*]], <vscale x 8 x i1> [[MASKEDOFF:%.*]], <vscale x 8 x i1> [[OP1:%.*]], i64 noundef [[VL:%.*]]) #[[ATTR0]] {
// CHECK-RV64-NEXT:  entry:
// CHECK-RV64-NEXT:    [[TMP0:%.*]] = call <vscale x 8 x i1> @llvm.riscv.vmsif.mask.nxv8i1.i64(<vscale x 8 x i1> [[MASKEDOFF]], <vscale x 8 x i1> [[OP1]], <vscale x 8 x i1> [[MASK]], i64 [[VL]])
// CHECK-RV64-NEXT:    ret <vscale x 8 x i1> [[TMP0]]
//
vbool8_t test_vmsif_m_b8_mu(vbool8_t mask, vbool8_t maskedoff, vbool8_t op1, size_t vl) {
  return __riscv_vmsif_mu(mask, maskedoff, op1, vl);
}

// CHECK-RV64-LABEL: define dso_local <vscale x 4 x i1> @test_vmsif_m_b16_mu
// CHECK-RV64-SAME: (<vscale x 4 x i1> [[MASK:%.*]], <vscale x 4 x i1> [[MASKEDOFF:%.*]], <vscale x 4 x i1> [[OP1:%.*]], i64 noundef [[VL:%.*]]) #[[ATTR0]] {
// CHECK-RV64-NEXT:  entry:
// CHECK-RV64-NEXT:    [[TMP0:%.*]] = call <vscale x 4 x i1> @llvm.riscv.vmsif.mask.nxv4i1.i64(<vscale x 4 x i1> [[MASKEDOFF]], <vscale x 4 x i1> [[OP1]], <vscale x 4 x i1> [[MASK]], i64 [[VL]])
// CHECK-RV64-NEXT:    ret <vscale x 4 x i1> [[TMP0]]
//
vbool16_t test_vmsif_m_b16_mu(vbool16_t mask, vbool16_t maskedoff, vbool16_t op1, size_t vl) {
  return __riscv_vmsif_mu(mask, maskedoff, op1, vl);
}

// CHECK-RV64-LABEL: define dso_local <vscale x 2 x i1> @test_vmsif_m_b32_mu
// CHECK-RV64-SAME: (<vscale x 2 x i1> [[MASK:%.*]], <vscale x 2 x i1> [[MASKEDOFF:%.*]], <vscale x 2 x i1> [[OP1:%.*]], i64 noundef [[VL:%.*]]) #[[ATTR0]] {
// CHECK-RV64-NEXT:  entry:
// CHECK-RV64-NEXT:    [[TMP0:%.*]] = call <vscale x 2 x i1> @llvm.riscv.vmsif.mask.nxv2i1.i64(<vscale x 2 x i1> [[MASKEDOFF]], <vscale x 2 x i1> [[OP1]], <vscale x 2 x i1> [[MASK]], i64 [[VL]])
// CHECK-RV64-NEXT:    ret <vscale x 2 x i1> [[TMP0]]
//
vbool32_t test_vmsif_m_b32_mu(vbool32_t mask, vbool32_t maskedoff, vbool32_t op1, size_t vl) {
  return __riscv_vmsif_mu(mask, maskedoff, op1, vl);
}

// CHECK-RV64-LABEL: define dso_local <vscale x 1 x i1> @test_vmsif_m_b64_mu
// CHECK-RV64-SAME: (<vscale x 1 x i1> [[MASK:%.*]], <vscale x 1 x i1> [[MASKEDOFF:%.*]], <vscale x 1 x i1> [[OP1:%.*]], i64 noundef [[VL:%.*]]) #[[ATTR0]] {
// CHECK-RV64-NEXT:  entry:
// CHECK-RV64-NEXT:    [[TMP0:%.*]] = call <vscale x 1 x i1> @llvm.riscv.vmsif.mask.nxv1i1.i64(<vscale x 1 x i1> [[MASKEDOFF]], <vscale x 1 x i1> [[OP1]], <vscale x 1 x i1> [[MASK]], i64 [[VL]])
// CHECK-RV64-NEXT:    ret <vscale x 1 x i1> [[TMP0]]
//
vbool64_t test_vmsif_m_b64_mu(vbool64_t mask, vbool64_t maskedoff, vbool64_t op1, size_t vl) {
  return __riscv_vmsif_mu(mask, maskedoff, op1, vl);
}
<|MERGE_RESOLUTION|>--- conflicted
+++ resolved
@@ -6,16 +6,10 @@
 
 #include <riscv_vector.h>
 
-<<<<<<< HEAD
-// CHECK-RV64-LABEL: @test_vmsif_m_b1_mu(
-// CHECK-RV64-NEXT:  entry:
-// CHECK-RV64-NEXT:    [[TMP0:%.*]] = call <vscale x 64 x i1> @llvm.riscv.vmsif.mask.nxv64i1.i64(<vscale x 64 x i1> [[MASKEDOFF:%.*]], <vscale x 64 x i1> [[OP1:%.*]], <vscale x 64 x i1> [[MASK:%.*]], i64 [[VL:%.*]])
-=======
 // CHECK-RV64-LABEL: define dso_local <vscale x 64 x i1> @test_vmsif_m_b1_mu
 // CHECK-RV64-SAME: (<vscale x 64 x i1> [[MASK:%.*]], <vscale x 64 x i1> [[MASKEDOFF:%.*]], <vscale x 64 x i1> [[OP1:%.*]], i64 noundef [[VL:%.*]]) #[[ATTR0:[0-9]+]] {
 // CHECK-RV64-NEXT:  entry:
 // CHECK-RV64-NEXT:    [[TMP0:%.*]] = call <vscale x 64 x i1> @llvm.riscv.vmsif.mask.nxv64i1.i64(<vscale x 64 x i1> [[MASKEDOFF]], <vscale x 64 x i1> [[OP1]], <vscale x 64 x i1> [[MASK]], i64 [[VL]])
->>>>>>> 7f790f9a
 // CHECK-RV64-NEXT:    ret <vscale x 64 x i1> [[TMP0]]
 //
 vbool1_t test_vmsif_m_b1_mu(vbool1_t mask, vbool1_t maskedoff, vbool1_t op1, size_t vl) {
