--- conflicted
+++ resolved
@@ -88,23 +88,13 @@
 // CHECK-NOT: call
 // For MS, we don't add a new vtable slot to the primary vtable for the virtual
 // destructor. Instead we cast to the VDel base class.
-<<<<<<< HEAD
-// CHECK-MSABI: bitcast {{.*}} %[[d]]
-// CHECK-MSABI64-NEXT: %[[d:.*]] = getelementptr {{.*}}, i64 8
-// CHECK-MSABI32-NEXT: %[[d:.*]] = getelementptr {{.*}}, i32 4
-=======
 // CHECK-MSABI64: %[[d:.*]] = getelementptr {{.*}}, i64 8
 // CHECK-MSABI32: %[[d:.*]] = getelementptr {{.*}}, i32 4
->>>>>>> 7f790f9a
 //
 // CHECK: %[[VTABLE:.*]] = load
 // CHECK: %[[DTOR:.*]] = load
 //
-<<<<<<< HEAD
-// CHECK: call {{void|noundef i8\*|x86_thiscallcc noundef i8\*}} %[[DTOR]]({{.*}}*{{[^,]*}} %[[d]]
-=======
 // CHECK: call {{void|noundef ptr|x86_thiscallcc noundef ptr}} %[[DTOR]](ptr{{[^,]*}} %[[d]]
->>>>>>> 7f790f9a
 // CHECK-MSABI-SAME: , i32 noundef 1)
 // CHECK-NOT: call
 // CHECK: }
