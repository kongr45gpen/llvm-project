//===- ModuleDepCollector.cpp - Callbacks to collect deps -------*- C++ -*-===//
//
// Part of the LLVM Project, under the Apache License v2.0 with LLVM Exceptions.
// See https://llvm.org/LICENSE.txt for license information.
// SPDX-License-Identifier: Apache-2.0 WITH LLVM-exception
//
//===----------------------------------------------------------------------===//

#include "clang/Tooling/DependencyScanning/ModuleDepCollector.h"

#include "clang/Basic/MakeSupport.h"
#include "clang/Frontend/CompilerInstance.h"
#include "clang/Lex/Preprocessor.h"
#include "clang/Tooling/DependencyScanning/DependencyScanningWorker.h"
#include "llvm/Support/BLAKE3.h"
#include "llvm/Support/StringSaver.h"
#include <optional>

using namespace clang;
using namespace tooling;
using namespace dependencies;

static void optimizeHeaderSearchOpts(HeaderSearchOptions &Opts,
                                     ASTReader &Reader,
                                     const serialization::ModuleFile &MF) {
  // Only preserve search paths that were used during the dependency scan.
  std::vector<HeaderSearchOptions::Entry> Entries = Opts.UserEntries;
  Opts.UserEntries.clear();

  llvm::BitVector SearchPathUsage(Entries.size());
  llvm::DenseSet<const serialization::ModuleFile *> Visited;
  std::function<void(const serialization::ModuleFile *)> VisitMF =
      [&](const serialization::ModuleFile *MF) {
        SearchPathUsage |= MF->SearchPathUsage;
        Visited.insert(MF);
        for (const serialization::ModuleFile *Import : MF->Imports)
          if (!Visited.contains(Import))
            VisitMF(Import);
      };
  VisitMF(&MF);

  for (auto Idx : SearchPathUsage.set_bits())
    Opts.UserEntries.push_back(Entries[Idx]);
}

static std::vector<std::string> splitString(std::string S, char Separator) {
  SmallVector<StringRef> Segments;
  StringRef(S).split(Segments, Separator, /*MaxSplit=*/-1, /*KeepEmpty=*/false);
  std::vector<std::string> Result;
  Result.reserve(Segments.size());
  for (StringRef Segment : Segments)
    Result.push_back(Segment.str());
  return Result;
}

void ModuleDepCollector::addOutputPaths(CompilerInvocation &CI,
                                        ModuleDeps &Deps) {
  CI.getFrontendOpts().OutputFile =
      Controller.lookupModuleOutput(Deps.ID, ModuleOutputKind::ModuleFile);
  if (!CI.getDiagnosticOpts().DiagnosticSerializationFile.empty())
    CI.getDiagnosticOpts().DiagnosticSerializationFile =
        Controller.lookupModuleOutput(
            Deps.ID, ModuleOutputKind::DiagnosticSerializationFile);
  if (!CI.getDependencyOutputOpts().OutputFile.empty()) {
    CI.getDependencyOutputOpts().OutputFile = Controller.lookupModuleOutput(
        Deps.ID, ModuleOutputKind::DependencyFile);
    CI.getDependencyOutputOpts().Targets =
        splitString(Controller.lookupModuleOutput(
                        Deps.ID, ModuleOutputKind::DependencyTargets),
                    '\0');
    if (!CI.getDependencyOutputOpts().OutputFile.empty() &&
        CI.getDependencyOutputOpts().Targets.empty()) {
      // Fallback to -o as dependency target, as in the driver.
      SmallString<128> Target;
      quoteMakeTarget(CI.getFrontendOpts().OutputFile, Target);
      CI.getDependencyOutputOpts().Targets.push_back(std::string(Target));
    }
  }
}

CompilerInvocation
ModuleDepCollector::makeInvocationForModuleBuildWithoutOutputs(
    const ModuleDeps &Deps,
    llvm::function_ref<void(CompilerInvocation &)> Optimize) const {
  // Make a deep copy of the original Clang invocation.
  CompilerInvocation CI(OriginalInvocation);

  CI.resetNonModularOptions();
  CI.clearImplicitModuleBuildOptions();

  // Remove options incompatible with explicit module build or are likely to
  // differ between identical modules discovered from different translation
  // units.
  CI.getFrontendOpts().Inputs.clear();
  CI.getFrontendOpts().OutputFile.clear();

  // TODO: Figure out better way to set options to their default value.
  CI.getCodeGenOpts().MainFileName.clear();
  CI.getCodeGenOpts().DwarfDebugFlags.clear();
  if (!CI.getLangOpts()->ModulesCodegen) {
    CI.getCodeGenOpts().DebugCompilationDir.clear();
    CI.getCodeGenOpts().CoverageCompilationDir.clear();
    CI.getCodeGenOpts().CoverageDataFile.clear();
    CI.getCodeGenOpts().CoverageNotesFile.clear();
  }

  // Map output paths that affect behaviour to "-" so their existence is in the
  // context hash. The final path will be computed in addOutputPaths.
  if (!CI.getDiagnosticOpts().DiagnosticSerializationFile.empty())
    CI.getDiagnosticOpts().DiagnosticSerializationFile = "-";
  if (!CI.getDependencyOutputOpts().OutputFile.empty())
    CI.getDependencyOutputOpts().OutputFile = "-";
  CI.getDependencyOutputOpts().Targets.clear();

  CI.getFrontendOpts().ProgramAction = frontend::GenerateModule;
  CI.getFrontendOpts().ARCMTAction = FrontendOptions::ARCMT_None;
  CI.getFrontendOpts().ObjCMTAction = FrontendOptions::ObjCMT_None;
  CI.getFrontendOpts().MTMigrateDir.clear();
  CI.getLangOpts()->ModuleName = Deps.ID.ModuleName;
  CI.getFrontendOpts().IsSystemModule = Deps.IsSystem;

  // Inputs
  InputKind ModuleMapInputKind(CI.getFrontendOpts().DashX.getLanguage(),
                               InputKind::Format::ModuleMap);
  CI.getFrontendOpts().Inputs.emplace_back(Deps.ClangModuleMapFile,
                                           ModuleMapInputKind);

  auto CurrentModuleMapEntry =
      ScanInstance.getFileManager().getFile(Deps.ClangModuleMapFile);
  assert(CurrentModuleMapEntry && "module map file entry not found");

  auto DepModuleMapFiles = collectModuleMapFiles(Deps.ClangModuleDeps);
  for (StringRef ModuleMapFile : Deps.ModuleMapFileDeps) {
    // TODO: Track these as `FileEntryRef` to simplify the equality check below.
    auto ModuleMapEntry = ScanInstance.getFileManager().getFile(ModuleMapFile);
    assert(ModuleMapEntry && "module map file entry not found");

    // Don't report module maps describing eagerly-loaded dependency. This
    // information will be deserialized from the PCM.
    // TODO: Verify this works fine when modulemap for module A is eagerly
    // loaded from A.pcm, and module map passed on the command line contains
    // definition of a submodule: "explicit module A.Private { ... }".
    if (EagerLoadModules && DepModuleMapFiles.contains(*ModuleMapEntry))
      continue;

    // Don't report module map file of the current module unless it also
    // describes a dependency (for symmetry).
    if (*ModuleMapEntry == *CurrentModuleMapEntry &&
        !DepModuleMapFiles.contains(*ModuleMapEntry))
      continue;

    CI.getFrontendOpts().ModuleMapFiles.emplace_back(ModuleMapFile);
  }

  // Report the prebuilt modules this module uses.
  for (const auto &PrebuiltModule : Deps.PrebuiltModuleDeps)
    CI.getFrontendOpts().ModuleFiles.push_back(PrebuiltModule.PCMFile);

  // Add module file inputs from dependencies.
  addModuleFiles(CI, Deps.ClangModuleDeps);

  // Remove any macro definitions that are explicitly ignored.
  if (!CI.getHeaderSearchOpts().ModulesIgnoreMacros.empty()) {
    llvm::erase_if(
        CI.getPreprocessorOpts().Macros,
        [&CI](const std::pair<std::string, bool> &Def) {
          StringRef MacroDef = Def.first;
          return CI.getHeaderSearchOpts().ModulesIgnoreMacros.contains(
              llvm::CachedHashString(MacroDef.split('=').first));
        });
    // Remove the now unused option.
    CI.getHeaderSearchOpts().ModulesIgnoreMacros.clear();
  }

  Optimize(CI);

  return CI;
}

llvm::DenseSet<const FileEntry *> ModuleDepCollector::collectModuleMapFiles(
    ArrayRef<ModuleID> ClangModuleDeps) const {
  llvm::DenseSet<const FileEntry *> ModuleMapFiles;
  for (const ModuleID &MID : ClangModuleDeps) {
    ModuleDeps *MD = ModuleDepsByID.lookup(MID);
    assert(MD && "Inconsistent dependency info");
    // TODO: Track ClangModuleMapFile as `FileEntryRef`.
    auto FE = ScanInstance.getFileManager().getFile(MD->ClangModuleMapFile);
    assert(FE && "Missing module map file that was previously found");
    ModuleMapFiles.insert(*FE);
  }
  return ModuleMapFiles;
}

void ModuleDepCollector::addModuleMapFiles(
    CompilerInvocation &CI, ArrayRef<ModuleID> ClangModuleDeps) const {
  if (EagerLoadModules)
    return; // Only pcm is needed for eager load.

  for (const ModuleID &MID : ClangModuleDeps) {
    ModuleDeps *MD = ModuleDepsByID.lookup(MID);
    assert(MD && "Inconsistent dependency info");
    CI.getFrontendOpts().ModuleMapFiles.push_back(MD->ClangModuleMapFile);
  }
}

void ModuleDepCollector::addModuleFiles(
    CompilerInvocation &CI, ArrayRef<ModuleID> ClangModuleDeps) const {
  for (const ModuleID &MID : ClangModuleDeps) {
    std::string PCMPath =
        Controller.lookupModuleOutput(MID, ModuleOutputKind::ModuleFile);
    if (EagerLoadModules)
      CI.getFrontendOpts().ModuleFiles.push_back(std::move(PCMPath));
    else
      CI.getHeaderSearchOpts().PrebuiltModuleFiles.insert(
          {MID.ModuleName, std::move(PCMPath)});
  }
}

static bool needsModules(FrontendInputFile FIF) {
  switch (FIF.getKind().getLanguage()) {
  case Language::Unknown:
  case Language::Asm:
  case Language::LLVM_IR:
    return false;
  default:
    return true;
  }
}

void ModuleDepCollector::applyDiscoveredDependencies(CompilerInvocation &CI) {
  CI.clearImplicitModuleBuildOptions();

  if (llvm::any_of(CI.getFrontendOpts().Inputs, needsModules)) {
    Preprocessor &PP = ScanInstance.getPreprocessor();
    if (Module *CurrentModule = PP.getCurrentModuleImplementation())
      if (OptionalFileEntryRef CurrentModuleMap =
              PP.getHeaderSearchInfo()
                  .getModuleMap()
                  .getModuleMapFileForUniquing(CurrentModule))
        CI.getFrontendOpts().ModuleMapFiles.emplace_back(
            CurrentModuleMap->getNameAsRequested());

    SmallVector<ModuleID> DirectDeps;
    for (const auto &KV : ModularDeps)
      if (KV.second->ImportedByMainFile)
        DirectDeps.push_back(KV.second->ID);

    // TODO: Report module maps the same way it's done for modular dependencies.
    addModuleMapFiles(CI, DirectDeps);

    addModuleFiles(CI, DirectDeps);

    for (const auto &KV : DirectPrebuiltModularDeps)
      CI.getFrontendOpts().ModuleFiles.push_back(KV.second.PCMFile);
  }
}

static std::string getModuleContextHash(const ModuleDeps &MD,
                                        const CompilerInvocation &CI,
                                        bool EagerLoadModules) {
  llvm::HashBuilder<llvm::TruncatedBLAKE3<16>,
                    llvm::support::endianness::native>
      HashBuilder;
  SmallString<32> Scratch;

  // Hash the compiler version and serialization version to ensure the module
  // will be readable.
  HashBuilder.add(getClangFullRepositoryVersion());
  HashBuilder.add(serialization::VERSION_MAJOR, serialization::VERSION_MINOR);

  // Hash the BuildInvocation without any input files.
  SmallVector<const char *, 32> Args;
  llvm::BumpPtrAllocator Alloc;
  llvm::StringSaver Saver(Alloc);
  CI.generateCC1CommandLine(
      Args, [&](const Twine &Arg) { return Saver.save(Arg).data(); });
  HashBuilder.addRange(Args);

  // Hash the module dependencies. These paths may differ even if the invocation
  // is identical if they depend on the contents of the files in the TU -- for
  // example, case-insensitive paths to modulemap files. Usually such a case
  // would indicate a missed optimization to canonicalize, but it may be
  // difficult to canonicalize all cases when there is a VFS.
  for (const auto &ID : MD.ClangModuleDeps) {
    HashBuilder.add(ID.ModuleName);
    HashBuilder.add(ID.ContextHash);
  }

  HashBuilder.add(EagerLoadModules);

  llvm::BLAKE3Result<16> Hash = HashBuilder.final();
  std::array<uint64_t, 2> Words;
  static_assert(sizeof(Hash) == sizeof(Words), "Hash must match Words");
  std::memcpy(Words.data(), Hash.data(), sizeof(Hash));
  return toString(llvm::APInt(sizeof(Words) * 8, Words), 36, /*Signed=*/false);
}

void ModuleDepCollector::associateWithContextHash(const CompilerInvocation &CI,
                                                  ModuleDeps &Deps) {
  Deps.ID.ContextHash = getModuleContextHash(Deps, CI, EagerLoadModules);
  bool Inserted = ModuleDepsByID.insert({Deps.ID, &Deps}).second;
  (void)Inserted;
  assert(Inserted && "duplicate module mapping");
}

void ModuleDepCollectorPP::LexedFileChanged(FileID FID,
                                            LexedFileChangeReason Reason,
                                            SrcMgr::CharacteristicKind FileType,
                                            FileID PrevFID,
                                            SourceLocation Loc) {
  if (Reason != LexedFileChangeReason::EnterFile)
    return;

  // This has to be delayed as the context hash can change at the start of
  // `CompilerInstance::ExecuteAction`.
  if (MDC.ContextHash.empty()) {
    MDC.ContextHash = MDC.ScanInstance.getInvocation().getModuleHash();
    MDC.Consumer.handleContextHash(MDC.ContextHash);
  }

  SourceManager &SM = MDC.ScanInstance.getSourceManager();

  // Dependency generation really does want to go all the way to the
  // file entry for a source location to find out what is depended on.
  // We do not want #line markers to affect dependency generation!
  if (std::optional<StringRef> Filename = SM.getNonBuiltinFilenameForID(FID))
    MDC.addFileDep(llvm::sys::path::remove_leading_dotslash(*Filename));
}

void ModuleDepCollectorPP::InclusionDirective(
    SourceLocation HashLoc, const Token &IncludeTok, StringRef FileName,
    bool IsAngled, CharSourceRange FilenameRange, OptionalFileEntryRef File,
    StringRef SearchPath, StringRef RelativePath, const Module *Imported,
    SrcMgr::CharacteristicKind FileType) {
  if (!File && !Imported) {
    // This is a non-modular include that HeaderSearch failed to find. Add it
    // here as `FileChanged` will never see it.
    MDC.addFileDep(FileName);
  }
  handleImport(Imported);
}

void ModuleDepCollectorPP::moduleImport(SourceLocation ImportLoc,
                                        ModuleIdPath Path,
                                        const Module *Imported) {
  if (MDC.ScanInstance.getPreprocessor().isInImportingCXXNamedModules()) {
    P1689ModuleInfo RequiredModule;
    RequiredModule.ModuleName = Path[0].first->getName().str();
    RequiredModule.Type = P1689ModuleInfo::ModuleType::NamedCXXModule;
    MDC.RequiredStdCXXModules.push_back(RequiredModule);
    return;
  }

  handleImport(Imported);
}

void ModuleDepCollectorPP::handleImport(const Module *Imported) {
  if (!Imported)
    return;

  const Module *TopLevelModule = Imported->getTopLevelModule();

  if (MDC.isPrebuiltModule(TopLevelModule))
    MDC.DirectPrebuiltModularDeps.insert(
        {TopLevelModule, PrebuiltModuleDep{TopLevelModule}});
  else
    DirectModularDeps.insert(TopLevelModule);
}

void ModuleDepCollectorPP::EndOfMainFile() {
  FileID MainFileID = MDC.ScanInstance.getSourceManager().getMainFileID();
  MDC.MainFile = std::string(MDC.ScanInstance.getSourceManager()
                                 .getFileEntryForID(MainFileID)
                                 ->getName());

  auto &PP = MDC.ScanInstance.getPreprocessor();
  if (PP.isInNamedModule()) {
    P1689ModuleInfo ProvidedModule;
    ProvidedModule.ModuleName = PP.getNamedModuleName();
    ProvidedModule.Type = P1689ModuleInfo::ModuleType::NamedCXXModule;
    ProvidedModule.IsStdCXXModuleInterface = PP.isInNamedInterfaceUnit();
    // Don't put implementation (non partition) unit as Provide.
    // Put the module as required instead. Since the implementation
    // unit will import the primary module implicitly.
    if (PP.isInImplementationUnit())
      MDC.RequiredStdCXXModules.push_back(ProvidedModule);
    else
      MDC.ProvidedStdCXXModule = ProvidedModule;
  }

  if (!MDC.ScanInstance.getPreprocessorOpts().ImplicitPCHInclude.empty())
    MDC.addFileDep(MDC.ScanInstance.getPreprocessorOpts().ImplicitPCHInclude);

  for (const Module *M :
       MDC.ScanInstance.getPreprocessor().getAffectingClangModules())
    if (!MDC.isPrebuiltModule(M))
      DirectModularDeps.insert(M);

  for (const Module *M : DirectModularDeps)
    handleTopLevelModule(M);

  MDC.Consumer.handleDependencyOutputOpts(*MDC.Opts);

  if (MDC.IsStdModuleP1689Format)
    MDC.Consumer.handleProvidedAndRequiredStdCXXModules(
        MDC.ProvidedStdCXXModule, MDC.RequiredStdCXXModules);

  for (auto &&I : MDC.ModularDeps)
    MDC.Consumer.handleModuleDependency(*I.second);

  for (auto &&I : MDC.FileDeps)
    MDC.Consumer.handleFileDependency(I);

  for (auto &&I : MDC.DirectPrebuiltModularDeps)
    MDC.Consumer.handlePrebuiltModuleDependency(I.second);
}

std::optional<ModuleID>
ModuleDepCollectorPP::handleTopLevelModule(const Module *M) {
  assert(M == M->getTopLevelModule() && "Expected top level module!");

  // A top-level module might not be actually imported as a module when
  // -fmodule-name is used to compile a translation unit that imports this
  // module. In that case it can be skipped. The appropriate header
  // dependencies will still be reported as expected.
  if (!M->getASTFile())
    return {};

  // If this module has been handled already, just return its ID.
  auto ModI = MDC.ModularDeps.insert({M, nullptr});
  if (!ModI.second)
    return ModI.first->second->ID;

  ModI.first->second = std::make_unique<ModuleDeps>();
  ModuleDeps &MD = *ModI.first->second;

  MD.ID.ModuleName = M->getFullModuleName();
  MD.ImportedByMainFile = DirectModularDeps.contains(M);
  MD.IsSystem = M->IsSystem;

  ModuleMap &ModMapInfo =
      MDC.ScanInstance.getPreprocessor().getHeaderSearchInfo().getModuleMap();

  OptionalFileEntryRef ModuleMap = ModMapInfo.getModuleMapFileForUniquing(M);

  if (ModuleMap) {
    SmallString<128> Path = ModuleMap->getNameAsRequested();
    ModMapInfo.canonicalizeModuleMapPath(Path);
    MD.ClangModuleMapFile = std::string(Path);
  }

  serialization::ModuleFile *MF =
      MDC.ScanInstance.getASTReader()->getModuleManager().lookup(
          M->getASTFile());
  MDC.ScanInstance.getASTReader()->visitInputFiles(
      *MF, true, true, [&](const serialization::InputFile &IF, bool isSystem) {
        // __inferred_module.map is the result of the way in which an implicit
        // module build handles inferred modules. It adds an overlay VFS with
        // this file in the proper directory and relies on the rest of Clang to
        // handle it like normal. With explicitly built modules we don't need
        // to play VFS tricks, so replace it with the correct module map.
        if (IF.getFile()->getName().endswith("__inferred_module.map")) {
          MDC.addFileDep(MD, ModuleMap->getName());
          return;
        }
        MDC.addFileDep(MD, IF.getFile()->getName());
      });

  llvm::DenseSet<const Module *> SeenDeps;
  addAllSubmodulePrebuiltDeps(M, MD, SeenDeps);
  addAllSubmoduleDeps(M, MD, SeenDeps);
  addAllAffectingClangModules(M, MD, SeenDeps);

  MDC.ScanInstance.getASTReader()->visitTopLevelModuleMaps(
      *MF, [&](FileEntryRef FE) {
        if (FE.getNameAsRequested().endswith("__inferred_module.map"))
          return;
        MD.ModuleMapFileDeps.emplace_back(FE.getNameAsRequested());
      });

  CompilerInvocation CI = MDC.makeInvocationForModuleBuildWithoutOutputs(
      MD, [&](CompilerInvocation &BuildInvocation) {
        if (MDC.OptimizeArgs)
          optimizeHeaderSearchOpts(BuildInvocation.getHeaderSearchOpts(),
                                   *MDC.ScanInstance.getASTReader(), *MF);
      });

  MDC.associateWithContextHash(CI, MD);

  // Finish the compiler invocation. Requires dependencies and the context hash.
  MDC.addOutputPaths(CI, MD);

  MD.BuildArguments = CI.getCC1CommandLine();

  return MD.ID;
}

static void forEachSubmoduleSorted(const Module *M,
                                   llvm::function_ref<void(const Module *)> F) {
  // Submodule order depends on order of header includes for inferred submodules
  // we don't care about the exact order, so sort so that it's consistent across
  // TUs to improve sharing.
  SmallVector<const Module *> Submodules(M->submodules());
  llvm::stable_sort(Submodules, [](const Module *A, const Module *B) {
    return A->Name < B->Name;
  });
  for (const Module *SubM : Submodules)
    F(SubM);
}

void ModuleDepCollectorPP::addAllSubmodulePrebuiltDeps(
    const Module *M, ModuleDeps &MD,
    llvm::DenseSet<const Module *> &SeenSubmodules) {
  addModulePrebuiltDeps(M, MD, SeenSubmodules);

  forEachSubmoduleSorted(M, [&](const Module *SubM) {
    addAllSubmodulePrebuiltDeps(SubM, MD, SeenSubmodules);
  });
}

void ModuleDepCollectorPP::addModulePrebuiltDeps(
    const Module *M, ModuleDeps &MD,
    llvm::DenseSet<const Module *> &SeenSubmodules) {
  for (const Module *Import : M->Imports)
    if (Import->getTopLevelModule() != M->getTopLevelModule())
      if (MDC.isPrebuiltModule(Import->getTopLevelModule()))
        if (SeenSubmodules.insert(Import->getTopLevelModule()).second)
          MD.PrebuiltModuleDeps.emplace_back(Import->getTopLevelModule());
}

void ModuleDepCollectorPP::addAllSubmoduleDeps(
    const Module *M, ModuleDeps &MD,
    llvm::DenseSet<const Module *> &AddedModules) {
  addModuleDep(M, MD, AddedModules);

  forEachSubmoduleSorted(M, [&](const Module *SubM) {
    addAllSubmoduleDeps(SubM, MD, AddedModules);
  });
}

void ModuleDepCollectorPP::addModuleDep(
    const Module *M, ModuleDeps &MD,
    llvm::DenseSet<const Module *> &AddedModules) {
  for (const Module *Import : M->Imports) {
    if (Import->getTopLevelModule() != M->getTopLevelModule() &&
        !MDC.isPrebuiltModule(Import)) {
      if (auto ImportID = handleTopLevelModule(Import->getTopLevelModule()))
        if (AddedModules.insert(Import->getTopLevelModule()).second)
          MD.ClangModuleDeps.push_back(*ImportID);
    }
  }
}

void ModuleDepCollectorPP::addAllAffectingClangModules(
    const Module *M, ModuleDeps &MD,
    llvm::DenseSet<const Module *> &AddedModules) {
  addAffectingClangModule(M, MD, AddedModules);

  for (const Module *SubM : M->submodules())
    addAllAffectingClangModules(SubM, MD, AddedModules);
}

void ModuleDepCollectorPP::addAffectingClangModule(
    const Module *M, ModuleDeps &MD,
    llvm::DenseSet<const Module *> &AddedModules) {
  for (const Module *Affecting : M->AffectingClangModules) {
    assert(Affecting == Affecting->getTopLevelModule() &&
           "Not quite import not top-level module");
    if (Affecting != M->getTopLevelModule() &&
        !MDC.isPrebuiltModule(Affecting)) {
      if (auto ImportID = handleTopLevelModule(Affecting))
        if (AddedModules.insert(Affecting).second)
          MD.ClangModuleDeps.push_back(*ImportID);
    }
  }
}

ModuleDepCollector::ModuleDepCollector(
    std::unique_ptr<DependencyOutputOptions> Opts,
    CompilerInstance &ScanInstance, DependencyConsumer &C,
<<<<<<< HEAD
    CompilerInvocation OriginalCI, bool OptimizeArgs, bool EagerLoadModules,
    bool IsStdModuleP1689Format)
    : ScanInstance(ScanInstance), Consumer(C), Opts(std::move(Opts)),
      OriginalInvocation(std::move(OriginalCI)), OptimizeArgs(OptimizeArgs),
      EagerLoadModules(EagerLoadModules),
=======
    DependencyActionController &Controller, CompilerInvocation OriginalCI,
    bool OptimizeArgs, bool EagerLoadModules, bool IsStdModuleP1689Format)
    : ScanInstance(ScanInstance), Consumer(C), Controller(Controller),
      Opts(std::move(Opts)), OriginalInvocation(std::move(OriginalCI)),
      OptimizeArgs(OptimizeArgs), EagerLoadModules(EagerLoadModules),
>>>>>>> 7f790f9a
      IsStdModuleP1689Format(IsStdModuleP1689Format) {}

void ModuleDepCollector::attachToPreprocessor(Preprocessor &PP) {
  PP.addPPCallbacks(std::make_unique<ModuleDepCollectorPP>(*this));
}

void ModuleDepCollector::attachToASTReader(ASTReader &R) {}

bool ModuleDepCollector::isPrebuiltModule(const Module *M) {
  std::string Name(M->getTopLevelModuleName());
  const auto &PrebuiltModuleFiles =
      ScanInstance.getHeaderSearchOpts().PrebuiltModuleFiles;
  auto PrebuiltModuleFileIt = PrebuiltModuleFiles.find(Name);
  if (PrebuiltModuleFileIt == PrebuiltModuleFiles.end())
    return false;
  assert("Prebuilt module came from the expected AST file" &&
         PrebuiltModuleFileIt->second == M->getASTFile()->getName());
  return true;
}

static StringRef makeAbsoluteAndPreferred(CompilerInstance &CI, StringRef Path,
                                          SmallVectorImpl<char> &Storage) {
  if (llvm::sys::path::is_absolute(Path) &&
      !llvm::sys::path::is_style_windows(llvm::sys::path::Style::native))
    return Path;
  Storage.assign(Path.begin(), Path.end());
  CI.getFileManager().makeAbsolutePath(Storage);
  llvm::sys::path::make_preferred(Storage);
  return StringRef(Storage.data(), Storage.size());
}

void ModuleDepCollector::addFileDep(StringRef Path) {
  llvm::SmallString<256> Storage;
  Path = makeAbsoluteAndPreferred(ScanInstance, Path, Storage);
  FileDeps.push_back(std::string(Path));
}

void ModuleDepCollector::addFileDep(ModuleDeps &MD, StringRef Path) {
  llvm::SmallString<256> Storage;
  Path = makeAbsoluteAndPreferred(ScanInstance, Path, Storage);
  MD.FileDeps.insert(Path);
}<|MERGE_RESOLUTION|>--- conflicted
+++ resolved
@@ -578,19 +578,11 @@
 ModuleDepCollector::ModuleDepCollector(
     std::unique_ptr<DependencyOutputOptions> Opts,
     CompilerInstance &ScanInstance, DependencyConsumer &C,
-<<<<<<< HEAD
-    CompilerInvocation OriginalCI, bool OptimizeArgs, bool EagerLoadModules,
-    bool IsStdModuleP1689Format)
-    : ScanInstance(ScanInstance), Consumer(C), Opts(std::move(Opts)),
-      OriginalInvocation(std::move(OriginalCI)), OptimizeArgs(OptimizeArgs),
-      EagerLoadModules(EagerLoadModules),
-=======
     DependencyActionController &Controller, CompilerInvocation OriginalCI,
     bool OptimizeArgs, bool EagerLoadModules, bool IsStdModuleP1689Format)
     : ScanInstance(ScanInstance), Consumer(C), Controller(Controller),
       Opts(std::move(Opts)), OriginalInvocation(std::move(OriginalCI)),
       OptimizeArgs(OptimizeArgs), EagerLoadModules(EagerLoadModules),
->>>>>>> 7f790f9a
       IsStdModuleP1689Format(IsStdModuleP1689Format) {}
 
 void ModuleDepCollector::attachToPreprocessor(Preprocessor &PP) {
