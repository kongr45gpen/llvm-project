--- conflicted
+++ resolved
@@ -40,11 +40,7 @@
 /// OpenMP optimizations pass.
 class OpenMPOptPass : public PassInfoMixin<OpenMPOptPass> {
 public:
-<<<<<<< HEAD
-  OpenMPOptPass() : LTOPhase(ThinOrFullLTOPhase::None) {}
-=======
   OpenMPOptPass() = default;
->>>>>>> 7f790f9a
   OpenMPOptPass(ThinOrFullLTOPhase LTOPhase) : LTOPhase(LTOPhase) {}
 
   PreservedAnalyses run(Module &M, ModuleAnalysisManager &AM);
@@ -55,11 +51,7 @@
 
 class OpenMPOptCGSCCPass : public PassInfoMixin<OpenMPOptCGSCCPass> {
 public:
-<<<<<<< HEAD
-  OpenMPOptCGSCCPass() : LTOPhase(ThinOrFullLTOPhase::None) {}
-=======
   OpenMPOptCGSCCPass() = default;
->>>>>>> 7f790f9a
   OpenMPOptCGSCCPass(ThinOrFullLTOPhase LTOPhase) : LTOPhase(LTOPhase) {}
 
   PreservedAnalyses run(LazyCallGraph::SCC &C, CGSCCAnalysisManager &AM,
