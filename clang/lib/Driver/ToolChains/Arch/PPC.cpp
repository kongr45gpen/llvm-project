--- conflicted
+++ resolved
@@ -85,12 +85,8 @@
 }
 
 /// Get the (LLVM) name of the PowerPC cpu we are targeting.
-<<<<<<< HEAD
-std::string ppc::getPPCTargetCPU(const ArgList &Args, const llvm::Triple &T) {
-=======
 std::string ppc::getPPCTargetCPU(const Driver &D, const ArgList &Args,
                                  const llvm::Triple &T) {
->>>>>>> 7f790f9a
   if (Arg *A = Args.getLastArg(clang::driver::options::OPT_mcpu_EQ))
     return normalizeCPUName(A->getValue(), T);
   return getPPCGenericTargetCPU(T);
