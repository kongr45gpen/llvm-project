//===--- DeclSpec.h - Parsed declaration specifiers -------------*- C++ -*-===//
//
// Part of the LLVM Project, under the Apache License v2.0 with LLVM Exceptions.
// See https://llvm.org/LICENSE.txt for license information.
// SPDX-License-Identifier: Apache-2.0 WITH LLVM-exception
//
//===----------------------------------------------------------------------===//
///
/// \file
/// This file defines the classes used to store parsed information about
/// declaration-specifiers and declarators.
///
/// \verbatim
///   static const int volatile x, *y, *(*(*z)[10])(const void *x);
///   ------------------------- -  --  ---------------------------
///     declaration-specifiers  \  |   /
///                            declarators
/// \endverbatim
///
//===----------------------------------------------------------------------===//

#ifndef LLVM_CLANG_SEMA_DECLSPEC_H
#define LLVM_CLANG_SEMA_DECLSPEC_H

#include "clang/AST/DeclCXX.h"
#include "clang/AST/DeclObjCCommon.h"
#include "clang/AST/NestedNameSpecifier.h"
#include "clang/Basic/ExceptionSpecificationType.h"
#include "clang/Basic/Lambda.h"
#include "clang/Basic/OperatorKinds.h"
#include "clang/Basic/Specifiers.h"
#include "clang/Lex/Token.h"
#include "clang/Sema/Ownership.h"
#include "clang/Sema/ParsedAttr.h"
#include "llvm/ADT/STLExtras.h"
#include "llvm/ADT/SmallVector.h"
#include "llvm/Support/Compiler.h"
#include "llvm/Support/ErrorHandling.h"

namespace clang {
  class ASTContext;
  class CXXRecordDecl;
  class TypeLoc;
  class LangOptions;
  class IdentifierInfo;
  class NamespaceAliasDecl;
  class NamespaceDecl;
  class ObjCDeclSpec;
  class Sema;
  class Declarator;
  struct TemplateIdAnnotation;

/// Represents a C++ nested-name-specifier or a global scope specifier.
///
/// These can be in 3 states:
///   1) Not present, identified by isEmpty()
///   2) Present, identified by isNotEmpty()
///      2.a) Valid, identified by isValid()
///      2.b) Invalid, identified by isInvalid().
///
/// isSet() is deprecated because it mostly corresponded to "valid" but was
/// often used as if it meant "present".
///
/// The actual scope is described by getScopeRep().
class CXXScopeSpec {
  SourceRange Range;
  NestedNameSpecifierLocBuilder Builder;

public:
  SourceRange getRange() const { return Range; }
  void setRange(SourceRange R) { Range = R; }
  void setBeginLoc(SourceLocation Loc) { Range.setBegin(Loc); }
  void setEndLoc(SourceLocation Loc) { Range.setEnd(Loc); }
  SourceLocation getBeginLoc() const { return Range.getBegin(); }
  SourceLocation getEndLoc() const { return Range.getEnd(); }

  /// Retrieve the representation of the nested-name-specifier.
  NestedNameSpecifier *getScopeRep() const {
    return Builder.getRepresentation();
  }

  /// Extend the current nested-name-specifier by another
  /// nested-name-specifier component of the form 'type::'.
  ///
  /// \param Context The AST context in which this nested-name-specifier
  /// resides.
  ///
  /// \param TemplateKWLoc The location of the 'template' keyword, if present.
  ///
  /// \param TL The TypeLoc that describes the type preceding the '::'.
  ///
  /// \param ColonColonLoc The location of the trailing '::'.
  void Extend(ASTContext &Context, SourceLocation TemplateKWLoc, TypeLoc TL,
              SourceLocation ColonColonLoc);

  /// Extend the current nested-name-specifier by another
  /// nested-name-specifier component of the form 'identifier::'.
  ///
  /// \param Context The AST context in which this nested-name-specifier
  /// resides.
  ///
  /// \param Identifier The identifier.
  ///
  /// \param IdentifierLoc The location of the identifier.
  ///
  /// \param ColonColonLoc The location of the trailing '::'.
  void Extend(ASTContext &Context, IdentifierInfo *Identifier,
              SourceLocation IdentifierLoc, SourceLocation ColonColonLoc);

  /// Extend the current nested-name-specifier by another
  /// nested-name-specifier component of the form 'namespace::'.
  ///
  /// \param Context The AST context in which this nested-name-specifier
  /// resides.
  ///
  /// \param Namespace The namespace.
  ///
  /// \param NamespaceLoc The location of the namespace name.
  ///
  /// \param ColonColonLoc The location of the trailing '::'.
  void Extend(ASTContext &Context, NamespaceDecl *Namespace,
              SourceLocation NamespaceLoc, SourceLocation ColonColonLoc);

  /// Extend the current nested-name-specifier by another
  /// nested-name-specifier component of the form 'namespace-alias::'.
  ///
  /// \param Context The AST context in which this nested-name-specifier
  /// resides.
  ///
  /// \param Alias The namespace alias.
  ///
  /// \param AliasLoc The location of the namespace alias
  /// name.
  ///
  /// \param ColonColonLoc The location of the trailing '::'.
  void Extend(ASTContext &Context, NamespaceAliasDecl *Alias,
              SourceLocation AliasLoc, SourceLocation ColonColonLoc);

  /// Turn this (empty) nested-name-specifier into the global
  /// nested-name-specifier '::'.
  void MakeGlobal(ASTContext &Context, SourceLocation ColonColonLoc);

  /// Turns this (empty) nested-name-specifier into '__super'
  /// nested-name-specifier.
  ///
  /// \param Context The AST context in which this nested-name-specifier
  /// resides.
  ///
  /// \param RD The declaration of the class in which nested-name-specifier
  /// appeared.
  ///
  /// \param SuperLoc The location of the '__super' keyword.
  /// name.
  ///
  /// \param ColonColonLoc The location of the trailing '::'.
  void MakeSuper(ASTContext &Context, CXXRecordDecl *RD,
                 SourceLocation SuperLoc, SourceLocation ColonColonLoc);

  /// Make a new nested-name-specifier from incomplete source-location
  /// information.
  ///
  /// FIXME: This routine should be used very, very rarely, in cases where we
  /// need to synthesize a nested-name-specifier. Most code should instead use
  /// \c Adopt() with a proper \c NestedNameSpecifierLoc.
  void MakeTrivial(ASTContext &Context, NestedNameSpecifier *Qualifier,
                   SourceRange R);

  /// Adopt an existing nested-name-specifier (with source-range
  /// information).
  void Adopt(NestedNameSpecifierLoc Other);

  /// Retrieve a nested-name-specifier with location information, copied
  /// into the given AST context.
  ///
  /// \param Context The context into which this nested-name-specifier will be
  /// copied.
  NestedNameSpecifierLoc getWithLocInContext(ASTContext &Context) const;

  /// Retrieve the location of the name in the last qualifier
  /// in this nested name specifier.
  ///
  /// For example, the location of \c bar
  /// in
  /// \verbatim
  ///   \::foo::bar<0>::
  ///           ^~~
  /// \endverbatim
  SourceLocation getLastQualifierNameLoc() const;

  /// No scope specifier.
  bool isEmpty() const { return Range.isInvalid() && getScopeRep() == nullptr; }
  /// A scope specifier is present, but may be valid or invalid.
  bool isNotEmpty() const { return !isEmpty(); }

  /// An error occurred during parsing of the scope specifier.
  bool isInvalid() const { return Range.isValid() && getScopeRep() == nullptr; }
  /// A scope specifier is present, and it refers to a real scope.
  bool isValid() const { return getScopeRep() != nullptr; }

  /// Indicate that this nested-name-specifier is invalid.
  void SetInvalid(SourceRange R) {
    assert(R.isValid() && "Must have a valid source range");
    if (Range.getBegin().isInvalid())
      Range.setBegin(R.getBegin());
    Range.setEnd(R.getEnd());
    Builder.Clear();
  }

  /// Deprecated.  Some call sites intend isNotEmpty() while others intend
  /// isValid().
  bool isSet() const { return getScopeRep() != nullptr; }

  void clear() {
    Range = SourceRange();
    Builder.Clear();
  }

  /// Retrieve the data associated with the source-location information.
  char *location_data() const { return Builder.getBuffer().first; }

  /// Retrieve the size of the data associated with source-location
  /// information.
  unsigned location_size() const { return Builder.getBuffer().second; }
};

/// Captures information about "declaration specifiers".
///
/// "Declaration specifiers" encompasses storage-class-specifiers,
/// type-specifiers, type-qualifiers, and function-specifiers.
class DeclSpec {
public:
  /// storage-class-specifier
  /// \note The order of these enumerators is important for diagnostics.
  enum SCS {
    SCS_unspecified = 0,
    SCS_typedef,
    SCS_extern,
    SCS_static,
    SCS_auto,
    SCS_register,
    SCS_private_extern,
    SCS_mutable
  };

  // Import thread storage class specifier enumeration and constants.
  // These can be combined with SCS_extern and SCS_static.
  typedef ThreadStorageClassSpecifier TSCS;
  static const TSCS TSCS_unspecified = clang::TSCS_unspecified;
  static const TSCS TSCS___thread = clang::TSCS___thread;
  static const TSCS TSCS_thread_local = clang::TSCS_thread_local;
  static const TSCS TSCS__Thread_local = clang::TSCS__Thread_local;

  enum TSC {
    TSC_unspecified,
    TSC_imaginary,
    TSC_complex
  };

  // Import type specifier type enumeration and constants.
  typedef TypeSpecifierType TST;
  static const TST TST_unspecified = clang::TST_unspecified;
  static const TST TST_void = clang::TST_void;
  static const TST TST_char = clang::TST_char;
  static const TST TST_wchar = clang::TST_wchar;
  static const TST TST_char8 = clang::TST_char8;
  static const TST TST_char16 = clang::TST_char16;
  static const TST TST_char32 = clang::TST_char32;
  static const TST TST_int = clang::TST_int;
  static const TST TST_int128 = clang::TST_int128;
  static const TST TST_bitint = clang::TST_bitint;
  static const TST TST_half = clang::TST_half;
  static const TST TST_BFloat16 = clang::TST_BFloat16;
  static const TST TST_float = clang::TST_float;
  static const TST TST_double = clang::TST_double;
  static const TST TST_float16 = clang::TST_Float16;
  static const TST TST_accum = clang::TST_Accum;
  static const TST TST_fract = clang::TST_Fract;
  static const TST TST_float128 = clang::TST_float128;
  static const TST TST_ibm128 = clang::TST_ibm128;
  static const TST TST_metaobjectId = clang::TST_metaobjectId;
  static const TST TST_unrefltype = clang::TST_unrefltype;
  static const TST TST_bool = clang::TST_bool;
  static const TST TST_decimal32 = clang::TST_decimal32;
  static const TST TST_decimal64 = clang::TST_decimal64;
  static const TST TST_decimal128 = clang::TST_decimal128;
  static const TST TST_enum = clang::TST_enum;
  static const TST TST_union = clang::TST_union;
  static const TST TST_struct = clang::TST_struct;
  static const TST TST_interface = clang::TST_interface;
  static const TST TST_class = clang::TST_class;
  static const TST TST_typename = clang::TST_typename;
  static const TST TST_typeofType = clang::TST_typeofType;
  static const TST TST_typeofExpr = clang::TST_typeofExpr;
  static const TST TST_typeof_unqualType = clang::TST_typeof_unqualType;
  static const TST TST_typeof_unqualExpr = clang::TST_typeof_unqualExpr;
  static const TST TST_decltype = clang::TST_decltype;
  static const TST TST_decltype_auto = clang::TST_decltype_auto;
#define TRANSFORM_TYPE_TRAIT_DEF(_, Trait)                                     \
  static const TST TST_##Trait = clang::TST_##Trait;
#include "clang/Basic/TransformTypeTraits.def"
  static const TST TST_auto = clang::TST_auto;
  static const TST TST_auto_type = clang::TST_auto_type;
  static const TST TST_unknown_anytype = clang::TST_unknown_anytype;
  static const TST TST_atomic = clang::TST_atomic;
#define GENERIC_IMAGE_TYPE(ImgType, Id) \
  static const TST TST_##ImgType##_t = clang::TST_##ImgType##_t;
#include "clang/Basic/OpenCLImageTypes.def"
  static const TST TST_error = clang::TST_error;

  // type-qualifiers
  enum TQ {   // NOTE: These flags must be kept in sync with Qualifiers::TQ.
    TQ_unspecified = 0,
    TQ_const       = 1,
    TQ_restrict    = 2,
    TQ_volatile    = 4,
    TQ_unaligned   = 8,
    // This has no corresponding Qualifiers::TQ value, because it's not treated
    // as a qualifier in our type system.
    TQ_atomic      = 16
  };

  /// ParsedSpecifiers - Flags to query which specifiers were applied.  This is
  /// returned by getParsedSpecifiers.
  enum ParsedSpecifiers {
    PQ_None                  = 0,
    PQ_StorageClassSpecifier = 1,
    PQ_TypeSpecifier         = 2,
    PQ_TypeQualifier         = 4,
    PQ_FunctionSpecifier     = 8
    // FIXME: Attributes should be included here.
  };

  enum FriendSpecified : bool {
    No,
    Yes,
  };

private:
  // storage-class-specifier
  /*SCS*/unsigned StorageClassSpec : 3;
  /*TSCS*/unsigned ThreadStorageClassSpec : 2;
  unsigned SCS_extern_in_linkage_spec : 1;

  // type-specifier
  /*TypeSpecifierWidth*/ unsigned TypeSpecWidth : 2;
  /*TSC*/unsigned TypeSpecComplex : 2;
  /*TSS*/unsigned TypeSpecSign : 2;
  /*TST*/unsigned TypeSpecType : 7;
  unsigned TypeAltiVecVector : 1;
  unsigned TypeAltiVecPixel : 1;
  unsigned TypeAltiVecBool : 1;
  unsigned TypeSpecOwned : 1;
  unsigned TypeSpecPipe : 1;
  unsigned TypeSpecSat : 1;
  unsigned ConstrainedAuto : 1;

  // type-qualifiers
  unsigned TypeQualifiers : 5;  // Bitwise OR of TQ.

  // function-specifier
  unsigned FS_inline_specified : 1;
  unsigned FS_forceinline_specified: 1;
  unsigned FS_virtual_specified : 1;
  unsigned FS_noreturn_specified : 1;

  // friend-specifier
  unsigned Friend_specified : 1;

  // constexpr-specifier
  unsigned ConstexprSpecifier : 2;

  union {
    UnionParsedType TypeRep;
    Decl *DeclRep;
    Expr *ExprRep;
    TemplateIdAnnotation *TemplateIdRep;
  };

  /// ExplicitSpecifier - Store information about explicit spicifer.
  ExplicitSpecifier FS_explicit_specifier;

  // attributes.
  ParsedAttributes Attrs;

  // Scope specifier for the type spec, if applicable.
  CXXScopeSpec TypeScope;

  // SourceLocation info.  These are null if the item wasn't specified or if
  // the setting was synthesized.
  SourceRange Range;

  SourceLocation StorageClassSpecLoc, ThreadStorageClassSpecLoc;
  SourceRange TSWRange;
  SourceLocation TSCLoc, TSSLoc, TSTLoc, AltiVecLoc, TSSatLoc;
  /// TSTNameLoc - If TypeSpecType is any of class, enum, struct, union,
  /// typename, then this is the location of the named type (if present);
  /// otherwise, it is the same as TSTLoc. Hence, the pair TSTLoc and
  /// TSTNameLoc provides source range info for tag types.
  SourceLocation TSTNameLoc;
  SourceRange TypeofParensRange;
  SourceLocation TQ_constLoc, TQ_restrictLoc, TQ_volatileLoc, TQ_atomicLoc,
      TQ_unalignedLoc;
  SourceLocation FS_inlineLoc, FS_virtualLoc, FS_explicitLoc, FS_noreturnLoc;
  SourceLocation FS_explicitCloseParenLoc;
  SourceLocation FS_forceinlineLoc;
  SourceLocation FriendLoc, ModulePrivateLoc, ConstexprLoc;
  SourceLocation TQ_pipeLoc;

  WrittenBuiltinSpecs writtenBS;
  void SaveWrittenBuiltinSpecs();

  ObjCDeclSpec *ObjCQualifiers;

  static bool isTypeRep(TST T) {
    return T == TST_atomic || T == TST_typename || T == TST_typeofType ||
           T == TST_typeof_unqualType || isTransformTypeTrait(T);
  }
  static bool isExprRep(TST T) {
<<<<<<< HEAD
    return (T == TST_typeofExpr || T == TST_decltype ||
            T == TST_unrefltype || T == TST_bitint);
=======
    return T == TST_typeofExpr || T == TST_typeof_unqualExpr ||
           T == TST_decltype || T == TST_bitint;
>>>>>>> 7cbf1a25
  }
  static bool isTemplateIdRep(TST T) {
    return (T == TST_auto || T == TST_decltype_auto);
  }

  DeclSpec(const DeclSpec &) = delete;
  void operator=(const DeclSpec &) = delete;
public:
  static bool isDeclRep(TST T) {
    return (T == TST_enum || T == TST_struct ||
            T == TST_interface || T == TST_union ||
            T == TST_class);
  }
  static bool isTransformTypeTrait(TST T) {
    constexpr std::array<TST, 16> Traits = {
#define TRANSFORM_TYPE_TRAIT_DEF(_, Trait) TST_##Trait,
#include "clang/Basic/TransformTypeTraits.def"
    };

    return T >= Traits.front() && T <= Traits.back();
  }

  DeclSpec(AttributeFactory &attrFactory)
      : StorageClassSpec(SCS_unspecified),
        ThreadStorageClassSpec(TSCS_unspecified),
        SCS_extern_in_linkage_spec(false),
        TypeSpecWidth(static_cast<unsigned>(TypeSpecifierWidth::Unspecified)),
        TypeSpecComplex(TSC_unspecified),
        TypeSpecSign(static_cast<unsigned>(TypeSpecifierSign::Unspecified)),
        TypeSpecType(TST_unspecified), TypeAltiVecVector(false),
        TypeAltiVecPixel(false), TypeAltiVecBool(false), TypeSpecOwned(false),
        TypeSpecPipe(false), TypeSpecSat(false), ConstrainedAuto(false),
        TypeQualifiers(TQ_unspecified), FS_inline_specified(false),
        FS_forceinline_specified(false), FS_virtual_specified(false),
        FS_noreturn_specified(false), Friend_specified(false),
        ConstexprSpecifier(
            static_cast<unsigned>(ConstexprSpecKind::Unspecified)),
        Attrs(attrFactory), writtenBS(), ObjCQualifiers(nullptr) {}

  // storage-class-specifier
  SCS getStorageClassSpec() const { return (SCS)StorageClassSpec; }
  TSCS getThreadStorageClassSpec() const {
    return (TSCS)ThreadStorageClassSpec;
  }
  bool isExternInLinkageSpec() const { return SCS_extern_in_linkage_spec; }
  void setExternInLinkageSpec(bool Value) {
    SCS_extern_in_linkage_spec = Value;
  }

  SourceLocation getStorageClassSpecLoc() const { return StorageClassSpecLoc; }
  SourceLocation getThreadStorageClassSpecLoc() const {
    return ThreadStorageClassSpecLoc;
  }

  void ClearStorageClassSpecs() {
    StorageClassSpec           = DeclSpec::SCS_unspecified;
    ThreadStorageClassSpec     = DeclSpec::TSCS_unspecified;
    SCS_extern_in_linkage_spec = false;
    StorageClassSpecLoc        = SourceLocation();
    ThreadStorageClassSpecLoc  = SourceLocation();
  }

  void ClearTypeSpecType() {
    TypeSpecType = DeclSpec::TST_unspecified;
    TypeSpecOwned = false;
    TSTLoc = SourceLocation();
  }

  // type-specifier
  TypeSpecifierWidth getTypeSpecWidth() const {
    return static_cast<TypeSpecifierWidth>(TypeSpecWidth);
  }
  TSC getTypeSpecComplex() const { return (TSC)TypeSpecComplex; }
  TypeSpecifierSign getTypeSpecSign() const {
    return static_cast<TypeSpecifierSign>(TypeSpecSign);
  }
  TST getTypeSpecType() const { return (TST)TypeSpecType; }
  bool isTypeAltiVecVector() const { return TypeAltiVecVector; }
  bool isTypeAltiVecPixel() const { return TypeAltiVecPixel; }
  bool isTypeAltiVecBool() const { return TypeAltiVecBool; }
  bool isTypeSpecOwned() const { return TypeSpecOwned; }
  bool isTypeRep() const { return isTypeRep((TST) TypeSpecType); }
  bool isTypeSpecPipe() const { return TypeSpecPipe; }
  bool isTypeSpecSat() const { return TypeSpecSat; }
  bool isConstrainedAuto() const { return ConstrainedAuto; }

  ParsedType getRepAsType() const {
    assert(isTypeRep((TST) TypeSpecType) && "DeclSpec does not store a type");
    return TypeRep;
  }
  Decl *getRepAsDecl() const {
    assert(isDeclRep((TST) TypeSpecType) && "DeclSpec does not store a decl");
    return DeclRep;
  }
  Expr *getRepAsExpr() const {
    assert(isExprRep((TST) TypeSpecType) && "DeclSpec does not store an expr");
    return ExprRep;
  }
  TemplateIdAnnotation *getRepAsTemplateId() const {
    assert(isTemplateIdRep((TST) TypeSpecType) &&
           "DeclSpec does not store a template id");
    return TemplateIdRep;
  }
  CXXScopeSpec &getTypeSpecScope() { return TypeScope; }
  const CXXScopeSpec &getTypeSpecScope() const { return TypeScope; }

  SourceRange getSourceRange() const LLVM_READONLY { return Range; }
  SourceLocation getBeginLoc() const LLVM_READONLY { return Range.getBegin(); }
  SourceLocation getEndLoc() const LLVM_READONLY { return Range.getEnd(); }

  SourceLocation getTypeSpecWidthLoc() const { return TSWRange.getBegin(); }
  SourceRange getTypeSpecWidthRange() const { return TSWRange; }
  SourceLocation getTypeSpecComplexLoc() const { return TSCLoc; }
  SourceLocation getTypeSpecSignLoc() const { return TSSLoc; }
  SourceLocation getTypeSpecTypeLoc() const { return TSTLoc; }
  SourceLocation getAltiVecLoc() const { return AltiVecLoc; }
  SourceLocation getTypeSpecSatLoc() const { return TSSatLoc; }

  SourceLocation getTypeSpecTypeNameLoc() const {
    assert(isDeclRep((TST)TypeSpecType) || isTypeRep((TST)TypeSpecType) ||
           isExprRep((TST)TypeSpecType));
    return TSTNameLoc;
  }

  SourceRange getTypeofParensRange() const { return TypeofParensRange; }
  void setTypeArgumentRange(SourceRange range) { TypeofParensRange = range; }

  bool hasAutoTypeSpec() const {
    return (TypeSpecType == TST_auto || TypeSpecType == TST_auto_type ||
            TypeSpecType == TST_decltype_auto);
  }

  bool hasTagDefinition() const;

  /// Turn a type-specifier-type into a string like "_Bool" or "union".
  static const char *getSpecifierName(DeclSpec::TST T,
                                      const PrintingPolicy &Policy);
  static const char *getSpecifierName(DeclSpec::TQ Q);
  static const char *getSpecifierName(TypeSpecifierSign S);
  static const char *getSpecifierName(DeclSpec::TSC C);
  static const char *getSpecifierName(TypeSpecifierWidth W);
  static const char *getSpecifierName(DeclSpec::SCS S);
  static const char *getSpecifierName(DeclSpec::TSCS S);
  static const char *getSpecifierName(ConstexprSpecKind C);

  // type-qualifiers

  /// getTypeQualifiers - Return a set of TQs.
  unsigned getTypeQualifiers() const { return TypeQualifiers; }
  SourceLocation getConstSpecLoc() const { return TQ_constLoc; }
  SourceLocation getRestrictSpecLoc() const { return TQ_restrictLoc; }
  SourceLocation getVolatileSpecLoc() const { return TQ_volatileLoc; }
  SourceLocation getAtomicSpecLoc() const { return TQ_atomicLoc; }
  SourceLocation getUnalignedSpecLoc() const { return TQ_unalignedLoc; }
  SourceLocation getPipeLoc() const { return TQ_pipeLoc; }

  /// Clear out all of the type qualifiers.
  void ClearTypeQualifiers() {
    TypeQualifiers = 0;
    TQ_constLoc = SourceLocation();
    TQ_restrictLoc = SourceLocation();
    TQ_volatileLoc = SourceLocation();
    TQ_atomicLoc = SourceLocation();
    TQ_unalignedLoc = SourceLocation();
    TQ_pipeLoc = SourceLocation();
  }

  // function-specifier
  bool isInlineSpecified() const {
    return FS_inline_specified | FS_forceinline_specified;
  }
  SourceLocation getInlineSpecLoc() const {
    return FS_inline_specified ? FS_inlineLoc : FS_forceinlineLoc;
  }

  ExplicitSpecifier getExplicitSpecifier() const {
    return FS_explicit_specifier;
  }

  bool isVirtualSpecified() const { return FS_virtual_specified; }
  SourceLocation getVirtualSpecLoc() const { return FS_virtualLoc; }

  bool hasExplicitSpecifier() const {
    return FS_explicit_specifier.isSpecified();
  }
  SourceLocation getExplicitSpecLoc() const { return FS_explicitLoc; }
  SourceRange getExplicitSpecRange() const {
    return FS_explicit_specifier.getExpr()
               ? SourceRange(FS_explicitLoc, FS_explicitCloseParenLoc)
               : SourceRange(FS_explicitLoc);
  }

  bool isNoreturnSpecified() const { return FS_noreturn_specified; }
  SourceLocation getNoreturnSpecLoc() const { return FS_noreturnLoc; }

  void ClearFunctionSpecs() {
    FS_inline_specified = false;
    FS_inlineLoc = SourceLocation();
    FS_forceinline_specified = false;
    FS_forceinlineLoc = SourceLocation();
    FS_virtual_specified = false;
    FS_virtualLoc = SourceLocation();
    FS_explicit_specifier = ExplicitSpecifier();
    FS_explicitLoc = SourceLocation();
    FS_explicitCloseParenLoc = SourceLocation();
    FS_noreturn_specified = false;
    FS_noreturnLoc = SourceLocation();
  }

  /// This method calls the passed in handler on each CVRU qual being
  /// set.
  /// Handle - a handler to be invoked.
  void forEachCVRUQualifier(
      llvm::function_ref<void(TQ, StringRef, SourceLocation)> Handle);

  /// This method calls the passed in handler on each qual being
  /// set.
  /// Handle - a handler to be invoked.
  void forEachQualifier(
      llvm::function_ref<void(TQ, StringRef, SourceLocation)> Handle);

  /// Return true if any type-specifier has been found.
  bool hasTypeSpecifier() const {
    return getTypeSpecType() != DeclSpec::TST_unspecified ||
           getTypeSpecWidth() != TypeSpecifierWidth::Unspecified ||
           getTypeSpecComplex() != DeclSpec::TSC_unspecified ||
           getTypeSpecSign() != TypeSpecifierSign::Unspecified;
  }

  /// Return a bitmask of which flavors of specifiers this
  /// DeclSpec includes.
  unsigned getParsedSpecifiers() const;

  /// isEmpty - Return true if this declaration specifier is completely empty:
  /// no tokens were parsed in the production of it.
  bool isEmpty() const {
    return getParsedSpecifiers() == DeclSpec::PQ_None;
  }

  void SetRangeStart(SourceLocation Loc) { Range.setBegin(Loc); }
  void SetRangeEnd(SourceLocation Loc) { Range.setEnd(Loc); }

  /// These methods set the specified attribute of the DeclSpec and
  /// return false if there was no error.  If an error occurs (for
  /// example, if we tried to set "auto" on a spec with "extern"
  /// already set), they return true and set PrevSpec and DiagID
  /// such that
  ///   Diag(Loc, DiagID) << PrevSpec;
  /// will yield a useful result.
  ///
  /// TODO: use a more general approach that still allows these
  /// diagnostics to be ignored when desired.
  bool SetStorageClassSpec(Sema &S, SCS SC, SourceLocation Loc,
                           const char *&PrevSpec, unsigned &DiagID,
                           const PrintingPolicy &Policy);
  bool SetStorageClassSpecThread(TSCS TSC, SourceLocation Loc,
                                 const char *&PrevSpec, unsigned &DiagID);
  bool SetTypeSpecWidth(TypeSpecifierWidth W, SourceLocation Loc,
                        const char *&PrevSpec, unsigned &DiagID,
                        const PrintingPolicy &Policy);
  bool SetTypeSpecComplex(TSC C, SourceLocation Loc, const char *&PrevSpec,
                          unsigned &DiagID);
  bool SetTypeSpecSign(TypeSpecifierSign S, SourceLocation Loc,
                       const char *&PrevSpec, unsigned &DiagID);
  bool SetTypeSpecType(TST T, SourceLocation Loc, const char *&PrevSpec,
                       unsigned &DiagID, const PrintingPolicy &Policy);
  bool SetTypeSpecType(TST T, SourceLocation Loc, const char *&PrevSpec,
                       unsigned &DiagID, ParsedType Rep,
                       const PrintingPolicy &Policy);
  bool SetTypeSpecType(TST T, SourceLocation Loc, const char *&PrevSpec,
                       unsigned &DiagID, TypeResult Rep,
                       const PrintingPolicy &Policy) {
    if (Rep.isInvalid())
      return SetTypeSpecError();
    return SetTypeSpecType(T, Loc, PrevSpec, DiagID, Rep.get(), Policy);
  }
  bool SetTypeSpecType(TST T, SourceLocation Loc, const char *&PrevSpec,
                       unsigned &DiagID, Decl *Rep, bool Owned,
                       const PrintingPolicy &Policy);
  bool SetTypeSpecType(TST T, SourceLocation TagKwLoc,
                       SourceLocation TagNameLoc, const char *&PrevSpec,
                       unsigned &DiagID, ParsedType Rep,
                       const PrintingPolicy &Policy);
  bool SetTypeSpecType(TST T, SourceLocation TagKwLoc,
                       SourceLocation TagNameLoc, const char *&PrevSpec,
                       unsigned &DiagID, Decl *Rep, bool Owned,
                       const PrintingPolicy &Policy);
  bool SetTypeSpecType(TST T, SourceLocation Loc, const char *&PrevSpec,
                       unsigned &DiagID, TemplateIdAnnotation *Rep,
                       const PrintingPolicy &Policy);

  bool SetTypeSpecType(TST T, SourceLocation Loc, const char *&PrevSpec,
                       unsigned &DiagID, Expr *Rep,
                       const PrintingPolicy &policy);
  bool SetTypeAltiVecVector(bool isAltiVecVector, SourceLocation Loc,
                       const char *&PrevSpec, unsigned &DiagID,
                       const PrintingPolicy &Policy);
  bool SetTypeAltiVecPixel(bool isAltiVecPixel, SourceLocation Loc,
                       const char *&PrevSpec, unsigned &DiagID,
                       const PrintingPolicy &Policy);
  bool SetTypeAltiVecBool(bool isAltiVecBool, SourceLocation Loc,
                       const char *&PrevSpec, unsigned &DiagID,
                       const PrintingPolicy &Policy);
  bool SetTypePipe(bool isPipe, SourceLocation Loc,
                       const char *&PrevSpec, unsigned &DiagID,
                       const PrintingPolicy &Policy);
  bool SetBitIntType(SourceLocation KWLoc, Expr *BitWidth,
                     const char *&PrevSpec, unsigned &DiagID,
                     const PrintingPolicy &Policy);
  bool SetTypeSpecSat(SourceLocation Loc, const char *&PrevSpec,
                      unsigned &DiagID);
  bool SetTypeSpecError();
  void UpdateDeclRep(Decl *Rep) {
    assert(isDeclRep((TST) TypeSpecType));
    DeclRep = Rep;
  }
  void UpdateTypeRep(ParsedType Rep) {
    assert(isTypeRep((TST) TypeSpecType));
    TypeRep = Rep;
  }
  void UpdateExprRep(Expr *Rep) {
    assert(isExprRep((TST) TypeSpecType));
    ExprRep = Rep;
  }

  bool SetTypeQual(TQ T, SourceLocation Loc);

  bool SetTypeQual(TQ T, SourceLocation Loc, const char *&PrevSpec,
                   unsigned &DiagID, const LangOptions &Lang);

  bool setFunctionSpecInline(SourceLocation Loc, const char *&PrevSpec,
                             unsigned &DiagID);
  bool setFunctionSpecForceInline(SourceLocation Loc, const char *&PrevSpec,
                                  unsigned &DiagID);
  bool setFunctionSpecVirtual(SourceLocation Loc, const char *&PrevSpec,
                              unsigned &DiagID);
  bool setFunctionSpecExplicit(SourceLocation Loc, const char *&PrevSpec,
                               unsigned &DiagID, ExplicitSpecifier ExplicitSpec,
                               SourceLocation CloseParenLoc);
  bool setFunctionSpecNoreturn(SourceLocation Loc, const char *&PrevSpec,
                               unsigned &DiagID);

  bool SetFriendSpec(SourceLocation Loc, const char *&PrevSpec,
                     unsigned &DiagID);
  bool setModulePrivateSpec(SourceLocation Loc, const char *&PrevSpec,
                            unsigned &DiagID);
  bool SetConstexprSpec(ConstexprSpecKind ConstexprKind, SourceLocation Loc,
                        const char *&PrevSpec, unsigned &DiagID);

  FriendSpecified isFriendSpecified() const {
    return static_cast<FriendSpecified>(Friend_specified);
  }

  SourceLocation getFriendSpecLoc() const { return FriendLoc; }

  bool isModulePrivateSpecified() const { return ModulePrivateLoc.isValid(); }
  SourceLocation getModulePrivateSpecLoc() const { return ModulePrivateLoc; }

  ConstexprSpecKind getConstexprSpecifier() const {
    return ConstexprSpecKind(ConstexprSpecifier);
  }

  SourceLocation getConstexprSpecLoc() const { return ConstexprLoc; }
  bool hasConstexprSpecifier() const {
    return getConstexprSpecifier() != ConstexprSpecKind::Unspecified;
  }

  void ClearConstexprSpec() {
    ConstexprSpecifier = static_cast<unsigned>(ConstexprSpecKind::Unspecified);
    ConstexprLoc = SourceLocation();
  }

  AttributePool &getAttributePool() const {
    return Attrs.getPool();
  }

  /// Concatenates two attribute lists.
  ///
  /// The GCC attribute syntax allows for the following:
  ///
  /// \code
  /// short __attribute__(( unused, deprecated ))
  /// int __attribute__(( may_alias, aligned(16) )) var;
  /// \endcode
  ///
  /// This declares 4 attributes using 2 lists. The following syntax is
  /// also allowed and equivalent to the previous declaration.
  ///
  /// \code
  /// short __attribute__((unused)) __attribute__((deprecated))
  /// int __attribute__((may_alias)) __attribute__((aligned(16))) var;
  /// \endcode
  ///
  void addAttributes(const ParsedAttributesView &AL) {
    Attrs.addAll(AL.begin(), AL.end());
  }

  bool hasAttributes() const { return !Attrs.empty(); }

  ParsedAttributes &getAttributes() { return Attrs; }
  const ParsedAttributes &getAttributes() const { return Attrs; }

  void takeAttributesFrom(ParsedAttributes &attrs) {
    Attrs.takeAllFrom(attrs);
  }

  /// Finish - This does final analysis of the declspec, issuing diagnostics for
  /// things like "_Imaginary" (lacking an FP type).  After calling this method,
  /// DeclSpec is guaranteed self-consistent, even if an error occurred.
  void Finish(Sema &S, const PrintingPolicy &Policy);

  const WrittenBuiltinSpecs& getWrittenBuiltinSpecs() const {
    return writtenBS;
  }

  ObjCDeclSpec *getObjCQualifiers() const { return ObjCQualifiers; }
  void setObjCQualifiers(ObjCDeclSpec *quals) { ObjCQualifiers = quals; }

  /// Checks if this DeclSpec can stand alone, without a Declarator.
  ///
  /// Only tag declspecs can stand alone.
  bool isMissingDeclaratorOk();
};

/// Captures information about "declaration specifiers" specific to
/// Objective-C.
class ObjCDeclSpec {
public:
  /// ObjCDeclQualifier - Qualifier used on types in method
  /// declarations.  Not all combinations are sensible.  Parameters
  /// can be one of { in, out, inout } with one of { bycopy, byref }.
  /// Returns can either be { oneway } or not.
  ///
  /// This should be kept in sync with Decl::ObjCDeclQualifier.
  enum ObjCDeclQualifier {
    DQ_None = 0x0,
    DQ_In = 0x1,
    DQ_Inout = 0x2,
    DQ_Out = 0x4,
    DQ_Bycopy = 0x8,
    DQ_Byref = 0x10,
    DQ_Oneway = 0x20,
    DQ_CSNullability = 0x40
  };

  ObjCDeclSpec()
      : objcDeclQualifier(DQ_None),
        PropertyAttributes(ObjCPropertyAttribute::kind_noattr), Nullability(0),
        GetterName(nullptr), SetterName(nullptr) {}

  ObjCDeclQualifier getObjCDeclQualifier() const {
    return (ObjCDeclQualifier)objcDeclQualifier;
  }
  void setObjCDeclQualifier(ObjCDeclQualifier DQVal) {
    objcDeclQualifier = (ObjCDeclQualifier) (objcDeclQualifier | DQVal);
  }
  void clearObjCDeclQualifier(ObjCDeclQualifier DQVal) {
    objcDeclQualifier = (ObjCDeclQualifier) (objcDeclQualifier & ~DQVal);
  }

  ObjCPropertyAttribute::Kind getPropertyAttributes() const {
    return ObjCPropertyAttribute::Kind(PropertyAttributes);
  }
  void setPropertyAttributes(ObjCPropertyAttribute::Kind PRVal) {
    PropertyAttributes =
        (ObjCPropertyAttribute::Kind)(PropertyAttributes | PRVal);
  }

  NullabilityKind getNullability() const {
    assert(
        ((getObjCDeclQualifier() & DQ_CSNullability) ||
         (getPropertyAttributes() & ObjCPropertyAttribute::kind_nullability)) &&
        "Objective-C declspec doesn't have nullability");
    return static_cast<NullabilityKind>(Nullability);
  }

  SourceLocation getNullabilityLoc() const {
    assert(
        ((getObjCDeclQualifier() & DQ_CSNullability) ||
         (getPropertyAttributes() & ObjCPropertyAttribute::kind_nullability)) &&
        "Objective-C declspec doesn't have nullability");
    return NullabilityLoc;
  }

  void setNullability(SourceLocation loc, NullabilityKind kind) {
    assert(
        ((getObjCDeclQualifier() & DQ_CSNullability) ||
         (getPropertyAttributes() & ObjCPropertyAttribute::kind_nullability)) &&
        "Set the nullability declspec or property attribute first");
    Nullability = static_cast<unsigned>(kind);
    NullabilityLoc = loc;
  }

  const IdentifierInfo *getGetterName() const { return GetterName; }
  IdentifierInfo *getGetterName() { return GetterName; }
  SourceLocation getGetterNameLoc() const { return GetterNameLoc; }
  void setGetterName(IdentifierInfo *name, SourceLocation loc) {
    GetterName = name;
    GetterNameLoc = loc;
  }

  const IdentifierInfo *getSetterName() const { return SetterName; }
  IdentifierInfo *getSetterName() { return SetterName; }
  SourceLocation getSetterNameLoc() const { return SetterNameLoc; }
  void setSetterName(IdentifierInfo *name, SourceLocation loc) {
    SetterName = name;
    SetterNameLoc = loc;
  }

private:
  // FIXME: These two are unrelated and mutually exclusive. So perhaps
  // we can put them in a union to reflect their mutual exclusivity
  // (space saving is negligible).
  unsigned objcDeclQualifier : 7;

  // NOTE: VC++ treats enums as signed, avoid using ObjCPropertyAttribute::Kind
  unsigned PropertyAttributes : NumObjCPropertyAttrsBits;

  unsigned Nullability : 2;

  SourceLocation NullabilityLoc;

  IdentifierInfo *GetterName;    // getter name or NULL if no getter
  IdentifierInfo *SetterName;    // setter name or NULL if no setter
  SourceLocation GetterNameLoc; // location of the getter attribute's value
  SourceLocation SetterNameLoc; // location of the setter attribute's value

};

/// Describes the kind of unqualified-id parsed.
enum class UnqualifiedIdKind {
  /// An identifier.
  IK_Identifier,
  /// An overloaded operator name, e.g., operator+.
  IK_OperatorFunctionId,
  /// A conversion function name, e.g., operator int.
  IK_ConversionFunctionId,
  /// A user-defined literal name, e.g., operator "" _i.
  IK_LiteralOperatorId,
  /// A constructor name.
  IK_ConstructorName,
  /// A constructor named via a template-id.
  IK_ConstructorTemplateId,
  /// A destructor name.
  IK_DestructorName,
  /// A template-id, e.g., f<int>.
  IK_TemplateId,
  /// An implicit 'self' parameter
  IK_ImplicitSelfParam,
  /// A deduction-guide name (a template-name)
  IK_DeductionGuideName
};

/// Represents a C++ unqualified-id that has been parsed.
class UnqualifiedId {
private:
  UnqualifiedId(const UnqualifiedId &Other) = delete;
  const UnqualifiedId &operator=(const UnqualifiedId &) = delete;

  /// Describes the kind of unqualified-id parsed.
  UnqualifiedIdKind Kind;

public:
  struct OFI {
    /// The kind of overloaded operator.
    OverloadedOperatorKind Operator;

    /// The source locations of the individual tokens that name
    /// the operator, e.g., the "new", "[", and "]" tokens in
    /// operator new [].
    ///
    /// Different operators have different numbers of tokens in their name,
    /// up to three. Any remaining source locations in this array will be
    /// set to an invalid value for operators with fewer than three tokens.
    SourceLocation SymbolLocations[3];
  };

  /// Anonymous union that holds extra data associated with the
  /// parsed unqualified-id.
  union {
    /// When Kind == IK_Identifier, the parsed identifier, or when
    /// Kind == IK_UserLiteralId, the identifier suffix.
    IdentifierInfo *Identifier;

    /// When Kind == IK_OperatorFunctionId, the overloaded operator
    /// that we parsed.
    struct OFI OperatorFunctionId;

    /// When Kind == IK_ConversionFunctionId, the type that the
    /// conversion function names.
    UnionParsedType ConversionFunctionId;

    /// When Kind == IK_ConstructorName, the class-name of the type
    /// whose constructor is being referenced.
    UnionParsedType ConstructorName;

    /// When Kind == IK_DestructorName, the type referred to by the
    /// class-name.
    UnionParsedType DestructorName;

    /// When Kind == IK_DeductionGuideName, the parsed template-name.
    UnionParsedTemplateTy TemplateName;

    /// When Kind == IK_TemplateId or IK_ConstructorTemplateId,
    /// the template-id annotation that contains the template name and
    /// template arguments.
    TemplateIdAnnotation *TemplateId;
  };

  /// The location of the first token that describes this unqualified-id,
  /// which will be the location of the identifier, "operator" keyword,
  /// tilde (for a destructor), or the template name of a template-id.
  SourceLocation StartLocation;

  /// The location of the last token that describes this unqualified-id.
  SourceLocation EndLocation;

  UnqualifiedId()
      : Kind(UnqualifiedIdKind::IK_Identifier), Identifier(nullptr) {}

  /// Clear out this unqualified-id, setting it to default (invalid)
  /// state.
  void clear() {
    Kind = UnqualifiedIdKind::IK_Identifier;
    Identifier = nullptr;
    StartLocation = SourceLocation();
    EndLocation = SourceLocation();
  }

  /// Determine whether this unqualified-id refers to a valid name.
  bool isValid() const { return StartLocation.isValid(); }

  /// Determine whether this unqualified-id refers to an invalid name.
  bool isInvalid() const { return !isValid(); }

  /// Determine what kind of name we have.
  UnqualifiedIdKind getKind() const { return Kind; }

  /// Specify that this unqualified-id was parsed as an identifier.
  ///
  /// \param Id the parsed identifier.
  /// \param IdLoc the location of the parsed identifier.
  void setIdentifier(const IdentifierInfo *Id, SourceLocation IdLoc) {
    Kind = UnqualifiedIdKind::IK_Identifier;
    Identifier = const_cast<IdentifierInfo *>(Id);
    StartLocation = EndLocation = IdLoc;
  }

  /// Specify that this unqualified-id was parsed as an
  /// operator-function-id.
  ///
  /// \param OperatorLoc the location of the 'operator' keyword.
  ///
  /// \param Op the overloaded operator.
  ///
  /// \param SymbolLocations the locations of the individual operator symbols
  /// in the operator.
  void setOperatorFunctionId(SourceLocation OperatorLoc,
                             OverloadedOperatorKind Op,
                             SourceLocation SymbolLocations[3]);

  /// Specify that this unqualified-id was parsed as a
  /// conversion-function-id.
  ///
  /// \param OperatorLoc the location of the 'operator' keyword.
  ///
  /// \param Ty the type to which this conversion function is converting.
  ///
  /// \param EndLoc the location of the last token that makes up the type name.
  void setConversionFunctionId(SourceLocation OperatorLoc,
                               ParsedType Ty,
                               SourceLocation EndLoc) {
    Kind = UnqualifiedIdKind::IK_ConversionFunctionId;
    StartLocation = OperatorLoc;
    EndLocation = EndLoc;
    ConversionFunctionId = Ty;
  }

  /// Specific that this unqualified-id was parsed as a
  /// literal-operator-id.
  ///
  /// \param Id the parsed identifier.
  ///
  /// \param OpLoc the location of the 'operator' keyword.
  ///
  /// \param IdLoc the location of the identifier.
  void setLiteralOperatorId(const IdentifierInfo *Id, SourceLocation OpLoc,
                              SourceLocation IdLoc) {
    Kind = UnqualifiedIdKind::IK_LiteralOperatorId;
    Identifier = const_cast<IdentifierInfo *>(Id);
    StartLocation = OpLoc;
    EndLocation = IdLoc;
  }

  /// Specify that this unqualified-id was parsed as a constructor name.
  ///
  /// \param ClassType the class type referred to by the constructor name.
  ///
  /// \param ClassNameLoc the location of the class name.
  ///
  /// \param EndLoc the location of the last token that makes up the type name.
  void setConstructorName(ParsedType ClassType,
                          SourceLocation ClassNameLoc,
                          SourceLocation EndLoc) {
    Kind = UnqualifiedIdKind::IK_ConstructorName;
    StartLocation = ClassNameLoc;
    EndLocation = EndLoc;
    ConstructorName = ClassType;
  }

  /// Specify that this unqualified-id was parsed as a
  /// template-id that names a constructor.
  ///
  /// \param TemplateId the template-id annotation that describes the parsed
  /// template-id. This UnqualifiedId instance will take ownership of the
  /// \p TemplateId and will free it on destruction.
  void setConstructorTemplateId(TemplateIdAnnotation *TemplateId);

  /// Specify that this unqualified-id was parsed as a destructor name.
  ///
  /// \param TildeLoc the location of the '~' that introduces the destructor
  /// name.
  ///
  /// \param ClassType the name of the class referred to by the destructor name.
  void setDestructorName(SourceLocation TildeLoc,
                         ParsedType ClassType,
                         SourceLocation EndLoc) {
    Kind = UnqualifiedIdKind::IK_DestructorName;
    StartLocation = TildeLoc;
    EndLocation = EndLoc;
    DestructorName = ClassType;
  }

  /// Specify that this unqualified-id was parsed as a template-id.
  ///
  /// \param TemplateId the template-id annotation that describes the parsed
  /// template-id. This UnqualifiedId instance will take ownership of the
  /// \p TemplateId and will free it on destruction.
  void setTemplateId(TemplateIdAnnotation *TemplateId);

  /// Specify that this unqualified-id was parsed as a template-name for
  /// a deduction-guide.
  ///
  /// \param Template The parsed template-name.
  /// \param TemplateLoc The location of the parsed template-name.
  void setDeductionGuideName(ParsedTemplateTy Template,
                             SourceLocation TemplateLoc) {
    Kind = UnqualifiedIdKind::IK_DeductionGuideName;
    TemplateName = Template;
    StartLocation = EndLocation = TemplateLoc;
  }

  /// Specify that this unqualified-id is an implicit 'self'
  /// parameter.
  ///
  /// \param Id the identifier.
  void setImplicitSelfParam(const IdentifierInfo *Id) {
    Kind = UnqualifiedIdKind::IK_ImplicitSelfParam;
    Identifier = const_cast<IdentifierInfo *>(Id);
    StartLocation = EndLocation = SourceLocation();
  }

  /// Return the source range that covers this unqualified-id.
  SourceRange getSourceRange() const LLVM_READONLY {
    return SourceRange(StartLocation, EndLocation);
  }
  SourceLocation getBeginLoc() const LLVM_READONLY { return StartLocation; }
  SourceLocation getEndLoc() const LLVM_READONLY { return EndLocation; }
};

/// A set of tokens that has been cached for later parsing.
typedef SmallVector<Token, 4> CachedTokens;

/// One instance of this struct is used for each type in a
/// declarator that is parsed.
///
/// This is intended to be a small value object.
struct DeclaratorChunk {
  DeclaratorChunk() {};

  enum {
    Pointer, Reference, Array, Function, BlockPointer, MemberPointer, Paren, Pipe
  } Kind;

  /// Loc - The place where this type was defined.
  SourceLocation Loc;
  /// EndLoc - If valid, the place where this chunck ends.
  SourceLocation EndLoc;

  SourceRange getSourceRange() const {
    if (EndLoc.isInvalid())
      return SourceRange(Loc, Loc);
    return SourceRange(Loc, EndLoc);
  }

  ParsedAttributesView AttrList;

  struct PointerTypeInfo {
    /// The type qualifiers: const/volatile/restrict/unaligned/atomic.
    unsigned TypeQuals : 5;

    /// The location of the const-qualifier, if any.
    SourceLocation ConstQualLoc;

    /// The location of the volatile-qualifier, if any.
    SourceLocation VolatileQualLoc;

    /// The location of the restrict-qualifier, if any.
    SourceLocation RestrictQualLoc;

    /// The location of the _Atomic-qualifier, if any.
    SourceLocation AtomicQualLoc;

    /// The location of the __unaligned-qualifier, if any.
    SourceLocation UnalignedQualLoc;

    void destroy() {
    }
  };

  struct ReferenceTypeInfo {
    /// The type qualifier: restrict. [GNU] C++ extension
    bool HasRestrict : 1;
    /// True if this is an lvalue reference, false if it's an rvalue reference.
    bool LValueRef : 1;
    void destroy() {
    }
  };

  struct ArrayTypeInfo {
    /// The type qualifiers for the array:
    /// const/volatile/restrict/__unaligned/_Atomic.
    unsigned TypeQuals : 5;

    /// True if this dimension included the 'static' keyword.
    unsigned hasStatic : 1;

    /// True if this dimension was [*].  In this case, NumElts is null.
    unsigned isStar : 1;

    /// This is the size of the array, or null if [] or [*] was specified.
    /// Since the parser is multi-purpose, and we don't want to impose a root
    /// expression class on all clients, NumElts is untyped.
    Expr *NumElts;

    void destroy() {}
  };

  /// ParamInfo - An array of paraminfo objects is allocated whenever a function
  /// declarator is parsed.  There are two interesting styles of parameters
  /// here:
  /// K&R-style identifier lists and parameter type lists.  K&R-style identifier
  /// lists will have information about the identifier, but no type information.
  /// Parameter type lists will have type info (if the actions module provides
  /// it), but may have null identifier info: e.g. for 'void foo(int X, int)'.
  struct ParamInfo {
    IdentifierInfo *Ident;
    SourceLocation IdentLoc;
    Decl *Param;

    /// DefaultArgTokens - When the parameter's default argument
    /// cannot be parsed immediately (because it occurs within the
    /// declaration of a member function), it will be stored here as a
    /// sequence of tokens to be parsed once the class definition is
    /// complete. Non-NULL indicates that there is a default argument.
    std::unique_ptr<CachedTokens> DefaultArgTokens;

    ParamInfo() = default;
    ParamInfo(IdentifierInfo *ident, SourceLocation iloc,
              Decl *param,
              std::unique_ptr<CachedTokens> DefArgTokens = nullptr)
      : Ident(ident), IdentLoc(iloc), Param(param),
        DefaultArgTokens(std::move(DefArgTokens)) {}
  };

  struct TypeAndRange {
    ParsedType Ty;
    SourceRange Range;
  };

  struct FunctionTypeInfo {
    /// hasPrototype - This is true if the function had at least one typed
    /// parameter.  If the function is () or (a,b,c), then it has no prototype,
    /// and is treated as a K&R-style function.
    unsigned hasPrototype : 1;

    /// isVariadic - If this function has a prototype, and if that
    /// proto ends with ',...)', this is true. When true, EllipsisLoc
    /// contains the location of the ellipsis.
    unsigned isVariadic : 1;

    /// Can this declaration be a constructor-style initializer?
    unsigned isAmbiguous : 1;

    /// Whether the ref-qualifier (if any) is an lvalue reference.
    /// Otherwise, it's an rvalue reference.
    unsigned RefQualifierIsLValueRef : 1;

    /// ExceptionSpecType - An ExceptionSpecificationType value.
    unsigned ExceptionSpecType : 4;

    /// DeleteParams - If this is true, we need to delete[] Params.
    unsigned DeleteParams : 1;

    /// HasTrailingReturnType - If this is true, a trailing return type was
    /// specified.
    unsigned HasTrailingReturnType : 1;

    /// The location of the left parenthesis in the source.
    SourceLocation LParenLoc;

    /// When isVariadic is true, the location of the ellipsis in the source.
    SourceLocation EllipsisLoc;

    /// The location of the right parenthesis in the source.
    SourceLocation RParenLoc;

    /// NumParams - This is the number of formal parameters specified by the
    /// declarator.
    unsigned NumParams;

    /// NumExceptionsOrDecls - This is the number of types in the
    /// dynamic-exception-decl, if the function has one. In C, this is the
    /// number of declarations in the function prototype.
    unsigned NumExceptionsOrDecls;

    /// The location of the ref-qualifier, if any.
    ///
    /// If this is an invalid location, there is no ref-qualifier.
    SourceLocation RefQualifierLoc;

    /// The location of the 'mutable' qualifer in a lambda-declarator, if
    /// any.
    SourceLocation MutableLoc;

    /// The beginning location of the exception specification, if any.
    SourceLocation ExceptionSpecLocBeg;

    /// The end location of the exception specification, if any.
    SourceLocation ExceptionSpecLocEnd;

    /// Params - This is a pointer to a new[]'d array of ParamInfo objects that
    /// describe the parameters specified by this function declarator.  null if
    /// there are no parameters specified.
    ParamInfo *Params;

    /// DeclSpec for the function with the qualifier related info.
    DeclSpec *MethodQualifiers;

    /// AttributeFactory for the MethodQualifiers.
    AttributeFactory *QualAttrFactory;

    union {
      /// Pointer to a new[]'d array of TypeAndRange objects that
      /// contain the types in the function's dynamic exception specification
      /// and their locations, if there is one.
      TypeAndRange *Exceptions;

      /// Pointer to the expression in the noexcept-specifier of this
      /// function, if it has one.
      Expr *NoexceptExpr;

      /// Pointer to the cached tokens for an exception-specification
      /// that has not yet been parsed.
      CachedTokens *ExceptionSpecTokens;

      /// Pointer to a new[]'d array of declarations that need to be available
      /// for lookup inside the function body, if one exists. Does not exist in
      /// C++.
      NamedDecl **DeclsInPrototype;
    };

    /// If HasTrailingReturnType is true, this is the trailing return
    /// type specified.
    UnionParsedType TrailingReturnType;

    /// If HasTrailingReturnType is true, this is the location of the trailing
    /// return type.
    SourceLocation TrailingReturnTypeLoc;

    /// Reset the parameter list to having zero parameters.
    ///
    /// This is used in various places for error recovery.
    void freeParams() {
      for (unsigned I = 0; I < NumParams; ++I)
        Params[I].DefaultArgTokens.reset();
      if (DeleteParams) {
        delete[] Params;
        DeleteParams = false;
      }
      NumParams = 0;
    }

    void destroy() {
      freeParams();
      delete QualAttrFactory;
      delete MethodQualifiers;
      switch (getExceptionSpecType()) {
      default:
        break;
      case EST_Dynamic:
        delete[] Exceptions;
        break;
      case EST_Unparsed:
        delete ExceptionSpecTokens;
        break;
      case EST_None:
        if (NumExceptionsOrDecls != 0)
          delete[] DeclsInPrototype;
        break;
      }
    }

    DeclSpec &getOrCreateMethodQualifiers() {
      if (!MethodQualifiers) {
        QualAttrFactory = new AttributeFactory();
        MethodQualifiers = new DeclSpec(*QualAttrFactory);
      }
      return *MethodQualifiers;
    }

    /// isKNRPrototype - Return true if this is a K&R style identifier list,
    /// like "void foo(a,b,c)".  In a function definition, this will be followed
    /// by the parameter type definitions.
    bool isKNRPrototype() const { return !hasPrototype && NumParams != 0; }

    SourceLocation getLParenLoc() const { return LParenLoc; }

    SourceLocation getEllipsisLoc() const { return EllipsisLoc; }

    SourceLocation getRParenLoc() const { return RParenLoc; }

    SourceLocation getExceptionSpecLocBeg() const {
      return ExceptionSpecLocBeg;
    }

    SourceLocation getExceptionSpecLocEnd() const {
      return ExceptionSpecLocEnd;
    }

    SourceRange getExceptionSpecRange() const {
      return SourceRange(getExceptionSpecLocBeg(), getExceptionSpecLocEnd());
    }

    /// Retrieve the location of the ref-qualifier, if any.
    SourceLocation getRefQualifierLoc() const { return RefQualifierLoc; }

    /// Retrieve the location of the 'const' qualifier.
    SourceLocation getConstQualifierLoc() const {
      assert(MethodQualifiers);
      return MethodQualifiers->getConstSpecLoc();
    }

    /// Retrieve the location of the 'volatile' qualifier.
    SourceLocation getVolatileQualifierLoc() const {
      assert(MethodQualifiers);
      return MethodQualifiers->getVolatileSpecLoc();
    }

    /// Retrieve the location of the 'restrict' qualifier.
    SourceLocation getRestrictQualifierLoc() const {
      assert(MethodQualifiers);
      return MethodQualifiers->getRestrictSpecLoc();
    }

    /// Retrieve the location of the 'mutable' qualifier, if any.
    SourceLocation getMutableLoc() const { return MutableLoc; }

    /// Determine whether this function declaration contains a
    /// ref-qualifier.
    bool hasRefQualifier() const { return getRefQualifierLoc().isValid(); }

    /// Determine whether this lambda-declarator contains a 'mutable'
    /// qualifier.
    bool hasMutableQualifier() const { return getMutableLoc().isValid(); }

    /// Determine whether this method has qualifiers.
    bool hasMethodTypeQualifiers() const {
      return MethodQualifiers && (MethodQualifiers->getTypeQualifiers() ||
                                  MethodQualifiers->getAttributes().size());
    }

    /// Get the type of exception specification this function has.
    ExceptionSpecificationType getExceptionSpecType() const {
      return static_cast<ExceptionSpecificationType>(ExceptionSpecType);
    }

    /// Get the number of dynamic exception specifications.
    unsigned getNumExceptions() const {
      assert(ExceptionSpecType != EST_None);
      return NumExceptionsOrDecls;
    }

    /// Get the non-parameter decls defined within this function
    /// prototype. Typically these are tag declarations.
    ArrayRef<NamedDecl *> getDeclsInPrototype() const {
      assert(ExceptionSpecType == EST_None);
      return llvm::ArrayRef(DeclsInPrototype, NumExceptionsOrDecls);
    }

    /// Determine whether this function declarator had a
    /// trailing-return-type.
    bool hasTrailingReturnType() const { return HasTrailingReturnType; }

    /// Get the trailing-return-type for this function declarator.
    ParsedType getTrailingReturnType() const {
      assert(HasTrailingReturnType);
      return TrailingReturnType;
    }

    /// Get the trailing-return-type location for this function declarator.
    SourceLocation getTrailingReturnTypeLoc() const {
      assert(HasTrailingReturnType);
      return TrailingReturnTypeLoc;
    }
  };

  struct BlockPointerTypeInfo {
    /// For now, sema will catch these as invalid.
    /// The type qualifiers: const/volatile/restrict/__unaligned/_Atomic.
    unsigned TypeQuals : 5;

    void destroy() {
    }
  };

  struct MemberPointerTypeInfo {
    /// The type qualifiers: const/volatile/restrict/__unaligned/_Atomic.
    unsigned TypeQuals : 5;
    /// Location of the '*' token.
    SourceLocation StarLoc;
    // CXXScopeSpec has a constructor, so it can't be a direct member.
    // So we need some pointer-aligned storage and a bit of trickery.
    alignas(CXXScopeSpec) char ScopeMem[sizeof(CXXScopeSpec)];
    CXXScopeSpec &Scope() {
      return *reinterpret_cast<CXXScopeSpec *>(ScopeMem);
    }
    const CXXScopeSpec &Scope() const {
      return *reinterpret_cast<const CXXScopeSpec *>(ScopeMem);
    }
    void destroy() {
      Scope().~CXXScopeSpec();
    }
  };

  struct PipeTypeInfo {
    /// The access writes.
    unsigned AccessWrites : 3;

    void destroy() {}
  };

  union {
    PointerTypeInfo       Ptr;
    ReferenceTypeInfo     Ref;
    ArrayTypeInfo         Arr;
    FunctionTypeInfo      Fun;
    BlockPointerTypeInfo  Cls;
    MemberPointerTypeInfo Mem;
    PipeTypeInfo          PipeInfo;
  };

  void destroy() {
    switch (Kind) {
    case DeclaratorChunk::Function:      return Fun.destroy();
    case DeclaratorChunk::Pointer:       return Ptr.destroy();
    case DeclaratorChunk::BlockPointer:  return Cls.destroy();
    case DeclaratorChunk::Reference:     return Ref.destroy();
    case DeclaratorChunk::Array:         return Arr.destroy();
    case DeclaratorChunk::MemberPointer: return Mem.destroy();
    case DeclaratorChunk::Paren:         return;
    case DeclaratorChunk::Pipe:          return PipeInfo.destroy();
    }
  }

  /// If there are attributes applied to this declaratorchunk, return
  /// them.
  const ParsedAttributesView &getAttrs() const { return AttrList; }
  ParsedAttributesView &getAttrs() { return AttrList; }

  /// Return a DeclaratorChunk for a pointer.
  static DeclaratorChunk getPointer(unsigned TypeQuals, SourceLocation Loc,
                                    SourceLocation ConstQualLoc,
                                    SourceLocation VolatileQualLoc,
                                    SourceLocation RestrictQualLoc,
                                    SourceLocation AtomicQualLoc,
                                    SourceLocation UnalignedQualLoc) {
    DeclaratorChunk I;
    I.Kind                = Pointer;
    I.Loc                 = Loc;
    new (&I.Ptr) PointerTypeInfo;
    I.Ptr.TypeQuals       = TypeQuals;
    I.Ptr.ConstQualLoc    = ConstQualLoc;
    I.Ptr.VolatileQualLoc = VolatileQualLoc;
    I.Ptr.RestrictQualLoc = RestrictQualLoc;
    I.Ptr.AtomicQualLoc   = AtomicQualLoc;
    I.Ptr.UnalignedQualLoc = UnalignedQualLoc;
    return I;
  }

  /// Return a DeclaratorChunk for a reference.
  static DeclaratorChunk getReference(unsigned TypeQuals, SourceLocation Loc,
                                      bool lvalue) {
    DeclaratorChunk I;
    I.Kind            = Reference;
    I.Loc             = Loc;
    I.Ref.HasRestrict = (TypeQuals & DeclSpec::TQ_restrict) != 0;
    I.Ref.LValueRef   = lvalue;
    return I;
  }

  /// Return a DeclaratorChunk for an array.
  static DeclaratorChunk getArray(unsigned TypeQuals,
                                  bool isStatic, bool isStar, Expr *NumElts,
                                  SourceLocation LBLoc, SourceLocation RBLoc) {
    DeclaratorChunk I;
    I.Kind          = Array;
    I.Loc           = LBLoc;
    I.EndLoc        = RBLoc;
    I.Arr.TypeQuals = TypeQuals;
    I.Arr.hasStatic = isStatic;
    I.Arr.isStar    = isStar;
    I.Arr.NumElts   = NumElts;
    return I;
  }

  /// DeclaratorChunk::getFunction - Return a DeclaratorChunk for a function.
  /// "TheDeclarator" is the declarator that this will be added to.
  static DeclaratorChunk getFunction(bool HasProto,
                                     bool IsAmbiguous,
                                     SourceLocation LParenLoc,
                                     ParamInfo *Params, unsigned NumParams,
                                     SourceLocation EllipsisLoc,
                                     SourceLocation RParenLoc,
                                     bool RefQualifierIsLvalueRef,
                                     SourceLocation RefQualifierLoc,
                                     SourceLocation MutableLoc,
                                     ExceptionSpecificationType ESpecType,
                                     SourceRange ESpecRange,
                                     ParsedType *Exceptions,
                                     SourceRange *ExceptionRanges,
                                     unsigned NumExceptions,
                                     Expr *NoexceptExpr,
                                     CachedTokens *ExceptionSpecTokens,
                                     ArrayRef<NamedDecl *> DeclsInPrototype,
                                     SourceLocation LocalRangeBegin,
                                     SourceLocation LocalRangeEnd,
                                     Declarator &TheDeclarator,
                                     TypeResult TrailingReturnType =
                                                    TypeResult(),
                                     SourceLocation TrailingReturnTypeLoc =
                                                    SourceLocation(),
                                     DeclSpec *MethodQualifiers = nullptr);

  /// Return a DeclaratorChunk for a block.
  static DeclaratorChunk getBlockPointer(unsigned TypeQuals,
                                         SourceLocation Loc) {
    DeclaratorChunk I;
    I.Kind          = BlockPointer;
    I.Loc           = Loc;
    I.Cls.TypeQuals = TypeQuals;
    return I;
  }

  /// Return a DeclaratorChunk for a block.
  static DeclaratorChunk getPipe(unsigned TypeQuals,
                                 SourceLocation Loc) {
    DeclaratorChunk I;
    I.Kind          = Pipe;
    I.Loc           = Loc;
    I.Cls.TypeQuals = TypeQuals;
    return I;
  }

  static DeclaratorChunk getMemberPointer(const CXXScopeSpec &SS,
                                          unsigned TypeQuals,
                                          SourceLocation StarLoc,
                                          SourceLocation EndLoc) {
    DeclaratorChunk I;
    I.Kind          = MemberPointer;
    I.Loc           = SS.getBeginLoc();
    I.EndLoc = EndLoc;
    new (&I.Mem) MemberPointerTypeInfo;
    I.Mem.StarLoc = StarLoc;
    I.Mem.TypeQuals = TypeQuals;
    new (I.Mem.ScopeMem) CXXScopeSpec(SS);
    return I;
  }

  /// Return a DeclaratorChunk for a paren.
  static DeclaratorChunk getParen(SourceLocation LParenLoc,
                                  SourceLocation RParenLoc) {
    DeclaratorChunk I;
    I.Kind          = Paren;
    I.Loc           = LParenLoc;
    I.EndLoc        = RParenLoc;
    return I;
  }

  bool isParen() const {
    return Kind == Paren;
  }
};

/// A parsed C++17 decomposition declarator of the form
///   '[' identifier-list ']'
class DecompositionDeclarator {
public:
  struct Binding {
    IdentifierInfo *Name;
    SourceLocation NameLoc;
  };

private:
  /// The locations of the '[' and ']' tokens.
  SourceLocation LSquareLoc, RSquareLoc;

  /// The bindings.
  Binding *Bindings;
  unsigned NumBindings : 31;
  unsigned DeleteBindings : 1;

  friend class Declarator;

public:
  DecompositionDeclarator()
      : Bindings(nullptr), NumBindings(0), DeleteBindings(false) {}
  DecompositionDeclarator(const DecompositionDeclarator &G) = delete;
  DecompositionDeclarator &operator=(const DecompositionDeclarator &G) = delete;
  ~DecompositionDeclarator() {
    if (DeleteBindings)
      delete[] Bindings;
  }

  void clear() {
    LSquareLoc = RSquareLoc = SourceLocation();
    if (DeleteBindings)
      delete[] Bindings;
    Bindings = nullptr;
    NumBindings = 0;
    DeleteBindings = false;
  }

  ArrayRef<Binding> bindings() const {
    return llvm::ArrayRef(Bindings, NumBindings);
  }

  bool isSet() const { return LSquareLoc.isValid(); }

  SourceLocation getLSquareLoc() const { return LSquareLoc; }
  SourceLocation getRSquareLoc() const { return RSquareLoc; }
  SourceRange getSourceRange() const {
    return SourceRange(LSquareLoc, RSquareLoc);
  }
};

/// Described the kind of function definition (if any) provided for
/// a function.
enum class FunctionDefinitionKind {
  Declaration,
  Definition,
  Defaulted,
  Deleted
};

enum class DeclaratorContext {
  File,                // File scope declaration.
  Prototype,           // Within a function prototype.
  ObjCResult,          // An ObjC method result type.
  ObjCParameter,       // An ObjC method parameter type.
  KNRTypeList,         // K&R type definition list for formals.
  TypeName,            // Abstract declarator for types.
  FunctionalCast,      // Type in a C++ functional cast expression.
  Member,              // Struct/Union field.
  Block,               // Declaration within a block in a function.
  ForInit,             // Declaration within first part of a for loop.
  SelectionInit,       // Declaration within optional init stmt of if/switch.
  Condition,           // Condition declaration in a C++ if/switch/while/for.
  TemplateParam,       // Within a template parameter list.
  CXXNew,              // C++ new-expression.
  CXXCatch,            // C++ catch exception-declaration
  ObjCCatch,           // Objective-C catch exception-declaration
  BlockLiteral,        // Block literal declarator.
  LambdaExpr,          // Lambda-expression declarator.
  LambdaExprParameter, // Lambda-expression parameter declarator.
  ConversionId,        // C++ conversion-type-id.
  TrailingReturn,      // C++11 trailing-type-specifier.
  TrailingReturnVar,   // C++11 trailing-type-specifier for variable.
  TemplateArg,         // Any template argument (in template argument list).
  TemplateTypeArg,     // Template type argument (in default argument).
  AliasDecl,           // C++11 alias-declaration.
  AliasTemplate,       // C++11 alias-declaration template.
  RequiresExpr,        // C++2a requires-expression.
  Association          // C11 _Generic selection expression association.
};

// Describes whether the current context is a context where an implicit
// typename is allowed (C++2a [temp.res]p5]).
enum class ImplicitTypenameContext {
  No,
  Yes,
};

/// Information about one declarator, including the parsed type
/// information and the identifier.
///
/// When the declarator is fully formed, this is turned into the appropriate
/// Decl object.
///
/// Declarators come in two types: normal declarators and abstract declarators.
/// Abstract declarators are used when parsing types, and don't have an
/// identifier.  Normal declarators do have ID's.
///
/// Instances of this class should be a transient object that lives on the
/// stack, not objects that are allocated in large quantities on the heap.
class Declarator {

private:
  const DeclSpec &DS;
  CXXScopeSpec SS;
  UnqualifiedId Name;
  SourceRange Range;

  /// Where we are parsing this declarator.
  DeclaratorContext Context;

  /// The C++17 structured binding, if any. This is an alternative to a Name.
  DecompositionDeclarator BindingGroup;

  /// DeclTypeInfo - This holds each type that the declarator includes as it is
  /// parsed.  This is pushed from the identifier out, which means that element
  /// #0 will be the most closely bound to the identifier, and
  /// DeclTypeInfo.back() will be the least closely bound.
  SmallVector<DeclaratorChunk, 8> DeclTypeInfo;

  /// InvalidType - Set by Sema::GetTypeForDeclarator().
  unsigned InvalidType : 1;

  /// GroupingParens - Set by Parser::ParseParenDeclarator().
  unsigned GroupingParens : 1;

  /// FunctionDefinition - Is this Declarator for a function or member
  /// definition and, if so, what kind?
  ///
  /// Actually a FunctionDefinitionKind.
  unsigned FunctionDefinition : 2;

  /// Is this Declarator a redeclaration?
  unsigned Redeclaration : 1;

  /// true if the declaration is preceded by \c __extension__.
  unsigned Extension : 1;

  /// Indicates whether this is an Objective-C instance variable.
  unsigned ObjCIvar : 1;

  /// Indicates whether this is an Objective-C 'weak' property.
  unsigned ObjCWeakProperty : 1;

  /// Indicates whether the InlineParams / InlineBindings storage has been used.
  unsigned InlineStorageUsed : 1;

  /// Indicates whether this declarator has an initializer.
  unsigned HasInitializer : 1;

  /// Attributes attached to the declarator.
  ParsedAttributes Attrs;

  /// Attributes attached to the declaration. See also documentation for the
  /// corresponding constructor parameter.
  const ParsedAttributesView &DeclarationAttrs;

  /// The asm label, if specified.
  Expr *AsmLabel;

  /// \brief The constraint-expression specified by the trailing
  /// requires-clause, or null if no such clause was specified.
  Expr *TrailingRequiresClause;

  /// If this declarator declares a template, its template parameter lists.
  ArrayRef<TemplateParameterList *> TemplateParameterLists;

  /// If the declarator declares an abbreviated function template, the innermost
  /// template parameter list containing the invented and explicit template
  /// parameters (if any).
  TemplateParameterList *InventedTemplateParameterList;

#ifndef _MSC_VER
  union {
#endif
    /// InlineParams - This is a local array used for the first function decl
    /// chunk to avoid going to the heap for the common case when we have one
    /// function chunk in the declarator.
    DeclaratorChunk::ParamInfo InlineParams[16];
    DecompositionDeclarator::Binding InlineBindings[16];
#ifndef _MSC_VER
  };
#endif

  /// If this is the second or subsequent declarator in this declaration,
  /// the location of the comma before this declarator.
  SourceLocation CommaLoc;

  /// If provided, the source location of the ellipsis used to describe
  /// this declarator as a parameter pack.
  SourceLocation EllipsisLoc;

  friend struct DeclaratorChunk;

public:
  /// `DS` and `DeclarationAttrs` must outlive the `Declarator`. In particular,
  /// take care not to pass temporary objects for these parameters.
  ///
  /// `DeclarationAttrs` contains [[]] attributes from the
  /// attribute-specifier-seq at the beginning of a declaration, which appertain
  /// to the declared entity itself. Attributes with other syntax (e.g. GNU)
  /// should not be placed in this attribute list; if they occur at the
  /// beginning of a declaration, they apply to the `DeclSpec` and should be
  /// attached to that instead.
  ///
  /// Here is an example of an attribute associated with a declaration:
  ///
  ///  [[deprecated]] int x, y;
  ///
  /// This attribute appertains to all of the entities declared in the
  /// declaration, i.e. `x` and `y` in this case.
  Declarator(const DeclSpec &DS, const ParsedAttributesView &DeclarationAttrs,
             DeclaratorContext C)
      : DS(DS), Range(DS.getSourceRange()), Context(C),
        InvalidType(DS.getTypeSpecType() == DeclSpec::TST_error),
        GroupingParens(false), FunctionDefinition(static_cast<unsigned>(
                                   FunctionDefinitionKind::Declaration)),
        Redeclaration(false), Extension(false), ObjCIvar(false),
        ObjCWeakProperty(false), InlineStorageUsed(false),
        HasInitializer(false), Attrs(DS.getAttributePool().getFactory()),
        DeclarationAttrs(DeclarationAttrs), AsmLabel(nullptr),
        TrailingRequiresClause(nullptr),
        InventedTemplateParameterList(nullptr) {
    assert(llvm::all_of(DeclarationAttrs,
                        [](const ParsedAttr &AL) {
                          return AL.isStandardAttributeSyntax();
                        }) &&
           "DeclarationAttrs may only contain [[]] attributes");
  }

  ~Declarator() {
    clear();
  }
  /// getDeclSpec - Return the declaration-specifier that this declarator was
  /// declared with.
  const DeclSpec &getDeclSpec() const { return DS; }

  /// getMutableDeclSpec - Return a non-const version of the DeclSpec.  This
  /// should be used with extreme care: declspecs can often be shared between
  /// multiple declarators, so mutating the DeclSpec affects all of the
  /// Declarators.  This should only be done when the declspec is known to not
  /// be shared or when in error recovery etc.
  DeclSpec &getMutableDeclSpec() { return const_cast<DeclSpec &>(DS); }

  AttributePool &getAttributePool() const {
    return Attrs.getPool();
  }

  /// getCXXScopeSpec - Return the C++ scope specifier (global scope or
  /// nested-name-specifier) that is part of the declarator-id.
  const CXXScopeSpec &getCXXScopeSpec() const { return SS; }
  CXXScopeSpec &getCXXScopeSpec() { return SS; }

  /// Retrieve the name specified by this declarator.
  UnqualifiedId &getName() { return Name; }

  const DecompositionDeclarator &getDecompositionDeclarator() const {
    return BindingGroup;
  }

  DeclaratorContext getContext() const { return Context; }

  bool isPrototypeContext() const {
    return (Context == DeclaratorContext::Prototype ||
            Context == DeclaratorContext::ObjCParameter ||
            Context == DeclaratorContext::ObjCResult ||
            Context == DeclaratorContext::LambdaExprParameter);
  }

  /// Get the source range that spans this declarator.
  SourceRange getSourceRange() const LLVM_READONLY { return Range; }
  SourceLocation getBeginLoc() const LLVM_READONLY { return Range.getBegin(); }
  SourceLocation getEndLoc() const LLVM_READONLY { return Range.getEnd(); }

  void SetSourceRange(SourceRange R) { Range = R; }
  /// SetRangeBegin - Set the start of the source range to Loc, unless it's
  /// invalid.
  void SetRangeBegin(SourceLocation Loc) {
    if (!Loc.isInvalid())
      Range.setBegin(Loc);
  }
  /// SetRangeEnd - Set the end of the source range to Loc, unless it's invalid.
  void SetRangeEnd(SourceLocation Loc) {
    if (!Loc.isInvalid())
      Range.setEnd(Loc);
  }
  /// ExtendWithDeclSpec - Extend the declarator source range to include the
  /// given declspec, unless its location is invalid. Adopts the range start if
  /// the current range start is invalid.
  void ExtendWithDeclSpec(const DeclSpec &DS) {
    SourceRange SR = DS.getSourceRange();
    if (Range.getBegin().isInvalid())
      Range.setBegin(SR.getBegin());
    if (!SR.getEnd().isInvalid())
      Range.setEnd(SR.getEnd());
  }

  /// Reset the contents of this Declarator.
  void clear() {
    SS.clear();
    Name.clear();
    Range = DS.getSourceRange();
    BindingGroup.clear();

    for (unsigned i = 0, e = DeclTypeInfo.size(); i != e; ++i)
      DeclTypeInfo[i].destroy();
    DeclTypeInfo.clear();
    Attrs.clear();
    AsmLabel = nullptr;
    InlineStorageUsed = false;
    HasInitializer = false;
    ObjCIvar = false;
    ObjCWeakProperty = false;
    CommaLoc = SourceLocation();
    EllipsisLoc = SourceLocation();
  }

  /// mayOmitIdentifier - Return true if the identifier is either optional or
  /// not allowed.  This is true for typenames, prototypes, and template
  /// parameter lists.
  bool mayOmitIdentifier() const {
    switch (Context) {
    case DeclaratorContext::File:
    case DeclaratorContext::KNRTypeList:
    case DeclaratorContext::Member:
    case DeclaratorContext::Block:
    case DeclaratorContext::ForInit:
    case DeclaratorContext::SelectionInit:
    case DeclaratorContext::Condition:
      return false;

    case DeclaratorContext::TypeName:
    case DeclaratorContext::FunctionalCast:
    case DeclaratorContext::AliasDecl:
    case DeclaratorContext::AliasTemplate:
    case DeclaratorContext::Prototype:
    case DeclaratorContext::LambdaExprParameter:
    case DeclaratorContext::ObjCParameter:
    case DeclaratorContext::ObjCResult:
    case DeclaratorContext::TemplateParam:
    case DeclaratorContext::CXXNew:
    case DeclaratorContext::CXXCatch:
    case DeclaratorContext::ObjCCatch:
    case DeclaratorContext::BlockLiteral:
    case DeclaratorContext::LambdaExpr:
    case DeclaratorContext::ConversionId:
    case DeclaratorContext::TemplateArg:
    case DeclaratorContext::TemplateTypeArg:
    case DeclaratorContext::TrailingReturn:
    case DeclaratorContext::TrailingReturnVar:
    case DeclaratorContext::RequiresExpr:
    case DeclaratorContext::Association:
      return true;
    }
    llvm_unreachable("unknown context kind!");
  }

  /// mayHaveIdentifier - Return true if the identifier is either optional or
  /// required.  This is true for normal declarators and prototypes, but not
  /// typenames.
  bool mayHaveIdentifier() const {
    switch (Context) {
    case DeclaratorContext::File:
    case DeclaratorContext::KNRTypeList:
    case DeclaratorContext::Member:
    case DeclaratorContext::Block:
    case DeclaratorContext::ForInit:
    case DeclaratorContext::SelectionInit:
    case DeclaratorContext::Condition:
    case DeclaratorContext::Prototype:
    case DeclaratorContext::LambdaExprParameter:
    case DeclaratorContext::TemplateParam:
    case DeclaratorContext::CXXCatch:
    case DeclaratorContext::ObjCCatch:
    case DeclaratorContext::RequiresExpr:
      return true;

    case DeclaratorContext::TypeName:
    case DeclaratorContext::FunctionalCast:
    case DeclaratorContext::CXXNew:
    case DeclaratorContext::AliasDecl:
    case DeclaratorContext::AliasTemplate:
    case DeclaratorContext::ObjCParameter:
    case DeclaratorContext::ObjCResult:
    case DeclaratorContext::BlockLiteral:
    case DeclaratorContext::LambdaExpr:
    case DeclaratorContext::ConversionId:
    case DeclaratorContext::TemplateArg:
    case DeclaratorContext::TemplateTypeArg:
    case DeclaratorContext::TrailingReturn:
    case DeclaratorContext::TrailingReturnVar:
    case DeclaratorContext::Association:
      return false;
    }
    llvm_unreachable("unknown context kind!");
  }

  /// Return true if the context permits a C++17 decomposition declarator.
  bool mayHaveDecompositionDeclarator() const {
    switch (Context) {
    case DeclaratorContext::File:
      // FIXME: It's not clear that the proposal meant to allow file-scope
      // structured bindings, but it does.
    case DeclaratorContext::Block:
    case DeclaratorContext::ForInit:
    case DeclaratorContext::SelectionInit:
    case DeclaratorContext::Condition:
      return true;

    case DeclaratorContext::Member:
    case DeclaratorContext::Prototype:
    case DeclaratorContext::TemplateParam:
    case DeclaratorContext::RequiresExpr:
      // Maybe one day...
      return false;

    // These contexts don't allow any kind of non-abstract declarator.
    case DeclaratorContext::KNRTypeList:
    case DeclaratorContext::TypeName:
    case DeclaratorContext::FunctionalCast:
    case DeclaratorContext::AliasDecl:
    case DeclaratorContext::AliasTemplate:
    case DeclaratorContext::LambdaExprParameter:
    case DeclaratorContext::ObjCParameter:
    case DeclaratorContext::ObjCResult:
    case DeclaratorContext::CXXNew:
    case DeclaratorContext::CXXCatch:
    case DeclaratorContext::ObjCCatch:
    case DeclaratorContext::BlockLiteral:
    case DeclaratorContext::LambdaExpr:
    case DeclaratorContext::ConversionId:
    case DeclaratorContext::TemplateArg:
    case DeclaratorContext::TemplateTypeArg:
    case DeclaratorContext::TrailingReturn:
    case DeclaratorContext::TrailingReturnVar:
    case DeclaratorContext::Association:
      return false;
    }
    llvm_unreachable("unknown context kind!");
  }

  /// mayBeFollowedByCXXDirectInit - Return true if the declarator can be
  /// followed by a C++ direct initializer, e.g. "int x(1);".
  bool mayBeFollowedByCXXDirectInit() const {
    if (hasGroupingParens()) return false;

    if (getDeclSpec().getStorageClassSpec() == DeclSpec::SCS_typedef)
      return false;

    if (getDeclSpec().getStorageClassSpec() == DeclSpec::SCS_extern &&
        Context != DeclaratorContext::File)
      return false;

    // Special names can't have direct initializers.
    if (Name.getKind() != UnqualifiedIdKind::IK_Identifier)
      return false;

    switch (Context) {
    case DeclaratorContext::File:
    case DeclaratorContext::Block:
    case DeclaratorContext::ForInit:
    case DeclaratorContext::SelectionInit:
    case DeclaratorContext::TrailingReturnVar:
      return true;

    case DeclaratorContext::Condition:
      // This may not be followed by a direct initializer, but it can't be a
      // function declaration either, and we'd prefer to perform a tentative
      // parse in order to produce the right diagnostic.
      return true;

    case DeclaratorContext::KNRTypeList:
    case DeclaratorContext::Member:
    case DeclaratorContext::Prototype:
    case DeclaratorContext::LambdaExprParameter:
    case DeclaratorContext::ObjCParameter:
    case DeclaratorContext::ObjCResult:
    case DeclaratorContext::TemplateParam:
    case DeclaratorContext::CXXCatch:
    case DeclaratorContext::ObjCCatch:
    case DeclaratorContext::TypeName:
    case DeclaratorContext::FunctionalCast: // FIXME
    case DeclaratorContext::CXXNew:
    case DeclaratorContext::AliasDecl:
    case DeclaratorContext::AliasTemplate:
    case DeclaratorContext::BlockLiteral:
    case DeclaratorContext::LambdaExpr:
    case DeclaratorContext::ConversionId:
    case DeclaratorContext::TemplateArg:
    case DeclaratorContext::TemplateTypeArg:
    case DeclaratorContext::TrailingReturn:
    case DeclaratorContext::RequiresExpr:
    case DeclaratorContext::Association:
      return false;
    }
    llvm_unreachable("unknown context kind!");
  }

  /// isPastIdentifier - Return true if we have parsed beyond the point where
  /// the name would appear. (This may happen even if we haven't actually parsed
  /// a name, perhaps because this context doesn't require one.)
  bool isPastIdentifier() const { return Name.isValid(); }

  /// hasName - Whether this declarator has a name, which might be an
  /// identifier (accessible via getIdentifier()) or some kind of
  /// special C++ name (constructor, destructor, etc.), or a structured
  /// binding (which is not exactly a name, but occupies the same position).
  bool hasName() const {
    return Name.getKind() != UnqualifiedIdKind::IK_Identifier ||
           Name.Identifier || isDecompositionDeclarator();
  }

  /// Return whether this declarator is a decomposition declarator.
  bool isDecompositionDeclarator() const {
    return BindingGroup.isSet();
  }

  IdentifierInfo *getIdentifier() const {
    if (Name.getKind() == UnqualifiedIdKind::IK_Identifier)
      return Name.Identifier;

    return nullptr;
  }
  SourceLocation getIdentifierLoc() const { return Name.StartLocation; }

  /// Set the name of this declarator to be the given identifier.
  void SetIdentifier(IdentifierInfo *Id, SourceLocation IdLoc) {
    Name.setIdentifier(Id, IdLoc);
  }

  /// Set the decomposition bindings for this declarator.
  void
  setDecompositionBindings(SourceLocation LSquareLoc,
                           ArrayRef<DecompositionDeclarator::Binding> Bindings,
                           SourceLocation RSquareLoc);

  /// AddTypeInfo - Add a chunk to this declarator. Also extend the range to
  /// EndLoc, which should be the last token of the chunk.
  /// This function takes attrs by R-Value reference because it takes ownership
  /// of those attributes from the parameter.
  void AddTypeInfo(const DeclaratorChunk &TI, ParsedAttributes &&attrs,
                   SourceLocation EndLoc) {
    DeclTypeInfo.push_back(TI);
    DeclTypeInfo.back().getAttrs().addAll(attrs.begin(), attrs.end());
    getAttributePool().takeAllFrom(attrs.getPool());

    if (!EndLoc.isInvalid())
      SetRangeEnd(EndLoc);
  }

  /// AddTypeInfo - Add a chunk to this declarator. Also extend the range to
  /// EndLoc, which should be the last token of the chunk.
  void AddTypeInfo(const DeclaratorChunk &TI, SourceLocation EndLoc) {
    DeclTypeInfo.push_back(TI);

    if (!EndLoc.isInvalid())
      SetRangeEnd(EndLoc);
  }

  /// Add a new innermost chunk to this declarator.
  void AddInnermostTypeInfo(const DeclaratorChunk &TI) {
    DeclTypeInfo.insert(DeclTypeInfo.begin(), TI);
  }

  /// Return the number of types applied to this declarator.
  unsigned getNumTypeObjects() const { return DeclTypeInfo.size(); }

  /// Return the specified TypeInfo from this declarator.  TypeInfo #0 is
  /// closest to the identifier.
  const DeclaratorChunk &getTypeObject(unsigned i) const {
    assert(i < DeclTypeInfo.size() && "Invalid type chunk");
    return DeclTypeInfo[i];
  }
  DeclaratorChunk &getTypeObject(unsigned i) {
    assert(i < DeclTypeInfo.size() && "Invalid type chunk");
    return DeclTypeInfo[i];
  }

  typedef SmallVectorImpl<DeclaratorChunk>::const_iterator type_object_iterator;
  typedef llvm::iterator_range<type_object_iterator> type_object_range;

  /// Returns the range of type objects, from the identifier outwards.
  type_object_range type_objects() const {
    return type_object_range(DeclTypeInfo.begin(), DeclTypeInfo.end());
  }

  void DropFirstTypeObject() {
    assert(!DeclTypeInfo.empty() && "No type chunks to drop.");
    DeclTypeInfo.front().destroy();
    DeclTypeInfo.erase(DeclTypeInfo.begin());
  }

  /// Return the innermost (closest to the declarator) chunk of this
  /// declarator that is not a parens chunk, or null if there are no
  /// non-parens chunks.
  const DeclaratorChunk *getInnermostNonParenChunk() const {
    for (unsigned i = 0, i_end = DeclTypeInfo.size(); i < i_end; ++i) {
      if (!DeclTypeInfo[i].isParen())
        return &DeclTypeInfo[i];
    }
    return nullptr;
  }

  /// Return the outermost (furthest from the declarator) chunk of
  /// this declarator that is not a parens chunk, or null if there are
  /// no non-parens chunks.
  const DeclaratorChunk *getOutermostNonParenChunk() const {
    for (unsigned i = DeclTypeInfo.size(), i_end = 0; i != i_end; --i) {
      if (!DeclTypeInfo[i-1].isParen())
        return &DeclTypeInfo[i-1];
    }
    return nullptr;
  }

  /// isArrayOfUnknownBound - This method returns true if the declarator
  /// is a declarator for an array of unknown bound (looking through
  /// parentheses).
  bool isArrayOfUnknownBound() const {
    const DeclaratorChunk *chunk = getInnermostNonParenChunk();
    return (chunk && chunk->Kind == DeclaratorChunk::Array &&
            !chunk->Arr.NumElts);
  }

  /// isFunctionDeclarator - This method returns true if the declarator
  /// is a function declarator (looking through parentheses).
  /// If true is returned, then the reference type parameter idx is
  /// assigned with the index of the declaration chunk.
  bool isFunctionDeclarator(unsigned& idx) const {
    for (unsigned i = 0, i_end = DeclTypeInfo.size(); i < i_end; ++i) {
      switch (DeclTypeInfo[i].Kind) {
      case DeclaratorChunk::Function:
        idx = i;
        return true;
      case DeclaratorChunk::Paren:
        continue;
      case DeclaratorChunk::Pointer:
      case DeclaratorChunk::Reference:
      case DeclaratorChunk::Array:
      case DeclaratorChunk::BlockPointer:
      case DeclaratorChunk::MemberPointer:
      case DeclaratorChunk::Pipe:
        return false;
      }
      llvm_unreachable("Invalid type chunk");
    }
    return false;
  }

  /// isFunctionDeclarator - Once this declarator is fully parsed and formed,
  /// this method returns true if the identifier is a function declarator
  /// (looking through parentheses).
  bool isFunctionDeclarator() const {
    unsigned index;
    return isFunctionDeclarator(index);
  }

  /// getFunctionTypeInfo - Retrieves the function type info object
  /// (looking through parentheses).
  DeclaratorChunk::FunctionTypeInfo &getFunctionTypeInfo() {
    assert(isFunctionDeclarator() && "Not a function declarator!");
    unsigned index = 0;
    isFunctionDeclarator(index);
    return DeclTypeInfo[index].Fun;
  }

  /// getFunctionTypeInfo - Retrieves the function type info object
  /// (looking through parentheses).
  const DeclaratorChunk::FunctionTypeInfo &getFunctionTypeInfo() const {
    return const_cast<Declarator*>(this)->getFunctionTypeInfo();
  }

  /// Determine whether the declaration that will be produced from
  /// this declaration will be a function.
  ///
  /// A declaration can declare a function even if the declarator itself
  /// isn't a function declarator, if the type specifier refers to a function
  /// type. This routine checks for both cases.
  bool isDeclarationOfFunction() const;

  /// Return true if this declaration appears in a context where a
  /// function declarator would be a function declaration.
  bool isFunctionDeclarationContext() const {
    if (getDeclSpec().getStorageClassSpec() == DeclSpec::SCS_typedef)
      return false;

    switch (Context) {
    case DeclaratorContext::File:
    case DeclaratorContext::Member:
    case DeclaratorContext::Block:
    case DeclaratorContext::ForInit:
    case DeclaratorContext::SelectionInit:
      return true;

    case DeclaratorContext::Condition:
    case DeclaratorContext::KNRTypeList:
    case DeclaratorContext::TypeName:
    case DeclaratorContext::FunctionalCast:
    case DeclaratorContext::AliasDecl:
    case DeclaratorContext::AliasTemplate:
    case DeclaratorContext::Prototype:
    case DeclaratorContext::LambdaExprParameter:
    case DeclaratorContext::ObjCParameter:
    case DeclaratorContext::ObjCResult:
    case DeclaratorContext::TemplateParam:
    case DeclaratorContext::CXXNew:
    case DeclaratorContext::CXXCatch:
    case DeclaratorContext::ObjCCatch:
    case DeclaratorContext::BlockLiteral:
    case DeclaratorContext::LambdaExpr:
    case DeclaratorContext::ConversionId:
    case DeclaratorContext::TemplateArg:
    case DeclaratorContext::TemplateTypeArg:
    case DeclaratorContext::TrailingReturn:
    case DeclaratorContext::TrailingReturnVar:
    case DeclaratorContext::RequiresExpr:
    case DeclaratorContext::Association:
      return false;
    }
    llvm_unreachable("unknown context kind!");
  }

  /// Determine whether this declaration appears in a context where an
  /// expression could appear.
  bool isExpressionContext() const {
    switch (Context) {
    case DeclaratorContext::File:
    case DeclaratorContext::KNRTypeList:
    case DeclaratorContext::Member:

    // FIXME: sizeof(...) permits an expression.
    case DeclaratorContext::TypeName:

    case DeclaratorContext::FunctionalCast:
    case DeclaratorContext::AliasDecl:
    case DeclaratorContext::AliasTemplate:
    case DeclaratorContext::Prototype:
    case DeclaratorContext::LambdaExprParameter:
    case DeclaratorContext::ObjCParameter:
    case DeclaratorContext::ObjCResult:
    case DeclaratorContext::TemplateParam:
    case DeclaratorContext::CXXNew:
    case DeclaratorContext::CXXCatch:
    case DeclaratorContext::ObjCCatch:
    case DeclaratorContext::BlockLiteral:
    case DeclaratorContext::LambdaExpr:
    case DeclaratorContext::ConversionId:
    case DeclaratorContext::TrailingReturn:
    case DeclaratorContext::TrailingReturnVar:
    case DeclaratorContext::TemplateTypeArg:
    case DeclaratorContext::RequiresExpr:
    case DeclaratorContext::Association:
      return false;

    case DeclaratorContext::Block:
    case DeclaratorContext::ForInit:
    case DeclaratorContext::SelectionInit:
    case DeclaratorContext::Condition:
    case DeclaratorContext::TemplateArg:
      return true;
    }

    llvm_unreachable("unknown context kind!");
  }

  /// Return true if a function declarator at this position would be a
  /// function declaration.
  bool isFunctionDeclaratorAFunctionDeclaration() const {
    if (!isFunctionDeclarationContext())
      return false;

    for (unsigned I = 0, N = getNumTypeObjects(); I != N; ++I)
      if (getTypeObject(I).Kind != DeclaratorChunk::Paren)
        return false;

    return true;
  }

  /// Determine whether a trailing return type was written (at any
  /// level) within this declarator.
  bool hasTrailingReturnType() const {
    for (const auto &Chunk : type_objects())
      if (Chunk.Kind == DeclaratorChunk::Function &&
          Chunk.Fun.hasTrailingReturnType())
        return true;
    return false;
  }
  /// Get the trailing return type appearing (at any level) within this
  /// declarator.
  ParsedType getTrailingReturnType() const {
    for (const auto &Chunk : type_objects())
      if (Chunk.Kind == DeclaratorChunk::Function &&
          Chunk.Fun.hasTrailingReturnType())
        return Chunk.Fun.getTrailingReturnType();
    return ParsedType();
  }

  /// \brief Sets a trailing requires clause for this declarator.
  void setTrailingRequiresClause(Expr *TRC) {
    TrailingRequiresClause = TRC;

    SetRangeEnd(TRC->getEndLoc());
  }

  /// \brief Sets a trailing requires clause for this declarator.
  Expr *getTrailingRequiresClause() {
    return TrailingRequiresClause;
  }

  /// \brief Determine whether a trailing requires clause was written in this
  /// declarator.
  bool hasTrailingRequiresClause() const {
    return TrailingRequiresClause != nullptr;
  }

  /// Sets the template parameter lists that preceded the declarator.
  void setTemplateParameterLists(ArrayRef<TemplateParameterList *> TPLs) {
    TemplateParameterLists = TPLs;
  }

  /// The template parameter lists that preceded the declarator.
  ArrayRef<TemplateParameterList *> getTemplateParameterLists() const {
    return TemplateParameterLists;
  }

  /// Sets the template parameter list generated from the explicit template
  /// parameters along with any invented template parameters from
  /// placeholder-typed parameters.
  void setInventedTemplateParameterList(TemplateParameterList *Invented) {
    InventedTemplateParameterList = Invented;
  }

  /// The template parameter list generated from the explicit template
  /// parameters along with any invented template parameters from
  /// placeholder-typed parameters, if there were any such parameters.
  TemplateParameterList * getInventedTemplateParameterList() const {
    return InventedTemplateParameterList;
  }

  /// takeAttributes - Takes attributes from the given parsed-attributes
  /// set and add them to this declarator.
  ///
  /// These examples both add 3 attributes to "var":
  ///  short int var __attribute__((aligned(16),common,deprecated));
  ///  short int x, __attribute__((aligned(16)) var
  ///                                 __attribute__((common,deprecated));
  ///
  /// Also extends the range of the declarator.
  void takeAttributes(ParsedAttributes &attrs) {
    Attrs.takeAllFrom(attrs);

    if (attrs.Range.getEnd().isValid())
      SetRangeEnd(attrs.Range.getEnd());
  }

  const ParsedAttributes &getAttributes() const { return Attrs; }
  ParsedAttributes &getAttributes() { return Attrs; }

  const ParsedAttributesView &getDeclarationAttributes() const {
    return DeclarationAttrs;
  }

  /// hasAttributes - do we contain any attributes?
  bool hasAttributes() const {
    if (!getAttributes().empty() || !getDeclarationAttributes().empty() ||
        getDeclSpec().hasAttributes())
      return true;
    for (unsigned i = 0, e = getNumTypeObjects(); i != e; ++i)
      if (!getTypeObject(i).getAttrs().empty())
        return true;
    return false;
  }

  /// Return a source range list of C++11 attributes associated
  /// with the declarator.
  void getCXX11AttributeRanges(SmallVectorImpl<SourceRange> &Ranges) {
    for (const ParsedAttr &AL : Attrs)
      if (AL.isCXX11Attribute())
        Ranges.push_back(AL.getRange());
  }

  void setAsmLabel(Expr *E) { AsmLabel = E; }
  Expr *getAsmLabel() const { return AsmLabel; }

  void setExtension(bool Val = true) { Extension = Val; }
  bool getExtension() const { return Extension; }

  void setObjCIvar(bool Val = true) { ObjCIvar = Val; }
  bool isObjCIvar() const { return ObjCIvar; }

  void setObjCWeakProperty(bool Val = true) { ObjCWeakProperty = Val; }
  bool isObjCWeakProperty() const { return ObjCWeakProperty; }

  void setInvalidType(bool Val = true) { InvalidType = Val; }
  bool isInvalidType() const {
    return InvalidType || DS.getTypeSpecType() == DeclSpec::TST_error;
  }

  void setGroupingParens(bool flag) { GroupingParens = flag; }
  bool hasGroupingParens() const { return GroupingParens; }

  bool isFirstDeclarator() const { return !CommaLoc.isValid(); }
  SourceLocation getCommaLoc() const { return CommaLoc; }
  void setCommaLoc(SourceLocation CL) { CommaLoc = CL; }

  bool hasEllipsis() const { return EllipsisLoc.isValid(); }
  SourceLocation getEllipsisLoc() const { return EllipsisLoc; }
  void setEllipsisLoc(SourceLocation EL) { EllipsisLoc = EL; }

  void setFunctionDefinitionKind(FunctionDefinitionKind Val) {
    FunctionDefinition = static_cast<unsigned>(Val);
  }

  bool isFunctionDefinition() const {
    return getFunctionDefinitionKind() != FunctionDefinitionKind::Declaration;
  }

  FunctionDefinitionKind getFunctionDefinitionKind() const {
    return (FunctionDefinitionKind)FunctionDefinition;
  }

  void setHasInitializer(bool Val = true) { HasInitializer = Val; }
  bool hasInitializer() const { return HasInitializer; }

  /// Returns true if this declares a real member and not a friend.
  bool isFirstDeclarationOfMember() {
    return getContext() == DeclaratorContext::Member &&
           !getDeclSpec().isFriendSpecified();
  }

  /// Returns true if this declares a static member.  This cannot be called on a
  /// declarator outside of a MemberContext because we won't know until
  /// redeclaration time if the decl is static.
  bool isStaticMember();

  /// Returns true if this declares a constructor or a destructor.
  bool isCtorOrDtor();

  void setRedeclaration(bool Val) { Redeclaration = Val; }
  bool isRedeclaration() const { return Redeclaration; }
};

/// This little struct is used to capture information about
/// structure field declarators, which is basically just a bitfield size.
struct FieldDeclarator {
  Declarator D;
  Expr *BitfieldSize;
  explicit FieldDeclarator(const DeclSpec &DS,
                           const ParsedAttributes &DeclarationAttrs)
      : D(DS, DeclarationAttrs, DeclaratorContext::Member),
        BitfieldSize(nullptr) {}
};

/// Represents a C++11 virt-specifier-seq.
class VirtSpecifiers {
public:
  enum Specifier {
    VS_None = 0,
    VS_Override = 1,
    VS_Final = 2,
    VS_Sealed = 4,
    // Represents the __final keyword, which is legal for gcc in pre-C++11 mode.
    VS_GNU_Final = 8,
    VS_Abstract = 16
  };

  VirtSpecifiers() : Specifiers(0), LastSpecifier(VS_None) { }

  bool SetSpecifier(Specifier VS, SourceLocation Loc,
                    const char *&PrevSpec);

  bool isUnset() const { return Specifiers == 0; }

  bool isOverrideSpecified() const { return Specifiers & VS_Override; }
  SourceLocation getOverrideLoc() const { return VS_overrideLoc; }

  bool isFinalSpecified() const { return Specifiers & (VS_Final | VS_Sealed | VS_GNU_Final); }
  bool isFinalSpelledSealed() const { return Specifiers & VS_Sealed; }
  SourceLocation getFinalLoc() const { return VS_finalLoc; }
  SourceLocation getAbstractLoc() const { return VS_abstractLoc; }

  void clear() { Specifiers = 0; }

  static const char *getSpecifierName(Specifier VS);

  SourceLocation getFirstLocation() const { return FirstLocation; }
  SourceLocation getLastLocation() const { return LastLocation; }
  Specifier getLastSpecifier() const { return LastSpecifier; }

private:
  unsigned Specifiers;
  Specifier LastSpecifier;

  SourceLocation VS_overrideLoc, VS_finalLoc, VS_abstractLoc;
  SourceLocation FirstLocation;
  SourceLocation LastLocation;
};

enum class LambdaCaptureInitKind {
  NoInit,     //!< [a]
  CopyInit,   //!< [a = b], [a = {b}]
  DirectInit, //!< [a(b)]
  ListInit    //!< [a{b}]
};

/// Represents a complete lambda introducer.
struct LambdaIntroducer {
  /// An individual capture in a lambda introducer.
  struct LambdaCapture {
    LambdaCaptureKind Kind;
    SourceLocation Loc;
    IdentifierInfo *Id;
    SourceLocation EllipsisLoc;
    LambdaCaptureInitKind InitKind;
    ExprResult Init;
    ParsedType InitCaptureType;
    SourceRange ExplicitRange;

    LambdaCapture(LambdaCaptureKind Kind, SourceLocation Loc,
                  IdentifierInfo *Id, SourceLocation EllipsisLoc,
                  LambdaCaptureInitKind InitKind, ExprResult Init,
                  ParsedType InitCaptureType,
                  SourceRange ExplicitRange)
        : Kind(Kind), Loc(Loc), Id(Id), EllipsisLoc(EllipsisLoc),
          InitKind(InitKind), Init(Init), InitCaptureType(InitCaptureType),
          ExplicitRange(ExplicitRange) {}
  };

  SourceRange Range;
  SourceLocation DefaultLoc;
  LambdaCaptureDefault Default;
  SmallVector<LambdaCapture, 4> Captures;

  LambdaIntroducer()
    : Default(LCD_None) {}

  bool hasLambdaCapture() const {
    return Captures.size() > 0 || Default != LCD_None;
  }

  /// Append a capture in a lambda introducer.
  void addCapture(LambdaCaptureKind Kind,
                  SourceLocation Loc,
                  IdentifierInfo* Id,
                  SourceLocation EllipsisLoc,
                  LambdaCaptureInitKind InitKind,
                  ExprResult Init,
                  ParsedType InitCaptureType,
                  SourceRange ExplicitRange) {
    Captures.push_back(LambdaCapture(Kind, Loc, Id, EllipsisLoc, InitKind, Init,
                                     InitCaptureType, ExplicitRange));
  }
};

struct InventedTemplateParameterInfo {
  /// The number of parameters in the template parameter list that were
  /// explicitly specified by the user, as opposed to being invented by use
  /// of an auto parameter.
  unsigned NumExplicitTemplateParams = 0;

  /// If this is a generic lambda or abbreviated function template, use this
  /// as the depth of each 'auto' parameter, during initial AST construction.
  unsigned AutoTemplateParameterDepth = 0;

  /// Store the list of the template parameters for a generic lambda or an
  /// abbreviated function template.
  /// If this is a generic lambda or abbreviated function template, this holds
  /// the explicit template parameters followed by the auto parameters
  /// converted into TemplateTypeParmDecls.
  /// It can be used to construct the generic lambda or abbreviated template's
  /// template parameter list during initial AST construction.
  SmallVector<NamedDecl*, 4> TemplateParams;
};

} // end namespace clang

#endif // LLVM_CLANG_SEMA_DECLSPEC_H<|MERGE_RESOLUTION|>--- conflicted
+++ resolved
@@ -416,13 +416,8 @@
            T == TST_typeof_unqualType || isTransformTypeTrait(T);
   }
   static bool isExprRep(TST T) {
-<<<<<<< HEAD
-    return (T == TST_typeofExpr || T == TST_decltype ||
-            T == TST_unrefltype || T == TST_bitint);
-=======
-    return T == TST_typeofExpr || T == TST_typeof_unqualExpr ||
+    return T == TST_typeofExpr || T == TST_typeof_unqualExpr ||  T == TST_unrefltype ||
            T == TST_decltype || T == TST_bitint;
->>>>>>> 7cbf1a25
   }
   static bool isTemplateIdRep(TST T) {
     return (T == TST_auto || T == TST_decltype_auto);
