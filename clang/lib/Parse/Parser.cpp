--- conflicted
+++ resolved
@@ -1981,14 +1981,9 @@
       if (Tok.is(tok::identifier) || Tok.is(tok::annot_template_id) ||
           Tok.is(tok::annot_decltype) || Tok.is(tok::annot___unrefltype)) {
         // Attempt to recover by skipping the invalid 'typename'
-<<<<<<< HEAD
         if (Tok.is(tok::annot_decltype) || Tok.is(tok::annot___unrefltype) ||
-            (!TryAnnotateTypeOrScopeToken() && Tok.isAnnotation())) {
-=======
-        if (Tok.is(tok::annot_decltype) ||
             (!TryAnnotateTypeOrScopeToken(AllowImplicitTypename) &&
              Tok.isAnnotation())) {
->>>>>>> 7cbf1a25
           unsigned DiagID = diag::err_expected_qualified_after_typename;
           // MS compatibility: MSVC permits using known types with typename.
           // e.g. "typedef typename T* pointer_type"
