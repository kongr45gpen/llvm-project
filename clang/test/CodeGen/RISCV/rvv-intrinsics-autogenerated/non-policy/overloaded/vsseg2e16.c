// NOTE: Assertions have been autogenerated by utils/update_cc_test_checks.py UTC_ARGS: --version 2
// REQUIRES: riscv-registered-target
// RUN: %clang_cc1 -triple riscv64 -target-feature +v -target-feature +zfh \
// RUN:   -target-feature +zvfh -disable-O0-optnone  \
// RUN:   -emit-llvm %s -o - | opt -S -passes=mem2reg | \
// RUN:   FileCheck --check-prefix=CHECK-RV64 %s

#include <riscv_vector.h>

// CHECK-RV64-LABEL: define dso_local void @test_vsseg2e16_v_f16mf4x2
// CHECK-RV64-SAME: (ptr noundef [[BASE:%.*]], <vscale x 1 x half> [[V_TUPLE_COERCE0:%.*]], <vscale x 1 x half> [[V_TUPLE_COERCE1:%.*]], i64 noundef [[VL:%.*]]) #[[ATTR0:[0-9]+]] {
// CHECK-RV64-NEXT:  entry:
// CHECK-RV64-NEXT:    [[TMP0:%.*]] = insertvalue { <vscale x 1 x half>, <vscale x 1 x half> } poison, <vscale x 1 x half> [[V_TUPLE_COERCE0]], 0
// CHECK-RV64-NEXT:    [[TMP1:%.*]] = insertvalue { <vscale x 1 x half>, <vscale x 1 x half> } [[TMP0]], <vscale x 1 x half> [[V_TUPLE_COERCE1]], 1
// CHECK-RV64-NEXT:    [[TMP2:%.*]] = extractvalue { <vscale x 1 x half>, <vscale x 1 x half> } [[TMP1]], 0
// CHECK-RV64-NEXT:    [[TMP3:%.*]] = extractvalue { <vscale x 1 x half>, <vscale x 1 x half> } [[TMP1]], 1
// CHECK-RV64-NEXT:    call void @llvm.riscv.vsseg2.nxv1f16.i64(<vscale x 1 x half> [[TMP2]], <vscale x 1 x half> [[TMP3]], ptr [[BASE]], i64 [[VL]])
// CHECK-RV64-NEXT:    ret void
//
<<<<<<< HEAD
void test_vsseg2e16_v_f16mf4(_Float16 *base, vfloat16mf4_t v0, vfloat16mf4_t v1, size_t vl) {
  return __riscv_vsseg2e16(base, v0, v1, vl);
=======
void test_vsseg2e16_v_f16mf4x2(_Float16 *base, vfloat16mf4x2_t v_tuple, size_t vl) {
  return __riscv_vsseg2e16(base, v_tuple, vl);
>>>>>>> 7f790f9a
}

// CHECK-RV64-LABEL: define dso_local void @test_vsseg2e16_v_f16mf2x2
// CHECK-RV64-SAME: (ptr noundef [[BASE:%.*]], <vscale x 2 x half> [[V_TUPLE_COERCE0:%.*]], <vscale x 2 x half> [[V_TUPLE_COERCE1:%.*]], i64 noundef [[VL:%.*]]) #[[ATTR0]] {
// CHECK-RV64-NEXT:  entry:
// CHECK-RV64-NEXT:    [[TMP0:%.*]] = insertvalue { <vscale x 2 x half>, <vscale x 2 x half> } poison, <vscale x 2 x half> [[V_TUPLE_COERCE0]], 0
// CHECK-RV64-NEXT:    [[TMP1:%.*]] = insertvalue { <vscale x 2 x half>, <vscale x 2 x half> } [[TMP0]], <vscale x 2 x half> [[V_TUPLE_COERCE1]], 1
// CHECK-RV64-NEXT:    [[TMP2:%.*]] = extractvalue { <vscale x 2 x half>, <vscale x 2 x half> } [[TMP1]], 0
// CHECK-RV64-NEXT:    [[TMP3:%.*]] = extractvalue { <vscale x 2 x half>, <vscale x 2 x half> } [[TMP1]], 1
// CHECK-RV64-NEXT:    call void @llvm.riscv.vsseg2.nxv2f16.i64(<vscale x 2 x half> [[TMP2]], <vscale x 2 x half> [[TMP3]], ptr [[BASE]], i64 [[VL]])
// CHECK-RV64-NEXT:    ret void
//
<<<<<<< HEAD
void test_vsseg2e16_v_f16mf2(_Float16 *base, vfloat16mf2_t v0, vfloat16mf2_t v1, size_t vl) {
  return __riscv_vsseg2e16(base, v0, v1, vl);
=======
void test_vsseg2e16_v_f16mf2x2(_Float16 *base, vfloat16mf2x2_t v_tuple, size_t vl) {
  return __riscv_vsseg2e16(base, v_tuple, vl);
>>>>>>> 7f790f9a
}

// CHECK-RV64-LABEL: define dso_local void @test_vsseg2e16_v_f16m1x2
// CHECK-RV64-SAME: (ptr noundef [[BASE:%.*]], <vscale x 4 x half> [[V_TUPLE_COERCE0:%.*]], <vscale x 4 x half> [[V_TUPLE_COERCE1:%.*]], i64 noundef [[VL:%.*]]) #[[ATTR0]] {
// CHECK-RV64-NEXT:  entry:
// CHECK-RV64-NEXT:    [[TMP0:%.*]] = insertvalue { <vscale x 4 x half>, <vscale x 4 x half> } poison, <vscale x 4 x half> [[V_TUPLE_COERCE0]], 0
// CHECK-RV64-NEXT:    [[TMP1:%.*]] = insertvalue { <vscale x 4 x half>, <vscale x 4 x half> } [[TMP0]], <vscale x 4 x half> [[V_TUPLE_COERCE1]], 1
// CHECK-RV64-NEXT:    [[TMP2:%.*]] = extractvalue { <vscale x 4 x half>, <vscale x 4 x half> } [[TMP1]], 0
// CHECK-RV64-NEXT:    [[TMP3:%.*]] = extractvalue { <vscale x 4 x half>, <vscale x 4 x half> } [[TMP1]], 1
// CHECK-RV64-NEXT:    call void @llvm.riscv.vsseg2.nxv4f16.i64(<vscale x 4 x half> [[TMP2]], <vscale x 4 x half> [[TMP3]], ptr [[BASE]], i64 [[VL]])
// CHECK-RV64-NEXT:    ret void
//
<<<<<<< HEAD
void test_vsseg2e16_v_f16m1(_Float16 *base, vfloat16m1_t v0, vfloat16m1_t v1, size_t vl) {
  return __riscv_vsseg2e16(base, v0, v1, vl);
=======
void test_vsseg2e16_v_f16m1x2(_Float16 *base, vfloat16m1x2_t v_tuple, size_t vl) {
  return __riscv_vsseg2e16(base, v_tuple, vl);
>>>>>>> 7f790f9a
}

// CHECK-RV64-LABEL: define dso_local void @test_vsseg2e16_v_f16m2x2
// CHECK-RV64-SAME: (ptr noundef [[BASE:%.*]], <vscale x 8 x half> [[V_TUPLE_COERCE0:%.*]], <vscale x 8 x half> [[V_TUPLE_COERCE1:%.*]], i64 noundef [[VL:%.*]]) #[[ATTR0]] {
// CHECK-RV64-NEXT:  entry:
// CHECK-RV64-NEXT:    [[TMP0:%.*]] = insertvalue { <vscale x 8 x half>, <vscale x 8 x half> } poison, <vscale x 8 x half> [[V_TUPLE_COERCE0]], 0
// CHECK-RV64-NEXT:    [[TMP1:%.*]] = insertvalue { <vscale x 8 x half>, <vscale x 8 x half> } [[TMP0]], <vscale x 8 x half> [[V_TUPLE_COERCE1]], 1
// CHECK-RV64-NEXT:    [[TMP2:%.*]] = extractvalue { <vscale x 8 x half>, <vscale x 8 x half> } [[TMP1]], 0
// CHECK-RV64-NEXT:    [[TMP3:%.*]] = extractvalue { <vscale x 8 x half>, <vscale x 8 x half> } [[TMP1]], 1
// CHECK-RV64-NEXT:    call void @llvm.riscv.vsseg2.nxv8f16.i64(<vscale x 8 x half> [[TMP2]], <vscale x 8 x half> [[TMP3]], ptr [[BASE]], i64 [[VL]])
// CHECK-RV64-NEXT:    ret void
//
<<<<<<< HEAD
void test_vsseg2e16_v_f16m2(_Float16 *base, vfloat16m2_t v0, vfloat16m2_t v1, size_t vl) {
  return __riscv_vsseg2e16(base, v0, v1, vl);
=======
void test_vsseg2e16_v_f16m2x2(_Float16 *base, vfloat16m2x2_t v_tuple, size_t vl) {
  return __riscv_vsseg2e16(base, v_tuple, vl);
>>>>>>> 7f790f9a
}

// CHECK-RV64-LABEL: define dso_local void @test_vsseg2e16_v_f16m4x2
// CHECK-RV64-SAME: (ptr noundef [[BASE:%.*]], <vscale x 16 x half> [[V_TUPLE_COERCE0:%.*]], <vscale x 16 x half> [[V_TUPLE_COERCE1:%.*]], i64 noundef [[VL:%.*]]) #[[ATTR0]] {
// CHECK-RV64-NEXT:  entry:
// CHECK-RV64-NEXT:    [[TMP0:%.*]] = insertvalue { <vscale x 16 x half>, <vscale x 16 x half> } poison, <vscale x 16 x half> [[V_TUPLE_COERCE0]], 0
// CHECK-RV64-NEXT:    [[TMP1:%.*]] = insertvalue { <vscale x 16 x half>, <vscale x 16 x half> } [[TMP0]], <vscale x 16 x half> [[V_TUPLE_COERCE1]], 1
// CHECK-RV64-NEXT:    [[TMP2:%.*]] = extractvalue { <vscale x 16 x half>, <vscale x 16 x half> } [[TMP1]], 0
// CHECK-RV64-NEXT:    [[TMP3:%.*]] = extractvalue { <vscale x 16 x half>, <vscale x 16 x half> } [[TMP1]], 1
// CHECK-RV64-NEXT:    call void @llvm.riscv.vsseg2.nxv16f16.i64(<vscale x 16 x half> [[TMP2]], <vscale x 16 x half> [[TMP3]], ptr [[BASE]], i64 [[VL]])
// CHECK-RV64-NEXT:    ret void
//
<<<<<<< HEAD
void test_vsseg2e16_v_f16m4(_Float16 *base, vfloat16m4_t v0, vfloat16m4_t v1, size_t vl) {
  return __riscv_vsseg2e16(base, v0, v1, vl);
=======
void test_vsseg2e16_v_f16m4x2(_Float16 *base, vfloat16m4x2_t v_tuple, size_t vl) {
  return __riscv_vsseg2e16(base, v_tuple, vl);
>>>>>>> 7f790f9a
}

// CHECK-RV64-LABEL: define dso_local void @test_vsseg2e16_v_i16mf4x2
// CHECK-RV64-SAME: (ptr noundef [[BASE:%.*]], <vscale x 1 x i16> [[V_TUPLE_COERCE0:%.*]], <vscale x 1 x i16> [[V_TUPLE_COERCE1:%.*]], i64 noundef [[VL:%.*]]) #[[ATTR0]] {
// CHECK-RV64-NEXT:  entry:
// CHECK-RV64-NEXT:    [[TMP0:%.*]] = insertvalue { <vscale x 1 x i16>, <vscale x 1 x i16> } poison, <vscale x 1 x i16> [[V_TUPLE_COERCE0]], 0
// CHECK-RV64-NEXT:    [[TMP1:%.*]] = insertvalue { <vscale x 1 x i16>, <vscale x 1 x i16> } [[TMP0]], <vscale x 1 x i16> [[V_TUPLE_COERCE1]], 1
// CHECK-RV64-NEXT:    [[TMP2:%.*]] = extractvalue { <vscale x 1 x i16>, <vscale x 1 x i16> } [[TMP1]], 0
// CHECK-RV64-NEXT:    [[TMP3:%.*]] = extractvalue { <vscale x 1 x i16>, <vscale x 1 x i16> } [[TMP1]], 1
// CHECK-RV64-NEXT:    call void @llvm.riscv.vsseg2.nxv1i16.i64(<vscale x 1 x i16> [[TMP2]], <vscale x 1 x i16> [[TMP3]], ptr [[BASE]], i64 [[VL]])
// CHECK-RV64-NEXT:    ret void
//
<<<<<<< HEAD
void test_vsseg2e16_v_i16mf4(int16_t *base, vint16mf4_t v0, vint16mf4_t v1, size_t vl) {
  return __riscv_vsseg2e16(base, v0, v1, vl);
=======
void test_vsseg2e16_v_i16mf4x2(int16_t *base, vint16mf4x2_t v_tuple, size_t vl) {
  return __riscv_vsseg2e16(base, v_tuple, vl);
>>>>>>> 7f790f9a
}

// CHECK-RV64-LABEL: define dso_local void @test_vsseg2e16_v_i16mf2x2
// CHECK-RV64-SAME: (ptr noundef [[BASE:%.*]], <vscale x 2 x i16> [[V_TUPLE_COERCE0:%.*]], <vscale x 2 x i16> [[V_TUPLE_COERCE1:%.*]], i64 noundef [[VL:%.*]]) #[[ATTR0]] {
// CHECK-RV64-NEXT:  entry:
// CHECK-RV64-NEXT:    [[TMP0:%.*]] = insertvalue { <vscale x 2 x i16>, <vscale x 2 x i16> } poison, <vscale x 2 x i16> [[V_TUPLE_COERCE0]], 0
// CHECK-RV64-NEXT:    [[TMP1:%.*]] = insertvalue { <vscale x 2 x i16>, <vscale x 2 x i16> } [[TMP0]], <vscale x 2 x i16> [[V_TUPLE_COERCE1]], 1
// CHECK-RV64-NEXT:    [[TMP2:%.*]] = extractvalue { <vscale x 2 x i16>, <vscale x 2 x i16> } [[TMP1]], 0
// CHECK-RV64-NEXT:    [[TMP3:%.*]] = extractvalue { <vscale x 2 x i16>, <vscale x 2 x i16> } [[TMP1]], 1
// CHECK-RV64-NEXT:    call void @llvm.riscv.vsseg2.nxv2i16.i64(<vscale x 2 x i16> [[TMP2]], <vscale x 2 x i16> [[TMP3]], ptr [[BASE]], i64 [[VL]])
// CHECK-RV64-NEXT:    ret void
//
<<<<<<< HEAD
void test_vsseg2e16_v_i16mf2(int16_t *base, vint16mf2_t v0, vint16mf2_t v1, size_t vl) {
  return __riscv_vsseg2e16(base, v0, v1, vl);
=======
void test_vsseg2e16_v_i16mf2x2(int16_t *base, vint16mf2x2_t v_tuple, size_t vl) {
  return __riscv_vsseg2e16(base, v_tuple, vl);
>>>>>>> 7f790f9a
}

// CHECK-RV64-LABEL: define dso_local void @test_vsseg2e16_v_i16m1x2
// CHECK-RV64-SAME: (ptr noundef [[BASE:%.*]], <vscale x 4 x i16> [[V_TUPLE_COERCE0:%.*]], <vscale x 4 x i16> [[V_TUPLE_COERCE1:%.*]], i64 noundef [[VL:%.*]]) #[[ATTR0]] {
// CHECK-RV64-NEXT:  entry:
// CHECK-RV64-NEXT:    [[TMP0:%.*]] = insertvalue { <vscale x 4 x i16>, <vscale x 4 x i16> } poison, <vscale x 4 x i16> [[V_TUPLE_COERCE0]], 0
// CHECK-RV64-NEXT:    [[TMP1:%.*]] = insertvalue { <vscale x 4 x i16>, <vscale x 4 x i16> } [[TMP0]], <vscale x 4 x i16> [[V_TUPLE_COERCE1]], 1
// CHECK-RV64-NEXT:    [[TMP2:%.*]] = extractvalue { <vscale x 4 x i16>, <vscale x 4 x i16> } [[TMP1]], 0
// CHECK-RV64-NEXT:    [[TMP3:%.*]] = extractvalue { <vscale x 4 x i16>, <vscale x 4 x i16> } [[TMP1]], 1
// CHECK-RV64-NEXT:    call void @llvm.riscv.vsseg2.nxv4i16.i64(<vscale x 4 x i16> [[TMP2]], <vscale x 4 x i16> [[TMP3]], ptr [[BASE]], i64 [[VL]])
// CHECK-RV64-NEXT:    ret void
//
<<<<<<< HEAD
void test_vsseg2e16_v_i16m1(int16_t *base, vint16m1_t v0, vint16m1_t v1, size_t vl) {
  return __riscv_vsseg2e16(base, v0, v1, vl);
=======
void test_vsseg2e16_v_i16m1x2(int16_t *base, vint16m1x2_t v_tuple, size_t vl) {
  return __riscv_vsseg2e16(base, v_tuple, vl);
>>>>>>> 7f790f9a
}

// CHECK-RV64-LABEL: define dso_local void @test_vsseg2e16_v_i16m2x2
// CHECK-RV64-SAME: (ptr noundef [[BASE:%.*]], <vscale x 8 x i16> [[V_TUPLE_COERCE0:%.*]], <vscale x 8 x i16> [[V_TUPLE_COERCE1:%.*]], i64 noundef [[VL:%.*]]) #[[ATTR0]] {
// CHECK-RV64-NEXT:  entry:
// CHECK-RV64-NEXT:    [[TMP0:%.*]] = insertvalue { <vscale x 8 x i16>, <vscale x 8 x i16> } poison, <vscale x 8 x i16> [[V_TUPLE_COERCE0]], 0
// CHECK-RV64-NEXT:    [[TMP1:%.*]] = insertvalue { <vscale x 8 x i16>, <vscale x 8 x i16> } [[TMP0]], <vscale x 8 x i16> [[V_TUPLE_COERCE1]], 1
// CHECK-RV64-NEXT:    [[TMP2:%.*]] = extractvalue { <vscale x 8 x i16>, <vscale x 8 x i16> } [[TMP1]], 0
// CHECK-RV64-NEXT:    [[TMP3:%.*]] = extractvalue { <vscale x 8 x i16>, <vscale x 8 x i16> } [[TMP1]], 1
// CHECK-RV64-NEXT:    call void @llvm.riscv.vsseg2.nxv8i16.i64(<vscale x 8 x i16> [[TMP2]], <vscale x 8 x i16> [[TMP3]], ptr [[BASE]], i64 [[VL]])
// CHECK-RV64-NEXT:    ret void
//
<<<<<<< HEAD
void test_vsseg2e16_v_i16m2(int16_t *base, vint16m2_t v0, vint16m2_t v1, size_t vl) {
  return __riscv_vsseg2e16(base, v0, v1, vl);
=======
void test_vsseg2e16_v_i16m2x2(int16_t *base, vint16m2x2_t v_tuple, size_t vl) {
  return __riscv_vsseg2e16(base, v_tuple, vl);
>>>>>>> 7f790f9a
}

// CHECK-RV64-LABEL: define dso_local void @test_vsseg2e16_v_i16m4x2
// CHECK-RV64-SAME: (ptr noundef [[BASE:%.*]], <vscale x 16 x i16> [[V_TUPLE_COERCE0:%.*]], <vscale x 16 x i16> [[V_TUPLE_COERCE1:%.*]], i64 noundef [[VL:%.*]]) #[[ATTR0]] {
// CHECK-RV64-NEXT:  entry:
// CHECK-RV64-NEXT:    [[TMP0:%.*]] = insertvalue { <vscale x 16 x i16>, <vscale x 16 x i16> } poison, <vscale x 16 x i16> [[V_TUPLE_COERCE0]], 0
// CHECK-RV64-NEXT:    [[TMP1:%.*]] = insertvalue { <vscale x 16 x i16>, <vscale x 16 x i16> } [[TMP0]], <vscale x 16 x i16> [[V_TUPLE_COERCE1]], 1
// CHECK-RV64-NEXT:    [[TMP2:%.*]] = extractvalue { <vscale x 16 x i16>, <vscale x 16 x i16> } [[TMP1]], 0
// CHECK-RV64-NEXT:    [[TMP3:%.*]] = extractvalue { <vscale x 16 x i16>, <vscale x 16 x i16> } [[TMP1]], 1
// CHECK-RV64-NEXT:    call void @llvm.riscv.vsseg2.nxv16i16.i64(<vscale x 16 x i16> [[TMP2]], <vscale x 16 x i16> [[TMP3]], ptr [[BASE]], i64 [[VL]])
// CHECK-RV64-NEXT:    ret void
//
<<<<<<< HEAD
void test_vsseg2e16_v_i16m4(int16_t *base, vint16m4_t v0, vint16m4_t v1, size_t vl) {
  return __riscv_vsseg2e16(base, v0, v1, vl);
=======
void test_vsseg2e16_v_i16m4x2(int16_t *base, vint16m4x2_t v_tuple, size_t vl) {
  return __riscv_vsseg2e16(base, v_tuple, vl);
>>>>>>> 7f790f9a
}

// CHECK-RV64-LABEL: define dso_local void @test_vsseg2e16_v_u16mf4x2
// CHECK-RV64-SAME: (ptr noundef [[BASE:%.*]], <vscale x 1 x i16> [[V_TUPLE_COERCE0:%.*]], <vscale x 1 x i16> [[V_TUPLE_COERCE1:%.*]], i64 noundef [[VL:%.*]]) #[[ATTR0]] {
// CHECK-RV64-NEXT:  entry:
// CHECK-RV64-NEXT:    [[TMP0:%.*]] = insertvalue { <vscale x 1 x i16>, <vscale x 1 x i16> } poison, <vscale x 1 x i16> [[V_TUPLE_COERCE0]], 0
// CHECK-RV64-NEXT:    [[TMP1:%.*]] = insertvalue { <vscale x 1 x i16>, <vscale x 1 x i16> } [[TMP0]], <vscale x 1 x i16> [[V_TUPLE_COERCE1]], 1
// CHECK-RV64-NEXT:    [[TMP2:%.*]] = extractvalue { <vscale x 1 x i16>, <vscale x 1 x i16> } [[TMP1]], 0
// CHECK-RV64-NEXT:    [[TMP3:%.*]] = extractvalue { <vscale x 1 x i16>, <vscale x 1 x i16> } [[TMP1]], 1
// CHECK-RV64-NEXT:    call void @llvm.riscv.vsseg2.nxv1i16.i64(<vscale x 1 x i16> [[TMP2]], <vscale x 1 x i16> [[TMP3]], ptr [[BASE]], i64 [[VL]])
// CHECK-RV64-NEXT:    ret void
//
<<<<<<< HEAD
void test_vsseg2e16_v_u16mf4(uint16_t *base, vuint16mf4_t v0, vuint16mf4_t v1, size_t vl) {
  return __riscv_vsseg2e16(base, v0, v1, vl);
=======
void test_vsseg2e16_v_u16mf4x2(uint16_t *base, vuint16mf4x2_t v_tuple, size_t vl) {
  return __riscv_vsseg2e16(base, v_tuple, vl);
>>>>>>> 7f790f9a
}

// CHECK-RV64-LABEL: define dso_local void @test_vsseg2e16_v_u16mf2x2
// CHECK-RV64-SAME: (ptr noundef [[BASE:%.*]], <vscale x 2 x i16> [[V_TUPLE_COERCE0:%.*]], <vscale x 2 x i16> [[V_TUPLE_COERCE1:%.*]], i64 noundef [[VL:%.*]]) #[[ATTR0]] {
// CHECK-RV64-NEXT:  entry:
// CHECK-RV64-NEXT:    [[TMP0:%.*]] = insertvalue { <vscale x 2 x i16>, <vscale x 2 x i16> } poison, <vscale x 2 x i16> [[V_TUPLE_COERCE0]], 0
// CHECK-RV64-NEXT:    [[TMP1:%.*]] = insertvalue { <vscale x 2 x i16>, <vscale x 2 x i16> } [[TMP0]], <vscale x 2 x i16> [[V_TUPLE_COERCE1]], 1
// CHECK-RV64-NEXT:    [[TMP2:%.*]] = extractvalue { <vscale x 2 x i16>, <vscale x 2 x i16> } [[TMP1]], 0
// CHECK-RV64-NEXT:    [[TMP3:%.*]] = extractvalue { <vscale x 2 x i16>, <vscale x 2 x i16> } [[TMP1]], 1
// CHECK-RV64-NEXT:    call void @llvm.riscv.vsseg2.nxv2i16.i64(<vscale x 2 x i16> [[TMP2]], <vscale x 2 x i16> [[TMP3]], ptr [[BASE]], i64 [[VL]])
// CHECK-RV64-NEXT:    ret void
//
<<<<<<< HEAD
void test_vsseg2e16_v_u16mf2(uint16_t *base, vuint16mf2_t v0, vuint16mf2_t v1, size_t vl) {
  return __riscv_vsseg2e16(base, v0, v1, vl);
=======
void test_vsseg2e16_v_u16mf2x2(uint16_t *base, vuint16mf2x2_t v_tuple, size_t vl) {
  return __riscv_vsseg2e16(base, v_tuple, vl);
>>>>>>> 7f790f9a
}

// CHECK-RV64-LABEL: define dso_local void @test_vsseg2e16_v_u16m1x2
// CHECK-RV64-SAME: (ptr noundef [[BASE:%.*]], <vscale x 4 x i16> [[V_TUPLE_COERCE0:%.*]], <vscale x 4 x i16> [[V_TUPLE_COERCE1:%.*]], i64 noundef [[VL:%.*]]) #[[ATTR0]] {
// CHECK-RV64-NEXT:  entry:
// CHECK-RV64-NEXT:    [[TMP0:%.*]] = insertvalue { <vscale x 4 x i16>, <vscale x 4 x i16> } poison, <vscale x 4 x i16> [[V_TUPLE_COERCE0]], 0
// CHECK-RV64-NEXT:    [[TMP1:%.*]] = insertvalue { <vscale x 4 x i16>, <vscale x 4 x i16> } [[TMP0]], <vscale x 4 x i16> [[V_TUPLE_COERCE1]], 1
// CHECK-RV64-NEXT:    [[TMP2:%.*]] = extractvalue { <vscale x 4 x i16>, <vscale x 4 x i16> } [[TMP1]], 0
// CHECK-RV64-NEXT:    [[TMP3:%.*]] = extractvalue { <vscale x 4 x i16>, <vscale x 4 x i16> } [[TMP1]], 1
// CHECK-RV64-NEXT:    call void @llvm.riscv.vsseg2.nxv4i16.i64(<vscale x 4 x i16> [[TMP2]], <vscale x 4 x i16> [[TMP3]], ptr [[BASE]], i64 [[VL]])
// CHECK-RV64-NEXT:    ret void
//
<<<<<<< HEAD
void test_vsseg2e16_v_u16m1(uint16_t *base, vuint16m1_t v0, vuint16m1_t v1, size_t vl) {
  return __riscv_vsseg2e16(base, v0, v1, vl);
=======
void test_vsseg2e16_v_u16m1x2(uint16_t *base, vuint16m1x2_t v_tuple, size_t vl) {
  return __riscv_vsseg2e16(base, v_tuple, vl);
>>>>>>> 7f790f9a
}

// CHECK-RV64-LABEL: define dso_local void @test_vsseg2e16_v_u16m2x2
// CHECK-RV64-SAME: (ptr noundef [[BASE:%.*]], <vscale x 8 x i16> [[V_TUPLE_COERCE0:%.*]], <vscale x 8 x i16> [[V_TUPLE_COERCE1:%.*]], i64 noundef [[VL:%.*]]) #[[ATTR0]] {
// CHECK-RV64-NEXT:  entry:
// CHECK-RV64-NEXT:    [[TMP0:%.*]] = insertvalue { <vscale x 8 x i16>, <vscale x 8 x i16> } poison, <vscale x 8 x i16> [[V_TUPLE_COERCE0]], 0
// CHECK-RV64-NEXT:    [[TMP1:%.*]] = insertvalue { <vscale x 8 x i16>, <vscale x 8 x i16> } [[TMP0]], <vscale x 8 x i16> [[V_TUPLE_COERCE1]], 1
// CHECK-RV64-NEXT:    [[TMP2:%.*]] = extractvalue { <vscale x 8 x i16>, <vscale x 8 x i16> } [[TMP1]], 0
// CHECK-RV64-NEXT:    [[TMP3:%.*]] = extractvalue { <vscale x 8 x i16>, <vscale x 8 x i16> } [[TMP1]], 1
// CHECK-RV64-NEXT:    call void @llvm.riscv.vsseg2.nxv8i16.i64(<vscale x 8 x i16> [[TMP2]], <vscale x 8 x i16> [[TMP3]], ptr [[BASE]], i64 [[VL]])
// CHECK-RV64-NEXT:    ret void
//
<<<<<<< HEAD
void test_vsseg2e16_v_u16m2(uint16_t *base, vuint16m2_t v0, vuint16m2_t v1, size_t vl) {
  return __riscv_vsseg2e16(base, v0, v1, vl);
=======
void test_vsseg2e16_v_u16m2x2(uint16_t *base, vuint16m2x2_t v_tuple, size_t vl) {
  return __riscv_vsseg2e16(base, v_tuple, vl);
>>>>>>> 7f790f9a
}

// CHECK-RV64-LABEL: define dso_local void @test_vsseg2e16_v_u16m4x2
// CHECK-RV64-SAME: (ptr noundef [[BASE:%.*]], <vscale x 16 x i16> [[V_TUPLE_COERCE0:%.*]], <vscale x 16 x i16> [[V_TUPLE_COERCE1:%.*]], i64 noundef [[VL:%.*]]) #[[ATTR0]] {
// CHECK-RV64-NEXT:  entry:
// CHECK-RV64-NEXT:    [[TMP0:%.*]] = insertvalue { <vscale x 16 x i16>, <vscale x 16 x i16> } poison, <vscale x 16 x i16> [[V_TUPLE_COERCE0]], 0
// CHECK-RV64-NEXT:    [[TMP1:%.*]] = insertvalue { <vscale x 16 x i16>, <vscale x 16 x i16> } [[TMP0]], <vscale x 16 x i16> [[V_TUPLE_COERCE1]], 1
// CHECK-RV64-NEXT:    [[TMP2:%.*]] = extractvalue { <vscale x 16 x i16>, <vscale x 16 x i16> } [[TMP1]], 0
// CHECK-RV64-NEXT:    [[TMP3:%.*]] = extractvalue { <vscale x 16 x i16>, <vscale x 16 x i16> } [[TMP1]], 1
// CHECK-RV64-NEXT:    call void @llvm.riscv.vsseg2.nxv16i16.i64(<vscale x 16 x i16> [[TMP2]], <vscale x 16 x i16> [[TMP3]], ptr [[BASE]], i64 [[VL]])
// CHECK-RV64-NEXT:    ret void
//
<<<<<<< HEAD
void test_vsseg2e16_v_u16m4(uint16_t *base, vuint16m4_t v0, vuint16m4_t v1, size_t vl) {
  return __riscv_vsseg2e16(base, v0, v1, vl);
=======
void test_vsseg2e16_v_u16m4x2(uint16_t *base, vuint16m4x2_t v_tuple, size_t vl) {
  return __riscv_vsseg2e16(base, v_tuple, vl);
>>>>>>> 7f790f9a
}

// CHECK-RV64-LABEL: define dso_local void @test_vsseg2e16_v_f16mf4x2_m
// CHECK-RV64-SAME: (<vscale x 1 x i1> [[MASK:%.*]], ptr noundef [[BASE:%.*]], <vscale x 1 x half> [[V_TUPLE_COERCE0:%.*]], <vscale x 1 x half> [[V_TUPLE_COERCE1:%.*]], i64 noundef [[VL:%.*]]) #[[ATTR0]] {
// CHECK-RV64-NEXT:  entry:
// CHECK-RV64-NEXT:    [[TMP0:%.*]] = insertvalue { <vscale x 1 x half>, <vscale x 1 x half> } poison, <vscale x 1 x half> [[V_TUPLE_COERCE0]], 0
// CHECK-RV64-NEXT:    [[TMP1:%.*]] = insertvalue { <vscale x 1 x half>, <vscale x 1 x half> } [[TMP0]], <vscale x 1 x half> [[V_TUPLE_COERCE1]], 1
// CHECK-RV64-NEXT:    [[TMP2:%.*]] = extractvalue { <vscale x 1 x half>, <vscale x 1 x half> } [[TMP1]], 0
// CHECK-RV64-NEXT:    [[TMP3:%.*]] = extractvalue { <vscale x 1 x half>, <vscale x 1 x half> } [[TMP1]], 1
// CHECK-RV64-NEXT:    call void @llvm.riscv.vsseg2.mask.nxv1f16.i64(<vscale x 1 x half> [[TMP2]], <vscale x 1 x half> [[TMP3]], ptr [[BASE]], <vscale x 1 x i1> [[MASK]], i64 [[VL]])
// CHECK-RV64-NEXT:    ret void
//
<<<<<<< HEAD
void test_vsseg2e16_v_f16mf4_m(vbool64_t mask, _Float16 *base, vfloat16mf4_t v0, vfloat16mf4_t v1, size_t vl) {
  return __riscv_vsseg2e16(mask, base, v0, v1, vl);
=======
void test_vsseg2e16_v_f16mf4x2_m(vbool64_t mask, _Float16 *base, vfloat16mf4x2_t v_tuple, size_t vl) {
  return __riscv_vsseg2e16(mask, base, v_tuple, vl);
>>>>>>> 7f790f9a
}

// CHECK-RV64-LABEL: define dso_local void @test_vsseg2e16_v_f16mf2x2_m
// CHECK-RV64-SAME: (<vscale x 2 x i1> [[MASK:%.*]], ptr noundef [[BASE:%.*]], <vscale x 2 x half> [[V_TUPLE_COERCE0:%.*]], <vscale x 2 x half> [[V_TUPLE_COERCE1:%.*]], i64 noundef [[VL:%.*]]) #[[ATTR0]] {
// CHECK-RV64-NEXT:  entry:
// CHECK-RV64-NEXT:    [[TMP0:%.*]] = insertvalue { <vscale x 2 x half>, <vscale x 2 x half> } poison, <vscale x 2 x half> [[V_TUPLE_COERCE0]], 0
// CHECK-RV64-NEXT:    [[TMP1:%.*]] = insertvalue { <vscale x 2 x half>, <vscale x 2 x half> } [[TMP0]], <vscale x 2 x half> [[V_TUPLE_COERCE1]], 1
// CHECK-RV64-NEXT:    [[TMP2:%.*]] = extractvalue { <vscale x 2 x half>, <vscale x 2 x half> } [[TMP1]], 0
// CHECK-RV64-NEXT:    [[TMP3:%.*]] = extractvalue { <vscale x 2 x half>, <vscale x 2 x half> } [[TMP1]], 1
// CHECK-RV64-NEXT:    call void @llvm.riscv.vsseg2.mask.nxv2f16.i64(<vscale x 2 x half> [[TMP2]], <vscale x 2 x half> [[TMP3]], ptr [[BASE]], <vscale x 2 x i1> [[MASK]], i64 [[VL]])
// CHECK-RV64-NEXT:    ret void
//
<<<<<<< HEAD
void test_vsseg2e16_v_f16mf2_m(vbool32_t mask, _Float16 *base, vfloat16mf2_t v0, vfloat16mf2_t v1, size_t vl) {
  return __riscv_vsseg2e16(mask, base, v0, v1, vl);
=======
void test_vsseg2e16_v_f16mf2x2_m(vbool32_t mask, _Float16 *base, vfloat16mf2x2_t v_tuple, size_t vl) {
  return __riscv_vsseg2e16(mask, base, v_tuple, vl);
>>>>>>> 7f790f9a
}

// CHECK-RV64-LABEL: define dso_local void @test_vsseg2e16_v_f16m1x2_m
// CHECK-RV64-SAME: (<vscale x 4 x i1> [[MASK:%.*]], ptr noundef [[BASE:%.*]], <vscale x 4 x half> [[V_TUPLE_COERCE0:%.*]], <vscale x 4 x half> [[V_TUPLE_COERCE1:%.*]], i64 noundef [[VL:%.*]]) #[[ATTR0]] {
// CHECK-RV64-NEXT:  entry:
// CHECK-RV64-NEXT:    [[TMP0:%.*]] = insertvalue { <vscale x 4 x half>, <vscale x 4 x half> } poison, <vscale x 4 x half> [[V_TUPLE_COERCE0]], 0
// CHECK-RV64-NEXT:    [[TMP1:%.*]] = insertvalue { <vscale x 4 x half>, <vscale x 4 x half> } [[TMP0]], <vscale x 4 x half> [[V_TUPLE_COERCE1]], 1
// CHECK-RV64-NEXT:    [[TMP2:%.*]] = extractvalue { <vscale x 4 x half>, <vscale x 4 x half> } [[TMP1]], 0
// CHECK-RV64-NEXT:    [[TMP3:%.*]] = extractvalue { <vscale x 4 x half>, <vscale x 4 x half> } [[TMP1]], 1
// CHECK-RV64-NEXT:    call void @llvm.riscv.vsseg2.mask.nxv4f16.i64(<vscale x 4 x half> [[TMP2]], <vscale x 4 x half> [[TMP3]], ptr [[BASE]], <vscale x 4 x i1> [[MASK]], i64 [[VL]])
// CHECK-RV64-NEXT:    ret void
//
<<<<<<< HEAD
void test_vsseg2e16_v_f16m1_m(vbool16_t mask, _Float16 *base, vfloat16m1_t v0, vfloat16m1_t v1, size_t vl) {
  return __riscv_vsseg2e16(mask, base, v0, v1, vl);
=======
void test_vsseg2e16_v_f16m1x2_m(vbool16_t mask, _Float16 *base, vfloat16m1x2_t v_tuple, size_t vl) {
  return __riscv_vsseg2e16(mask, base, v_tuple, vl);
>>>>>>> 7f790f9a
}

// CHECK-RV64-LABEL: define dso_local void @test_vsseg2e16_v_f16m2x2_m
// CHECK-RV64-SAME: (<vscale x 8 x i1> [[MASK:%.*]], ptr noundef [[BASE:%.*]], <vscale x 8 x half> [[V_TUPLE_COERCE0:%.*]], <vscale x 8 x half> [[V_TUPLE_COERCE1:%.*]], i64 noundef [[VL:%.*]]) #[[ATTR0]] {
// CHECK-RV64-NEXT:  entry:
// CHECK-RV64-NEXT:    [[TMP0:%.*]] = insertvalue { <vscale x 8 x half>, <vscale x 8 x half> } poison, <vscale x 8 x half> [[V_TUPLE_COERCE0]], 0
// CHECK-RV64-NEXT:    [[TMP1:%.*]] = insertvalue { <vscale x 8 x half>, <vscale x 8 x half> } [[TMP0]], <vscale x 8 x half> [[V_TUPLE_COERCE1]], 1
// CHECK-RV64-NEXT:    [[TMP2:%.*]] = extractvalue { <vscale x 8 x half>, <vscale x 8 x half> } [[TMP1]], 0
// CHECK-RV64-NEXT:    [[TMP3:%.*]] = extractvalue { <vscale x 8 x half>, <vscale x 8 x half> } [[TMP1]], 1
// CHECK-RV64-NEXT:    call void @llvm.riscv.vsseg2.mask.nxv8f16.i64(<vscale x 8 x half> [[TMP2]], <vscale x 8 x half> [[TMP3]], ptr [[BASE]], <vscale x 8 x i1> [[MASK]], i64 [[VL]])
// CHECK-RV64-NEXT:    ret void
//
<<<<<<< HEAD
void test_vsseg2e16_v_f16m2_m(vbool8_t mask, _Float16 *base, vfloat16m2_t v0, vfloat16m2_t v1, size_t vl) {
  return __riscv_vsseg2e16(mask, base, v0, v1, vl);
=======
void test_vsseg2e16_v_f16m2x2_m(vbool8_t mask, _Float16 *base, vfloat16m2x2_t v_tuple, size_t vl) {
  return __riscv_vsseg2e16(mask, base, v_tuple, vl);
>>>>>>> 7f790f9a
}

// CHECK-RV64-LABEL: define dso_local void @test_vsseg2e16_v_f16m4x2_m
// CHECK-RV64-SAME: (<vscale x 16 x i1> [[MASK:%.*]], ptr noundef [[BASE:%.*]], <vscale x 16 x half> [[V_TUPLE_COERCE0:%.*]], <vscale x 16 x half> [[V_TUPLE_COERCE1:%.*]], i64 noundef [[VL:%.*]]) #[[ATTR0]] {
// CHECK-RV64-NEXT:  entry:
// CHECK-RV64-NEXT:    [[TMP0:%.*]] = insertvalue { <vscale x 16 x half>, <vscale x 16 x half> } poison, <vscale x 16 x half> [[V_TUPLE_COERCE0]], 0
// CHECK-RV64-NEXT:    [[TMP1:%.*]] = insertvalue { <vscale x 16 x half>, <vscale x 16 x half> } [[TMP0]], <vscale x 16 x half> [[V_TUPLE_COERCE1]], 1
// CHECK-RV64-NEXT:    [[TMP2:%.*]] = extractvalue { <vscale x 16 x half>, <vscale x 16 x half> } [[TMP1]], 0
// CHECK-RV64-NEXT:    [[TMP3:%.*]] = extractvalue { <vscale x 16 x half>, <vscale x 16 x half> } [[TMP1]], 1
// CHECK-RV64-NEXT:    call void @llvm.riscv.vsseg2.mask.nxv16f16.i64(<vscale x 16 x half> [[TMP2]], <vscale x 16 x half> [[TMP3]], ptr [[BASE]], <vscale x 16 x i1> [[MASK]], i64 [[VL]])
// CHECK-RV64-NEXT:    ret void
//
<<<<<<< HEAD
void test_vsseg2e16_v_f16m4_m(vbool4_t mask, _Float16 *base, vfloat16m4_t v0, vfloat16m4_t v1, size_t vl) {
  return __riscv_vsseg2e16(mask, base, v0, v1, vl);
=======
void test_vsseg2e16_v_f16m4x2_m(vbool4_t mask, _Float16 *base, vfloat16m4x2_t v_tuple, size_t vl) {
  return __riscv_vsseg2e16(mask, base, v_tuple, vl);
>>>>>>> 7f790f9a
}

// CHECK-RV64-LABEL: define dso_local void @test_vsseg2e16_v_i16mf4x2_m
// CHECK-RV64-SAME: (<vscale x 1 x i1> [[MASK:%.*]], ptr noundef [[BASE:%.*]], <vscale x 1 x i16> [[V_TUPLE_COERCE0:%.*]], <vscale x 1 x i16> [[V_TUPLE_COERCE1:%.*]], i64 noundef [[VL:%.*]]) #[[ATTR0]] {
// CHECK-RV64-NEXT:  entry:
// CHECK-RV64-NEXT:    [[TMP0:%.*]] = insertvalue { <vscale x 1 x i16>, <vscale x 1 x i16> } poison, <vscale x 1 x i16> [[V_TUPLE_COERCE0]], 0
// CHECK-RV64-NEXT:    [[TMP1:%.*]] = insertvalue { <vscale x 1 x i16>, <vscale x 1 x i16> } [[TMP0]], <vscale x 1 x i16> [[V_TUPLE_COERCE1]], 1
// CHECK-RV64-NEXT:    [[TMP2:%.*]] = extractvalue { <vscale x 1 x i16>, <vscale x 1 x i16> } [[TMP1]], 0
// CHECK-RV64-NEXT:    [[TMP3:%.*]] = extractvalue { <vscale x 1 x i16>, <vscale x 1 x i16> } [[TMP1]], 1
// CHECK-RV64-NEXT:    call void @llvm.riscv.vsseg2.mask.nxv1i16.i64(<vscale x 1 x i16> [[TMP2]], <vscale x 1 x i16> [[TMP3]], ptr [[BASE]], <vscale x 1 x i1> [[MASK]], i64 [[VL]])
// CHECK-RV64-NEXT:    ret void
//
<<<<<<< HEAD
void test_vsseg2e16_v_i16mf4_m(vbool64_t mask, int16_t *base, vint16mf4_t v0, vint16mf4_t v1, size_t vl) {
  return __riscv_vsseg2e16(mask, base, v0, v1, vl);
=======
void test_vsseg2e16_v_i16mf4x2_m(vbool64_t mask, int16_t *base, vint16mf4x2_t v_tuple, size_t vl) {
  return __riscv_vsseg2e16(mask, base, v_tuple, vl);
>>>>>>> 7f790f9a
}

// CHECK-RV64-LABEL: define dso_local void @test_vsseg2e16_v_i16mf2x2_m
// CHECK-RV64-SAME: (<vscale x 2 x i1> [[MASK:%.*]], ptr noundef [[BASE:%.*]], <vscale x 2 x i16> [[V_TUPLE_COERCE0:%.*]], <vscale x 2 x i16> [[V_TUPLE_COERCE1:%.*]], i64 noundef [[VL:%.*]]) #[[ATTR0]] {
// CHECK-RV64-NEXT:  entry:
// CHECK-RV64-NEXT:    [[TMP0:%.*]] = insertvalue { <vscale x 2 x i16>, <vscale x 2 x i16> } poison, <vscale x 2 x i16> [[V_TUPLE_COERCE0]], 0
// CHECK-RV64-NEXT:    [[TMP1:%.*]] = insertvalue { <vscale x 2 x i16>, <vscale x 2 x i16> } [[TMP0]], <vscale x 2 x i16> [[V_TUPLE_COERCE1]], 1
// CHECK-RV64-NEXT:    [[TMP2:%.*]] = extractvalue { <vscale x 2 x i16>, <vscale x 2 x i16> } [[TMP1]], 0
// CHECK-RV64-NEXT:    [[TMP3:%.*]] = extractvalue { <vscale x 2 x i16>, <vscale x 2 x i16> } [[TMP1]], 1
// CHECK-RV64-NEXT:    call void @llvm.riscv.vsseg2.mask.nxv2i16.i64(<vscale x 2 x i16> [[TMP2]], <vscale x 2 x i16> [[TMP3]], ptr [[BASE]], <vscale x 2 x i1> [[MASK]], i64 [[VL]])
// CHECK-RV64-NEXT:    ret void
//
<<<<<<< HEAD
void test_vsseg2e16_v_i16mf2_m(vbool32_t mask, int16_t *base, vint16mf2_t v0, vint16mf2_t v1, size_t vl) {
  return __riscv_vsseg2e16(mask, base, v0, v1, vl);
=======
void test_vsseg2e16_v_i16mf2x2_m(vbool32_t mask, int16_t *base, vint16mf2x2_t v_tuple, size_t vl) {
  return __riscv_vsseg2e16(mask, base, v_tuple, vl);
>>>>>>> 7f790f9a
}

// CHECK-RV64-LABEL: define dso_local void @test_vsseg2e16_v_i16m1x2_m
// CHECK-RV64-SAME: (<vscale x 4 x i1> [[MASK:%.*]], ptr noundef [[BASE:%.*]], <vscale x 4 x i16> [[V_TUPLE_COERCE0:%.*]], <vscale x 4 x i16> [[V_TUPLE_COERCE1:%.*]], i64 noundef [[VL:%.*]]) #[[ATTR0]] {
// CHECK-RV64-NEXT:  entry:
// CHECK-RV64-NEXT:    [[TMP0:%.*]] = insertvalue { <vscale x 4 x i16>, <vscale x 4 x i16> } poison, <vscale x 4 x i16> [[V_TUPLE_COERCE0]], 0
// CHECK-RV64-NEXT:    [[TMP1:%.*]] = insertvalue { <vscale x 4 x i16>, <vscale x 4 x i16> } [[TMP0]], <vscale x 4 x i16> [[V_TUPLE_COERCE1]], 1
// CHECK-RV64-NEXT:    [[TMP2:%.*]] = extractvalue { <vscale x 4 x i16>, <vscale x 4 x i16> } [[TMP1]], 0
// CHECK-RV64-NEXT:    [[TMP3:%.*]] = extractvalue { <vscale x 4 x i16>, <vscale x 4 x i16> } [[TMP1]], 1
// CHECK-RV64-NEXT:    call void @llvm.riscv.vsseg2.mask.nxv4i16.i64(<vscale x 4 x i16> [[TMP2]], <vscale x 4 x i16> [[TMP3]], ptr [[BASE]], <vscale x 4 x i1> [[MASK]], i64 [[VL]])
// CHECK-RV64-NEXT:    ret void
//
<<<<<<< HEAD
void test_vsseg2e16_v_i16m1_m(vbool16_t mask, int16_t *base, vint16m1_t v0, vint16m1_t v1, size_t vl) {
  return __riscv_vsseg2e16(mask, base, v0, v1, vl);
=======
void test_vsseg2e16_v_i16m1x2_m(vbool16_t mask, int16_t *base, vint16m1x2_t v_tuple, size_t vl) {
  return __riscv_vsseg2e16(mask, base, v_tuple, vl);
>>>>>>> 7f790f9a
}

// CHECK-RV64-LABEL: define dso_local void @test_vsseg2e16_v_i16m2x2_m
// CHECK-RV64-SAME: (<vscale x 8 x i1> [[MASK:%.*]], ptr noundef [[BASE:%.*]], <vscale x 8 x i16> [[V_TUPLE_COERCE0:%.*]], <vscale x 8 x i16> [[V_TUPLE_COERCE1:%.*]], i64 noundef [[VL:%.*]]) #[[ATTR0]] {
// CHECK-RV64-NEXT:  entry:
// CHECK-RV64-NEXT:    [[TMP0:%.*]] = insertvalue { <vscale x 8 x i16>, <vscale x 8 x i16> } poison, <vscale x 8 x i16> [[V_TUPLE_COERCE0]], 0
// CHECK-RV64-NEXT:    [[TMP1:%.*]] = insertvalue { <vscale x 8 x i16>, <vscale x 8 x i16> } [[TMP0]], <vscale x 8 x i16> [[V_TUPLE_COERCE1]], 1
// CHECK-RV64-NEXT:    [[TMP2:%.*]] = extractvalue { <vscale x 8 x i16>, <vscale x 8 x i16> } [[TMP1]], 0
// CHECK-RV64-NEXT:    [[TMP3:%.*]] = extractvalue { <vscale x 8 x i16>, <vscale x 8 x i16> } [[TMP1]], 1
// CHECK-RV64-NEXT:    call void @llvm.riscv.vsseg2.mask.nxv8i16.i64(<vscale x 8 x i16> [[TMP2]], <vscale x 8 x i16> [[TMP3]], ptr [[BASE]], <vscale x 8 x i1> [[MASK]], i64 [[VL]])
// CHECK-RV64-NEXT:    ret void
//
<<<<<<< HEAD
void test_vsseg2e16_v_i16m2_m(vbool8_t mask, int16_t *base, vint16m2_t v0, vint16m2_t v1, size_t vl) {
  return __riscv_vsseg2e16(mask, base, v0, v1, vl);
=======
void test_vsseg2e16_v_i16m2x2_m(vbool8_t mask, int16_t *base, vint16m2x2_t v_tuple, size_t vl) {
  return __riscv_vsseg2e16(mask, base, v_tuple, vl);
>>>>>>> 7f790f9a
}

// CHECK-RV64-LABEL: define dso_local void @test_vsseg2e16_v_i16m4x2_m
// CHECK-RV64-SAME: (<vscale x 16 x i1> [[MASK:%.*]], ptr noundef [[BASE:%.*]], <vscale x 16 x i16> [[V_TUPLE_COERCE0:%.*]], <vscale x 16 x i16> [[V_TUPLE_COERCE1:%.*]], i64 noundef [[VL:%.*]]) #[[ATTR0]] {
// CHECK-RV64-NEXT:  entry:
// CHECK-RV64-NEXT:    [[TMP0:%.*]] = insertvalue { <vscale x 16 x i16>, <vscale x 16 x i16> } poison, <vscale x 16 x i16> [[V_TUPLE_COERCE0]], 0
// CHECK-RV64-NEXT:    [[TMP1:%.*]] = insertvalue { <vscale x 16 x i16>, <vscale x 16 x i16> } [[TMP0]], <vscale x 16 x i16> [[V_TUPLE_COERCE1]], 1
// CHECK-RV64-NEXT:    [[TMP2:%.*]] = extractvalue { <vscale x 16 x i16>, <vscale x 16 x i16> } [[TMP1]], 0
// CHECK-RV64-NEXT:    [[TMP3:%.*]] = extractvalue { <vscale x 16 x i16>, <vscale x 16 x i16> } [[TMP1]], 1
// CHECK-RV64-NEXT:    call void @llvm.riscv.vsseg2.mask.nxv16i16.i64(<vscale x 16 x i16> [[TMP2]], <vscale x 16 x i16> [[TMP3]], ptr [[BASE]], <vscale x 16 x i1> [[MASK]], i64 [[VL]])
// CHECK-RV64-NEXT:    ret void
//
<<<<<<< HEAD
void test_vsseg2e16_v_i16m4_m(vbool4_t mask, int16_t *base, vint16m4_t v0, vint16m4_t v1, size_t vl) {
  return __riscv_vsseg2e16(mask, base, v0, v1, vl);
=======
void test_vsseg2e16_v_i16m4x2_m(vbool4_t mask, int16_t *base, vint16m4x2_t v_tuple, size_t vl) {
  return __riscv_vsseg2e16(mask, base, v_tuple, vl);
>>>>>>> 7f790f9a
}

// CHECK-RV64-LABEL: define dso_local void @test_vsseg2e16_v_u16mf4x2_m
// CHECK-RV64-SAME: (<vscale x 1 x i1> [[MASK:%.*]], ptr noundef [[BASE:%.*]], <vscale x 1 x i16> [[V_TUPLE_COERCE0:%.*]], <vscale x 1 x i16> [[V_TUPLE_COERCE1:%.*]], i64 noundef [[VL:%.*]]) #[[ATTR0]] {
// CHECK-RV64-NEXT:  entry:
// CHECK-RV64-NEXT:    [[TMP0:%.*]] = insertvalue { <vscale x 1 x i16>, <vscale x 1 x i16> } poison, <vscale x 1 x i16> [[V_TUPLE_COERCE0]], 0
// CHECK-RV64-NEXT:    [[TMP1:%.*]] = insertvalue { <vscale x 1 x i16>, <vscale x 1 x i16> } [[TMP0]], <vscale x 1 x i16> [[V_TUPLE_COERCE1]], 1
// CHECK-RV64-NEXT:    [[TMP2:%.*]] = extractvalue { <vscale x 1 x i16>, <vscale x 1 x i16> } [[TMP1]], 0
// CHECK-RV64-NEXT:    [[TMP3:%.*]] = extractvalue { <vscale x 1 x i16>, <vscale x 1 x i16> } [[TMP1]], 1
// CHECK-RV64-NEXT:    call void @llvm.riscv.vsseg2.mask.nxv1i16.i64(<vscale x 1 x i16> [[TMP2]], <vscale x 1 x i16> [[TMP3]], ptr [[BASE]], <vscale x 1 x i1> [[MASK]], i64 [[VL]])
// CHECK-RV64-NEXT:    ret void
//
<<<<<<< HEAD
void test_vsseg2e16_v_u16mf4_m(vbool64_t mask, uint16_t *base, vuint16mf4_t v0, vuint16mf4_t v1, size_t vl) {
  return __riscv_vsseg2e16(mask, base, v0, v1, vl);
=======
void test_vsseg2e16_v_u16mf4x2_m(vbool64_t mask, uint16_t *base, vuint16mf4x2_t v_tuple, size_t vl) {
  return __riscv_vsseg2e16(mask, base, v_tuple, vl);
>>>>>>> 7f790f9a
}

// CHECK-RV64-LABEL: define dso_local void @test_vsseg2e16_v_u16mf2x2_m
// CHECK-RV64-SAME: (<vscale x 2 x i1> [[MASK:%.*]], ptr noundef [[BASE:%.*]], <vscale x 2 x i16> [[V_TUPLE_COERCE0:%.*]], <vscale x 2 x i16> [[V_TUPLE_COERCE1:%.*]], i64 noundef [[VL:%.*]]) #[[ATTR0]] {
// CHECK-RV64-NEXT:  entry:
// CHECK-RV64-NEXT:    [[TMP0:%.*]] = insertvalue { <vscale x 2 x i16>, <vscale x 2 x i16> } poison, <vscale x 2 x i16> [[V_TUPLE_COERCE0]], 0
// CHECK-RV64-NEXT:    [[TMP1:%.*]] = insertvalue { <vscale x 2 x i16>, <vscale x 2 x i16> } [[TMP0]], <vscale x 2 x i16> [[V_TUPLE_COERCE1]], 1
// CHECK-RV64-NEXT:    [[TMP2:%.*]] = extractvalue { <vscale x 2 x i16>, <vscale x 2 x i16> } [[TMP1]], 0
// CHECK-RV64-NEXT:    [[TMP3:%.*]] = extractvalue { <vscale x 2 x i16>, <vscale x 2 x i16> } [[TMP1]], 1
// CHECK-RV64-NEXT:    call void @llvm.riscv.vsseg2.mask.nxv2i16.i64(<vscale x 2 x i16> [[TMP2]], <vscale x 2 x i16> [[TMP3]], ptr [[BASE]], <vscale x 2 x i1> [[MASK]], i64 [[VL]])
// CHECK-RV64-NEXT:    ret void
//
<<<<<<< HEAD
void test_vsseg2e16_v_u16mf2_m(vbool32_t mask, uint16_t *base, vuint16mf2_t v0, vuint16mf2_t v1, size_t vl) {
  return __riscv_vsseg2e16(mask, base, v0, v1, vl);
=======
void test_vsseg2e16_v_u16mf2x2_m(vbool32_t mask, uint16_t *base, vuint16mf2x2_t v_tuple, size_t vl) {
  return __riscv_vsseg2e16(mask, base, v_tuple, vl);
>>>>>>> 7f790f9a
}

// CHECK-RV64-LABEL: define dso_local void @test_vsseg2e16_v_u16m1x2_m
// CHECK-RV64-SAME: (<vscale x 4 x i1> [[MASK:%.*]], ptr noundef [[BASE:%.*]], <vscale x 4 x i16> [[V_TUPLE_COERCE0:%.*]], <vscale x 4 x i16> [[V_TUPLE_COERCE1:%.*]], i64 noundef [[VL:%.*]]) #[[ATTR0]] {
// CHECK-RV64-NEXT:  entry:
// CHECK-RV64-NEXT:    [[TMP0:%.*]] = insertvalue { <vscale x 4 x i16>, <vscale x 4 x i16> } poison, <vscale x 4 x i16> [[V_TUPLE_COERCE0]], 0
// CHECK-RV64-NEXT:    [[TMP1:%.*]] = insertvalue { <vscale x 4 x i16>, <vscale x 4 x i16> } [[TMP0]], <vscale x 4 x i16> [[V_TUPLE_COERCE1]], 1
// CHECK-RV64-NEXT:    [[TMP2:%.*]] = extractvalue { <vscale x 4 x i16>, <vscale x 4 x i16> } [[TMP1]], 0
// CHECK-RV64-NEXT:    [[TMP3:%.*]] = extractvalue { <vscale x 4 x i16>, <vscale x 4 x i16> } [[TMP1]], 1
// CHECK-RV64-NEXT:    call void @llvm.riscv.vsseg2.mask.nxv4i16.i64(<vscale x 4 x i16> [[TMP2]], <vscale x 4 x i16> [[TMP3]], ptr [[BASE]], <vscale x 4 x i1> [[MASK]], i64 [[VL]])
// CHECK-RV64-NEXT:    ret void
//
<<<<<<< HEAD
void test_vsseg2e16_v_u16m1_m(vbool16_t mask, uint16_t *base, vuint16m1_t v0, vuint16m1_t v1, size_t vl) {
  return __riscv_vsseg2e16(mask, base, v0, v1, vl);
=======
void test_vsseg2e16_v_u16m1x2_m(vbool16_t mask, uint16_t *base, vuint16m1x2_t v_tuple, size_t vl) {
  return __riscv_vsseg2e16(mask, base, v_tuple, vl);
>>>>>>> 7f790f9a
}

// CHECK-RV64-LABEL: define dso_local void @test_vsseg2e16_v_u16m2x2_m
// CHECK-RV64-SAME: (<vscale x 8 x i1> [[MASK:%.*]], ptr noundef [[BASE:%.*]], <vscale x 8 x i16> [[V_TUPLE_COERCE0:%.*]], <vscale x 8 x i16> [[V_TUPLE_COERCE1:%.*]], i64 noundef [[VL:%.*]]) #[[ATTR0]] {
// CHECK-RV64-NEXT:  entry:
// CHECK-RV64-NEXT:    [[TMP0:%.*]] = insertvalue { <vscale x 8 x i16>, <vscale x 8 x i16> } poison, <vscale x 8 x i16> [[V_TUPLE_COERCE0]], 0
// CHECK-RV64-NEXT:    [[TMP1:%.*]] = insertvalue { <vscale x 8 x i16>, <vscale x 8 x i16> } [[TMP0]], <vscale x 8 x i16> [[V_TUPLE_COERCE1]], 1
// CHECK-RV64-NEXT:    [[TMP2:%.*]] = extractvalue { <vscale x 8 x i16>, <vscale x 8 x i16> } [[TMP1]], 0
// CHECK-RV64-NEXT:    [[TMP3:%.*]] = extractvalue { <vscale x 8 x i16>, <vscale x 8 x i16> } [[TMP1]], 1
// CHECK-RV64-NEXT:    call void @llvm.riscv.vsseg2.mask.nxv8i16.i64(<vscale x 8 x i16> [[TMP2]], <vscale x 8 x i16> [[TMP3]], ptr [[BASE]], <vscale x 8 x i1> [[MASK]], i64 [[VL]])
// CHECK-RV64-NEXT:    ret void
//
<<<<<<< HEAD
void test_vsseg2e16_v_u16m2_m(vbool8_t mask, uint16_t *base, vuint16m2_t v0, vuint16m2_t v1, size_t vl) {
  return __riscv_vsseg2e16(mask, base, v0, v1, vl);
=======
void test_vsseg2e16_v_u16m2x2_m(vbool8_t mask, uint16_t *base, vuint16m2x2_t v_tuple, size_t vl) {
  return __riscv_vsseg2e16(mask, base, v_tuple, vl);
>>>>>>> 7f790f9a
}

// CHECK-RV64-LABEL: define dso_local void @test_vsseg2e16_v_u16m4x2_m
// CHECK-RV64-SAME: (<vscale x 16 x i1> [[MASK:%.*]], ptr noundef [[BASE:%.*]], <vscale x 16 x i16> [[V_TUPLE_COERCE0:%.*]], <vscale x 16 x i16> [[V_TUPLE_COERCE1:%.*]], i64 noundef [[VL:%.*]]) #[[ATTR0]] {
// CHECK-RV64-NEXT:  entry:
// CHECK-RV64-NEXT:    [[TMP0:%.*]] = insertvalue { <vscale x 16 x i16>, <vscale x 16 x i16> } poison, <vscale x 16 x i16> [[V_TUPLE_COERCE0]], 0
// CHECK-RV64-NEXT:    [[TMP1:%.*]] = insertvalue { <vscale x 16 x i16>, <vscale x 16 x i16> } [[TMP0]], <vscale x 16 x i16> [[V_TUPLE_COERCE1]], 1
// CHECK-RV64-NEXT:    [[TMP2:%.*]] = extractvalue { <vscale x 16 x i16>, <vscale x 16 x i16> } [[TMP1]], 0
// CHECK-RV64-NEXT:    [[TMP3:%.*]] = extractvalue { <vscale x 16 x i16>, <vscale x 16 x i16> } [[TMP1]], 1
// CHECK-RV64-NEXT:    call void @llvm.riscv.vsseg2.mask.nxv16i16.i64(<vscale x 16 x i16> [[TMP2]], <vscale x 16 x i16> [[TMP3]], ptr [[BASE]], <vscale x 16 x i1> [[MASK]], i64 [[VL]])
// CHECK-RV64-NEXT:    ret void
//
<<<<<<< HEAD
void test_vsseg2e16_v_u16m4_m(vbool4_t mask, uint16_t *base, vuint16m4_t v0, vuint16m4_t v1, size_t vl) {
  return __riscv_vsseg2e16(mask, base, v0, v1, vl);
=======
void test_vsseg2e16_v_u16m4x2_m(vbool4_t mask, uint16_t *base, vuint16m4x2_t v_tuple, size_t vl) {
  return __riscv_vsseg2e16(mask, base, v_tuple, vl);
>>>>>>> 7f790f9a
}
<|MERGE_RESOLUTION|>--- conflicted
+++ resolved
@@ -17,13 +17,8 @@
 // CHECK-RV64-NEXT:    call void @llvm.riscv.vsseg2.nxv1f16.i64(<vscale x 1 x half> [[TMP2]], <vscale x 1 x half> [[TMP3]], ptr [[BASE]], i64 [[VL]])
 // CHECK-RV64-NEXT:    ret void
 //
-<<<<<<< HEAD
-void test_vsseg2e16_v_f16mf4(_Float16 *base, vfloat16mf4_t v0, vfloat16mf4_t v1, size_t vl) {
-  return __riscv_vsseg2e16(base, v0, v1, vl);
-=======
 void test_vsseg2e16_v_f16mf4x2(_Float16 *base, vfloat16mf4x2_t v_tuple, size_t vl) {
   return __riscv_vsseg2e16(base, v_tuple, vl);
->>>>>>> 7f790f9a
 }
 
 // CHECK-RV64-LABEL: define dso_local void @test_vsseg2e16_v_f16mf2x2
@@ -36,13 +31,8 @@
 // CHECK-RV64-NEXT:    call void @llvm.riscv.vsseg2.nxv2f16.i64(<vscale x 2 x half> [[TMP2]], <vscale x 2 x half> [[TMP3]], ptr [[BASE]], i64 [[VL]])
 // CHECK-RV64-NEXT:    ret void
 //
-<<<<<<< HEAD
-void test_vsseg2e16_v_f16mf2(_Float16 *base, vfloat16mf2_t v0, vfloat16mf2_t v1, size_t vl) {
-  return __riscv_vsseg2e16(base, v0, v1, vl);
-=======
 void test_vsseg2e16_v_f16mf2x2(_Float16 *base, vfloat16mf2x2_t v_tuple, size_t vl) {
   return __riscv_vsseg2e16(base, v_tuple, vl);
->>>>>>> 7f790f9a
 }
 
 // CHECK-RV64-LABEL: define dso_local void @test_vsseg2e16_v_f16m1x2
@@ -55,13 +45,8 @@
 // CHECK-RV64-NEXT:    call void @llvm.riscv.vsseg2.nxv4f16.i64(<vscale x 4 x half> [[TMP2]], <vscale x 4 x half> [[TMP3]], ptr [[BASE]], i64 [[VL]])
 // CHECK-RV64-NEXT:    ret void
 //
-<<<<<<< HEAD
-void test_vsseg2e16_v_f16m1(_Float16 *base, vfloat16m1_t v0, vfloat16m1_t v1, size_t vl) {
-  return __riscv_vsseg2e16(base, v0, v1, vl);
-=======
 void test_vsseg2e16_v_f16m1x2(_Float16 *base, vfloat16m1x2_t v_tuple, size_t vl) {
   return __riscv_vsseg2e16(base, v_tuple, vl);
->>>>>>> 7f790f9a
 }
 
 // CHECK-RV64-LABEL: define dso_local void @test_vsseg2e16_v_f16m2x2
@@ -74,13 +59,8 @@
 // CHECK-RV64-NEXT:    call void @llvm.riscv.vsseg2.nxv8f16.i64(<vscale x 8 x half> [[TMP2]], <vscale x 8 x half> [[TMP3]], ptr [[BASE]], i64 [[VL]])
 // CHECK-RV64-NEXT:    ret void
 //
-<<<<<<< HEAD
-void test_vsseg2e16_v_f16m2(_Float16 *base, vfloat16m2_t v0, vfloat16m2_t v1, size_t vl) {
-  return __riscv_vsseg2e16(base, v0, v1, vl);
-=======
 void test_vsseg2e16_v_f16m2x2(_Float16 *base, vfloat16m2x2_t v_tuple, size_t vl) {
   return __riscv_vsseg2e16(base, v_tuple, vl);
->>>>>>> 7f790f9a
 }
 
 // CHECK-RV64-LABEL: define dso_local void @test_vsseg2e16_v_f16m4x2
@@ -93,13 +73,8 @@
 // CHECK-RV64-NEXT:    call void @llvm.riscv.vsseg2.nxv16f16.i64(<vscale x 16 x half> [[TMP2]], <vscale x 16 x half> [[TMP3]], ptr [[BASE]], i64 [[VL]])
 // CHECK-RV64-NEXT:    ret void
 //
-<<<<<<< HEAD
-void test_vsseg2e16_v_f16m4(_Float16 *base, vfloat16m4_t v0, vfloat16m4_t v1, size_t vl) {
-  return __riscv_vsseg2e16(base, v0, v1, vl);
-=======
 void test_vsseg2e16_v_f16m4x2(_Float16 *base, vfloat16m4x2_t v_tuple, size_t vl) {
   return __riscv_vsseg2e16(base, v_tuple, vl);
->>>>>>> 7f790f9a
 }
 
 // CHECK-RV64-LABEL: define dso_local void @test_vsseg2e16_v_i16mf4x2
@@ -112,13 +87,8 @@
 // CHECK-RV64-NEXT:    call void @llvm.riscv.vsseg2.nxv1i16.i64(<vscale x 1 x i16> [[TMP2]], <vscale x 1 x i16> [[TMP3]], ptr [[BASE]], i64 [[VL]])
 // CHECK-RV64-NEXT:    ret void
 //
-<<<<<<< HEAD
-void test_vsseg2e16_v_i16mf4(int16_t *base, vint16mf4_t v0, vint16mf4_t v1, size_t vl) {
-  return __riscv_vsseg2e16(base, v0, v1, vl);
-=======
 void test_vsseg2e16_v_i16mf4x2(int16_t *base, vint16mf4x2_t v_tuple, size_t vl) {
   return __riscv_vsseg2e16(base, v_tuple, vl);
->>>>>>> 7f790f9a
 }
 
 // CHECK-RV64-LABEL: define dso_local void @test_vsseg2e16_v_i16mf2x2
@@ -131,13 +101,8 @@
 // CHECK-RV64-NEXT:    call void @llvm.riscv.vsseg2.nxv2i16.i64(<vscale x 2 x i16> [[TMP2]], <vscale x 2 x i16> [[TMP3]], ptr [[BASE]], i64 [[VL]])
 // CHECK-RV64-NEXT:    ret void
 //
-<<<<<<< HEAD
-void test_vsseg2e16_v_i16mf2(int16_t *base, vint16mf2_t v0, vint16mf2_t v1, size_t vl) {
-  return __riscv_vsseg2e16(base, v0, v1, vl);
-=======
 void test_vsseg2e16_v_i16mf2x2(int16_t *base, vint16mf2x2_t v_tuple, size_t vl) {
   return __riscv_vsseg2e16(base, v_tuple, vl);
->>>>>>> 7f790f9a
 }
 
 // CHECK-RV64-LABEL: define dso_local void @test_vsseg2e16_v_i16m1x2
@@ -150,13 +115,8 @@
 // CHECK-RV64-NEXT:    call void @llvm.riscv.vsseg2.nxv4i16.i64(<vscale x 4 x i16> [[TMP2]], <vscale x 4 x i16> [[TMP3]], ptr [[BASE]], i64 [[VL]])
 // CHECK-RV64-NEXT:    ret void
 //
-<<<<<<< HEAD
-void test_vsseg2e16_v_i16m1(int16_t *base, vint16m1_t v0, vint16m1_t v1, size_t vl) {
-  return __riscv_vsseg2e16(base, v0, v1, vl);
-=======
 void test_vsseg2e16_v_i16m1x2(int16_t *base, vint16m1x2_t v_tuple, size_t vl) {
   return __riscv_vsseg2e16(base, v_tuple, vl);
->>>>>>> 7f790f9a
 }
 
 // CHECK-RV64-LABEL: define dso_local void @test_vsseg2e16_v_i16m2x2
@@ -169,13 +129,8 @@
 // CHECK-RV64-NEXT:    call void @llvm.riscv.vsseg2.nxv8i16.i64(<vscale x 8 x i16> [[TMP2]], <vscale x 8 x i16> [[TMP3]], ptr [[BASE]], i64 [[VL]])
 // CHECK-RV64-NEXT:    ret void
 //
-<<<<<<< HEAD
-void test_vsseg2e16_v_i16m2(int16_t *base, vint16m2_t v0, vint16m2_t v1, size_t vl) {
-  return __riscv_vsseg2e16(base, v0, v1, vl);
-=======
 void test_vsseg2e16_v_i16m2x2(int16_t *base, vint16m2x2_t v_tuple, size_t vl) {
   return __riscv_vsseg2e16(base, v_tuple, vl);
->>>>>>> 7f790f9a
 }
 
 // CHECK-RV64-LABEL: define dso_local void @test_vsseg2e16_v_i16m4x2
@@ -188,13 +143,8 @@
 // CHECK-RV64-NEXT:    call void @llvm.riscv.vsseg2.nxv16i16.i64(<vscale x 16 x i16> [[TMP2]], <vscale x 16 x i16> [[TMP3]], ptr [[BASE]], i64 [[VL]])
 // CHECK-RV64-NEXT:    ret void
 //
-<<<<<<< HEAD
-void test_vsseg2e16_v_i16m4(int16_t *base, vint16m4_t v0, vint16m4_t v1, size_t vl) {
-  return __riscv_vsseg2e16(base, v0, v1, vl);
-=======
 void test_vsseg2e16_v_i16m4x2(int16_t *base, vint16m4x2_t v_tuple, size_t vl) {
   return __riscv_vsseg2e16(base, v_tuple, vl);
->>>>>>> 7f790f9a
 }
 
 // CHECK-RV64-LABEL: define dso_local void @test_vsseg2e16_v_u16mf4x2
@@ -207,13 +157,8 @@
 // CHECK-RV64-NEXT:    call void @llvm.riscv.vsseg2.nxv1i16.i64(<vscale x 1 x i16> [[TMP2]], <vscale x 1 x i16> [[TMP3]], ptr [[BASE]], i64 [[VL]])
 // CHECK-RV64-NEXT:    ret void
 //
-<<<<<<< HEAD
-void test_vsseg2e16_v_u16mf4(uint16_t *base, vuint16mf4_t v0, vuint16mf4_t v1, size_t vl) {
-  return __riscv_vsseg2e16(base, v0, v1, vl);
-=======
 void test_vsseg2e16_v_u16mf4x2(uint16_t *base, vuint16mf4x2_t v_tuple, size_t vl) {
   return __riscv_vsseg2e16(base, v_tuple, vl);
->>>>>>> 7f790f9a
 }
 
 // CHECK-RV64-LABEL: define dso_local void @test_vsseg2e16_v_u16mf2x2
@@ -226,13 +171,8 @@
 // CHECK-RV64-NEXT:    call void @llvm.riscv.vsseg2.nxv2i16.i64(<vscale x 2 x i16> [[TMP2]], <vscale x 2 x i16> [[TMP3]], ptr [[BASE]], i64 [[VL]])
 // CHECK-RV64-NEXT:    ret void
 //
-<<<<<<< HEAD
-void test_vsseg2e16_v_u16mf2(uint16_t *base, vuint16mf2_t v0, vuint16mf2_t v1, size_t vl) {
-  return __riscv_vsseg2e16(base, v0, v1, vl);
-=======
 void test_vsseg2e16_v_u16mf2x2(uint16_t *base, vuint16mf2x2_t v_tuple, size_t vl) {
   return __riscv_vsseg2e16(base, v_tuple, vl);
->>>>>>> 7f790f9a
 }
 
 // CHECK-RV64-LABEL: define dso_local void @test_vsseg2e16_v_u16m1x2
@@ -245,13 +185,8 @@
 // CHECK-RV64-NEXT:    call void @llvm.riscv.vsseg2.nxv4i16.i64(<vscale x 4 x i16> [[TMP2]], <vscale x 4 x i16> [[TMP3]], ptr [[BASE]], i64 [[VL]])
 // CHECK-RV64-NEXT:    ret void
 //
-<<<<<<< HEAD
-void test_vsseg2e16_v_u16m1(uint16_t *base, vuint16m1_t v0, vuint16m1_t v1, size_t vl) {
-  return __riscv_vsseg2e16(base, v0, v1, vl);
-=======
 void test_vsseg2e16_v_u16m1x2(uint16_t *base, vuint16m1x2_t v_tuple, size_t vl) {
   return __riscv_vsseg2e16(base, v_tuple, vl);
->>>>>>> 7f790f9a
 }
 
 // CHECK-RV64-LABEL: define dso_local void @test_vsseg2e16_v_u16m2x2
@@ -264,13 +199,8 @@
 // CHECK-RV64-NEXT:    call void @llvm.riscv.vsseg2.nxv8i16.i64(<vscale x 8 x i16> [[TMP2]], <vscale x 8 x i16> [[TMP3]], ptr [[BASE]], i64 [[VL]])
 // CHECK-RV64-NEXT:    ret void
 //
-<<<<<<< HEAD
-void test_vsseg2e16_v_u16m2(uint16_t *base, vuint16m2_t v0, vuint16m2_t v1, size_t vl) {
-  return __riscv_vsseg2e16(base, v0, v1, vl);
-=======
 void test_vsseg2e16_v_u16m2x2(uint16_t *base, vuint16m2x2_t v_tuple, size_t vl) {
   return __riscv_vsseg2e16(base, v_tuple, vl);
->>>>>>> 7f790f9a
 }
 
 // CHECK-RV64-LABEL: define dso_local void @test_vsseg2e16_v_u16m4x2
@@ -283,13 +213,8 @@
 // CHECK-RV64-NEXT:    call void @llvm.riscv.vsseg2.nxv16i16.i64(<vscale x 16 x i16> [[TMP2]], <vscale x 16 x i16> [[TMP3]], ptr [[BASE]], i64 [[VL]])
 // CHECK-RV64-NEXT:    ret void
 //
-<<<<<<< HEAD
-void test_vsseg2e16_v_u16m4(uint16_t *base, vuint16m4_t v0, vuint16m4_t v1, size_t vl) {
-  return __riscv_vsseg2e16(base, v0, v1, vl);
-=======
 void test_vsseg2e16_v_u16m4x2(uint16_t *base, vuint16m4x2_t v_tuple, size_t vl) {
   return __riscv_vsseg2e16(base, v_tuple, vl);
->>>>>>> 7f790f9a
 }
 
 // CHECK-RV64-LABEL: define dso_local void @test_vsseg2e16_v_f16mf4x2_m
@@ -302,13 +227,8 @@
 // CHECK-RV64-NEXT:    call void @llvm.riscv.vsseg2.mask.nxv1f16.i64(<vscale x 1 x half> [[TMP2]], <vscale x 1 x half> [[TMP3]], ptr [[BASE]], <vscale x 1 x i1> [[MASK]], i64 [[VL]])
 // CHECK-RV64-NEXT:    ret void
 //
-<<<<<<< HEAD
-void test_vsseg2e16_v_f16mf4_m(vbool64_t mask, _Float16 *base, vfloat16mf4_t v0, vfloat16mf4_t v1, size_t vl) {
-  return __riscv_vsseg2e16(mask, base, v0, v1, vl);
-=======
 void test_vsseg2e16_v_f16mf4x2_m(vbool64_t mask, _Float16 *base, vfloat16mf4x2_t v_tuple, size_t vl) {
   return __riscv_vsseg2e16(mask, base, v_tuple, vl);
->>>>>>> 7f790f9a
 }
 
 // CHECK-RV64-LABEL: define dso_local void @test_vsseg2e16_v_f16mf2x2_m
@@ -321,13 +241,8 @@
 // CHECK-RV64-NEXT:    call void @llvm.riscv.vsseg2.mask.nxv2f16.i64(<vscale x 2 x half> [[TMP2]], <vscale x 2 x half> [[TMP3]], ptr [[BASE]], <vscale x 2 x i1> [[MASK]], i64 [[VL]])
 // CHECK-RV64-NEXT:    ret void
 //
-<<<<<<< HEAD
-void test_vsseg2e16_v_f16mf2_m(vbool32_t mask, _Float16 *base, vfloat16mf2_t v0, vfloat16mf2_t v1, size_t vl) {
-  return __riscv_vsseg2e16(mask, base, v0, v1, vl);
-=======
 void test_vsseg2e16_v_f16mf2x2_m(vbool32_t mask, _Float16 *base, vfloat16mf2x2_t v_tuple, size_t vl) {
   return __riscv_vsseg2e16(mask, base, v_tuple, vl);
->>>>>>> 7f790f9a
 }
 
 // CHECK-RV64-LABEL: define dso_local void @test_vsseg2e16_v_f16m1x2_m
@@ -340,13 +255,8 @@
 // CHECK-RV64-NEXT:    call void @llvm.riscv.vsseg2.mask.nxv4f16.i64(<vscale x 4 x half> [[TMP2]], <vscale x 4 x half> [[TMP3]], ptr [[BASE]], <vscale x 4 x i1> [[MASK]], i64 [[VL]])
 // CHECK-RV64-NEXT:    ret void
 //
-<<<<<<< HEAD
-void test_vsseg2e16_v_f16m1_m(vbool16_t mask, _Float16 *base, vfloat16m1_t v0, vfloat16m1_t v1, size_t vl) {
-  return __riscv_vsseg2e16(mask, base, v0, v1, vl);
-=======
 void test_vsseg2e16_v_f16m1x2_m(vbool16_t mask, _Float16 *base, vfloat16m1x2_t v_tuple, size_t vl) {
   return __riscv_vsseg2e16(mask, base, v_tuple, vl);
->>>>>>> 7f790f9a
 }
 
 // CHECK-RV64-LABEL: define dso_local void @test_vsseg2e16_v_f16m2x2_m
@@ -359,13 +269,8 @@
 // CHECK-RV64-NEXT:    call void @llvm.riscv.vsseg2.mask.nxv8f16.i64(<vscale x 8 x half> [[TMP2]], <vscale x 8 x half> [[TMP3]], ptr [[BASE]], <vscale x 8 x i1> [[MASK]], i64 [[VL]])
 // CHECK-RV64-NEXT:    ret void
 //
-<<<<<<< HEAD
-void test_vsseg2e16_v_f16m2_m(vbool8_t mask, _Float16 *base, vfloat16m2_t v0, vfloat16m2_t v1, size_t vl) {
-  return __riscv_vsseg2e16(mask, base, v0, v1, vl);
-=======
 void test_vsseg2e16_v_f16m2x2_m(vbool8_t mask, _Float16 *base, vfloat16m2x2_t v_tuple, size_t vl) {
   return __riscv_vsseg2e16(mask, base, v_tuple, vl);
->>>>>>> 7f790f9a
 }
 
 // CHECK-RV64-LABEL: define dso_local void @test_vsseg2e16_v_f16m4x2_m
@@ -378,13 +283,8 @@
 // CHECK-RV64-NEXT:    call void @llvm.riscv.vsseg2.mask.nxv16f16.i64(<vscale x 16 x half> [[TMP2]], <vscale x 16 x half> [[TMP3]], ptr [[BASE]], <vscale x 16 x i1> [[MASK]], i64 [[VL]])
 // CHECK-RV64-NEXT:    ret void
 //
-<<<<<<< HEAD
-void test_vsseg2e16_v_f16m4_m(vbool4_t mask, _Float16 *base, vfloat16m4_t v0, vfloat16m4_t v1, size_t vl) {
-  return __riscv_vsseg2e16(mask, base, v0, v1, vl);
-=======
 void test_vsseg2e16_v_f16m4x2_m(vbool4_t mask, _Float16 *base, vfloat16m4x2_t v_tuple, size_t vl) {
   return __riscv_vsseg2e16(mask, base, v_tuple, vl);
->>>>>>> 7f790f9a
 }
 
 // CHECK-RV64-LABEL: define dso_local void @test_vsseg2e16_v_i16mf4x2_m
@@ -397,13 +297,8 @@
 // CHECK-RV64-NEXT:    call void @llvm.riscv.vsseg2.mask.nxv1i16.i64(<vscale x 1 x i16> [[TMP2]], <vscale x 1 x i16> [[TMP3]], ptr [[BASE]], <vscale x 1 x i1> [[MASK]], i64 [[VL]])
 // CHECK-RV64-NEXT:    ret void
 //
-<<<<<<< HEAD
-void test_vsseg2e16_v_i16mf4_m(vbool64_t mask, int16_t *base, vint16mf4_t v0, vint16mf4_t v1, size_t vl) {
-  return __riscv_vsseg2e16(mask, base, v0, v1, vl);
-=======
 void test_vsseg2e16_v_i16mf4x2_m(vbool64_t mask, int16_t *base, vint16mf4x2_t v_tuple, size_t vl) {
   return __riscv_vsseg2e16(mask, base, v_tuple, vl);
->>>>>>> 7f790f9a
 }
 
 // CHECK-RV64-LABEL: define dso_local void @test_vsseg2e16_v_i16mf2x2_m
@@ -416,13 +311,8 @@
 // CHECK-RV64-NEXT:    call void @llvm.riscv.vsseg2.mask.nxv2i16.i64(<vscale x 2 x i16> [[TMP2]], <vscale x 2 x i16> [[TMP3]], ptr [[BASE]], <vscale x 2 x i1> [[MASK]], i64 [[VL]])
 // CHECK-RV64-NEXT:    ret void
 //
-<<<<<<< HEAD
-void test_vsseg2e16_v_i16mf2_m(vbool32_t mask, int16_t *base, vint16mf2_t v0, vint16mf2_t v1, size_t vl) {
-  return __riscv_vsseg2e16(mask, base, v0, v1, vl);
-=======
 void test_vsseg2e16_v_i16mf2x2_m(vbool32_t mask, int16_t *base, vint16mf2x2_t v_tuple, size_t vl) {
   return __riscv_vsseg2e16(mask, base, v_tuple, vl);
->>>>>>> 7f790f9a
 }
 
 // CHECK-RV64-LABEL: define dso_local void @test_vsseg2e16_v_i16m1x2_m
@@ -435,13 +325,8 @@
 // CHECK-RV64-NEXT:    call void @llvm.riscv.vsseg2.mask.nxv4i16.i64(<vscale x 4 x i16> [[TMP2]], <vscale x 4 x i16> [[TMP3]], ptr [[BASE]], <vscale x 4 x i1> [[MASK]], i64 [[VL]])
 // CHECK-RV64-NEXT:    ret void
 //
-<<<<<<< HEAD
-void test_vsseg2e16_v_i16m1_m(vbool16_t mask, int16_t *base, vint16m1_t v0, vint16m1_t v1, size_t vl) {
-  return __riscv_vsseg2e16(mask, base, v0, v1, vl);
-=======
 void test_vsseg2e16_v_i16m1x2_m(vbool16_t mask, int16_t *base, vint16m1x2_t v_tuple, size_t vl) {
   return __riscv_vsseg2e16(mask, base, v_tuple, vl);
->>>>>>> 7f790f9a
 }
 
 // CHECK-RV64-LABEL: define dso_local void @test_vsseg2e16_v_i16m2x2_m
@@ -454,13 +339,8 @@
 // CHECK-RV64-NEXT:    call void @llvm.riscv.vsseg2.mask.nxv8i16.i64(<vscale x 8 x i16> [[TMP2]], <vscale x 8 x i16> [[TMP3]], ptr [[BASE]], <vscale x 8 x i1> [[MASK]], i64 [[VL]])
 // CHECK-RV64-NEXT:    ret void
 //
-<<<<<<< HEAD
-void test_vsseg2e16_v_i16m2_m(vbool8_t mask, int16_t *base, vint16m2_t v0, vint16m2_t v1, size_t vl) {
-  return __riscv_vsseg2e16(mask, base, v0, v1, vl);
-=======
 void test_vsseg2e16_v_i16m2x2_m(vbool8_t mask, int16_t *base, vint16m2x2_t v_tuple, size_t vl) {
   return __riscv_vsseg2e16(mask, base, v_tuple, vl);
->>>>>>> 7f790f9a
 }
 
 // CHECK-RV64-LABEL: define dso_local void @test_vsseg2e16_v_i16m4x2_m
@@ -473,13 +353,8 @@
 // CHECK-RV64-NEXT:    call void @llvm.riscv.vsseg2.mask.nxv16i16.i64(<vscale x 16 x i16> [[TMP2]], <vscale x 16 x i16> [[TMP3]], ptr [[BASE]], <vscale x 16 x i1> [[MASK]], i64 [[VL]])
 // CHECK-RV64-NEXT:    ret void
 //
-<<<<<<< HEAD
-void test_vsseg2e16_v_i16m4_m(vbool4_t mask, int16_t *base, vint16m4_t v0, vint16m4_t v1, size_t vl) {
-  return __riscv_vsseg2e16(mask, base, v0, v1, vl);
-=======
 void test_vsseg2e16_v_i16m4x2_m(vbool4_t mask, int16_t *base, vint16m4x2_t v_tuple, size_t vl) {
   return __riscv_vsseg2e16(mask, base, v_tuple, vl);
->>>>>>> 7f790f9a
 }
 
 // CHECK-RV64-LABEL: define dso_local void @test_vsseg2e16_v_u16mf4x2_m
@@ -492,13 +367,8 @@
 // CHECK-RV64-NEXT:    call void @llvm.riscv.vsseg2.mask.nxv1i16.i64(<vscale x 1 x i16> [[TMP2]], <vscale x 1 x i16> [[TMP3]], ptr [[BASE]], <vscale x 1 x i1> [[MASK]], i64 [[VL]])
 // CHECK-RV64-NEXT:    ret void
 //
-<<<<<<< HEAD
-void test_vsseg2e16_v_u16mf4_m(vbool64_t mask, uint16_t *base, vuint16mf4_t v0, vuint16mf4_t v1, size_t vl) {
-  return __riscv_vsseg2e16(mask, base, v0, v1, vl);
-=======
 void test_vsseg2e16_v_u16mf4x2_m(vbool64_t mask, uint16_t *base, vuint16mf4x2_t v_tuple, size_t vl) {
   return __riscv_vsseg2e16(mask, base, v_tuple, vl);
->>>>>>> 7f790f9a
 }
 
 // CHECK-RV64-LABEL: define dso_local void @test_vsseg2e16_v_u16mf2x2_m
@@ -511,13 +381,8 @@
 // CHECK-RV64-NEXT:    call void @llvm.riscv.vsseg2.mask.nxv2i16.i64(<vscale x 2 x i16> [[TMP2]], <vscale x 2 x i16> [[TMP3]], ptr [[BASE]], <vscale x 2 x i1> [[MASK]], i64 [[VL]])
 // CHECK-RV64-NEXT:    ret void
 //
-<<<<<<< HEAD
-void test_vsseg2e16_v_u16mf2_m(vbool32_t mask, uint16_t *base, vuint16mf2_t v0, vuint16mf2_t v1, size_t vl) {
-  return __riscv_vsseg2e16(mask, base, v0, v1, vl);
-=======
 void test_vsseg2e16_v_u16mf2x2_m(vbool32_t mask, uint16_t *base, vuint16mf2x2_t v_tuple, size_t vl) {
   return __riscv_vsseg2e16(mask, base, v_tuple, vl);
->>>>>>> 7f790f9a
 }
 
 // CHECK-RV64-LABEL: define dso_local void @test_vsseg2e16_v_u16m1x2_m
@@ -530,13 +395,8 @@
 // CHECK-RV64-NEXT:    call void @llvm.riscv.vsseg2.mask.nxv4i16.i64(<vscale x 4 x i16> [[TMP2]], <vscale x 4 x i16> [[TMP3]], ptr [[BASE]], <vscale x 4 x i1> [[MASK]], i64 [[VL]])
 // CHECK-RV64-NEXT:    ret void
 //
-<<<<<<< HEAD
-void test_vsseg2e16_v_u16m1_m(vbool16_t mask, uint16_t *base, vuint16m1_t v0, vuint16m1_t v1, size_t vl) {
-  return __riscv_vsseg2e16(mask, base, v0, v1, vl);
-=======
 void test_vsseg2e16_v_u16m1x2_m(vbool16_t mask, uint16_t *base, vuint16m1x2_t v_tuple, size_t vl) {
   return __riscv_vsseg2e16(mask, base, v_tuple, vl);
->>>>>>> 7f790f9a
 }
 
 // CHECK-RV64-LABEL: define dso_local void @test_vsseg2e16_v_u16m2x2_m
@@ -549,13 +409,8 @@
 // CHECK-RV64-NEXT:    call void @llvm.riscv.vsseg2.mask.nxv8i16.i64(<vscale x 8 x i16> [[TMP2]], <vscale x 8 x i16> [[TMP3]], ptr [[BASE]], <vscale x 8 x i1> [[MASK]], i64 [[VL]])
 // CHECK-RV64-NEXT:    ret void
 //
-<<<<<<< HEAD
-void test_vsseg2e16_v_u16m2_m(vbool8_t mask, uint16_t *base, vuint16m2_t v0, vuint16m2_t v1, size_t vl) {
-  return __riscv_vsseg2e16(mask, base, v0, v1, vl);
-=======
 void test_vsseg2e16_v_u16m2x2_m(vbool8_t mask, uint16_t *base, vuint16m2x2_t v_tuple, size_t vl) {
   return __riscv_vsseg2e16(mask, base, v_tuple, vl);
->>>>>>> 7f790f9a
 }
 
 // CHECK-RV64-LABEL: define dso_local void @test_vsseg2e16_v_u16m4x2_m
@@ -568,11 +423,6 @@
 // CHECK-RV64-NEXT:    call void @llvm.riscv.vsseg2.mask.nxv16i16.i64(<vscale x 16 x i16> [[TMP2]], <vscale x 16 x i16> [[TMP3]], ptr [[BASE]], <vscale x 16 x i1> [[MASK]], i64 [[VL]])
 // CHECK-RV64-NEXT:    ret void
 //
-<<<<<<< HEAD
-void test_vsseg2e16_v_u16m4_m(vbool4_t mask, uint16_t *base, vuint16m4_t v0, vuint16m4_t v1, size_t vl) {
-  return __riscv_vsseg2e16(mask, base, v0, v1, vl);
-=======
 void test_vsseg2e16_v_u16m4x2_m(vbool4_t mask, uint16_t *base, vuint16m4x2_t v_tuple, size_t vl) {
   return __riscv_vsseg2e16(mask, base, v_tuple, vl);
->>>>>>> 7f790f9a
-}
+}
