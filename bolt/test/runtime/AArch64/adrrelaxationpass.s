# The second and third ADR instructions are non-local to functions
# and must be replaced with ADRP + ADD by BOLT
# Also since main is non-simple, we can't change it's length so we have to
# replace NOP with adrp, and if there is no nop before adr in non-simple
# function, we can't guarantee we didn't break possible jump tables, so we
# fail in strict mode

# REQUIRES: system-linux

# RUN: llvm-mc -filetype=obj -triple aarch64-unknown-unknown \
# RUN:   %s -o %t.o
# RUN: %clang %cflags %t.o -o %t.exe -Wl,-q
# RUN: llvm-bolt %t.exe -o %t.bolt --adr-relaxation=true
# RUN: llvm-objdump --no-print-imm-hex -d --disassemble-symbols=main %t.bolt | FileCheck %s
# RUN: %t.bolt
# RUN: not llvm-bolt %t.exe -o %t.bolt --adr-relaxation=true --strict \
# RUN: 2>&1 | FileCheck %s --check-prefix CHECK-ERROR

  .data
  .align 8
  .global Gvar
Gvar: .xword 0x0
  .global Gvar2
Gvar2: .xword 0x42

  .text
  .align 4
  .global test
  .type test, %function
test:
  mov x0, xzr
  ret
  .size test, .-test

  .align 4
  .global main
  .type main, %function
main:
  adr x0, .CI
  nop
  adr x1, test
  adr x2, Gvar2
  adr x3, br
br:
  br x1
  .size main, .-main
.CI:
  .word 0xff

# CHECK: <main>:
# CHECK-NEXT: adr x0, 0x{{[1-8a-f][0-9a-f]*}}
# CHECK-NEXT: adrp x1, 0x{{[1-8a-f][0-9a-f]*}}
# CHECK-NEXT: add x1, x1, #{{[1-8a-f][0-9a-f]*}}
# CHECK-NEXT: adrp x2, 0x{{[1-8a-f][0-9a-f]*}}
# CHECK-NEXT: add x2, x2, #{{[1-8a-f][0-9a-f]*}}
<<<<<<< HEAD
# CHECK-NEXT: adr x3, #{{[0-9][0-9]*}}
=======
# CHECK-NEXT: adr x3, 0x{{[1-8a-f][0-9a-f]*}}
>>>>>>> 7f790f9a
# CHECK-ERROR: BOLT-ERROR: Cannot relax adr in non-simple function main<|MERGE_RESOLUTION|>--- conflicted
+++ resolved
@@ -53,9 +53,5 @@
 # CHECK-NEXT: add x1, x1, #{{[1-8a-f][0-9a-f]*}}
 # CHECK-NEXT: adrp x2, 0x{{[1-8a-f][0-9a-f]*}}
 # CHECK-NEXT: add x2, x2, #{{[1-8a-f][0-9a-f]*}}
-<<<<<<< HEAD
-# CHECK-NEXT: adr x3, #{{[0-9][0-9]*}}
-=======
 # CHECK-NEXT: adr x3, 0x{{[1-8a-f][0-9a-f]*}}
->>>>>>> 7f790f9a
 # CHECK-ERROR: BOLT-ERROR: Cannot relax adr in non-simple function main