--- conflicted
+++ resolved
@@ -1691,11 +1691,7 @@
       else
         ++NumStoresPredicated;
     } else {
-<<<<<<< HEAD
-      CondMemOp.dropUndefImplyingAttrsAndUnknownMetadata();
-=======
       CondMemOp.dropUBImplyingAttrsAndMetadata();
->>>>>>> 7f790f9a
       ++NumLoadsSpeculated;
     }
     CondMemOp.insertBefore(NewMemOpBB->getTerminator());
