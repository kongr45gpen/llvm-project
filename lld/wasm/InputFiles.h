//===- InputFiles.h ---------------------------------------------*- C++ -*-===//
//
// Part of the LLVM Project, under the Apache License v2.0 with LLVM Exceptions.
// See https://llvm.org/LICENSE.txt for license information.
// SPDX-License-Identifier: Apache-2.0 WITH LLVM-exception
//
//===----------------------------------------------------------------------===//

#ifndef LLD_WASM_INPUT_FILES_H
#define LLD_WASM_INPUT_FILES_H

#include "Symbols.h"
#include "lld/Common/LLVM.h"
#include "llvm/ADT/DenseMap.h"
#include "llvm/ADT/DenseSet.h"
#include "llvm/LTO/LTO.h"
#include "llvm/Object/Archive.h"
#include "llvm/Object/Wasm.h"
#include "llvm/Support/MemoryBuffer.h"
#include "llvm/TargetParser/Triple.h"
#include <optional>
#include <vector>

namespace llvm {
class TarWriter;
}

namespace lld {
namespace wasm {

class InputChunk;
class InputFunction;
class InputSegment;
class InputGlobal;
class InputTag;
class InputTable;
class InputSection;

// If --reproduce option is given, all input files are written
// to this tar archive.
extern std::unique_ptr<llvm::TarWriter> tar;

class InputFile {
public:
  enum Kind {
    ObjectKind,
    SharedKind,
    ArchiveKind,
    BitcodeKind,
    StubKind,
  };

  virtual ~InputFile() {}

  // Returns the filename.
  StringRef getName() const { return mb.getBufferIdentifier(); }

  Kind kind() const { return fileKind; }

  // An archive file name if this file is created from an archive.
  std::string archiveName;

  ArrayRef<Symbol *> getSymbols() const { return symbols; }

  MutableArrayRef<Symbol *> getMutableSymbols() { return symbols; }

  // An InputFile is considered live if any of the symbols defined by it
  // are live.
  void markLive() { live = true; }
  bool isLive() const { return live; }

protected:
  InputFile(Kind k, MemoryBufferRef m)
      : mb(m), fileKind(k), live(!config->gcSections) {}

  void checkArch(llvm::Triple::ArchType arch) const;

  MemoryBufferRef mb;

  // List of all symbols referenced or defined by this file.
  std::vector<Symbol *> symbols;

private:
  const Kind fileKind;
  bool live;
};

// .a file (ar archive)
class ArchiveFile : public InputFile {
public:
  explicit ArchiveFile(MemoryBufferRef m) : InputFile(ArchiveKind, m) {}
  static bool classof(const InputFile *f) { return f->kind() == ArchiveKind; }

  void addMember(const llvm::object::Archive::Symbol *sym);

  void parse();

private:
  std::unique_ptr<llvm::object::Archive> file;
  llvm::DenseSet<uint64_t> seen;
};

// .o file (wasm object file)
class ObjFile : public InputFile {
public:
  explicit ObjFile(MemoryBufferRef m, StringRef archiveName)
      : InputFile(ObjectKind, m) {
    this->archiveName = std::string(archiveName);

    // If this isn't part of an archive, it's eagerly linked, so mark it live.
    if (archiveName.empty())
      markLive();
  }
  static bool classof(const InputFile *f) { return f->kind() == ObjectKind; }

  void parse(bool ignoreComdats = false);

  // Returns the underlying wasm file.
  const WasmObjectFile *getWasmObj() const { return wasmObj.get(); }

  uint32_t calcNewIndex(const WasmRelocation &reloc) const;
  uint64_t calcNewValue(const WasmRelocation &reloc, uint64_t tombstone,
                        const InputChunk *chunk) const;
  int64_t calcNewAddend(const WasmRelocation &reloc) const;
  Symbol *getSymbol(const WasmRelocation &reloc) const {
    return symbols[reloc.Index];
  };

  const WasmSection *codeSection = nullptr;
  const WasmSection *dataSection = nullptr;

  // Maps input type indices to output type indices
  std::vector<uint32_t> typeMap;
  std::vector<bool> typeIsUsed;
  // Maps function indices to table indices
  std::vector<uint32_t> tableEntries;
  std::vector<uint32_t> tableEntriesRel;
  std::vector<bool> keptComdats;
  std::vector<InputChunk *> segments;
  std::vector<InputFunction *> functions;
  std::vector<InputGlobal *> globals;
  std::vector<InputTag *> tags;
  std::vector<InputTable *> tables;
  std::vector<InputChunk *> customSections;
  llvm::DenseMap<uint32_t, InputChunk *> customSectionsByIndex;

  Symbol *getSymbol(uint32_t index) const { return symbols[index]; }
  FunctionSymbol *getFunctionSymbol(uint32_t index) const;
  DataSymbol *getDataSymbol(uint32_t index) const;
  GlobalSymbol *getGlobalSymbol(uint32_t index) const;
  SectionSymbol *getSectionSymbol(uint32_t index) const;
  TagSymbol *getTagSymbol(uint32_t index) const;
  TableSymbol *getTableSymbol(uint32_t index) const;

private:
  Symbol *createDefined(const WasmSymbol &sym);
  Symbol *createUndefined(const WasmSymbol &sym, bool isCalledDirectly);

  bool isExcludedByComdat(const InputChunk *chunk) const;
  void addLegacyIndirectFunctionTableIfNeeded(uint32_t tableSymbolCount);

  std::unique_ptr<WasmObjectFile> wasmObj;
};

// .so file.
class SharedFile : public InputFile {
public:
  explicit SharedFile(MemoryBufferRef m) : InputFile(SharedKind, m) {}
  static bool classof(const InputFile *f) { return f->kind() == SharedKind; }
};

// .bc file
class BitcodeFile : public InputFile {
public:
  BitcodeFile(MemoryBufferRef m, StringRef archiveName,
              uint64_t offsetInArchive);
  static bool classof(const InputFile *f) { return f->kind() == BitcodeKind; }

  void parse();
  std::unique_ptr<llvm::lto::InputFile> obj;

  // Set to true once LTO is complete in order prevent further bitcode objects
  // being added.
  static bool doneLTO;
};

<<<<<<< HEAD
// Stub libray (See docs/WebAssembly.rst)
=======
// Stub library (See docs/WebAssembly.rst)
>>>>>>> 7f790f9a
class StubFile : public InputFile {
public:
  explicit StubFile(MemoryBufferRef m) : InputFile(StubKind, m) {}

  static bool classof(const InputFile *f) { return f->kind() == StubKind; }

  void parse();

  llvm::DenseMap<StringRef, std::vector<StringRef>> symbolDependencies;
};

inline bool isBitcode(MemoryBufferRef mb) {
  return identify_magic(mb.getBuffer()) == llvm::file_magic::bitcode;
}

// Will report a fatal() error if the input buffer is not a valid bitcode
// or wasm object file.
InputFile *createObjectFile(MemoryBufferRef mb, StringRef archiveName = "",
                            uint64_t offsetInArchive = 0);

// Opens a given file.
std::optional<MemoryBufferRef> readFile(StringRef path);

} // namespace wasm

std::string toString(const wasm::InputFile *file);

} // namespace lld

#endif<|MERGE_RESOLUTION|>--- conflicted
+++ resolved
@@ -184,11 +184,7 @@
   static bool doneLTO;
 };
 
-<<<<<<< HEAD
-// Stub libray (See docs/WebAssembly.rst)
-=======
 // Stub library (See docs/WebAssembly.rst)
->>>>>>> 7f790f9a
 class StubFile : public InputFile {
 public:
   explicit StubFile(MemoryBufferRef m) : InputFile(StubKind, m) {}
