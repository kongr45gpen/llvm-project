// NOTE: Assertions have been autogenerated by utils/update_cc_test_checks.py UTC_ARGS: --version 2
// REQUIRES: riscv-registered-target
// RUN: %clang_cc1 -triple riscv64 -target-feature +v -target-feature +zfh \
// RUN:   -target-feature +zvfh -disable-O0-optnone  \
// RUN:   -emit-llvm %s -o - | opt -S -passes=mem2reg | \
// RUN:   FileCheck --check-prefix=CHECK-RV64 %s

#include <riscv_vector.h>

// CHECK-RV64-LABEL: define dso_local { <vscale x 1 x half>, <vscale x 1 x half>, <vscale x 1 x half> } @test_vlseg3e16_v_f16mf4x3
// CHECK-RV64-SAME: (ptr noundef [[BASE:%.*]], i64 noundef [[VL:%.*]]) #[[ATTR0:[0-9]+]] {
// CHECK-RV64-NEXT:  entry:
// CHECK-RV64-NEXT:    [[TMP0:%.*]] = call { <vscale x 1 x half>, <vscale x 1 x half>, <vscale x 1 x half> } @llvm.riscv.vlseg3.nxv1f16.i64(<vscale x 1 x half> poison, <vscale x 1 x half> poison, <vscale x 1 x half> poison, ptr [[BASE]], i64 [[VL]])
// CHECK-RV64-NEXT:    ret { <vscale x 1 x half>, <vscale x 1 x half>, <vscale x 1 x half> } [[TMP0]]
//
<<<<<<< HEAD
void test_vlseg3e16_v_f16mf4(vfloat16mf4_t *v0, vfloat16mf4_t *v1, vfloat16mf4_t *v2, const _Float16 *base, size_t vl) {
  return __riscv_vlseg3e16_v_f16mf4(v0, v1, v2, base, vl);
=======
vfloat16mf4x3_t test_vlseg3e16_v_f16mf4x3(const _Float16 *base, size_t vl) {
  return __riscv_vlseg3e16_v_f16mf4x3(base, vl);
>>>>>>> 7f790f9a
}

// CHECK-RV64-LABEL: define dso_local { <vscale x 2 x half>, <vscale x 2 x half>, <vscale x 2 x half> } @test_vlseg3e16_v_f16mf2x3
// CHECK-RV64-SAME: (ptr noundef [[BASE:%.*]], i64 noundef [[VL:%.*]]) #[[ATTR0]] {
// CHECK-RV64-NEXT:  entry:
// CHECK-RV64-NEXT:    [[TMP0:%.*]] = call { <vscale x 2 x half>, <vscale x 2 x half>, <vscale x 2 x half> } @llvm.riscv.vlseg3.nxv2f16.i64(<vscale x 2 x half> poison, <vscale x 2 x half> poison, <vscale x 2 x half> poison, ptr [[BASE]], i64 [[VL]])
// CHECK-RV64-NEXT:    ret { <vscale x 2 x half>, <vscale x 2 x half>, <vscale x 2 x half> } [[TMP0]]
//
<<<<<<< HEAD
void test_vlseg3e16_v_f16mf2(vfloat16mf2_t *v0, vfloat16mf2_t *v1, vfloat16mf2_t *v2, const _Float16 *base, size_t vl) {
  return __riscv_vlseg3e16_v_f16mf2(v0, v1, v2, base, vl);
=======
vfloat16mf2x3_t test_vlseg3e16_v_f16mf2x3(const _Float16 *base, size_t vl) {
  return __riscv_vlseg3e16_v_f16mf2x3(base, vl);
>>>>>>> 7f790f9a
}

// CHECK-RV64-LABEL: define dso_local { <vscale x 4 x half>, <vscale x 4 x half>, <vscale x 4 x half> } @test_vlseg3e16_v_f16m1x3
// CHECK-RV64-SAME: (ptr noundef [[BASE:%.*]], i64 noundef [[VL:%.*]]) #[[ATTR0]] {
// CHECK-RV64-NEXT:  entry:
// CHECK-RV64-NEXT:    [[TMP0:%.*]] = call { <vscale x 4 x half>, <vscale x 4 x half>, <vscale x 4 x half> } @llvm.riscv.vlseg3.nxv4f16.i64(<vscale x 4 x half> poison, <vscale x 4 x half> poison, <vscale x 4 x half> poison, ptr [[BASE]], i64 [[VL]])
// CHECK-RV64-NEXT:    ret { <vscale x 4 x half>, <vscale x 4 x half>, <vscale x 4 x half> } [[TMP0]]
//
<<<<<<< HEAD
void test_vlseg3e16_v_f16m1(vfloat16m1_t *v0, vfloat16m1_t *v1, vfloat16m1_t *v2, const _Float16 *base, size_t vl) {
  return __riscv_vlseg3e16_v_f16m1(v0, v1, v2, base, vl);
=======
vfloat16m1x3_t test_vlseg3e16_v_f16m1x3(const _Float16 *base, size_t vl) {
  return __riscv_vlseg3e16_v_f16m1x3(base, vl);
>>>>>>> 7f790f9a
}

// CHECK-RV64-LABEL: define dso_local { <vscale x 8 x half>, <vscale x 8 x half>, <vscale x 8 x half> } @test_vlseg3e16_v_f16m2x3
// CHECK-RV64-SAME: (ptr noundef [[BASE:%.*]], i64 noundef [[VL:%.*]]) #[[ATTR0]] {
// CHECK-RV64-NEXT:  entry:
// CHECK-RV64-NEXT:    [[TMP0:%.*]] = call { <vscale x 8 x half>, <vscale x 8 x half>, <vscale x 8 x half> } @llvm.riscv.vlseg3.nxv8f16.i64(<vscale x 8 x half> poison, <vscale x 8 x half> poison, <vscale x 8 x half> poison, ptr [[BASE]], i64 [[VL]])
// CHECK-RV64-NEXT:    ret { <vscale x 8 x half>, <vscale x 8 x half>, <vscale x 8 x half> } [[TMP0]]
//
<<<<<<< HEAD
void test_vlseg3e16_v_f16m2(vfloat16m2_t *v0, vfloat16m2_t *v1, vfloat16m2_t *v2, const _Float16 *base, size_t vl) {
  return __riscv_vlseg3e16_v_f16m2(v0, v1, v2, base, vl);
=======
vfloat16m2x3_t test_vlseg3e16_v_f16m2x3(const _Float16 *base, size_t vl) {
  return __riscv_vlseg3e16_v_f16m2x3(base, vl);
>>>>>>> 7f790f9a
}

// CHECK-RV64-LABEL: define dso_local { <vscale x 1 x i16>, <vscale x 1 x i16>, <vscale x 1 x i16> } @test_vlseg3e16_v_i16mf4x3
// CHECK-RV64-SAME: (ptr noundef [[BASE:%.*]], i64 noundef [[VL:%.*]]) #[[ATTR0]] {
// CHECK-RV64-NEXT:  entry:
// CHECK-RV64-NEXT:    [[TMP0:%.*]] = call { <vscale x 1 x i16>, <vscale x 1 x i16>, <vscale x 1 x i16> } @llvm.riscv.vlseg3.nxv1i16.i64(<vscale x 1 x i16> poison, <vscale x 1 x i16> poison, <vscale x 1 x i16> poison, ptr [[BASE]], i64 [[VL]])
// CHECK-RV64-NEXT:    ret { <vscale x 1 x i16>, <vscale x 1 x i16>, <vscale x 1 x i16> } [[TMP0]]
//
<<<<<<< HEAD
void test_vlseg3e16_v_i16mf4(vint16mf4_t *v0, vint16mf4_t *v1, vint16mf4_t *v2, const int16_t *base, size_t vl) {
  return __riscv_vlseg3e16_v_i16mf4(v0, v1, v2, base, vl);
=======
vint16mf4x3_t test_vlseg3e16_v_i16mf4x3(const int16_t *base, size_t vl) {
  return __riscv_vlseg3e16_v_i16mf4x3(base, vl);
>>>>>>> 7f790f9a
}

// CHECK-RV64-LABEL: define dso_local { <vscale x 2 x i16>, <vscale x 2 x i16>, <vscale x 2 x i16> } @test_vlseg3e16_v_i16mf2x3
// CHECK-RV64-SAME: (ptr noundef [[BASE:%.*]], i64 noundef [[VL:%.*]]) #[[ATTR0]] {
// CHECK-RV64-NEXT:  entry:
// CHECK-RV64-NEXT:    [[TMP0:%.*]] = call { <vscale x 2 x i16>, <vscale x 2 x i16>, <vscale x 2 x i16> } @llvm.riscv.vlseg3.nxv2i16.i64(<vscale x 2 x i16> poison, <vscale x 2 x i16> poison, <vscale x 2 x i16> poison, ptr [[BASE]], i64 [[VL]])
// CHECK-RV64-NEXT:    ret { <vscale x 2 x i16>, <vscale x 2 x i16>, <vscale x 2 x i16> } [[TMP0]]
//
<<<<<<< HEAD
void test_vlseg3e16_v_i16mf2(vint16mf2_t *v0, vint16mf2_t *v1, vint16mf2_t *v2, const int16_t *base, size_t vl) {
  return __riscv_vlseg3e16_v_i16mf2(v0, v1, v2, base, vl);
=======
vint16mf2x3_t test_vlseg3e16_v_i16mf2x3(const int16_t *base, size_t vl) {
  return __riscv_vlseg3e16_v_i16mf2x3(base, vl);
>>>>>>> 7f790f9a
}

// CHECK-RV64-LABEL: define dso_local { <vscale x 4 x i16>, <vscale x 4 x i16>, <vscale x 4 x i16> } @test_vlseg3e16_v_i16m1x3
// CHECK-RV64-SAME: (ptr noundef [[BASE:%.*]], i64 noundef [[VL:%.*]]) #[[ATTR0]] {
// CHECK-RV64-NEXT:  entry:
// CHECK-RV64-NEXT:    [[TMP0:%.*]] = call { <vscale x 4 x i16>, <vscale x 4 x i16>, <vscale x 4 x i16> } @llvm.riscv.vlseg3.nxv4i16.i64(<vscale x 4 x i16> poison, <vscale x 4 x i16> poison, <vscale x 4 x i16> poison, ptr [[BASE]], i64 [[VL]])
// CHECK-RV64-NEXT:    ret { <vscale x 4 x i16>, <vscale x 4 x i16>, <vscale x 4 x i16> } [[TMP0]]
//
<<<<<<< HEAD
void test_vlseg3e16_v_i16m1(vint16m1_t *v0, vint16m1_t *v1, vint16m1_t *v2, const int16_t *base, size_t vl) {
  return __riscv_vlseg3e16_v_i16m1(v0, v1, v2, base, vl);
=======
vint16m1x3_t test_vlseg3e16_v_i16m1x3(const int16_t *base, size_t vl) {
  return __riscv_vlseg3e16_v_i16m1x3(base, vl);
>>>>>>> 7f790f9a
}

// CHECK-RV64-LABEL: define dso_local { <vscale x 8 x i16>, <vscale x 8 x i16>, <vscale x 8 x i16> } @test_vlseg3e16_v_i16m2x3
// CHECK-RV64-SAME: (ptr noundef [[BASE:%.*]], i64 noundef [[VL:%.*]]) #[[ATTR0]] {
// CHECK-RV64-NEXT:  entry:
// CHECK-RV64-NEXT:    [[TMP0:%.*]] = call { <vscale x 8 x i16>, <vscale x 8 x i16>, <vscale x 8 x i16> } @llvm.riscv.vlseg3.nxv8i16.i64(<vscale x 8 x i16> poison, <vscale x 8 x i16> poison, <vscale x 8 x i16> poison, ptr [[BASE]], i64 [[VL]])
// CHECK-RV64-NEXT:    ret { <vscale x 8 x i16>, <vscale x 8 x i16>, <vscale x 8 x i16> } [[TMP0]]
//
<<<<<<< HEAD
void test_vlseg3e16_v_i16m2(vint16m2_t *v0, vint16m2_t *v1, vint16m2_t *v2, const int16_t *base, size_t vl) {
  return __riscv_vlseg3e16_v_i16m2(v0, v1, v2, base, vl);
=======
vint16m2x3_t test_vlseg3e16_v_i16m2x3(const int16_t *base, size_t vl) {
  return __riscv_vlseg3e16_v_i16m2x3(base, vl);
>>>>>>> 7f790f9a
}

// CHECK-RV64-LABEL: define dso_local { <vscale x 1 x i16>, <vscale x 1 x i16>, <vscale x 1 x i16> } @test_vlseg3e16_v_u16mf4x3
// CHECK-RV64-SAME: (ptr noundef [[BASE:%.*]], i64 noundef [[VL:%.*]]) #[[ATTR0]] {
// CHECK-RV64-NEXT:  entry:
// CHECK-RV64-NEXT:    [[TMP0:%.*]] = call { <vscale x 1 x i16>, <vscale x 1 x i16>, <vscale x 1 x i16> } @llvm.riscv.vlseg3.nxv1i16.i64(<vscale x 1 x i16> poison, <vscale x 1 x i16> poison, <vscale x 1 x i16> poison, ptr [[BASE]], i64 [[VL]])
// CHECK-RV64-NEXT:    ret { <vscale x 1 x i16>, <vscale x 1 x i16>, <vscale x 1 x i16> } [[TMP0]]
//
<<<<<<< HEAD
void test_vlseg3e16_v_u16mf4(vuint16mf4_t *v0, vuint16mf4_t *v1, vuint16mf4_t *v2, const uint16_t *base, size_t vl) {
  return __riscv_vlseg3e16_v_u16mf4(v0, v1, v2, base, vl);
=======
vuint16mf4x3_t test_vlseg3e16_v_u16mf4x3(const uint16_t *base, size_t vl) {
  return __riscv_vlseg3e16_v_u16mf4x3(base, vl);
>>>>>>> 7f790f9a
}

// CHECK-RV64-LABEL: define dso_local { <vscale x 2 x i16>, <vscale x 2 x i16>, <vscale x 2 x i16> } @test_vlseg3e16_v_u16mf2x3
// CHECK-RV64-SAME: (ptr noundef [[BASE:%.*]], i64 noundef [[VL:%.*]]) #[[ATTR0]] {
// CHECK-RV64-NEXT:  entry:
// CHECK-RV64-NEXT:    [[TMP0:%.*]] = call { <vscale x 2 x i16>, <vscale x 2 x i16>, <vscale x 2 x i16> } @llvm.riscv.vlseg3.nxv2i16.i64(<vscale x 2 x i16> poison, <vscale x 2 x i16> poison, <vscale x 2 x i16> poison, ptr [[BASE]], i64 [[VL]])
// CHECK-RV64-NEXT:    ret { <vscale x 2 x i16>, <vscale x 2 x i16>, <vscale x 2 x i16> } [[TMP0]]
//
<<<<<<< HEAD
void test_vlseg3e16_v_u16mf2(vuint16mf2_t *v0, vuint16mf2_t *v1, vuint16mf2_t *v2, const uint16_t *base, size_t vl) {
  return __riscv_vlseg3e16_v_u16mf2(v0, v1, v2, base, vl);
=======
vuint16mf2x3_t test_vlseg3e16_v_u16mf2x3(const uint16_t *base, size_t vl) {
  return __riscv_vlseg3e16_v_u16mf2x3(base, vl);
>>>>>>> 7f790f9a
}

// CHECK-RV64-LABEL: define dso_local { <vscale x 4 x i16>, <vscale x 4 x i16>, <vscale x 4 x i16> } @test_vlseg3e16_v_u16m1x3
// CHECK-RV64-SAME: (ptr noundef [[BASE:%.*]], i64 noundef [[VL:%.*]]) #[[ATTR0]] {
// CHECK-RV64-NEXT:  entry:
// CHECK-RV64-NEXT:    [[TMP0:%.*]] = call { <vscale x 4 x i16>, <vscale x 4 x i16>, <vscale x 4 x i16> } @llvm.riscv.vlseg3.nxv4i16.i64(<vscale x 4 x i16> poison, <vscale x 4 x i16> poison, <vscale x 4 x i16> poison, ptr [[BASE]], i64 [[VL]])
// CHECK-RV64-NEXT:    ret { <vscale x 4 x i16>, <vscale x 4 x i16>, <vscale x 4 x i16> } [[TMP0]]
//
<<<<<<< HEAD
void test_vlseg3e16_v_u16m1(vuint16m1_t *v0, vuint16m1_t *v1, vuint16m1_t *v2, const uint16_t *base, size_t vl) {
  return __riscv_vlseg3e16_v_u16m1(v0, v1, v2, base, vl);
=======
vuint16m1x3_t test_vlseg3e16_v_u16m1x3(const uint16_t *base, size_t vl) {
  return __riscv_vlseg3e16_v_u16m1x3(base, vl);
>>>>>>> 7f790f9a
}

// CHECK-RV64-LABEL: define dso_local { <vscale x 8 x i16>, <vscale x 8 x i16>, <vscale x 8 x i16> } @test_vlseg3e16_v_u16m2x3
// CHECK-RV64-SAME: (ptr noundef [[BASE:%.*]], i64 noundef [[VL:%.*]]) #[[ATTR0]] {
// CHECK-RV64-NEXT:  entry:
// CHECK-RV64-NEXT:    [[TMP0:%.*]] = call { <vscale x 8 x i16>, <vscale x 8 x i16>, <vscale x 8 x i16> } @llvm.riscv.vlseg3.nxv8i16.i64(<vscale x 8 x i16> poison, <vscale x 8 x i16> poison, <vscale x 8 x i16> poison, ptr [[BASE]], i64 [[VL]])
// CHECK-RV64-NEXT:    ret { <vscale x 8 x i16>, <vscale x 8 x i16>, <vscale x 8 x i16> } [[TMP0]]
//
<<<<<<< HEAD
void test_vlseg3e16_v_u16m2(vuint16m2_t *v0, vuint16m2_t *v1, vuint16m2_t *v2, const uint16_t *base, size_t vl) {
  return __riscv_vlseg3e16_v_u16m2(v0, v1, v2, base, vl);
=======
vuint16m2x3_t test_vlseg3e16_v_u16m2x3(const uint16_t *base, size_t vl) {
  return __riscv_vlseg3e16_v_u16m2x3(base, vl);
>>>>>>> 7f790f9a
}

// CHECK-RV64-LABEL: define dso_local { <vscale x 1 x half>, <vscale x 1 x half>, <vscale x 1 x half> } @test_vlseg3e16_v_f16mf4x3_m
// CHECK-RV64-SAME: (<vscale x 1 x i1> [[MASK:%.*]], ptr noundef [[BASE:%.*]], i64 noundef [[VL:%.*]]) #[[ATTR0]] {
// CHECK-RV64-NEXT:  entry:
// CHECK-RV64-NEXT:    [[TMP0:%.*]] = call { <vscale x 1 x half>, <vscale x 1 x half>, <vscale x 1 x half> } @llvm.riscv.vlseg3.mask.nxv1f16.i64(<vscale x 1 x half> poison, <vscale x 1 x half> poison, <vscale x 1 x half> poison, ptr [[BASE]], <vscale x 1 x i1> [[MASK]], i64 [[VL]], i64 3)
// CHECK-RV64-NEXT:    ret { <vscale x 1 x half>, <vscale x 1 x half>, <vscale x 1 x half> } [[TMP0]]
//
<<<<<<< HEAD
void test_vlseg3e16_v_f16mf4_m(vfloat16mf4_t *v0, vfloat16mf4_t *v1, vfloat16mf4_t *v2, vbool64_t mask, const _Float16 *base, size_t vl) {
  return __riscv_vlseg3e16_v_f16mf4_m(v0, v1, v2, mask, base, vl);
=======
vfloat16mf4x3_t test_vlseg3e16_v_f16mf4x3_m(vbool64_t mask, const _Float16 *base, size_t vl) {
  return __riscv_vlseg3e16_v_f16mf4x3_m(mask, base, vl);
>>>>>>> 7f790f9a
}

// CHECK-RV64-LABEL: define dso_local { <vscale x 2 x half>, <vscale x 2 x half>, <vscale x 2 x half> } @test_vlseg3e16_v_f16mf2x3_m
// CHECK-RV64-SAME: (<vscale x 2 x i1> [[MASK:%.*]], ptr noundef [[BASE:%.*]], i64 noundef [[VL:%.*]]) #[[ATTR0]] {
// CHECK-RV64-NEXT:  entry:
// CHECK-RV64-NEXT:    [[TMP0:%.*]] = call { <vscale x 2 x half>, <vscale x 2 x half>, <vscale x 2 x half> } @llvm.riscv.vlseg3.mask.nxv2f16.i64(<vscale x 2 x half> poison, <vscale x 2 x half> poison, <vscale x 2 x half> poison, ptr [[BASE]], <vscale x 2 x i1> [[MASK]], i64 [[VL]], i64 3)
// CHECK-RV64-NEXT:    ret { <vscale x 2 x half>, <vscale x 2 x half>, <vscale x 2 x half> } [[TMP0]]
//
<<<<<<< HEAD
void test_vlseg3e16_v_f16mf2_m(vfloat16mf2_t *v0, vfloat16mf2_t *v1, vfloat16mf2_t *v2, vbool32_t mask, const _Float16 *base, size_t vl) {
  return __riscv_vlseg3e16_v_f16mf2_m(v0, v1, v2, mask, base, vl);
=======
vfloat16mf2x3_t test_vlseg3e16_v_f16mf2x3_m(vbool32_t mask, const _Float16 *base, size_t vl) {
  return __riscv_vlseg3e16_v_f16mf2x3_m(mask, base, vl);
>>>>>>> 7f790f9a
}

// CHECK-RV64-LABEL: define dso_local { <vscale x 4 x half>, <vscale x 4 x half>, <vscale x 4 x half> } @test_vlseg3e16_v_f16m1x3_m
// CHECK-RV64-SAME: (<vscale x 4 x i1> [[MASK:%.*]], ptr noundef [[BASE:%.*]], i64 noundef [[VL:%.*]]) #[[ATTR0]] {
// CHECK-RV64-NEXT:  entry:
// CHECK-RV64-NEXT:    [[TMP0:%.*]] = call { <vscale x 4 x half>, <vscale x 4 x half>, <vscale x 4 x half> } @llvm.riscv.vlseg3.mask.nxv4f16.i64(<vscale x 4 x half> poison, <vscale x 4 x half> poison, <vscale x 4 x half> poison, ptr [[BASE]], <vscale x 4 x i1> [[MASK]], i64 [[VL]], i64 3)
// CHECK-RV64-NEXT:    ret { <vscale x 4 x half>, <vscale x 4 x half>, <vscale x 4 x half> } [[TMP0]]
//
<<<<<<< HEAD
void test_vlseg3e16_v_f16m1_m(vfloat16m1_t *v0, vfloat16m1_t *v1, vfloat16m1_t *v2, vbool16_t mask, const _Float16 *base, size_t vl) {
  return __riscv_vlseg3e16_v_f16m1_m(v0, v1, v2, mask, base, vl);
=======
vfloat16m1x3_t test_vlseg3e16_v_f16m1x3_m(vbool16_t mask, const _Float16 *base, size_t vl) {
  return __riscv_vlseg3e16_v_f16m1x3_m(mask, base, vl);
>>>>>>> 7f790f9a
}

// CHECK-RV64-LABEL: define dso_local { <vscale x 8 x half>, <vscale x 8 x half>, <vscale x 8 x half> } @test_vlseg3e16_v_f16m2x3_m
// CHECK-RV64-SAME: (<vscale x 8 x i1> [[MASK:%.*]], ptr noundef [[BASE:%.*]], i64 noundef [[VL:%.*]]) #[[ATTR0]] {
// CHECK-RV64-NEXT:  entry:
// CHECK-RV64-NEXT:    [[TMP0:%.*]] = call { <vscale x 8 x half>, <vscale x 8 x half>, <vscale x 8 x half> } @llvm.riscv.vlseg3.mask.nxv8f16.i64(<vscale x 8 x half> poison, <vscale x 8 x half> poison, <vscale x 8 x half> poison, ptr [[BASE]], <vscale x 8 x i1> [[MASK]], i64 [[VL]], i64 3)
// CHECK-RV64-NEXT:    ret { <vscale x 8 x half>, <vscale x 8 x half>, <vscale x 8 x half> } [[TMP0]]
//
<<<<<<< HEAD
void test_vlseg3e16_v_f16m2_m(vfloat16m2_t *v0, vfloat16m2_t *v1, vfloat16m2_t *v2, vbool8_t mask, const _Float16 *base, size_t vl) {
  return __riscv_vlseg3e16_v_f16m2_m(v0, v1, v2, mask, base, vl);
=======
vfloat16m2x3_t test_vlseg3e16_v_f16m2x3_m(vbool8_t mask, const _Float16 *base, size_t vl) {
  return __riscv_vlseg3e16_v_f16m2x3_m(mask, base, vl);
>>>>>>> 7f790f9a
}

// CHECK-RV64-LABEL: define dso_local { <vscale x 1 x i16>, <vscale x 1 x i16>, <vscale x 1 x i16> } @test_vlseg3e16_v_i16mf4x3_m
// CHECK-RV64-SAME: (<vscale x 1 x i1> [[MASK:%.*]], ptr noundef [[BASE:%.*]], i64 noundef [[VL:%.*]]) #[[ATTR0]] {
// CHECK-RV64-NEXT:  entry:
// CHECK-RV64-NEXT:    [[TMP0:%.*]] = call { <vscale x 1 x i16>, <vscale x 1 x i16>, <vscale x 1 x i16> } @llvm.riscv.vlseg3.mask.nxv1i16.i64(<vscale x 1 x i16> poison, <vscale x 1 x i16> poison, <vscale x 1 x i16> poison, ptr [[BASE]], <vscale x 1 x i1> [[MASK]], i64 [[VL]], i64 3)
// CHECK-RV64-NEXT:    ret { <vscale x 1 x i16>, <vscale x 1 x i16>, <vscale x 1 x i16> } [[TMP0]]
//
<<<<<<< HEAD
void test_vlseg3e16_v_i16mf4_m(vint16mf4_t *v0, vint16mf4_t *v1, vint16mf4_t *v2, vbool64_t mask, const int16_t *base, size_t vl) {
  return __riscv_vlseg3e16_v_i16mf4_m(v0, v1, v2, mask, base, vl);
=======
vint16mf4x3_t test_vlseg3e16_v_i16mf4x3_m(vbool64_t mask, const int16_t *base, size_t vl) {
  return __riscv_vlseg3e16_v_i16mf4x3_m(mask, base, vl);
>>>>>>> 7f790f9a
}

// CHECK-RV64-LABEL: define dso_local { <vscale x 2 x i16>, <vscale x 2 x i16>, <vscale x 2 x i16> } @test_vlseg3e16_v_i16mf2x3_m
// CHECK-RV64-SAME: (<vscale x 2 x i1> [[MASK:%.*]], ptr noundef [[BASE:%.*]], i64 noundef [[VL:%.*]]) #[[ATTR0]] {
// CHECK-RV64-NEXT:  entry:
// CHECK-RV64-NEXT:    [[TMP0:%.*]] = call { <vscale x 2 x i16>, <vscale x 2 x i16>, <vscale x 2 x i16> } @llvm.riscv.vlseg3.mask.nxv2i16.i64(<vscale x 2 x i16> poison, <vscale x 2 x i16> poison, <vscale x 2 x i16> poison, ptr [[BASE]], <vscale x 2 x i1> [[MASK]], i64 [[VL]], i64 3)
// CHECK-RV64-NEXT:    ret { <vscale x 2 x i16>, <vscale x 2 x i16>, <vscale x 2 x i16> } [[TMP0]]
//
<<<<<<< HEAD
void test_vlseg3e16_v_i16mf2_m(vint16mf2_t *v0, vint16mf2_t *v1, vint16mf2_t *v2, vbool32_t mask, const int16_t *base, size_t vl) {
  return __riscv_vlseg3e16_v_i16mf2_m(v0, v1, v2, mask, base, vl);
=======
vint16mf2x3_t test_vlseg3e16_v_i16mf2x3_m(vbool32_t mask, const int16_t *base, size_t vl) {
  return __riscv_vlseg3e16_v_i16mf2x3_m(mask, base, vl);
>>>>>>> 7f790f9a
}

// CHECK-RV64-LABEL: define dso_local { <vscale x 4 x i16>, <vscale x 4 x i16>, <vscale x 4 x i16> } @test_vlseg3e16_v_i16m1x3_m
// CHECK-RV64-SAME: (<vscale x 4 x i1> [[MASK:%.*]], ptr noundef [[BASE:%.*]], i64 noundef [[VL:%.*]]) #[[ATTR0]] {
// CHECK-RV64-NEXT:  entry:
// CHECK-RV64-NEXT:    [[TMP0:%.*]] = call { <vscale x 4 x i16>, <vscale x 4 x i16>, <vscale x 4 x i16> } @llvm.riscv.vlseg3.mask.nxv4i16.i64(<vscale x 4 x i16> poison, <vscale x 4 x i16> poison, <vscale x 4 x i16> poison, ptr [[BASE]], <vscale x 4 x i1> [[MASK]], i64 [[VL]], i64 3)
// CHECK-RV64-NEXT:    ret { <vscale x 4 x i16>, <vscale x 4 x i16>, <vscale x 4 x i16> } [[TMP0]]
//
<<<<<<< HEAD
void test_vlseg3e16_v_i16m1_m(vint16m1_t *v0, vint16m1_t *v1, vint16m1_t *v2, vbool16_t mask, const int16_t *base, size_t vl) {
  return __riscv_vlseg3e16_v_i16m1_m(v0, v1, v2, mask, base, vl);
=======
vint16m1x3_t test_vlseg3e16_v_i16m1x3_m(vbool16_t mask, const int16_t *base, size_t vl) {
  return __riscv_vlseg3e16_v_i16m1x3_m(mask, base, vl);
>>>>>>> 7f790f9a
}

// CHECK-RV64-LABEL: define dso_local { <vscale x 8 x i16>, <vscale x 8 x i16>, <vscale x 8 x i16> } @test_vlseg3e16_v_i16m2x3_m
// CHECK-RV64-SAME: (<vscale x 8 x i1> [[MASK:%.*]], ptr noundef [[BASE:%.*]], i64 noundef [[VL:%.*]]) #[[ATTR0]] {
// CHECK-RV64-NEXT:  entry:
// CHECK-RV64-NEXT:    [[TMP0:%.*]] = call { <vscale x 8 x i16>, <vscale x 8 x i16>, <vscale x 8 x i16> } @llvm.riscv.vlseg3.mask.nxv8i16.i64(<vscale x 8 x i16> poison, <vscale x 8 x i16> poison, <vscale x 8 x i16> poison, ptr [[BASE]], <vscale x 8 x i1> [[MASK]], i64 [[VL]], i64 3)
// CHECK-RV64-NEXT:    ret { <vscale x 8 x i16>, <vscale x 8 x i16>, <vscale x 8 x i16> } [[TMP0]]
//
<<<<<<< HEAD
void test_vlseg3e16_v_i16m2_m(vint16m2_t *v0, vint16m2_t *v1, vint16m2_t *v2, vbool8_t mask, const int16_t *base, size_t vl) {
  return __riscv_vlseg3e16_v_i16m2_m(v0, v1, v2, mask, base, vl);
=======
vint16m2x3_t test_vlseg3e16_v_i16m2x3_m(vbool8_t mask, const int16_t *base, size_t vl) {
  return __riscv_vlseg3e16_v_i16m2x3_m(mask, base, vl);
>>>>>>> 7f790f9a
}

// CHECK-RV64-LABEL: define dso_local { <vscale x 1 x i16>, <vscale x 1 x i16>, <vscale x 1 x i16> } @test_vlseg3e16_v_u16mf4x3_m
// CHECK-RV64-SAME: (<vscale x 1 x i1> [[MASK:%.*]], ptr noundef [[BASE:%.*]], i64 noundef [[VL:%.*]]) #[[ATTR0]] {
// CHECK-RV64-NEXT:  entry:
// CHECK-RV64-NEXT:    [[TMP0:%.*]] = call { <vscale x 1 x i16>, <vscale x 1 x i16>, <vscale x 1 x i16> } @llvm.riscv.vlseg3.mask.nxv1i16.i64(<vscale x 1 x i16> poison, <vscale x 1 x i16> poison, <vscale x 1 x i16> poison, ptr [[BASE]], <vscale x 1 x i1> [[MASK]], i64 [[VL]], i64 3)
// CHECK-RV64-NEXT:    ret { <vscale x 1 x i16>, <vscale x 1 x i16>, <vscale x 1 x i16> } [[TMP0]]
//
<<<<<<< HEAD
void test_vlseg3e16_v_u16mf4_m(vuint16mf4_t *v0, vuint16mf4_t *v1, vuint16mf4_t *v2, vbool64_t mask, const uint16_t *base, size_t vl) {
  return __riscv_vlseg3e16_v_u16mf4_m(v0, v1, v2, mask, base, vl);
=======
vuint16mf4x3_t test_vlseg3e16_v_u16mf4x3_m(vbool64_t mask, const uint16_t *base, size_t vl) {
  return __riscv_vlseg3e16_v_u16mf4x3_m(mask, base, vl);
>>>>>>> 7f790f9a
}

// CHECK-RV64-LABEL: define dso_local { <vscale x 2 x i16>, <vscale x 2 x i16>, <vscale x 2 x i16> } @test_vlseg3e16_v_u16mf2x3_m
// CHECK-RV64-SAME: (<vscale x 2 x i1> [[MASK:%.*]], ptr noundef [[BASE:%.*]], i64 noundef [[VL:%.*]]) #[[ATTR0]] {
// CHECK-RV64-NEXT:  entry:
// CHECK-RV64-NEXT:    [[TMP0:%.*]] = call { <vscale x 2 x i16>, <vscale x 2 x i16>, <vscale x 2 x i16> } @llvm.riscv.vlseg3.mask.nxv2i16.i64(<vscale x 2 x i16> poison, <vscale x 2 x i16> poison, <vscale x 2 x i16> poison, ptr [[BASE]], <vscale x 2 x i1> [[MASK]], i64 [[VL]], i64 3)
// CHECK-RV64-NEXT:    ret { <vscale x 2 x i16>, <vscale x 2 x i16>, <vscale x 2 x i16> } [[TMP0]]
//
<<<<<<< HEAD
void test_vlseg3e16_v_u16mf2_m(vuint16mf2_t *v0, vuint16mf2_t *v1, vuint16mf2_t *v2, vbool32_t mask, const uint16_t *base, size_t vl) {
  return __riscv_vlseg3e16_v_u16mf2_m(v0, v1, v2, mask, base, vl);
=======
vuint16mf2x3_t test_vlseg3e16_v_u16mf2x3_m(vbool32_t mask, const uint16_t *base, size_t vl) {
  return __riscv_vlseg3e16_v_u16mf2x3_m(mask, base, vl);
>>>>>>> 7f790f9a
}

// CHECK-RV64-LABEL: define dso_local { <vscale x 4 x i16>, <vscale x 4 x i16>, <vscale x 4 x i16> } @test_vlseg3e16_v_u16m1x3_m
// CHECK-RV64-SAME: (<vscale x 4 x i1> [[MASK:%.*]], ptr noundef [[BASE:%.*]], i64 noundef [[VL:%.*]]) #[[ATTR0]] {
// CHECK-RV64-NEXT:  entry:
// CHECK-RV64-NEXT:    [[TMP0:%.*]] = call { <vscale x 4 x i16>, <vscale x 4 x i16>, <vscale x 4 x i16> } @llvm.riscv.vlseg3.mask.nxv4i16.i64(<vscale x 4 x i16> poison, <vscale x 4 x i16> poison, <vscale x 4 x i16> poison, ptr [[BASE]], <vscale x 4 x i1> [[MASK]], i64 [[VL]], i64 3)
// CHECK-RV64-NEXT:    ret { <vscale x 4 x i16>, <vscale x 4 x i16>, <vscale x 4 x i16> } [[TMP0]]
//
<<<<<<< HEAD
void test_vlseg3e16_v_u16m1_m(vuint16m1_t *v0, vuint16m1_t *v1, vuint16m1_t *v2, vbool16_t mask, const uint16_t *base, size_t vl) {
  return __riscv_vlseg3e16_v_u16m1_m(v0, v1, v2, mask, base, vl);
=======
vuint16m1x3_t test_vlseg3e16_v_u16m1x3_m(vbool16_t mask, const uint16_t *base, size_t vl) {
  return __riscv_vlseg3e16_v_u16m1x3_m(mask, base, vl);
>>>>>>> 7f790f9a
}

// CHECK-RV64-LABEL: define dso_local { <vscale x 8 x i16>, <vscale x 8 x i16>, <vscale x 8 x i16> } @test_vlseg3e16_v_u16m2x3_m
// CHECK-RV64-SAME: (<vscale x 8 x i1> [[MASK:%.*]], ptr noundef [[BASE:%.*]], i64 noundef [[VL:%.*]]) #[[ATTR0]] {
// CHECK-RV64-NEXT:  entry:
// CHECK-RV64-NEXT:    [[TMP0:%.*]] = call { <vscale x 8 x i16>, <vscale x 8 x i16>, <vscale x 8 x i16> } @llvm.riscv.vlseg3.mask.nxv8i16.i64(<vscale x 8 x i16> poison, <vscale x 8 x i16> poison, <vscale x 8 x i16> poison, ptr [[BASE]], <vscale x 8 x i1> [[MASK]], i64 [[VL]], i64 3)
// CHECK-RV64-NEXT:    ret { <vscale x 8 x i16>, <vscale x 8 x i16>, <vscale x 8 x i16> } [[TMP0]]
//
<<<<<<< HEAD
void test_vlseg3e16_v_u16m2_m(vuint16m2_t *v0, vuint16m2_t *v1, vuint16m2_t *v2, vbool8_t mask, const uint16_t *base, size_t vl) {
  return __riscv_vlseg3e16_v_u16m2_m(v0, v1, v2, mask, base, vl);
=======
vuint16m2x3_t test_vlseg3e16_v_u16m2x3_m(vbool8_t mask, const uint16_t *base, size_t vl) {
  return __riscv_vlseg3e16_v_u16m2x3_m(mask, base, vl);
>>>>>>> 7f790f9a
}
<|MERGE_RESOLUTION|>--- conflicted
+++ resolved
@@ -13,13 +13,8 @@
 // CHECK-RV64-NEXT:    [[TMP0:%.*]] = call { <vscale x 1 x half>, <vscale x 1 x half>, <vscale x 1 x half> } @llvm.riscv.vlseg3.nxv1f16.i64(<vscale x 1 x half> poison, <vscale x 1 x half> poison, <vscale x 1 x half> poison, ptr [[BASE]], i64 [[VL]])
 // CHECK-RV64-NEXT:    ret { <vscale x 1 x half>, <vscale x 1 x half>, <vscale x 1 x half> } [[TMP0]]
 //
-<<<<<<< HEAD
-void test_vlseg3e16_v_f16mf4(vfloat16mf4_t *v0, vfloat16mf4_t *v1, vfloat16mf4_t *v2, const _Float16 *base, size_t vl) {
-  return __riscv_vlseg3e16_v_f16mf4(v0, v1, v2, base, vl);
-=======
 vfloat16mf4x3_t test_vlseg3e16_v_f16mf4x3(const _Float16 *base, size_t vl) {
   return __riscv_vlseg3e16_v_f16mf4x3(base, vl);
->>>>>>> 7f790f9a
 }
 
 // CHECK-RV64-LABEL: define dso_local { <vscale x 2 x half>, <vscale x 2 x half>, <vscale x 2 x half> } @test_vlseg3e16_v_f16mf2x3
@@ -28,13 +23,8 @@
 // CHECK-RV64-NEXT:    [[TMP0:%.*]] = call { <vscale x 2 x half>, <vscale x 2 x half>, <vscale x 2 x half> } @llvm.riscv.vlseg3.nxv2f16.i64(<vscale x 2 x half> poison, <vscale x 2 x half> poison, <vscale x 2 x half> poison, ptr [[BASE]], i64 [[VL]])
 // CHECK-RV64-NEXT:    ret { <vscale x 2 x half>, <vscale x 2 x half>, <vscale x 2 x half> } [[TMP0]]
 //
-<<<<<<< HEAD
-void test_vlseg3e16_v_f16mf2(vfloat16mf2_t *v0, vfloat16mf2_t *v1, vfloat16mf2_t *v2, const _Float16 *base, size_t vl) {
-  return __riscv_vlseg3e16_v_f16mf2(v0, v1, v2, base, vl);
-=======
 vfloat16mf2x3_t test_vlseg3e16_v_f16mf2x3(const _Float16 *base, size_t vl) {
   return __riscv_vlseg3e16_v_f16mf2x3(base, vl);
->>>>>>> 7f790f9a
 }
 
 // CHECK-RV64-LABEL: define dso_local { <vscale x 4 x half>, <vscale x 4 x half>, <vscale x 4 x half> } @test_vlseg3e16_v_f16m1x3
@@ -43,13 +33,8 @@
 // CHECK-RV64-NEXT:    [[TMP0:%.*]] = call { <vscale x 4 x half>, <vscale x 4 x half>, <vscale x 4 x half> } @llvm.riscv.vlseg3.nxv4f16.i64(<vscale x 4 x half> poison, <vscale x 4 x half> poison, <vscale x 4 x half> poison, ptr [[BASE]], i64 [[VL]])
 // CHECK-RV64-NEXT:    ret { <vscale x 4 x half>, <vscale x 4 x half>, <vscale x 4 x half> } [[TMP0]]
 //
-<<<<<<< HEAD
-void test_vlseg3e16_v_f16m1(vfloat16m1_t *v0, vfloat16m1_t *v1, vfloat16m1_t *v2, const _Float16 *base, size_t vl) {
-  return __riscv_vlseg3e16_v_f16m1(v0, v1, v2, base, vl);
-=======
 vfloat16m1x3_t test_vlseg3e16_v_f16m1x3(const _Float16 *base, size_t vl) {
   return __riscv_vlseg3e16_v_f16m1x3(base, vl);
->>>>>>> 7f790f9a
 }
 
 // CHECK-RV64-LABEL: define dso_local { <vscale x 8 x half>, <vscale x 8 x half>, <vscale x 8 x half> } @test_vlseg3e16_v_f16m2x3
@@ -58,13 +43,8 @@
 // CHECK-RV64-NEXT:    [[TMP0:%.*]] = call { <vscale x 8 x half>, <vscale x 8 x half>, <vscale x 8 x half> } @llvm.riscv.vlseg3.nxv8f16.i64(<vscale x 8 x half> poison, <vscale x 8 x half> poison, <vscale x 8 x half> poison, ptr [[BASE]], i64 [[VL]])
 // CHECK-RV64-NEXT:    ret { <vscale x 8 x half>, <vscale x 8 x half>, <vscale x 8 x half> } [[TMP0]]
 //
-<<<<<<< HEAD
-void test_vlseg3e16_v_f16m2(vfloat16m2_t *v0, vfloat16m2_t *v1, vfloat16m2_t *v2, const _Float16 *base, size_t vl) {
-  return __riscv_vlseg3e16_v_f16m2(v0, v1, v2, base, vl);
-=======
 vfloat16m2x3_t test_vlseg3e16_v_f16m2x3(const _Float16 *base, size_t vl) {
   return __riscv_vlseg3e16_v_f16m2x3(base, vl);
->>>>>>> 7f790f9a
 }
 
 // CHECK-RV64-LABEL: define dso_local { <vscale x 1 x i16>, <vscale x 1 x i16>, <vscale x 1 x i16> } @test_vlseg3e16_v_i16mf4x3
@@ -73,13 +53,8 @@
 // CHECK-RV64-NEXT:    [[TMP0:%.*]] = call { <vscale x 1 x i16>, <vscale x 1 x i16>, <vscale x 1 x i16> } @llvm.riscv.vlseg3.nxv1i16.i64(<vscale x 1 x i16> poison, <vscale x 1 x i16> poison, <vscale x 1 x i16> poison, ptr [[BASE]], i64 [[VL]])
 // CHECK-RV64-NEXT:    ret { <vscale x 1 x i16>, <vscale x 1 x i16>, <vscale x 1 x i16> } [[TMP0]]
 //
-<<<<<<< HEAD
-void test_vlseg3e16_v_i16mf4(vint16mf4_t *v0, vint16mf4_t *v1, vint16mf4_t *v2, const int16_t *base, size_t vl) {
-  return __riscv_vlseg3e16_v_i16mf4(v0, v1, v2, base, vl);
-=======
 vint16mf4x3_t test_vlseg3e16_v_i16mf4x3(const int16_t *base, size_t vl) {
   return __riscv_vlseg3e16_v_i16mf4x3(base, vl);
->>>>>>> 7f790f9a
 }
 
 // CHECK-RV64-LABEL: define dso_local { <vscale x 2 x i16>, <vscale x 2 x i16>, <vscale x 2 x i16> } @test_vlseg3e16_v_i16mf2x3
@@ -88,13 +63,8 @@
 // CHECK-RV64-NEXT:    [[TMP0:%.*]] = call { <vscale x 2 x i16>, <vscale x 2 x i16>, <vscale x 2 x i16> } @llvm.riscv.vlseg3.nxv2i16.i64(<vscale x 2 x i16> poison, <vscale x 2 x i16> poison, <vscale x 2 x i16> poison, ptr [[BASE]], i64 [[VL]])
 // CHECK-RV64-NEXT:    ret { <vscale x 2 x i16>, <vscale x 2 x i16>, <vscale x 2 x i16> } [[TMP0]]
 //
-<<<<<<< HEAD
-void test_vlseg3e16_v_i16mf2(vint16mf2_t *v0, vint16mf2_t *v1, vint16mf2_t *v2, const int16_t *base, size_t vl) {
-  return __riscv_vlseg3e16_v_i16mf2(v0, v1, v2, base, vl);
-=======
 vint16mf2x3_t test_vlseg3e16_v_i16mf2x3(const int16_t *base, size_t vl) {
   return __riscv_vlseg3e16_v_i16mf2x3(base, vl);
->>>>>>> 7f790f9a
 }
 
 // CHECK-RV64-LABEL: define dso_local { <vscale x 4 x i16>, <vscale x 4 x i16>, <vscale x 4 x i16> } @test_vlseg3e16_v_i16m1x3
@@ -103,13 +73,8 @@
 // CHECK-RV64-NEXT:    [[TMP0:%.*]] = call { <vscale x 4 x i16>, <vscale x 4 x i16>, <vscale x 4 x i16> } @llvm.riscv.vlseg3.nxv4i16.i64(<vscale x 4 x i16> poison, <vscale x 4 x i16> poison, <vscale x 4 x i16> poison, ptr [[BASE]], i64 [[VL]])
 // CHECK-RV64-NEXT:    ret { <vscale x 4 x i16>, <vscale x 4 x i16>, <vscale x 4 x i16> } [[TMP0]]
 //
-<<<<<<< HEAD
-void test_vlseg3e16_v_i16m1(vint16m1_t *v0, vint16m1_t *v1, vint16m1_t *v2, const int16_t *base, size_t vl) {
-  return __riscv_vlseg3e16_v_i16m1(v0, v1, v2, base, vl);
-=======
 vint16m1x3_t test_vlseg3e16_v_i16m1x3(const int16_t *base, size_t vl) {
   return __riscv_vlseg3e16_v_i16m1x3(base, vl);
->>>>>>> 7f790f9a
 }
 
 // CHECK-RV64-LABEL: define dso_local { <vscale x 8 x i16>, <vscale x 8 x i16>, <vscale x 8 x i16> } @test_vlseg3e16_v_i16m2x3
@@ -118,13 +83,8 @@
 // CHECK-RV64-NEXT:    [[TMP0:%.*]] = call { <vscale x 8 x i16>, <vscale x 8 x i16>, <vscale x 8 x i16> } @llvm.riscv.vlseg3.nxv8i16.i64(<vscale x 8 x i16> poison, <vscale x 8 x i16> poison, <vscale x 8 x i16> poison, ptr [[BASE]], i64 [[VL]])
 // CHECK-RV64-NEXT:    ret { <vscale x 8 x i16>, <vscale x 8 x i16>, <vscale x 8 x i16> } [[TMP0]]
 //
-<<<<<<< HEAD
-void test_vlseg3e16_v_i16m2(vint16m2_t *v0, vint16m2_t *v1, vint16m2_t *v2, const int16_t *base, size_t vl) {
-  return __riscv_vlseg3e16_v_i16m2(v0, v1, v2, base, vl);
-=======
 vint16m2x3_t test_vlseg3e16_v_i16m2x3(const int16_t *base, size_t vl) {
   return __riscv_vlseg3e16_v_i16m2x3(base, vl);
->>>>>>> 7f790f9a
 }
 
 // CHECK-RV64-LABEL: define dso_local { <vscale x 1 x i16>, <vscale x 1 x i16>, <vscale x 1 x i16> } @test_vlseg3e16_v_u16mf4x3
@@ -133,13 +93,8 @@
 // CHECK-RV64-NEXT:    [[TMP0:%.*]] = call { <vscale x 1 x i16>, <vscale x 1 x i16>, <vscale x 1 x i16> } @llvm.riscv.vlseg3.nxv1i16.i64(<vscale x 1 x i16> poison, <vscale x 1 x i16> poison, <vscale x 1 x i16> poison, ptr [[BASE]], i64 [[VL]])
 // CHECK-RV64-NEXT:    ret { <vscale x 1 x i16>, <vscale x 1 x i16>, <vscale x 1 x i16> } [[TMP0]]
 //
-<<<<<<< HEAD
-void test_vlseg3e16_v_u16mf4(vuint16mf4_t *v0, vuint16mf4_t *v1, vuint16mf4_t *v2, const uint16_t *base, size_t vl) {
-  return __riscv_vlseg3e16_v_u16mf4(v0, v1, v2, base, vl);
-=======
 vuint16mf4x3_t test_vlseg3e16_v_u16mf4x3(const uint16_t *base, size_t vl) {
   return __riscv_vlseg3e16_v_u16mf4x3(base, vl);
->>>>>>> 7f790f9a
 }
 
 // CHECK-RV64-LABEL: define dso_local { <vscale x 2 x i16>, <vscale x 2 x i16>, <vscale x 2 x i16> } @test_vlseg3e16_v_u16mf2x3
@@ -148,13 +103,8 @@
 // CHECK-RV64-NEXT:    [[TMP0:%.*]] = call { <vscale x 2 x i16>, <vscale x 2 x i16>, <vscale x 2 x i16> } @llvm.riscv.vlseg3.nxv2i16.i64(<vscale x 2 x i16> poison, <vscale x 2 x i16> poison, <vscale x 2 x i16> poison, ptr [[BASE]], i64 [[VL]])
 // CHECK-RV64-NEXT:    ret { <vscale x 2 x i16>, <vscale x 2 x i16>, <vscale x 2 x i16> } [[TMP0]]
 //
-<<<<<<< HEAD
-void test_vlseg3e16_v_u16mf2(vuint16mf2_t *v0, vuint16mf2_t *v1, vuint16mf2_t *v2, const uint16_t *base, size_t vl) {
-  return __riscv_vlseg3e16_v_u16mf2(v0, v1, v2, base, vl);
-=======
 vuint16mf2x3_t test_vlseg3e16_v_u16mf2x3(const uint16_t *base, size_t vl) {
   return __riscv_vlseg3e16_v_u16mf2x3(base, vl);
->>>>>>> 7f790f9a
 }
 
 // CHECK-RV64-LABEL: define dso_local { <vscale x 4 x i16>, <vscale x 4 x i16>, <vscale x 4 x i16> } @test_vlseg3e16_v_u16m1x3
@@ -163,13 +113,8 @@
 // CHECK-RV64-NEXT:    [[TMP0:%.*]] = call { <vscale x 4 x i16>, <vscale x 4 x i16>, <vscale x 4 x i16> } @llvm.riscv.vlseg3.nxv4i16.i64(<vscale x 4 x i16> poison, <vscale x 4 x i16> poison, <vscale x 4 x i16> poison, ptr [[BASE]], i64 [[VL]])
 // CHECK-RV64-NEXT:    ret { <vscale x 4 x i16>, <vscale x 4 x i16>, <vscale x 4 x i16> } [[TMP0]]
 //
-<<<<<<< HEAD
-void test_vlseg3e16_v_u16m1(vuint16m1_t *v0, vuint16m1_t *v1, vuint16m1_t *v2, const uint16_t *base, size_t vl) {
-  return __riscv_vlseg3e16_v_u16m1(v0, v1, v2, base, vl);
-=======
 vuint16m1x3_t test_vlseg3e16_v_u16m1x3(const uint16_t *base, size_t vl) {
   return __riscv_vlseg3e16_v_u16m1x3(base, vl);
->>>>>>> 7f790f9a
 }
 
 // CHECK-RV64-LABEL: define dso_local { <vscale x 8 x i16>, <vscale x 8 x i16>, <vscale x 8 x i16> } @test_vlseg3e16_v_u16m2x3
@@ -178,13 +123,8 @@
 // CHECK-RV64-NEXT:    [[TMP0:%.*]] = call { <vscale x 8 x i16>, <vscale x 8 x i16>, <vscale x 8 x i16> } @llvm.riscv.vlseg3.nxv8i16.i64(<vscale x 8 x i16> poison, <vscale x 8 x i16> poison, <vscale x 8 x i16> poison, ptr [[BASE]], i64 [[VL]])
 // CHECK-RV64-NEXT:    ret { <vscale x 8 x i16>, <vscale x 8 x i16>, <vscale x 8 x i16> } [[TMP0]]
 //
-<<<<<<< HEAD
-void test_vlseg3e16_v_u16m2(vuint16m2_t *v0, vuint16m2_t *v1, vuint16m2_t *v2, const uint16_t *base, size_t vl) {
-  return __riscv_vlseg3e16_v_u16m2(v0, v1, v2, base, vl);
-=======
 vuint16m2x3_t test_vlseg3e16_v_u16m2x3(const uint16_t *base, size_t vl) {
   return __riscv_vlseg3e16_v_u16m2x3(base, vl);
->>>>>>> 7f790f9a
 }
 
 // CHECK-RV64-LABEL: define dso_local { <vscale x 1 x half>, <vscale x 1 x half>, <vscale x 1 x half> } @test_vlseg3e16_v_f16mf4x3_m
@@ -193,13 +133,8 @@
 // CHECK-RV64-NEXT:    [[TMP0:%.*]] = call { <vscale x 1 x half>, <vscale x 1 x half>, <vscale x 1 x half> } @llvm.riscv.vlseg3.mask.nxv1f16.i64(<vscale x 1 x half> poison, <vscale x 1 x half> poison, <vscale x 1 x half> poison, ptr [[BASE]], <vscale x 1 x i1> [[MASK]], i64 [[VL]], i64 3)
 // CHECK-RV64-NEXT:    ret { <vscale x 1 x half>, <vscale x 1 x half>, <vscale x 1 x half> } [[TMP0]]
 //
-<<<<<<< HEAD
-void test_vlseg3e16_v_f16mf4_m(vfloat16mf4_t *v0, vfloat16mf4_t *v1, vfloat16mf4_t *v2, vbool64_t mask, const _Float16 *base, size_t vl) {
-  return __riscv_vlseg3e16_v_f16mf4_m(v0, v1, v2, mask, base, vl);
-=======
 vfloat16mf4x3_t test_vlseg3e16_v_f16mf4x3_m(vbool64_t mask, const _Float16 *base, size_t vl) {
   return __riscv_vlseg3e16_v_f16mf4x3_m(mask, base, vl);
->>>>>>> 7f790f9a
 }
 
 // CHECK-RV64-LABEL: define dso_local { <vscale x 2 x half>, <vscale x 2 x half>, <vscale x 2 x half> } @test_vlseg3e16_v_f16mf2x3_m
@@ -208,13 +143,8 @@
 // CHECK-RV64-NEXT:    [[TMP0:%.*]] = call { <vscale x 2 x half>, <vscale x 2 x half>, <vscale x 2 x half> } @llvm.riscv.vlseg3.mask.nxv2f16.i64(<vscale x 2 x half> poison, <vscale x 2 x half> poison, <vscale x 2 x half> poison, ptr [[BASE]], <vscale x 2 x i1> [[MASK]], i64 [[VL]], i64 3)
 // CHECK-RV64-NEXT:    ret { <vscale x 2 x half>, <vscale x 2 x half>, <vscale x 2 x half> } [[TMP0]]
 //
-<<<<<<< HEAD
-void test_vlseg3e16_v_f16mf2_m(vfloat16mf2_t *v0, vfloat16mf2_t *v1, vfloat16mf2_t *v2, vbool32_t mask, const _Float16 *base, size_t vl) {
-  return __riscv_vlseg3e16_v_f16mf2_m(v0, v1, v2, mask, base, vl);
-=======
 vfloat16mf2x3_t test_vlseg3e16_v_f16mf2x3_m(vbool32_t mask, const _Float16 *base, size_t vl) {
   return __riscv_vlseg3e16_v_f16mf2x3_m(mask, base, vl);
->>>>>>> 7f790f9a
 }
 
 // CHECK-RV64-LABEL: define dso_local { <vscale x 4 x half>, <vscale x 4 x half>, <vscale x 4 x half> } @test_vlseg3e16_v_f16m1x3_m
@@ -223,13 +153,8 @@
 // CHECK-RV64-NEXT:    [[TMP0:%.*]] = call { <vscale x 4 x half>, <vscale x 4 x half>, <vscale x 4 x half> } @llvm.riscv.vlseg3.mask.nxv4f16.i64(<vscale x 4 x half> poison, <vscale x 4 x half> poison, <vscale x 4 x half> poison, ptr [[BASE]], <vscale x 4 x i1> [[MASK]], i64 [[VL]], i64 3)
 // CHECK-RV64-NEXT:    ret { <vscale x 4 x half>, <vscale x 4 x half>, <vscale x 4 x half> } [[TMP0]]
 //
-<<<<<<< HEAD
-void test_vlseg3e16_v_f16m1_m(vfloat16m1_t *v0, vfloat16m1_t *v1, vfloat16m1_t *v2, vbool16_t mask, const _Float16 *base, size_t vl) {
-  return __riscv_vlseg3e16_v_f16m1_m(v0, v1, v2, mask, base, vl);
-=======
 vfloat16m1x3_t test_vlseg3e16_v_f16m1x3_m(vbool16_t mask, const _Float16 *base, size_t vl) {
   return __riscv_vlseg3e16_v_f16m1x3_m(mask, base, vl);
->>>>>>> 7f790f9a
 }
 
 // CHECK-RV64-LABEL: define dso_local { <vscale x 8 x half>, <vscale x 8 x half>, <vscale x 8 x half> } @test_vlseg3e16_v_f16m2x3_m
@@ -238,13 +163,8 @@
 // CHECK-RV64-NEXT:    [[TMP0:%.*]] = call { <vscale x 8 x half>, <vscale x 8 x half>, <vscale x 8 x half> } @llvm.riscv.vlseg3.mask.nxv8f16.i64(<vscale x 8 x half> poison, <vscale x 8 x half> poison, <vscale x 8 x half> poison, ptr [[BASE]], <vscale x 8 x i1> [[MASK]], i64 [[VL]], i64 3)
 // CHECK-RV64-NEXT:    ret { <vscale x 8 x half>, <vscale x 8 x half>, <vscale x 8 x half> } [[TMP0]]
 //
-<<<<<<< HEAD
-void test_vlseg3e16_v_f16m2_m(vfloat16m2_t *v0, vfloat16m2_t *v1, vfloat16m2_t *v2, vbool8_t mask, const _Float16 *base, size_t vl) {
-  return __riscv_vlseg3e16_v_f16m2_m(v0, v1, v2, mask, base, vl);
-=======
 vfloat16m2x3_t test_vlseg3e16_v_f16m2x3_m(vbool8_t mask, const _Float16 *base, size_t vl) {
   return __riscv_vlseg3e16_v_f16m2x3_m(mask, base, vl);
->>>>>>> 7f790f9a
 }
 
 // CHECK-RV64-LABEL: define dso_local { <vscale x 1 x i16>, <vscale x 1 x i16>, <vscale x 1 x i16> } @test_vlseg3e16_v_i16mf4x3_m
@@ -253,13 +173,8 @@
 // CHECK-RV64-NEXT:    [[TMP0:%.*]] = call { <vscale x 1 x i16>, <vscale x 1 x i16>, <vscale x 1 x i16> } @llvm.riscv.vlseg3.mask.nxv1i16.i64(<vscale x 1 x i16> poison, <vscale x 1 x i16> poison, <vscale x 1 x i16> poison, ptr [[BASE]], <vscale x 1 x i1> [[MASK]], i64 [[VL]], i64 3)
 // CHECK-RV64-NEXT:    ret { <vscale x 1 x i16>, <vscale x 1 x i16>, <vscale x 1 x i16> } [[TMP0]]
 //
-<<<<<<< HEAD
-void test_vlseg3e16_v_i16mf4_m(vint16mf4_t *v0, vint16mf4_t *v1, vint16mf4_t *v2, vbool64_t mask, const int16_t *base, size_t vl) {
-  return __riscv_vlseg3e16_v_i16mf4_m(v0, v1, v2, mask, base, vl);
-=======
 vint16mf4x3_t test_vlseg3e16_v_i16mf4x3_m(vbool64_t mask, const int16_t *base, size_t vl) {
   return __riscv_vlseg3e16_v_i16mf4x3_m(mask, base, vl);
->>>>>>> 7f790f9a
 }
 
 // CHECK-RV64-LABEL: define dso_local { <vscale x 2 x i16>, <vscale x 2 x i16>, <vscale x 2 x i16> } @test_vlseg3e16_v_i16mf2x3_m
@@ -268,13 +183,8 @@
 // CHECK-RV64-NEXT:    [[TMP0:%.*]] = call { <vscale x 2 x i16>, <vscale x 2 x i16>, <vscale x 2 x i16> } @llvm.riscv.vlseg3.mask.nxv2i16.i64(<vscale x 2 x i16> poison, <vscale x 2 x i16> poison, <vscale x 2 x i16> poison, ptr [[BASE]], <vscale x 2 x i1> [[MASK]], i64 [[VL]], i64 3)
 // CHECK-RV64-NEXT:    ret { <vscale x 2 x i16>, <vscale x 2 x i16>, <vscale x 2 x i16> } [[TMP0]]
 //
-<<<<<<< HEAD
-void test_vlseg3e16_v_i16mf2_m(vint16mf2_t *v0, vint16mf2_t *v1, vint16mf2_t *v2, vbool32_t mask, const int16_t *base, size_t vl) {
-  return __riscv_vlseg3e16_v_i16mf2_m(v0, v1, v2, mask, base, vl);
-=======
 vint16mf2x3_t test_vlseg3e16_v_i16mf2x3_m(vbool32_t mask, const int16_t *base, size_t vl) {
   return __riscv_vlseg3e16_v_i16mf2x3_m(mask, base, vl);
->>>>>>> 7f790f9a
 }
 
 // CHECK-RV64-LABEL: define dso_local { <vscale x 4 x i16>, <vscale x 4 x i16>, <vscale x 4 x i16> } @test_vlseg3e16_v_i16m1x3_m
@@ -283,13 +193,8 @@
 // CHECK-RV64-NEXT:    [[TMP0:%.*]] = call { <vscale x 4 x i16>, <vscale x 4 x i16>, <vscale x 4 x i16> } @llvm.riscv.vlseg3.mask.nxv4i16.i64(<vscale x 4 x i16> poison, <vscale x 4 x i16> poison, <vscale x 4 x i16> poison, ptr [[BASE]], <vscale x 4 x i1> [[MASK]], i64 [[VL]], i64 3)
 // CHECK-RV64-NEXT:    ret { <vscale x 4 x i16>, <vscale x 4 x i16>, <vscale x 4 x i16> } [[TMP0]]
 //
-<<<<<<< HEAD
-void test_vlseg3e16_v_i16m1_m(vint16m1_t *v0, vint16m1_t *v1, vint16m1_t *v2, vbool16_t mask, const int16_t *base, size_t vl) {
-  return __riscv_vlseg3e16_v_i16m1_m(v0, v1, v2, mask, base, vl);
-=======
 vint16m1x3_t test_vlseg3e16_v_i16m1x3_m(vbool16_t mask, const int16_t *base, size_t vl) {
   return __riscv_vlseg3e16_v_i16m1x3_m(mask, base, vl);
->>>>>>> 7f790f9a
 }
 
 // CHECK-RV64-LABEL: define dso_local { <vscale x 8 x i16>, <vscale x 8 x i16>, <vscale x 8 x i16> } @test_vlseg3e16_v_i16m2x3_m
@@ -298,13 +203,8 @@
 // CHECK-RV64-NEXT:    [[TMP0:%.*]] = call { <vscale x 8 x i16>, <vscale x 8 x i16>, <vscale x 8 x i16> } @llvm.riscv.vlseg3.mask.nxv8i16.i64(<vscale x 8 x i16> poison, <vscale x 8 x i16> poison, <vscale x 8 x i16> poison, ptr [[BASE]], <vscale x 8 x i1> [[MASK]], i64 [[VL]], i64 3)
 // CHECK-RV64-NEXT:    ret { <vscale x 8 x i16>, <vscale x 8 x i16>, <vscale x 8 x i16> } [[TMP0]]
 //
-<<<<<<< HEAD
-void test_vlseg3e16_v_i16m2_m(vint16m2_t *v0, vint16m2_t *v1, vint16m2_t *v2, vbool8_t mask, const int16_t *base, size_t vl) {
-  return __riscv_vlseg3e16_v_i16m2_m(v0, v1, v2, mask, base, vl);
-=======
 vint16m2x3_t test_vlseg3e16_v_i16m2x3_m(vbool8_t mask, const int16_t *base, size_t vl) {
   return __riscv_vlseg3e16_v_i16m2x3_m(mask, base, vl);
->>>>>>> 7f790f9a
 }
 
 // CHECK-RV64-LABEL: define dso_local { <vscale x 1 x i16>, <vscale x 1 x i16>, <vscale x 1 x i16> } @test_vlseg3e16_v_u16mf4x3_m
@@ -313,13 +213,8 @@
 // CHECK-RV64-NEXT:    [[TMP0:%.*]] = call { <vscale x 1 x i16>, <vscale x 1 x i16>, <vscale x 1 x i16> } @llvm.riscv.vlseg3.mask.nxv1i16.i64(<vscale x 1 x i16> poison, <vscale x 1 x i16> poison, <vscale x 1 x i16> poison, ptr [[BASE]], <vscale x 1 x i1> [[MASK]], i64 [[VL]], i64 3)
 // CHECK-RV64-NEXT:    ret { <vscale x 1 x i16>, <vscale x 1 x i16>, <vscale x 1 x i16> } [[TMP0]]
 //
-<<<<<<< HEAD
-void test_vlseg3e16_v_u16mf4_m(vuint16mf4_t *v0, vuint16mf4_t *v1, vuint16mf4_t *v2, vbool64_t mask, const uint16_t *base, size_t vl) {
-  return __riscv_vlseg3e16_v_u16mf4_m(v0, v1, v2, mask, base, vl);
-=======
 vuint16mf4x3_t test_vlseg3e16_v_u16mf4x3_m(vbool64_t mask, const uint16_t *base, size_t vl) {
   return __riscv_vlseg3e16_v_u16mf4x3_m(mask, base, vl);
->>>>>>> 7f790f9a
 }
 
 // CHECK-RV64-LABEL: define dso_local { <vscale x 2 x i16>, <vscale x 2 x i16>, <vscale x 2 x i16> } @test_vlseg3e16_v_u16mf2x3_m
@@ -328,13 +223,8 @@
 // CHECK-RV64-NEXT:    [[TMP0:%.*]] = call { <vscale x 2 x i16>, <vscale x 2 x i16>, <vscale x 2 x i16> } @llvm.riscv.vlseg3.mask.nxv2i16.i64(<vscale x 2 x i16> poison, <vscale x 2 x i16> poison, <vscale x 2 x i16> poison, ptr [[BASE]], <vscale x 2 x i1> [[MASK]], i64 [[VL]], i64 3)
 // CHECK-RV64-NEXT:    ret { <vscale x 2 x i16>, <vscale x 2 x i16>, <vscale x 2 x i16> } [[TMP0]]
 //
-<<<<<<< HEAD
-void test_vlseg3e16_v_u16mf2_m(vuint16mf2_t *v0, vuint16mf2_t *v1, vuint16mf2_t *v2, vbool32_t mask, const uint16_t *base, size_t vl) {
-  return __riscv_vlseg3e16_v_u16mf2_m(v0, v1, v2, mask, base, vl);
-=======
 vuint16mf2x3_t test_vlseg3e16_v_u16mf2x3_m(vbool32_t mask, const uint16_t *base, size_t vl) {
   return __riscv_vlseg3e16_v_u16mf2x3_m(mask, base, vl);
->>>>>>> 7f790f9a
 }
 
 // CHECK-RV64-LABEL: define dso_local { <vscale x 4 x i16>, <vscale x 4 x i16>, <vscale x 4 x i16> } @test_vlseg3e16_v_u16m1x3_m
@@ -343,13 +233,8 @@
 // CHECK-RV64-NEXT:    [[TMP0:%.*]] = call { <vscale x 4 x i16>, <vscale x 4 x i16>, <vscale x 4 x i16> } @llvm.riscv.vlseg3.mask.nxv4i16.i64(<vscale x 4 x i16> poison, <vscale x 4 x i16> poison, <vscale x 4 x i16> poison, ptr [[BASE]], <vscale x 4 x i1> [[MASK]], i64 [[VL]], i64 3)
 // CHECK-RV64-NEXT:    ret { <vscale x 4 x i16>, <vscale x 4 x i16>, <vscale x 4 x i16> } [[TMP0]]
 //
-<<<<<<< HEAD
-void test_vlseg3e16_v_u16m1_m(vuint16m1_t *v0, vuint16m1_t *v1, vuint16m1_t *v2, vbool16_t mask, const uint16_t *base, size_t vl) {
-  return __riscv_vlseg3e16_v_u16m1_m(v0, v1, v2, mask, base, vl);
-=======
 vuint16m1x3_t test_vlseg3e16_v_u16m1x3_m(vbool16_t mask, const uint16_t *base, size_t vl) {
   return __riscv_vlseg3e16_v_u16m1x3_m(mask, base, vl);
->>>>>>> 7f790f9a
 }
 
 // CHECK-RV64-LABEL: define dso_local { <vscale x 8 x i16>, <vscale x 8 x i16>, <vscale x 8 x i16> } @test_vlseg3e16_v_u16m2x3_m
@@ -358,11 +243,6 @@
 // CHECK-RV64-NEXT:    [[TMP0:%.*]] = call { <vscale x 8 x i16>, <vscale x 8 x i16>, <vscale x 8 x i16> } @llvm.riscv.vlseg3.mask.nxv8i16.i64(<vscale x 8 x i16> poison, <vscale x 8 x i16> poison, <vscale x 8 x i16> poison, ptr [[BASE]], <vscale x 8 x i1> [[MASK]], i64 [[VL]], i64 3)
 // CHECK-RV64-NEXT:    ret { <vscale x 8 x i16>, <vscale x 8 x i16>, <vscale x 8 x i16> } [[TMP0]]
 //
-<<<<<<< HEAD
-void test_vlseg3e16_v_u16m2_m(vuint16m2_t *v0, vuint16m2_t *v1, vuint16m2_t *v2, vbool8_t mask, const uint16_t *base, size_t vl) {
-  return __riscv_vlseg3e16_v_u16m2_m(v0, v1, v2, mask, base, vl);
-=======
 vuint16m2x3_t test_vlseg3e16_v_u16m2x3_m(vbool8_t mask, const uint16_t *base, size_t vl) {
   return __riscv_vlseg3e16_v_u16m2x3_m(mask, base, vl);
->>>>>>> 7f790f9a
-}
+}
