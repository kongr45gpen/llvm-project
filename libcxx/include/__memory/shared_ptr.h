--- conflicted
+++ resolved
@@ -235,11 +235,7 @@
         :  __data_(__compressed_pair<_Tp, _Dp>(__p, _VSTD::move(__d)), _VSTD::move(__a)) {}
 
 #ifndef _LIBCPP_HAS_NO_RTTI
-<<<<<<< HEAD
-    const void* __get_deleter(const type_info&) const _NOEXCEPT override;
-=======
     _LIBCPP_HIDE_FROM_ABI_VIRTUAL const void* __get_deleter(const type_info&) const _NOEXCEPT override;
->>>>>>> 7f790f9a
 #endif
 
 private:
@@ -314,13 +310,8 @@
     _Tp* __get_elem() _NOEXCEPT { return __storage_.__get_elem(); }
 
 private:
-<<<<<<< HEAD
-    void __on_zero_shared() _NOEXCEPT override {
-#if _LIBCPP_STD_VER > 17
-=======
     _LIBCPP_HIDE_FROM_ABI_VIRTUAL void __on_zero_shared() _NOEXCEPT override {
 #if _LIBCPP_STD_VER >= 20
->>>>>>> 7f790f9a
         if constexpr (is_same_v<typename _Alloc::value_type, __for_overwrite_tag>) {
             __get_elem()->~_Tp();
         } else {
@@ -405,7 +396,6 @@
         : is_same<__remove_cv_t<_Tp>, _Up[]> {};
 
 template <class _Yp, class _Tp>
-<<<<<<< HEAD
 struct __compatible_with
     : _Or<
         is_convertible<_Yp*, _Tp*>,
@@ -441,43 +431,6 @@
 
 #else
 template <class _Yp, class _Tp>
-=======
-struct __compatible_with
-    : _Or<
-        is_convertible<_Yp*, _Tp*>,
-        __bounded_convertible_to_unbounded<_Yp, _Tp>
-    > {};
-#else
-template <class _Yp, class _Tp>
-struct __compatible_with
-    : is_convertible<_Yp*, _Tp*> {};
-#endif // _LIBCPP_STD_VER >= 17
-
-// Constructors that take raw pointers have a different set of "compatible" constraints
-// http://eel.is/c++draft/util.sharedptr#util.smartptr.shared.const-9.1
-// - If T is an array type, then either T is U[N] and Y(*)[N] is convertible to T*,
-//   or T is U[] and Y(*)[] is convertible to T*.
-// - If T is not an array type, then Y* is convertible to T*.
-#if _LIBCPP_STD_VER >= 17
-template <class _Yp, class _Tp, class = void>
-struct __raw_pointer_compatible_with : _And<
-        _Not<is_array<_Tp>>,
-        is_convertible<_Yp*, _Tp*>
-        > {};
-
-template <class _Yp, class _Up, std::size_t _Np>
-struct __raw_pointer_compatible_with<_Yp, _Up[_Np], __enable_if_t<
-            is_convertible<_Yp(*)[_Np], _Up(*)[_Np]>::value> >
-        : true_type {};
-
-template <class _Yp, class _Up>
-struct __raw_pointer_compatible_with<_Yp, _Up[], __enable_if_t<
-            is_convertible<_Yp(*)[], _Up(*)[]>::value> >
-        : true_type {};
-
-#else
-template <class _Yp, class _Tp>
->>>>>>> 7f790f9a
 struct __raw_pointer_compatible_with
     : is_convertible<_Yp*, _Tp*> {};
 #endif // _LIBCPP_STD_VER >= 17
@@ -1158,11 +1111,7 @@
     ~__unbounded_array_control_block() override { } // can't be `= default` because of the sometimes-non-trivial union member __data_
 
 private:
-<<<<<<< HEAD
-    void __on_zero_shared() _NOEXCEPT override {
-=======
     _LIBCPP_HIDE_FROM_ABI_VIRTUAL void __on_zero_shared() _NOEXCEPT override {
->>>>>>> 7f790f9a
 #if _LIBCPP_STD_VER >= 20
         if constexpr (is_same_v<typename _Alloc::value_type, __for_overwrite_tag>) {
             std::__reverse_destroy(__data_, __data_ + __count_);
@@ -1248,11 +1197,7 @@
     ~__bounded_array_control_block() override { } // can't be `= default` because of the sometimes-non-trivial union member __data_
 
 private:
-<<<<<<< HEAD
-    void __on_zero_shared() _NOEXCEPT override {
-=======
     _LIBCPP_HIDE_FROM_ABI_VIRTUAL void __on_zero_shared() _NOEXCEPT override {
->>>>>>> 7f790f9a
 #if _LIBCPP_STD_VER >= 20
         if constexpr (is_same_v<typename _Alloc::value_type, __for_overwrite_tag>) {
             std::__reverse_destroy(__data_, __data_ + _Count);
@@ -1641,8 +1586,6 @@
                                typename shared_ptr<_Tp>::element_type*>(__r.get()));
 }
 
-<<<<<<< HEAD
-=======
 // LWG-2996
 // We don't backport because it is an evolutionary change.
 #if _LIBCPP_STD_VER >= 20
@@ -1652,7 +1595,6 @@
 }
 #endif
 
->>>>>>> 7f790f9a
 #ifndef _LIBCPP_HAS_NO_RTTI
 
 template<class _Dp, class _Tp>
