// NOTE: Assertions have been autogenerated by utils/update_cc_test_checks.py UTC_ARGS: --version 2
// REQUIRES: riscv-registered-target
// RUN: %clang_cc1 -triple riscv64 -target-feature +v -disable-O0-optnone \
// RUN:   -emit-llvm %s -o - | opt -S -passes=mem2reg | \
// RUN:   FileCheck --check-prefix=CHECK-RV64 %s

#include <riscv_vector.h>

// CHECK-RV64-LABEL: define dso_local { <vscale x 1 x i8>, <vscale x 1 x i8>, <vscale x 1 x i8>, <vscale x 1 x i8>, <vscale x 1 x i8>, <vscale x 1 x i8> } @test_vlseg6e8_v_i8mf8x6
// CHECK-RV64-SAME: (ptr noundef [[BASE:%.*]], i64 noundef [[VL:%.*]]) #[[ATTR0:[0-9]+]] {
// CHECK-RV64-NEXT:  entry:
// CHECK-RV64-NEXT:    [[TMP0:%.*]] = call { <vscale x 1 x i8>, <vscale x 1 x i8>, <vscale x 1 x i8>, <vscale x 1 x i8>, <vscale x 1 x i8>, <vscale x 1 x i8> } @llvm.riscv.vlseg6.nxv1i8.i64(<vscale x 1 x i8> poison, <vscale x 1 x i8> poison, <vscale x 1 x i8> poison, <vscale x 1 x i8> poison, <vscale x 1 x i8> poison, <vscale x 1 x i8> poison, ptr [[BASE]], i64 [[VL]])
// CHECK-RV64-NEXT:    ret { <vscale x 1 x i8>, <vscale x 1 x i8>, <vscale x 1 x i8>, <vscale x 1 x i8>, <vscale x 1 x i8>, <vscale x 1 x i8> } [[TMP0]]
//
<<<<<<< HEAD
void test_vlseg6e8_v_i8mf8(vint8mf8_t *v0, vint8mf8_t *v1, vint8mf8_t *v2, vint8mf8_t *v3, vint8mf8_t *v4, vint8mf8_t *v5, const int8_t *base, size_t vl) {
  return __riscv_vlseg6e8_v_i8mf8(v0, v1, v2, v3, v4, v5, base, vl);
=======
vint8mf8x6_t test_vlseg6e8_v_i8mf8x6(const int8_t *base, size_t vl) {
  return __riscv_vlseg6e8_v_i8mf8x6(base, vl);
>>>>>>> 7f790f9a
}

// CHECK-RV64-LABEL: define dso_local { <vscale x 2 x i8>, <vscale x 2 x i8>, <vscale x 2 x i8>, <vscale x 2 x i8>, <vscale x 2 x i8>, <vscale x 2 x i8> } @test_vlseg6e8_v_i8mf4x6
// CHECK-RV64-SAME: (ptr noundef [[BASE:%.*]], i64 noundef [[VL:%.*]]) #[[ATTR0]] {
// CHECK-RV64-NEXT:  entry:
// CHECK-RV64-NEXT:    [[TMP0:%.*]] = call { <vscale x 2 x i8>, <vscale x 2 x i8>, <vscale x 2 x i8>, <vscale x 2 x i8>, <vscale x 2 x i8>, <vscale x 2 x i8> } @llvm.riscv.vlseg6.nxv2i8.i64(<vscale x 2 x i8> poison, <vscale x 2 x i8> poison, <vscale x 2 x i8> poison, <vscale x 2 x i8> poison, <vscale x 2 x i8> poison, <vscale x 2 x i8> poison, ptr [[BASE]], i64 [[VL]])
// CHECK-RV64-NEXT:    ret { <vscale x 2 x i8>, <vscale x 2 x i8>, <vscale x 2 x i8>, <vscale x 2 x i8>, <vscale x 2 x i8>, <vscale x 2 x i8> } [[TMP0]]
//
<<<<<<< HEAD
void test_vlseg6e8_v_i8mf4(vint8mf4_t *v0, vint8mf4_t *v1, vint8mf4_t *v2, vint8mf4_t *v3, vint8mf4_t *v4, vint8mf4_t *v5, const int8_t *base, size_t vl) {
  return __riscv_vlseg6e8_v_i8mf4(v0, v1, v2, v3, v4, v5, base, vl);
=======
vint8mf4x6_t test_vlseg6e8_v_i8mf4x6(const int8_t *base, size_t vl) {
  return __riscv_vlseg6e8_v_i8mf4x6(base, vl);
>>>>>>> 7f790f9a
}

// CHECK-RV64-LABEL: define dso_local { <vscale x 4 x i8>, <vscale x 4 x i8>, <vscale x 4 x i8>, <vscale x 4 x i8>, <vscale x 4 x i8>, <vscale x 4 x i8> } @test_vlseg6e8_v_i8mf2x6
// CHECK-RV64-SAME: (ptr noundef [[BASE:%.*]], i64 noundef [[VL:%.*]]) #[[ATTR0]] {
// CHECK-RV64-NEXT:  entry:
// CHECK-RV64-NEXT:    [[TMP0:%.*]] = call { <vscale x 4 x i8>, <vscale x 4 x i8>, <vscale x 4 x i8>, <vscale x 4 x i8>, <vscale x 4 x i8>, <vscale x 4 x i8> } @llvm.riscv.vlseg6.nxv4i8.i64(<vscale x 4 x i8> poison, <vscale x 4 x i8> poison, <vscale x 4 x i8> poison, <vscale x 4 x i8> poison, <vscale x 4 x i8> poison, <vscale x 4 x i8> poison, ptr [[BASE]], i64 [[VL]])
// CHECK-RV64-NEXT:    ret { <vscale x 4 x i8>, <vscale x 4 x i8>, <vscale x 4 x i8>, <vscale x 4 x i8>, <vscale x 4 x i8>, <vscale x 4 x i8> } [[TMP0]]
//
<<<<<<< HEAD
void test_vlseg6e8_v_i8mf2(vint8mf2_t *v0, vint8mf2_t *v1, vint8mf2_t *v2, vint8mf2_t *v3, vint8mf2_t *v4, vint8mf2_t *v5, const int8_t *base, size_t vl) {
  return __riscv_vlseg6e8_v_i8mf2(v0, v1, v2, v3, v4, v5, base, vl);
=======
vint8mf2x6_t test_vlseg6e8_v_i8mf2x6(const int8_t *base, size_t vl) {
  return __riscv_vlseg6e8_v_i8mf2x6(base, vl);
>>>>>>> 7f790f9a
}

// CHECK-RV64-LABEL: define dso_local { <vscale x 8 x i8>, <vscale x 8 x i8>, <vscale x 8 x i8>, <vscale x 8 x i8>, <vscale x 8 x i8>, <vscale x 8 x i8> } @test_vlseg6e8_v_i8m1x6
// CHECK-RV64-SAME: (ptr noundef [[BASE:%.*]], i64 noundef [[VL:%.*]]) #[[ATTR0]] {
// CHECK-RV64-NEXT:  entry:
// CHECK-RV64-NEXT:    [[TMP0:%.*]] = call { <vscale x 8 x i8>, <vscale x 8 x i8>, <vscale x 8 x i8>, <vscale x 8 x i8>, <vscale x 8 x i8>, <vscale x 8 x i8> } @llvm.riscv.vlseg6.nxv8i8.i64(<vscale x 8 x i8> poison, <vscale x 8 x i8> poison, <vscale x 8 x i8> poison, <vscale x 8 x i8> poison, <vscale x 8 x i8> poison, <vscale x 8 x i8> poison, ptr [[BASE]], i64 [[VL]])
// CHECK-RV64-NEXT:    ret { <vscale x 8 x i8>, <vscale x 8 x i8>, <vscale x 8 x i8>, <vscale x 8 x i8>, <vscale x 8 x i8>, <vscale x 8 x i8> } [[TMP0]]
//
<<<<<<< HEAD
void test_vlseg6e8_v_i8m1(vint8m1_t *v0, vint8m1_t *v1, vint8m1_t *v2, vint8m1_t *v3, vint8m1_t *v4, vint8m1_t *v5, const int8_t *base, size_t vl) {
  return __riscv_vlseg6e8_v_i8m1(v0, v1, v2, v3, v4, v5, base, vl);
=======
vint8m1x6_t test_vlseg6e8_v_i8m1x6(const int8_t *base, size_t vl) {
  return __riscv_vlseg6e8_v_i8m1x6(base, vl);
>>>>>>> 7f790f9a
}

// CHECK-RV64-LABEL: define dso_local { <vscale x 1 x i8>, <vscale x 1 x i8>, <vscale x 1 x i8>, <vscale x 1 x i8>, <vscale x 1 x i8>, <vscale x 1 x i8> } @test_vlseg6e8_v_u8mf8x6
// CHECK-RV64-SAME: (ptr noundef [[BASE:%.*]], i64 noundef [[VL:%.*]]) #[[ATTR0]] {
// CHECK-RV64-NEXT:  entry:
// CHECK-RV64-NEXT:    [[TMP0:%.*]] = call { <vscale x 1 x i8>, <vscale x 1 x i8>, <vscale x 1 x i8>, <vscale x 1 x i8>, <vscale x 1 x i8>, <vscale x 1 x i8> } @llvm.riscv.vlseg6.nxv1i8.i64(<vscale x 1 x i8> poison, <vscale x 1 x i8> poison, <vscale x 1 x i8> poison, <vscale x 1 x i8> poison, <vscale x 1 x i8> poison, <vscale x 1 x i8> poison, ptr [[BASE]], i64 [[VL]])
// CHECK-RV64-NEXT:    ret { <vscale x 1 x i8>, <vscale x 1 x i8>, <vscale x 1 x i8>, <vscale x 1 x i8>, <vscale x 1 x i8>, <vscale x 1 x i8> } [[TMP0]]
//
<<<<<<< HEAD
void test_vlseg6e8_v_u8mf8(vuint8mf8_t *v0, vuint8mf8_t *v1, vuint8mf8_t *v2, vuint8mf8_t *v3, vuint8mf8_t *v4, vuint8mf8_t *v5, const uint8_t *base, size_t vl) {
  return __riscv_vlseg6e8_v_u8mf8(v0, v1, v2, v3, v4, v5, base, vl);
=======
vuint8mf8x6_t test_vlseg6e8_v_u8mf8x6(const uint8_t *base, size_t vl) {
  return __riscv_vlseg6e8_v_u8mf8x6(base, vl);
>>>>>>> 7f790f9a
}

// CHECK-RV64-LABEL: define dso_local { <vscale x 2 x i8>, <vscale x 2 x i8>, <vscale x 2 x i8>, <vscale x 2 x i8>, <vscale x 2 x i8>, <vscale x 2 x i8> } @test_vlseg6e8_v_u8mf4x6
// CHECK-RV64-SAME: (ptr noundef [[BASE:%.*]], i64 noundef [[VL:%.*]]) #[[ATTR0]] {
// CHECK-RV64-NEXT:  entry:
// CHECK-RV64-NEXT:    [[TMP0:%.*]] = call { <vscale x 2 x i8>, <vscale x 2 x i8>, <vscale x 2 x i8>, <vscale x 2 x i8>, <vscale x 2 x i8>, <vscale x 2 x i8> } @llvm.riscv.vlseg6.nxv2i8.i64(<vscale x 2 x i8> poison, <vscale x 2 x i8> poison, <vscale x 2 x i8> poison, <vscale x 2 x i8> poison, <vscale x 2 x i8> poison, <vscale x 2 x i8> poison, ptr [[BASE]], i64 [[VL]])
// CHECK-RV64-NEXT:    ret { <vscale x 2 x i8>, <vscale x 2 x i8>, <vscale x 2 x i8>, <vscale x 2 x i8>, <vscale x 2 x i8>, <vscale x 2 x i8> } [[TMP0]]
//
<<<<<<< HEAD
void test_vlseg6e8_v_u8mf4(vuint8mf4_t *v0, vuint8mf4_t *v1, vuint8mf4_t *v2, vuint8mf4_t *v3, vuint8mf4_t *v4, vuint8mf4_t *v5, const uint8_t *base, size_t vl) {
  return __riscv_vlseg6e8_v_u8mf4(v0, v1, v2, v3, v4, v5, base, vl);
=======
vuint8mf4x6_t test_vlseg6e8_v_u8mf4x6(const uint8_t *base, size_t vl) {
  return __riscv_vlseg6e8_v_u8mf4x6(base, vl);
>>>>>>> 7f790f9a
}

// CHECK-RV64-LABEL: define dso_local { <vscale x 4 x i8>, <vscale x 4 x i8>, <vscale x 4 x i8>, <vscale x 4 x i8>, <vscale x 4 x i8>, <vscale x 4 x i8> } @test_vlseg6e8_v_u8mf2x6
// CHECK-RV64-SAME: (ptr noundef [[BASE:%.*]], i64 noundef [[VL:%.*]]) #[[ATTR0]] {
// CHECK-RV64-NEXT:  entry:
// CHECK-RV64-NEXT:    [[TMP0:%.*]] = call { <vscale x 4 x i8>, <vscale x 4 x i8>, <vscale x 4 x i8>, <vscale x 4 x i8>, <vscale x 4 x i8>, <vscale x 4 x i8> } @llvm.riscv.vlseg6.nxv4i8.i64(<vscale x 4 x i8> poison, <vscale x 4 x i8> poison, <vscale x 4 x i8> poison, <vscale x 4 x i8> poison, <vscale x 4 x i8> poison, <vscale x 4 x i8> poison, ptr [[BASE]], i64 [[VL]])
// CHECK-RV64-NEXT:    ret { <vscale x 4 x i8>, <vscale x 4 x i8>, <vscale x 4 x i8>, <vscale x 4 x i8>, <vscale x 4 x i8>, <vscale x 4 x i8> } [[TMP0]]
//
<<<<<<< HEAD
void test_vlseg6e8_v_u8mf2(vuint8mf2_t *v0, vuint8mf2_t *v1, vuint8mf2_t *v2, vuint8mf2_t *v3, vuint8mf2_t *v4, vuint8mf2_t *v5, const uint8_t *base, size_t vl) {
  return __riscv_vlseg6e8_v_u8mf2(v0, v1, v2, v3, v4, v5, base, vl);
=======
vuint8mf2x6_t test_vlseg6e8_v_u8mf2x6(const uint8_t *base, size_t vl) {
  return __riscv_vlseg6e8_v_u8mf2x6(base, vl);
>>>>>>> 7f790f9a
}

// CHECK-RV64-LABEL: define dso_local { <vscale x 8 x i8>, <vscale x 8 x i8>, <vscale x 8 x i8>, <vscale x 8 x i8>, <vscale x 8 x i8>, <vscale x 8 x i8> } @test_vlseg6e8_v_u8m1x6
// CHECK-RV64-SAME: (ptr noundef [[BASE:%.*]], i64 noundef [[VL:%.*]]) #[[ATTR0]] {
// CHECK-RV64-NEXT:  entry:
// CHECK-RV64-NEXT:    [[TMP0:%.*]] = call { <vscale x 8 x i8>, <vscale x 8 x i8>, <vscale x 8 x i8>, <vscale x 8 x i8>, <vscale x 8 x i8>, <vscale x 8 x i8> } @llvm.riscv.vlseg6.nxv8i8.i64(<vscale x 8 x i8> poison, <vscale x 8 x i8> poison, <vscale x 8 x i8> poison, <vscale x 8 x i8> poison, <vscale x 8 x i8> poison, <vscale x 8 x i8> poison, ptr [[BASE]], i64 [[VL]])
// CHECK-RV64-NEXT:    ret { <vscale x 8 x i8>, <vscale x 8 x i8>, <vscale x 8 x i8>, <vscale x 8 x i8>, <vscale x 8 x i8>, <vscale x 8 x i8> } [[TMP0]]
//
<<<<<<< HEAD
void test_vlseg6e8_v_u8m1(vuint8m1_t *v0, vuint8m1_t *v1, vuint8m1_t *v2, vuint8m1_t *v3, vuint8m1_t *v4, vuint8m1_t *v5, const uint8_t *base, size_t vl) {
  return __riscv_vlseg6e8_v_u8m1(v0, v1, v2, v3, v4, v5, base, vl);
=======
vuint8m1x6_t test_vlseg6e8_v_u8m1x6(const uint8_t *base, size_t vl) {
  return __riscv_vlseg6e8_v_u8m1x6(base, vl);
>>>>>>> 7f790f9a
}

// CHECK-RV64-LABEL: define dso_local { <vscale x 1 x i8>, <vscale x 1 x i8>, <vscale x 1 x i8>, <vscale x 1 x i8>, <vscale x 1 x i8>, <vscale x 1 x i8> } @test_vlseg6e8_v_i8mf8x6_m
// CHECK-RV64-SAME: (<vscale x 1 x i1> [[MASK:%.*]], ptr noundef [[BASE:%.*]], i64 noundef [[VL:%.*]]) #[[ATTR0]] {
// CHECK-RV64-NEXT:  entry:
// CHECK-RV64-NEXT:    [[TMP0:%.*]] = call { <vscale x 1 x i8>, <vscale x 1 x i8>, <vscale x 1 x i8>, <vscale x 1 x i8>, <vscale x 1 x i8>, <vscale x 1 x i8> } @llvm.riscv.vlseg6.mask.nxv1i8.i64(<vscale x 1 x i8> poison, <vscale x 1 x i8> poison, <vscale x 1 x i8> poison, <vscale x 1 x i8> poison, <vscale x 1 x i8> poison, <vscale x 1 x i8> poison, ptr [[BASE]], <vscale x 1 x i1> [[MASK]], i64 [[VL]], i64 3)
// CHECK-RV64-NEXT:    ret { <vscale x 1 x i8>, <vscale x 1 x i8>, <vscale x 1 x i8>, <vscale x 1 x i8>, <vscale x 1 x i8>, <vscale x 1 x i8> } [[TMP0]]
//
<<<<<<< HEAD
void test_vlseg6e8_v_i8mf8_m(vint8mf8_t *v0, vint8mf8_t *v1, vint8mf8_t *v2, vint8mf8_t *v3, vint8mf8_t *v4, vint8mf8_t *v5, vbool64_t mask, const int8_t *base, size_t vl) {
  return __riscv_vlseg6e8_v_i8mf8_m(v0, v1, v2, v3, v4, v5, mask, base, vl);
=======
vint8mf8x6_t test_vlseg6e8_v_i8mf8x6_m(vbool64_t mask, const int8_t *base, size_t vl) {
  return __riscv_vlseg6e8_v_i8mf8x6_m(mask, base, vl);
>>>>>>> 7f790f9a
}

// CHECK-RV64-LABEL: define dso_local { <vscale x 2 x i8>, <vscale x 2 x i8>, <vscale x 2 x i8>, <vscale x 2 x i8>, <vscale x 2 x i8>, <vscale x 2 x i8> } @test_vlseg6e8_v_i8mf4x6_m
// CHECK-RV64-SAME: (<vscale x 2 x i1> [[MASK:%.*]], ptr noundef [[BASE:%.*]], i64 noundef [[VL:%.*]]) #[[ATTR0]] {
// CHECK-RV64-NEXT:  entry:
// CHECK-RV64-NEXT:    [[TMP0:%.*]] = call { <vscale x 2 x i8>, <vscale x 2 x i8>, <vscale x 2 x i8>, <vscale x 2 x i8>, <vscale x 2 x i8>, <vscale x 2 x i8> } @llvm.riscv.vlseg6.mask.nxv2i8.i64(<vscale x 2 x i8> poison, <vscale x 2 x i8> poison, <vscale x 2 x i8> poison, <vscale x 2 x i8> poison, <vscale x 2 x i8> poison, <vscale x 2 x i8> poison, ptr [[BASE]], <vscale x 2 x i1> [[MASK]], i64 [[VL]], i64 3)
// CHECK-RV64-NEXT:    ret { <vscale x 2 x i8>, <vscale x 2 x i8>, <vscale x 2 x i8>, <vscale x 2 x i8>, <vscale x 2 x i8>, <vscale x 2 x i8> } [[TMP0]]
//
<<<<<<< HEAD
void test_vlseg6e8_v_i8mf4_m(vint8mf4_t *v0, vint8mf4_t *v1, vint8mf4_t *v2, vint8mf4_t *v3, vint8mf4_t *v4, vint8mf4_t *v5, vbool32_t mask, const int8_t *base, size_t vl) {
  return __riscv_vlseg6e8_v_i8mf4_m(v0, v1, v2, v3, v4, v5, mask, base, vl);
=======
vint8mf4x6_t test_vlseg6e8_v_i8mf4x6_m(vbool32_t mask, const int8_t *base, size_t vl) {
  return __riscv_vlseg6e8_v_i8mf4x6_m(mask, base, vl);
>>>>>>> 7f790f9a
}

// CHECK-RV64-LABEL: define dso_local { <vscale x 4 x i8>, <vscale x 4 x i8>, <vscale x 4 x i8>, <vscale x 4 x i8>, <vscale x 4 x i8>, <vscale x 4 x i8> } @test_vlseg6e8_v_i8mf2x6_m
// CHECK-RV64-SAME: (<vscale x 4 x i1> [[MASK:%.*]], ptr noundef [[BASE:%.*]], i64 noundef [[VL:%.*]]) #[[ATTR0]] {
// CHECK-RV64-NEXT:  entry:
// CHECK-RV64-NEXT:    [[TMP0:%.*]] = call { <vscale x 4 x i8>, <vscale x 4 x i8>, <vscale x 4 x i8>, <vscale x 4 x i8>, <vscale x 4 x i8>, <vscale x 4 x i8> } @llvm.riscv.vlseg6.mask.nxv4i8.i64(<vscale x 4 x i8> poison, <vscale x 4 x i8> poison, <vscale x 4 x i8> poison, <vscale x 4 x i8> poison, <vscale x 4 x i8> poison, <vscale x 4 x i8> poison, ptr [[BASE]], <vscale x 4 x i1> [[MASK]], i64 [[VL]], i64 3)
// CHECK-RV64-NEXT:    ret { <vscale x 4 x i8>, <vscale x 4 x i8>, <vscale x 4 x i8>, <vscale x 4 x i8>, <vscale x 4 x i8>, <vscale x 4 x i8> } [[TMP0]]
//
<<<<<<< HEAD
void test_vlseg6e8_v_i8mf2_m(vint8mf2_t *v0, vint8mf2_t *v1, vint8mf2_t *v2, vint8mf2_t *v3, vint8mf2_t *v4, vint8mf2_t *v5, vbool16_t mask, const int8_t *base, size_t vl) {
  return __riscv_vlseg6e8_v_i8mf2_m(v0, v1, v2, v3, v4, v5, mask, base, vl);
=======
vint8mf2x6_t test_vlseg6e8_v_i8mf2x6_m(vbool16_t mask, const int8_t *base, size_t vl) {
  return __riscv_vlseg6e8_v_i8mf2x6_m(mask, base, vl);
>>>>>>> 7f790f9a
}

// CHECK-RV64-LABEL: define dso_local { <vscale x 8 x i8>, <vscale x 8 x i8>, <vscale x 8 x i8>, <vscale x 8 x i8>, <vscale x 8 x i8>, <vscale x 8 x i8> } @test_vlseg6e8_v_i8m1x6_m
// CHECK-RV64-SAME: (<vscale x 8 x i1> [[MASK:%.*]], ptr noundef [[BASE:%.*]], i64 noundef [[VL:%.*]]) #[[ATTR0]] {
// CHECK-RV64-NEXT:  entry:
// CHECK-RV64-NEXT:    [[TMP0:%.*]] = call { <vscale x 8 x i8>, <vscale x 8 x i8>, <vscale x 8 x i8>, <vscale x 8 x i8>, <vscale x 8 x i8>, <vscale x 8 x i8> } @llvm.riscv.vlseg6.mask.nxv8i8.i64(<vscale x 8 x i8> poison, <vscale x 8 x i8> poison, <vscale x 8 x i8> poison, <vscale x 8 x i8> poison, <vscale x 8 x i8> poison, <vscale x 8 x i8> poison, ptr [[BASE]], <vscale x 8 x i1> [[MASK]], i64 [[VL]], i64 3)
// CHECK-RV64-NEXT:    ret { <vscale x 8 x i8>, <vscale x 8 x i8>, <vscale x 8 x i8>, <vscale x 8 x i8>, <vscale x 8 x i8>, <vscale x 8 x i8> } [[TMP0]]
//
<<<<<<< HEAD
void test_vlseg6e8_v_i8m1_m(vint8m1_t *v0, vint8m1_t *v1, vint8m1_t *v2, vint8m1_t *v3, vint8m1_t *v4, vint8m1_t *v5, vbool8_t mask, const int8_t *base, size_t vl) {
  return __riscv_vlseg6e8_v_i8m1_m(v0, v1, v2, v3, v4, v5, mask, base, vl);
=======
vint8m1x6_t test_vlseg6e8_v_i8m1x6_m(vbool8_t mask, const int8_t *base, size_t vl) {
  return __riscv_vlseg6e8_v_i8m1x6_m(mask, base, vl);
>>>>>>> 7f790f9a
}

// CHECK-RV64-LABEL: define dso_local { <vscale x 1 x i8>, <vscale x 1 x i8>, <vscale x 1 x i8>, <vscale x 1 x i8>, <vscale x 1 x i8>, <vscale x 1 x i8> } @test_vlseg6e8_v_u8mf8x6_m
// CHECK-RV64-SAME: (<vscale x 1 x i1> [[MASK:%.*]], ptr noundef [[BASE:%.*]], i64 noundef [[VL:%.*]]) #[[ATTR0]] {
// CHECK-RV64-NEXT:  entry:
// CHECK-RV64-NEXT:    [[TMP0:%.*]] = call { <vscale x 1 x i8>, <vscale x 1 x i8>, <vscale x 1 x i8>, <vscale x 1 x i8>, <vscale x 1 x i8>, <vscale x 1 x i8> } @llvm.riscv.vlseg6.mask.nxv1i8.i64(<vscale x 1 x i8> poison, <vscale x 1 x i8> poison, <vscale x 1 x i8> poison, <vscale x 1 x i8> poison, <vscale x 1 x i8> poison, <vscale x 1 x i8> poison, ptr [[BASE]], <vscale x 1 x i1> [[MASK]], i64 [[VL]], i64 3)
// CHECK-RV64-NEXT:    ret { <vscale x 1 x i8>, <vscale x 1 x i8>, <vscale x 1 x i8>, <vscale x 1 x i8>, <vscale x 1 x i8>, <vscale x 1 x i8> } [[TMP0]]
//
<<<<<<< HEAD
void test_vlseg6e8_v_u8mf8_m(vuint8mf8_t *v0, vuint8mf8_t *v1, vuint8mf8_t *v2, vuint8mf8_t *v3, vuint8mf8_t *v4, vuint8mf8_t *v5, vbool64_t mask, const uint8_t *base, size_t vl) {
  return __riscv_vlseg6e8_v_u8mf8_m(v0, v1, v2, v3, v4, v5, mask, base, vl);
=======
vuint8mf8x6_t test_vlseg6e8_v_u8mf8x6_m(vbool64_t mask, const uint8_t *base, size_t vl) {
  return __riscv_vlseg6e8_v_u8mf8x6_m(mask, base, vl);
>>>>>>> 7f790f9a
}

// CHECK-RV64-LABEL: define dso_local { <vscale x 2 x i8>, <vscale x 2 x i8>, <vscale x 2 x i8>, <vscale x 2 x i8>, <vscale x 2 x i8>, <vscale x 2 x i8> } @test_vlseg6e8_v_u8mf4x6_m
// CHECK-RV64-SAME: (<vscale x 2 x i1> [[MASK:%.*]], ptr noundef [[BASE:%.*]], i64 noundef [[VL:%.*]]) #[[ATTR0]] {
// CHECK-RV64-NEXT:  entry:
// CHECK-RV64-NEXT:    [[TMP0:%.*]] = call { <vscale x 2 x i8>, <vscale x 2 x i8>, <vscale x 2 x i8>, <vscale x 2 x i8>, <vscale x 2 x i8>, <vscale x 2 x i8> } @llvm.riscv.vlseg6.mask.nxv2i8.i64(<vscale x 2 x i8> poison, <vscale x 2 x i8> poison, <vscale x 2 x i8> poison, <vscale x 2 x i8> poison, <vscale x 2 x i8> poison, <vscale x 2 x i8> poison, ptr [[BASE]], <vscale x 2 x i1> [[MASK]], i64 [[VL]], i64 3)
// CHECK-RV64-NEXT:    ret { <vscale x 2 x i8>, <vscale x 2 x i8>, <vscale x 2 x i8>, <vscale x 2 x i8>, <vscale x 2 x i8>, <vscale x 2 x i8> } [[TMP0]]
//
<<<<<<< HEAD
void test_vlseg6e8_v_u8mf4_m(vuint8mf4_t *v0, vuint8mf4_t *v1, vuint8mf4_t *v2, vuint8mf4_t *v3, vuint8mf4_t *v4, vuint8mf4_t *v5, vbool32_t mask, const uint8_t *base, size_t vl) {
  return __riscv_vlseg6e8_v_u8mf4_m(v0, v1, v2, v3, v4, v5, mask, base, vl);
=======
vuint8mf4x6_t test_vlseg6e8_v_u8mf4x6_m(vbool32_t mask, const uint8_t *base, size_t vl) {
  return __riscv_vlseg6e8_v_u8mf4x6_m(mask, base, vl);
>>>>>>> 7f790f9a
}

// CHECK-RV64-LABEL: define dso_local { <vscale x 4 x i8>, <vscale x 4 x i8>, <vscale x 4 x i8>, <vscale x 4 x i8>, <vscale x 4 x i8>, <vscale x 4 x i8> } @test_vlseg6e8_v_u8mf2x6_m
// CHECK-RV64-SAME: (<vscale x 4 x i1> [[MASK:%.*]], ptr noundef [[BASE:%.*]], i64 noundef [[VL:%.*]]) #[[ATTR0]] {
// CHECK-RV64-NEXT:  entry:
// CHECK-RV64-NEXT:    [[TMP0:%.*]] = call { <vscale x 4 x i8>, <vscale x 4 x i8>, <vscale x 4 x i8>, <vscale x 4 x i8>, <vscale x 4 x i8>, <vscale x 4 x i8> } @llvm.riscv.vlseg6.mask.nxv4i8.i64(<vscale x 4 x i8> poison, <vscale x 4 x i8> poison, <vscale x 4 x i8> poison, <vscale x 4 x i8> poison, <vscale x 4 x i8> poison, <vscale x 4 x i8> poison, ptr [[BASE]], <vscale x 4 x i1> [[MASK]], i64 [[VL]], i64 3)
// CHECK-RV64-NEXT:    ret { <vscale x 4 x i8>, <vscale x 4 x i8>, <vscale x 4 x i8>, <vscale x 4 x i8>, <vscale x 4 x i8>, <vscale x 4 x i8> } [[TMP0]]
//
<<<<<<< HEAD
void test_vlseg6e8_v_u8mf2_m(vuint8mf2_t *v0, vuint8mf2_t *v1, vuint8mf2_t *v2, vuint8mf2_t *v3, vuint8mf2_t *v4, vuint8mf2_t *v5, vbool16_t mask, const uint8_t *base, size_t vl) {
  return __riscv_vlseg6e8_v_u8mf2_m(v0, v1, v2, v3, v4, v5, mask, base, vl);
=======
vuint8mf2x6_t test_vlseg6e8_v_u8mf2x6_m(vbool16_t mask, const uint8_t *base, size_t vl) {
  return __riscv_vlseg6e8_v_u8mf2x6_m(mask, base, vl);
>>>>>>> 7f790f9a
}

// CHECK-RV64-LABEL: define dso_local { <vscale x 8 x i8>, <vscale x 8 x i8>, <vscale x 8 x i8>, <vscale x 8 x i8>, <vscale x 8 x i8>, <vscale x 8 x i8> } @test_vlseg6e8_v_u8m1x6_m
// CHECK-RV64-SAME: (<vscale x 8 x i1> [[MASK:%.*]], ptr noundef [[BASE:%.*]], i64 noundef [[VL:%.*]]) #[[ATTR0]] {
// CHECK-RV64-NEXT:  entry:
// CHECK-RV64-NEXT:    [[TMP0:%.*]] = call { <vscale x 8 x i8>, <vscale x 8 x i8>, <vscale x 8 x i8>, <vscale x 8 x i8>, <vscale x 8 x i8>, <vscale x 8 x i8> } @llvm.riscv.vlseg6.mask.nxv8i8.i64(<vscale x 8 x i8> poison, <vscale x 8 x i8> poison, <vscale x 8 x i8> poison, <vscale x 8 x i8> poison, <vscale x 8 x i8> poison, <vscale x 8 x i8> poison, ptr [[BASE]], <vscale x 8 x i1> [[MASK]], i64 [[VL]], i64 3)
// CHECK-RV64-NEXT:    ret { <vscale x 8 x i8>, <vscale x 8 x i8>, <vscale x 8 x i8>, <vscale x 8 x i8>, <vscale x 8 x i8>, <vscale x 8 x i8> } [[TMP0]]
//
<<<<<<< HEAD
void test_vlseg6e8_v_u8m1_m(vuint8m1_t *v0, vuint8m1_t *v1, vuint8m1_t *v2, vuint8m1_t *v3, vuint8m1_t *v4, vuint8m1_t *v5, vbool8_t mask, const uint8_t *base, size_t vl) {
  return __riscv_vlseg6e8_v_u8m1_m(v0, v1, v2, v3, v4, v5, mask, base, vl);
=======
vuint8m1x6_t test_vlseg6e8_v_u8m1x6_m(vbool8_t mask, const uint8_t *base, size_t vl) {
  return __riscv_vlseg6e8_v_u8m1x6_m(mask, base, vl);
>>>>>>> 7f790f9a
}
<|MERGE_RESOLUTION|>--- conflicted
+++ resolved
@@ -12,13 +12,8 @@
 // CHECK-RV64-NEXT:    [[TMP0:%.*]] = call { <vscale x 1 x i8>, <vscale x 1 x i8>, <vscale x 1 x i8>, <vscale x 1 x i8>, <vscale x 1 x i8>, <vscale x 1 x i8> } @llvm.riscv.vlseg6.nxv1i8.i64(<vscale x 1 x i8> poison, <vscale x 1 x i8> poison, <vscale x 1 x i8> poison, <vscale x 1 x i8> poison, <vscale x 1 x i8> poison, <vscale x 1 x i8> poison, ptr [[BASE]], i64 [[VL]])
 // CHECK-RV64-NEXT:    ret { <vscale x 1 x i8>, <vscale x 1 x i8>, <vscale x 1 x i8>, <vscale x 1 x i8>, <vscale x 1 x i8>, <vscale x 1 x i8> } [[TMP0]]
 //
-<<<<<<< HEAD
-void test_vlseg6e8_v_i8mf8(vint8mf8_t *v0, vint8mf8_t *v1, vint8mf8_t *v2, vint8mf8_t *v3, vint8mf8_t *v4, vint8mf8_t *v5, const int8_t *base, size_t vl) {
-  return __riscv_vlseg6e8_v_i8mf8(v0, v1, v2, v3, v4, v5, base, vl);
-=======
 vint8mf8x6_t test_vlseg6e8_v_i8mf8x6(const int8_t *base, size_t vl) {
   return __riscv_vlseg6e8_v_i8mf8x6(base, vl);
->>>>>>> 7f790f9a
 }
 
 // CHECK-RV64-LABEL: define dso_local { <vscale x 2 x i8>, <vscale x 2 x i8>, <vscale x 2 x i8>, <vscale x 2 x i8>, <vscale x 2 x i8>, <vscale x 2 x i8> } @test_vlseg6e8_v_i8mf4x6
@@ -27,13 +22,8 @@
 // CHECK-RV64-NEXT:    [[TMP0:%.*]] = call { <vscale x 2 x i8>, <vscale x 2 x i8>, <vscale x 2 x i8>, <vscale x 2 x i8>, <vscale x 2 x i8>, <vscale x 2 x i8> } @llvm.riscv.vlseg6.nxv2i8.i64(<vscale x 2 x i8> poison, <vscale x 2 x i8> poison, <vscale x 2 x i8> poison, <vscale x 2 x i8> poison, <vscale x 2 x i8> poison, <vscale x 2 x i8> poison, ptr [[BASE]], i64 [[VL]])
 // CHECK-RV64-NEXT:    ret { <vscale x 2 x i8>, <vscale x 2 x i8>, <vscale x 2 x i8>, <vscale x 2 x i8>, <vscale x 2 x i8>, <vscale x 2 x i8> } [[TMP0]]
 //
-<<<<<<< HEAD
-void test_vlseg6e8_v_i8mf4(vint8mf4_t *v0, vint8mf4_t *v1, vint8mf4_t *v2, vint8mf4_t *v3, vint8mf4_t *v4, vint8mf4_t *v5, const int8_t *base, size_t vl) {
-  return __riscv_vlseg6e8_v_i8mf4(v0, v1, v2, v3, v4, v5, base, vl);
-=======
 vint8mf4x6_t test_vlseg6e8_v_i8mf4x6(const int8_t *base, size_t vl) {
   return __riscv_vlseg6e8_v_i8mf4x6(base, vl);
->>>>>>> 7f790f9a
 }
 
 // CHECK-RV64-LABEL: define dso_local { <vscale x 4 x i8>, <vscale x 4 x i8>, <vscale x 4 x i8>, <vscale x 4 x i8>, <vscale x 4 x i8>, <vscale x 4 x i8> } @test_vlseg6e8_v_i8mf2x6
@@ -42,13 +32,8 @@
 // CHECK-RV64-NEXT:    [[TMP0:%.*]] = call { <vscale x 4 x i8>, <vscale x 4 x i8>, <vscale x 4 x i8>, <vscale x 4 x i8>, <vscale x 4 x i8>, <vscale x 4 x i8> } @llvm.riscv.vlseg6.nxv4i8.i64(<vscale x 4 x i8> poison, <vscale x 4 x i8> poison, <vscale x 4 x i8> poison, <vscale x 4 x i8> poison, <vscale x 4 x i8> poison, <vscale x 4 x i8> poison, ptr [[BASE]], i64 [[VL]])
 // CHECK-RV64-NEXT:    ret { <vscale x 4 x i8>, <vscale x 4 x i8>, <vscale x 4 x i8>, <vscale x 4 x i8>, <vscale x 4 x i8>, <vscale x 4 x i8> } [[TMP0]]
 //
-<<<<<<< HEAD
-void test_vlseg6e8_v_i8mf2(vint8mf2_t *v0, vint8mf2_t *v1, vint8mf2_t *v2, vint8mf2_t *v3, vint8mf2_t *v4, vint8mf2_t *v5, const int8_t *base, size_t vl) {
-  return __riscv_vlseg6e8_v_i8mf2(v0, v1, v2, v3, v4, v5, base, vl);
-=======
 vint8mf2x6_t test_vlseg6e8_v_i8mf2x6(const int8_t *base, size_t vl) {
   return __riscv_vlseg6e8_v_i8mf2x6(base, vl);
->>>>>>> 7f790f9a
 }
 
 // CHECK-RV64-LABEL: define dso_local { <vscale x 8 x i8>, <vscale x 8 x i8>, <vscale x 8 x i8>, <vscale x 8 x i8>, <vscale x 8 x i8>, <vscale x 8 x i8> } @test_vlseg6e8_v_i8m1x6
@@ -57,13 +42,8 @@
 // CHECK-RV64-NEXT:    [[TMP0:%.*]] = call { <vscale x 8 x i8>, <vscale x 8 x i8>, <vscale x 8 x i8>, <vscale x 8 x i8>, <vscale x 8 x i8>, <vscale x 8 x i8> } @llvm.riscv.vlseg6.nxv8i8.i64(<vscale x 8 x i8> poison, <vscale x 8 x i8> poison, <vscale x 8 x i8> poison, <vscale x 8 x i8> poison, <vscale x 8 x i8> poison, <vscale x 8 x i8> poison, ptr [[BASE]], i64 [[VL]])
 // CHECK-RV64-NEXT:    ret { <vscale x 8 x i8>, <vscale x 8 x i8>, <vscale x 8 x i8>, <vscale x 8 x i8>, <vscale x 8 x i8>, <vscale x 8 x i8> } [[TMP0]]
 //
-<<<<<<< HEAD
-void test_vlseg6e8_v_i8m1(vint8m1_t *v0, vint8m1_t *v1, vint8m1_t *v2, vint8m1_t *v3, vint8m1_t *v4, vint8m1_t *v5, const int8_t *base, size_t vl) {
-  return __riscv_vlseg6e8_v_i8m1(v0, v1, v2, v3, v4, v5, base, vl);
-=======
 vint8m1x6_t test_vlseg6e8_v_i8m1x6(const int8_t *base, size_t vl) {
   return __riscv_vlseg6e8_v_i8m1x6(base, vl);
->>>>>>> 7f790f9a
 }
 
 // CHECK-RV64-LABEL: define dso_local { <vscale x 1 x i8>, <vscale x 1 x i8>, <vscale x 1 x i8>, <vscale x 1 x i8>, <vscale x 1 x i8>, <vscale x 1 x i8> } @test_vlseg6e8_v_u8mf8x6
@@ -72,13 +52,8 @@
 // CHECK-RV64-NEXT:    [[TMP0:%.*]] = call { <vscale x 1 x i8>, <vscale x 1 x i8>, <vscale x 1 x i8>, <vscale x 1 x i8>, <vscale x 1 x i8>, <vscale x 1 x i8> } @llvm.riscv.vlseg6.nxv1i8.i64(<vscale x 1 x i8> poison, <vscale x 1 x i8> poison, <vscale x 1 x i8> poison, <vscale x 1 x i8> poison, <vscale x 1 x i8> poison, <vscale x 1 x i8> poison, ptr [[BASE]], i64 [[VL]])
 // CHECK-RV64-NEXT:    ret { <vscale x 1 x i8>, <vscale x 1 x i8>, <vscale x 1 x i8>, <vscale x 1 x i8>, <vscale x 1 x i8>, <vscale x 1 x i8> } [[TMP0]]
 //
-<<<<<<< HEAD
-void test_vlseg6e8_v_u8mf8(vuint8mf8_t *v0, vuint8mf8_t *v1, vuint8mf8_t *v2, vuint8mf8_t *v3, vuint8mf8_t *v4, vuint8mf8_t *v5, const uint8_t *base, size_t vl) {
-  return __riscv_vlseg6e8_v_u8mf8(v0, v1, v2, v3, v4, v5, base, vl);
-=======
 vuint8mf8x6_t test_vlseg6e8_v_u8mf8x6(const uint8_t *base, size_t vl) {
   return __riscv_vlseg6e8_v_u8mf8x6(base, vl);
->>>>>>> 7f790f9a
 }
 
 // CHECK-RV64-LABEL: define dso_local { <vscale x 2 x i8>, <vscale x 2 x i8>, <vscale x 2 x i8>, <vscale x 2 x i8>, <vscale x 2 x i8>, <vscale x 2 x i8> } @test_vlseg6e8_v_u8mf4x6
@@ -87,13 +62,8 @@
 // CHECK-RV64-NEXT:    [[TMP0:%.*]] = call { <vscale x 2 x i8>, <vscale x 2 x i8>, <vscale x 2 x i8>, <vscale x 2 x i8>, <vscale x 2 x i8>, <vscale x 2 x i8> } @llvm.riscv.vlseg6.nxv2i8.i64(<vscale x 2 x i8> poison, <vscale x 2 x i8> poison, <vscale x 2 x i8> poison, <vscale x 2 x i8> poison, <vscale x 2 x i8> poison, <vscale x 2 x i8> poison, ptr [[BASE]], i64 [[VL]])
 // CHECK-RV64-NEXT:    ret { <vscale x 2 x i8>, <vscale x 2 x i8>, <vscale x 2 x i8>, <vscale x 2 x i8>, <vscale x 2 x i8>, <vscale x 2 x i8> } [[TMP0]]
 //
-<<<<<<< HEAD
-void test_vlseg6e8_v_u8mf4(vuint8mf4_t *v0, vuint8mf4_t *v1, vuint8mf4_t *v2, vuint8mf4_t *v3, vuint8mf4_t *v4, vuint8mf4_t *v5, const uint8_t *base, size_t vl) {
-  return __riscv_vlseg6e8_v_u8mf4(v0, v1, v2, v3, v4, v5, base, vl);
-=======
 vuint8mf4x6_t test_vlseg6e8_v_u8mf4x6(const uint8_t *base, size_t vl) {
   return __riscv_vlseg6e8_v_u8mf4x6(base, vl);
->>>>>>> 7f790f9a
 }
 
 // CHECK-RV64-LABEL: define dso_local { <vscale x 4 x i8>, <vscale x 4 x i8>, <vscale x 4 x i8>, <vscale x 4 x i8>, <vscale x 4 x i8>, <vscale x 4 x i8> } @test_vlseg6e8_v_u8mf2x6
@@ -102,13 +72,8 @@
 // CHECK-RV64-NEXT:    [[TMP0:%.*]] = call { <vscale x 4 x i8>, <vscale x 4 x i8>, <vscale x 4 x i8>, <vscale x 4 x i8>, <vscale x 4 x i8>, <vscale x 4 x i8> } @llvm.riscv.vlseg6.nxv4i8.i64(<vscale x 4 x i8> poison, <vscale x 4 x i8> poison, <vscale x 4 x i8> poison, <vscale x 4 x i8> poison, <vscale x 4 x i8> poison, <vscale x 4 x i8> poison, ptr [[BASE]], i64 [[VL]])
 // CHECK-RV64-NEXT:    ret { <vscale x 4 x i8>, <vscale x 4 x i8>, <vscale x 4 x i8>, <vscale x 4 x i8>, <vscale x 4 x i8>, <vscale x 4 x i8> } [[TMP0]]
 //
-<<<<<<< HEAD
-void test_vlseg6e8_v_u8mf2(vuint8mf2_t *v0, vuint8mf2_t *v1, vuint8mf2_t *v2, vuint8mf2_t *v3, vuint8mf2_t *v4, vuint8mf2_t *v5, const uint8_t *base, size_t vl) {
-  return __riscv_vlseg6e8_v_u8mf2(v0, v1, v2, v3, v4, v5, base, vl);
-=======
 vuint8mf2x6_t test_vlseg6e8_v_u8mf2x6(const uint8_t *base, size_t vl) {
   return __riscv_vlseg6e8_v_u8mf2x6(base, vl);
->>>>>>> 7f790f9a
 }
 
 // CHECK-RV64-LABEL: define dso_local { <vscale x 8 x i8>, <vscale x 8 x i8>, <vscale x 8 x i8>, <vscale x 8 x i8>, <vscale x 8 x i8>, <vscale x 8 x i8> } @test_vlseg6e8_v_u8m1x6
@@ -117,13 +82,8 @@
 // CHECK-RV64-NEXT:    [[TMP0:%.*]] = call { <vscale x 8 x i8>, <vscale x 8 x i8>, <vscale x 8 x i8>, <vscale x 8 x i8>, <vscale x 8 x i8>, <vscale x 8 x i8> } @llvm.riscv.vlseg6.nxv8i8.i64(<vscale x 8 x i8> poison, <vscale x 8 x i8> poison, <vscale x 8 x i8> poison, <vscale x 8 x i8> poison, <vscale x 8 x i8> poison, <vscale x 8 x i8> poison, ptr [[BASE]], i64 [[VL]])
 // CHECK-RV64-NEXT:    ret { <vscale x 8 x i8>, <vscale x 8 x i8>, <vscale x 8 x i8>, <vscale x 8 x i8>, <vscale x 8 x i8>, <vscale x 8 x i8> } [[TMP0]]
 //
-<<<<<<< HEAD
-void test_vlseg6e8_v_u8m1(vuint8m1_t *v0, vuint8m1_t *v1, vuint8m1_t *v2, vuint8m1_t *v3, vuint8m1_t *v4, vuint8m1_t *v5, const uint8_t *base, size_t vl) {
-  return __riscv_vlseg6e8_v_u8m1(v0, v1, v2, v3, v4, v5, base, vl);
-=======
 vuint8m1x6_t test_vlseg6e8_v_u8m1x6(const uint8_t *base, size_t vl) {
   return __riscv_vlseg6e8_v_u8m1x6(base, vl);
->>>>>>> 7f790f9a
 }
 
 // CHECK-RV64-LABEL: define dso_local { <vscale x 1 x i8>, <vscale x 1 x i8>, <vscale x 1 x i8>, <vscale x 1 x i8>, <vscale x 1 x i8>, <vscale x 1 x i8> } @test_vlseg6e8_v_i8mf8x6_m
@@ -132,13 +92,8 @@
 // CHECK-RV64-NEXT:    [[TMP0:%.*]] = call { <vscale x 1 x i8>, <vscale x 1 x i8>, <vscale x 1 x i8>, <vscale x 1 x i8>, <vscale x 1 x i8>, <vscale x 1 x i8> } @llvm.riscv.vlseg6.mask.nxv1i8.i64(<vscale x 1 x i8> poison, <vscale x 1 x i8> poison, <vscale x 1 x i8> poison, <vscale x 1 x i8> poison, <vscale x 1 x i8> poison, <vscale x 1 x i8> poison, ptr [[BASE]], <vscale x 1 x i1> [[MASK]], i64 [[VL]], i64 3)
 // CHECK-RV64-NEXT:    ret { <vscale x 1 x i8>, <vscale x 1 x i8>, <vscale x 1 x i8>, <vscale x 1 x i8>, <vscale x 1 x i8>, <vscale x 1 x i8> } [[TMP0]]
 //
-<<<<<<< HEAD
-void test_vlseg6e8_v_i8mf8_m(vint8mf8_t *v0, vint8mf8_t *v1, vint8mf8_t *v2, vint8mf8_t *v3, vint8mf8_t *v4, vint8mf8_t *v5, vbool64_t mask, const int8_t *base, size_t vl) {
-  return __riscv_vlseg6e8_v_i8mf8_m(v0, v1, v2, v3, v4, v5, mask, base, vl);
-=======
 vint8mf8x6_t test_vlseg6e8_v_i8mf8x6_m(vbool64_t mask, const int8_t *base, size_t vl) {
   return __riscv_vlseg6e8_v_i8mf8x6_m(mask, base, vl);
->>>>>>> 7f790f9a
 }
 
 // CHECK-RV64-LABEL: define dso_local { <vscale x 2 x i8>, <vscale x 2 x i8>, <vscale x 2 x i8>, <vscale x 2 x i8>, <vscale x 2 x i8>, <vscale x 2 x i8> } @test_vlseg6e8_v_i8mf4x6_m
@@ -147,13 +102,8 @@
 // CHECK-RV64-NEXT:    [[TMP0:%.*]] = call { <vscale x 2 x i8>, <vscale x 2 x i8>, <vscale x 2 x i8>, <vscale x 2 x i8>, <vscale x 2 x i8>, <vscale x 2 x i8> } @llvm.riscv.vlseg6.mask.nxv2i8.i64(<vscale x 2 x i8> poison, <vscale x 2 x i8> poison, <vscale x 2 x i8> poison, <vscale x 2 x i8> poison, <vscale x 2 x i8> poison, <vscale x 2 x i8> poison, ptr [[BASE]], <vscale x 2 x i1> [[MASK]], i64 [[VL]], i64 3)
 // CHECK-RV64-NEXT:    ret { <vscale x 2 x i8>, <vscale x 2 x i8>, <vscale x 2 x i8>, <vscale x 2 x i8>, <vscale x 2 x i8>, <vscale x 2 x i8> } [[TMP0]]
 //
-<<<<<<< HEAD
-void test_vlseg6e8_v_i8mf4_m(vint8mf4_t *v0, vint8mf4_t *v1, vint8mf4_t *v2, vint8mf4_t *v3, vint8mf4_t *v4, vint8mf4_t *v5, vbool32_t mask, const int8_t *base, size_t vl) {
-  return __riscv_vlseg6e8_v_i8mf4_m(v0, v1, v2, v3, v4, v5, mask, base, vl);
-=======
 vint8mf4x6_t test_vlseg6e8_v_i8mf4x6_m(vbool32_t mask, const int8_t *base, size_t vl) {
   return __riscv_vlseg6e8_v_i8mf4x6_m(mask, base, vl);
->>>>>>> 7f790f9a
 }
 
 // CHECK-RV64-LABEL: define dso_local { <vscale x 4 x i8>, <vscale x 4 x i8>, <vscale x 4 x i8>, <vscale x 4 x i8>, <vscale x 4 x i8>, <vscale x 4 x i8> } @test_vlseg6e8_v_i8mf2x6_m
@@ -162,13 +112,8 @@
 // CHECK-RV64-NEXT:    [[TMP0:%.*]] = call { <vscale x 4 x i8>, <vscale x 4 x i8>, <vscale x 4 x i8>, <vscale x 4 x i8>, <vscale x 4 x i8>, <vscale x 4 x i8> } @llvm.riscv.vlseg6.mask.nxv4i8.i64(<vscale x 4 x i8> poison, <vscale x 4 x i8> poison, <vscale x 4 x i8> poison, <vscale x 4 x i8> poison, <vscale x 4 x i8> poison, <vscale x 4 x i8> poison, ptr [[BASE]], <vscale x 4 x i1> [[MASK]], i64 [[VL]], i64 3)
 // CHECK-RV64-NEXT:    ret { <vscale x 4 x i8>, <vscale x 4 x i8>, <vscale x 4 x i8>, <vscale x 4 x i8>, <vscale x 4 x i8>, <vscale x 4 x i8> } [[TMP0]]
 //
-<<<<<<< HEAD
-void test_vlseg6e8_v_i8mf2_m(vint8mf2_t *v0, vint8mf2_t *v1, vint8mf2_t *v2, vint8mf2_t *v3, vint8mf2_t *v4, vint8mf2_t *v5, vbool16_t mask, const int8_t *base, size_t vl) {
-  return __riscv_vlseg6e8_v_i8mf2_m(v0, v1, v2, v3, v4, v5, mask, base, vl);
-=======
 vint8mf2x6_t test_vlseg6e8_v_i8mf2x6_m(vbool16_t mask, const int8_t *base, size_t vl) {
   return __riscv_vlseg6e8_v_i8mf2x6_m(mask, base, vl);
->>>>>>> 7f790f9a
 }
 
 // CHECK-RV64-LABEL: define dso_local { <vscale x 8 x i8>, <vscale x 8 x i8>, <vscale x 8 x i8>, <vscale x 8 x i8>, <vscale x 8 x i8>, <vscale x 8 x i8> } @test_vlseg6e8_v_i8m1x6_m
@@ -177,13 +122,8 @@
 // CHECK-RV64-NEXT:    [[TMP0:%.*]] = call { <vscale x 8 x i8>, <vscale x 8 x i8>, <vscale x 8 x i8>, <vscale x 8 x i8>, <vscale x 8 x i8>, <vscale x 8 x i8> } @llvm.riscv.vlseg6.mask.nxv8i8.i64(<vscale x 8 x i8> poison, <vscale x 8 x i8> poison, <vscale x 8 x i8> poison, <vscale x 8 x i8> poison, <vscale x 8 x i8> poison, <vscale x 8 x i8> poison, ptr [[BASE]], <vscale x 8 x i1> [[MASK]], i64 [[VL]], i64 3)
 // CHECK-RV64-NEXT:    ret { <vscale x 8 x i8>, <vscale x 8 x i8>, <vscale x 8 x i8>, <vscale x 8 x i8>, <vscale x 8 x i8>, <vscale x 8 x i8> } [[TMP0]]
 //
-<<<<<<< HEAD
-void test_vlseg6e8_v_i8m1_m(vint8m1_t *v0, vint8m1_t *v1, vint8m1_t *v2, vint8m1_t *v3, vint8m1_t *v4, vint8m1_t *v5, vbool8_t mask, const int8_t *base, size_t vl) {
-  return __riscv_vlseg6e8_v_i8m1_m(v0, v1, v2, v3, v4, v5, mask, base, vl);
-=======
 vint8m1x6_t test_vlseg6e8_v_i8m1x6_m(vbool8_t mask, const int8_t *base, size_t vl) {
   return __riscv_vlseg6e8_v_i8m1x6_m(mask, base, vl);
->>>>>>> 7f790f9a
 }
 
 // CHECK-RV64-LABEL: define dso_local { <vscale x 1 x i8>, <vscale x 1 x i8>, <vscale x 1 x i8>, <vscale x 1 x i8>, <vscale x 1 x i8>, <vscale x 1 x i8> } @test_vlseg6e8_v_u8mf8x6_m
@@ -192,13 +132,8 @@
 // CHECK-RV64-NEXT:    [[TMP0:%.*]] = call { <vscale x 1 x i8>, <vscale x 1 x i8>, <vscale x 1 x i8>, <vscale x 1 x i8>, <vscale x 1 x i8>, <vscale x 1 x i8> } @llvm.riscv.vlseg6.mask.nxv1i8.i64(<vscale x 1 x i8> poison, <vscale x 1 x i8> poison, <vscale x 1 x i8> poison, <vscale x 1 x i8> poison, <vscale x 1 x i8> poison, <vscale x 1 x i8> poison, ptr [[BASE]], <vscale x 1 x i1> [[MASK]], i64 [[VL]], i64 3)
 // CHECK-RV64-NEXT:    ret { <vscale x 1 x i8>, <vscale x 1 x i8>, <vscale x 1 x i8>, <vscale x 1 x i8>, <vscale x 1 x i8>, <vscale x 1 x i8> } [[TMP0]]
 //
-<<<<<<< HEAD
-void test_vlseg6e8_v_u8mf8_m(vuint8mf8_t *v0, vuint8mf8_t *v1, vuint8mf8_t *v2, vuint8mf8_t *v3, vuint8mf8_t *v4, vuint8mf8_t *v5, vbool64_t mask, const uint8_t *base, size_t vl) {
-  return __riscv_vlseg6e8_v_u8mf8_m(v0, v1, v2, v3, v4, v5, mask, base, vl);
-=======
 vuint8mf8x6_t test_vlseg6e8_v_u8mf8x6_m(vbool64_t mask, const uint8_t *base, size_t vl) {
   return __riscv_vlseg6e8_v_u8mf8x6_m(mask, base, vl);
->>>>>>> 7f790f9a
 }
 
 // CHECK-RV64-LABEL: define dso_local { <vscale x 2 x i8>, <vscale x 2 x i8>, <vscale x 2 x i8>, <vscale x 2 x i8>, <vscale x 2 x i8>, <vscale x 2 x i8> } @test_vlseg6e8_v_u8mf4x6_m
@@ -207,13 +142,8 @@
 // CHECK-RV64-NEXT:    [[TMP0:%.*]] = call { <vscale x 2 x i8>, <vscale x 2 x i8>, <vscale x 2 x i8>, <vscale x 2 x i8>, <vscale x 2 x i8>, <vscale x 2 x i8> } @llvm.riscv.vlseg6.mask.nxv2i8.i64(<vscale x 2 x i8> poison, <vscale x 2 x i8> poison, <vscale x 2 x i8> poison, <vscale x 2 x i8> poison, <vscale x 2 x i8> poison, <vscale x 2 x i8> poison, ptr [[BASE]], <vscale x 2 x i1> [[MASK]], i64 [[VL]], i64 3)
 // CHECK-RV64-NEXT:    ret { <vscale x 2 x i8>, <vscale x 2 x i8>, <vscale x 2 x i8>, <vscale x 2 x i8>, <vscale x 2 x i8>, <vscale x 2 x i8> } [[TMP0]]
 //
-<<<<<<< HEAD
-void test_vlseg6e8_v_u8mf4_m(vuint8mf4_t *v0, vuint8mf4_t *v1, vuint8mf4_t *v2, vuint8mf4_t *v3, vuint8mf4_t *v4, vuint8mf4_t *v5, vbool32_t mask, const uint8_t *base, size_t vl) {
-  return __riscv_vlseg6e8_v_u8mf4_m(v0, v1, v2, v3, v4, v5, mask, base, vl);
-=======
 vuint8mf4x6_t test_vlseg6e8_v_u8mf4x6_m(vbool32_t mask, const uint8_t *base, size_t vl) {
   return __riscv_vlseg6e8_v_u8mf4x6_m(mask, base, vl);
->>>>>>> 7f790f9a
 }
 
 // CHECK-RV64-LABEL: define dso_local { <vscale x 4 x i8>, <vscale x 4 x i8>, <vscale x 4 x i8>, <vscale x 4 x i8>, <vscale x 4 x i8>, <vscale x 4 x i8> } @test_vlseg6e8_v_u8mf2x6_m
@@ -222,13 +152,8 @@
 // CHECK-RV64-NEXT:    [[TMP0:%.*]] = call { <vscale x 4 x i8>, <vscale x 4 x i8>, <vscale x 4 x i8>, <vscale x 4 x i8>, <vscale x 4 x i8>, <vscale x 4 x i8> } @llvm.riscv.vlseg6.mask.nxv4i8.i64(<vscale x 4 x i8> poison, <vscale x 4 x i8> poison, <vscale x 4 x i8> poison, <vscale x 4 x i8> poison, <vscale x 4 x i8> poison, <vscale x 4 x i8> poison, ptr [[BASE]], <vscale x 4 x i1> [[MASK]], i64 [[VL]], i64 3)
 // CHECK-RV64-NEXT:    ret { <vscale x 4 x i8>, <vscale x 4 x i8>, <vscale x 4 x i8>, <vscale x 4 x i8>, <vscale x 4 x i8>, <vscale x 4 x i8> } [[TMP0]]
 //
-<<<<<<< HEAD
-void test_vlseg6e8_v_u8mf2_m(vuint8mf2_t *v0, vuint8mf2_t *v1, vuint8mf2_t *v2, vuint8mf2_t *v3, vuint8mf2_t *v4, vuint8mf2_t *v5, vbool16_t mask, const uint8_t *base, size_t vl) {
-  return __riscv_vlseg6e8_v_u8mf2_m(v0, v1, v2, v3, v4, v5, mask, base, vl);
-=======
 vuint8mf2x6_t test_vlseg6e8_v_u8mf2x6_m(vbool16_t mask, const uint8_t *base, size_t vl) {
   return __riscv_vlseg6e8_v_u8mf2x6_m(mask, base, vl);
->>>>>>> 7f790f9a
 }
 
 // CHECK-RV64-LABEL: define dso_local { <vscale x 8 x i8>, <vscale x 8 x i8>, <vscale x 8 x i8>, <vscale x 8 x i8>, <vscale x 8 x i8>, <vscale x 8 x i8> } @test_vlseg6e8_v_u8m1x6_m
@@ -237,11 +162,6 @@
 // CHECK-RV64-NEXT:    [[TMP0:%.*]] = call { <vscale x 8 x i8>, <vscale x 8 x i8>, <vscale x 8 x i8>, <vscale x 8 x i8>, <vscale x 8 x i8>, <vscale x 8 x i8> } @llvm.riscv.vlseg6.mask.nxv8i8.i64(<vscale x 8 x i8> poison, <vscale x 8 x i8> poison, <vscale x 8 x i8> poison, <vscale x 8 x i8> poison, <vscale x 8 x i8> poison, <vscale x 8 x i8> poison, ptr [[BASE]], <vscale x 8 x i1> [[MASK]], i64 [[VL]], i64 3)
 // CHECK-RV64-NEXT:    ret { <vscale x 8 x i8>, <vscale x 8 x i8>, <vscale x 8 x i8>, <vscale x 8 x i8>, <vscale x 8 x i8>, <vscale x 8 x i8> } [[TMP0]]
 //
-<<<<<<< HEAD
-void test_vlseg6e8_v_u8m1_m(vuint8m1_t *v0, vuint8m1_t *v1, vuint8m1_t *v2, vuint8m1_t *v3, vuint8m1_t *v4, vuint8m1_t *v5, vbool8_t mask, const uint8_t *base, size_t vl) {
-  return __riscv_vlseg6e8_v_u8m1_m(v0, v1, v2, v3, v4, v5, mask, base, vl);
-=======
 vuint8m1x6_t test_vlseg6e8_v_u8m1x6_m(vbool8_t mask, const uint8_t *base, size_t vl) {
   return __riscv_vlseg6e8_v_u8m1x6_m(mask, base, vl);
->>>>>>> 7f790f9a
 }
