--- conflicted
+++ resolved
@@ -21,9 +21,6 @@
 } // namespace llvm::CodeGenOpt
 
 namespace lld::wasm {
-
-class InputFile;
-class Symbol;
 
 class InputFile;
 class Symbol;
@@ -98,11 +95,7 @@
   llvm::SmallVector<uint8_t, 0> buildIdVector;
 
   // The following config options do not directly correspond to any
-<<<<<<< HEAD
-  // particular command line options, and should probably be moved to seperate
-=======
   // particular command line options, and should probably be moved to separate
->>>>>>> 7f790f9a
   // Ctx struct as in ELF/Config.h
 
   // True if we are creating position-independent code.
