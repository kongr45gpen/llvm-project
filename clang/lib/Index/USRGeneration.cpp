//===- USRGeneration.cpp - Routines for USR generation --------------------===//
//
// Part of the LLVM Project, under the Apache License v2.0 with LLVM Exceptions.
// See https://llvm.org/LICENSE.txt for license information.
// SPDX-License-Identifier: Apache-2.0 WITH LLVM-exception
//
//===----------------------------------------------------------------------===//

#include "clang/Index/USRGeneration.h"
#include "clang/AST/ASTContext.h"
#include "clang/AST/Attr.h"
#include "clang/AST/DeclTemplate.h"
#include "clang/AST/DeclVisitor.h"
#include "clang/Basic/FileManager.h"
#include "clang/Lex/PreprocessingRecord.h"
#include "llvm/Support/Path.h"
#include "llvm/Support/raw_ostream.h"

using namespace clang;
using namespace clang::index;

//===----------------------------------------------------------------------===//
// USR generation.
//===----------------------------------------------------------------------===//

/// \returns true on error.
static bool printLoc(llvm::raw_ostream &OS, SourceLocation Loc,
                     const SourceManager &SM, bool IncludeOffset) {
  if (Loc.isInvalid()) {
    return true;
  }
  Loc = SM.getExpansionLoc(Loc);
  const std::pair<FileID, unsigned> &Decomposed = SM.getDecomposedLoc(Loc);
  const FileEntry *FE = SM.getFileEntryForID(Decomposed.first);
  if (FE) {
    OS << llvm::sys::path::filename(FE->getName());
  } else {
    // This case really isn't interesting.
    return true;
  }
  if (IncludeOffset) {
    // Use the offest into the FileID to represent the location.  Using
    // a line/column can cause us to look back at the original source file,
    // which is expensive.
    OS << '@' << Decomposed.second;
  }
  return false;
}

static StringRef GetExternalSourceContainer(const NamedDecl *D) {
  if (!D)
    return StringRef();
  if (auto *attr = D->getExternalSourceSymbolAttr()) {
    return attr->getDefinedIn();
  }
  return StringRef();
}

namespace {
class USRGenerator : public ConstDeclVisitor<USRGenerator> {
  SmallVectorImpl<char> &Buf;
  llvm::raw_svector_ostream Out;
  bool IgnoreResults;
  ASTContext *Context;
  bool generatedLoc;

  llvm::DenseMap<const Type *, unsigned> TypeSubstitutions;

public:
  explicit USRGenerator(ASTContext *Ctx, SmallVectorImpl<char> &Buf)
  : Buf(Buf),
    Out(Buf),
    IgnoreResults(false),
    Context(Ctx),
    generatedLoc(false)
  {
    // Add the USR space prefix.
    Out << getUSRSpacePrefix();
  }

  bool ignoreResults() const { return IgnoreResults; }

  // Visitation methods from generating USRs from AST elements.
  void VisitDeclContext(const DeclContext *D);
  void VisitFieldDecl(const FieldDecl *D);
  void VisitFunctionDecl(const FunctionDecl *D);
  void VisitNamedDecl(const NamedDecl *D);
  void VisitNamespaceDecl(const NamespaceDecl *D);
  void VisitNamespaceAliasDecl(const NamespaceAliasDecl *D);
  void VisitFunctionTemplateDecl(const FunctionTemplateDecl *D);
  void VisitClassTemplateDecl(const ClassTemplateDecl *D);
  void VisitObjCContainerDecl(const ObjCContainerDecl *CD,
                              const ObjCCategoryDecl *CatD = nullptr);
  void VisitObjCMethodDecl(const ObjCMethodDecl *MD);
  void VisitObjCPropertyDecl(const ObjCPropertyDecl *D);
  void VisitObjCPropertyImplDecl(const ObjCPropertyImplDecl *D);
  void VisitTagDecl(const TagDecl *D);
  void VisitTypedefDecl(const TypedefDecl *D);
  void VisitTemplateTypeParmDecl(const TemplateTypeParmDecl *D);
  void VisitVarDecl(const VarDecl *D);
  void VisitBindingDecl(const BindingDecl *D);
  void VisitNonTypeTemplateParmDecl(const NonTypeTemplateParmDecl *D);
  void VisitTemplateTemplateParmDecl(const TemplateTemplateParmDecl *D);
  void VisitUnresolvedUsingValueDecl(const UnresolvedUsingValueDecl *D);
  void VisitUnresolvedUsingTypenameDecl(const UnresolvedUsingTypenameDecl *D);
  void VisitConceptDecl(const ConceptDecl *D);

  void VisitLinkageSpecDecl(const LinkageSpecDecl *D) {
    IgnoreResults = true; // No USRs for linkage specs themselves.
  }

  void VisitUsingDirectiveDecl(const UsingDirectiveDecl *D) {
    IgnoreResults = true;
  }

  void VisitUsingDecl(const UsingDecl *D) {
    VisitDeclContext(D->getDeclContext());
    Out << "@UD@";

    bool EmittedDeclName = !EmitDeclName(D);
    assert(EmittedDeclName && "EmitDeclName can not fail for UsingDecls");
    (void)EmittedDeclName;
  }

  bool ShouldGenerateLocation(const NamedDecl *D);

  bool isLocal(const NamedDecl *D) {
    return D->getParentFunctionOrMethod() != nullptr;
  }

  void GenExtSymbolContainer(const NamedDecl *D);

  /// Generate the string component containing the location of the
  ///  declaration.
  bool GenLoc(const Decl *D, bool IncludeOffset);

  /// String generation methods used both by the visitation methods
  /// and from other clients that want to directly generate USRs.  These
  /// methods do not construct complete USRs (which incorporate the parents
  /// of an AST element), but only the fragments concerning the AST element
  /// itself.

  /// Generate a USR for an Objective-C class.
  void GenObjCClass(StringRef cls, StringRef ExtSymDefinedIn,
                    StringRef CategoryContextExtSymbolDefinedIn) {
    generateUSRForObjCClass(cls, Out, ExtSymDefinedIn,
                            CategoryContextExtSymbolDefinedIn);
  }

  /// Generate a USR for an Objective-C class category.
  void GenObjCCategory(StringRef cls, StringRef cat,
                       StringRef clsExt, StringRef catExt) {
    generateUSRForObjCCategory(cls, cat, Out, clsExt, catExt);
  }

  /// Generate a USR fragment for an Objective-C property.
  void GenObjCProperty(StringRef prop, bool isClassProp) {
    generateUSRForObjCProperty(prop, isClassProp, Out);
  }

  /// Generate a USR for an Objective-C protocol.
  void GenObjCProtocol(StringRef prot, StringRef ext) {
    generateUSRForObjCProtocol(prot, Out, ext);
  }

  void VisitType(QualType T);
  void VisitTemplateParameterList(const TemplateParameterList *Params);
  void VisitTemplateName(TemplateName Name);
  void VisitTemplateArgument(const TemplateArgument &Arg);

  void VisitMSGuidDecl(const MSGuidDecl *D);

  /// Emit a Decl's name using NamedDecl::printName() and return true if
  ///  the decl had no name.
  bool EmitDeclName(const NamedDecl *D);
};
} // end anonymous namespace

//===----------------------------------------------------------------------===//
// Generating USRs from ASTS.
//===----------------------------------------------------------------------===//

bool USRGenerator::EmitDeclName(const NamedDecl *D) {
  DeclarationName N = D->getDeclName();
  if (N.isEmpty())
    return true;
  Out << N;
  return false;
}

bool USRGenerator::ShouldGenerateLocation(const NamedDecl *D) {
  if (D->isExternallyVisible())
    return false;
  if (D->getParentFunctionOrMethod())
    return true;
  SourceLocation Loc = D->getLocation();
  if (Loc.isInvalid())
    return false;
  const SourceManager &SM = Context->getSourceManager();
  return !SM.isInSystemHeader(Loc);
}

void USRGenerator::VisitDeclContext(const DeclContext *DC) {
  if (const NamedDecl *D = dyn_cast<NamedDecl>(DC))
    Visit(D);
  else if (isa<LinkageSpecDecl>(DC)) // Linkage specs are transparent in USRs.
    VisitDeclContext(DC->getParent());
}

void USRGenerator::VisitFieldDecl(const FieldDecl *D) {
  // The USR for an ivar declared in a class extension is based on the
  // ObjCInterfaceDecl, not the ObjCCategoryDecl.
  if (const ObjCInterfaceDecl *ID = Context->getObjContainingInterface(D))
    Visit(ID);
  else
    VisitDeclContext(D->getDeclContext());
  Out << (isa<ObjCIvarDecl>(D) ? "@" : "@FI@");
  if (EmitDeclName(D)) {
    // Bit fields can be anonymous.
    IgnoreResults = true;
    return;
  }
}

void USRGenerator::VisitFunctionDecl(const FunctionDecl *D) {
  if (ShouldGenerateLocation(D) && GenLoc(D, /*IncludeOffset=*/isLocal(D)))
    return;

  const unsigned StartSize = Buf.size();
  VisitDeclContext(D->getDeclContext());
  if (Buf.size() == StartSize)
    GenExtSymbolContainer(D);

  bool IsTemplate = false;
  if (FunctionTemplateDecl *FunTmpl = D->getDescribedFunctionTemplate()) {
    IsTemplate = true;
    Out << "@FT@";
    VisitTemplateParameterList(FunTmpl->getTemplateParameters());
  } else
    Out << "@F@";

  PrintingPolicy Policy(Context->getLangOpts());
  // Forward references can have different template argument names. Suppress the
  // template argument names in constructors to make their USR more stable.
  Policy.SuppressTemplateArgsInCXXConstructors = true;
  D->getDeclName().print(Out, Policy);

  ASTContext &Ctx = *Context;
  if ((!Ctx.getLangOpts().CPlusPlus || D->isExternC()) &&
      !D->hasAttr<OverloadableAttr>())
    return;

  if (const TemplateArgumentList *
        SpecArgs = D->getTemplateSpecializationArgs()) {
    Out << '<';
    for (unsigned I = 0, N = SpecArgs->size(); I != N; ++I) {
      Out << '#';
      VisitTemplateArgument(SpecArgs->get(I));
    }
    Out << '>';
  }

  // Mangle in type information for the arguments.
  for (auto *PD : D->parameters()) {
    Out << '#';
    VisitType(PD->getType());
  }
  if (D->isVariadic())
    Out << '.';
  if (IsTemplate) {
    // Function templates can be overloaded by return type, for example:
    // \code
    //   template <class T> typename T::A foo() {}
    //   template <class T> typename T::B foo() {}
    // \endcode
    Out << '#';
    VisitType(D->getReturnType());
  }
  Out << '#';
  if (const CXXMethodDecl *MD = dyn_cast<CXXMethodDecl>(D)) {
    if (MD->isStatic())
      Out << 'S';
    // FIXME: OpenCL: Need to consider address spaces
    if (unsigned quals = MD->getMethodQualifiers().getCVRUQualifiers())
      Out << (char)('0' + quals);
    switch (MD->getRefQualifier()) {
    case RQ_None: break;
    case RQ_LValue: Out << '&'; break;
    case RQ_RValue: Out << "&&"; break;
    }
  }
}

void USRGenerator::VisitNamedDecl(const NamedDecl *D) {
  VisitDeclContext(D->getDeclContext());
  Out << "@";

  if (EmitDeclName(D)) {
    // The string can be empty if the declaration has no name; e.g., it is
    // the ParmDecl with no name for declaration of a function pointer type,
    // e.g.: void  (*f)(void *);
    // In this case, don't generate a USR.
    IgnoreResults = true;
  }
}

void USRGenerator::VisitVarDecl(const VarDecl *D) {
  // VarDecls can be declared 'extern' within a function or method body,
  // but their enclosing DeclContext is the function, not the TU.  We need
  // to check the storage class to correctly generate the USR.
  if (ShouldGenerateLocation(D) && GenLoc(D, /*IncludeOffset=*/isLocal(D)))
    return;

  VisitDeclContext(D->getDeclContext());

  if (VarTemplateDecl *VarTmpl = D->getDescribedVarTemplate()) {
    Out << "@VT";
    VisitTemplateParameterList(VarTmpl->getTemplateParameters());
  } else if (const VarTemplatePartialSpecializationDecl *PartialSpec
             = dyn_cast<VarTemplatePartialSpecializationDecl>(D)) {
    Out << "@VP";
    VisitTemplateParameterList(PartialSpec->getTemplateParameters());
  }

  // Variables always have simple names.
  StringRef s = D->getName();

  // The string can be empty if the declaration has no name; e.g., it is
  // the ParmDecl with no name for declaration of a function pointer type, e.g.:
  //    void  (*f)(void *);
  // In this case, don't generate a USR.
  if (s.empty())
    IgnoreResults = true;
  else
    Out << '@' << s;

  // For a template specialization, mangle the template arguments.
  if (const VarTemplateSpecializationDecl *Spec
                              = dyn_cast<VarTemplateSpecializationDecl>(D)) {
    const TemplateArgumentList &Args = Spec->getTemplateArgs();
    Out << '>';
    for (unsigned I = 0, N = Args.size(); I != N; ++I) {
      Out << '#';
      VisitTemplateArgument(Args.get(I));
    }
  }
}

void USRGenerator::VisitBindingDecl(const BindingDecl *D) {
  if (isLocal(D) && GenLoc(D, /*IncludeOffset=*/true))
    return;
  VisitNamedDecl(D);
}

void USRGenerator::VisitNonTypeTemplateParmDecl(
                                        const NonTypeTemplateParmDecl *D) {
  GenLoc(D, /*IncludeOffset=*/true);
}

void USRGenerator::VisitTemplateTemplateParmDecl(
                                        const TemplateTemplateParmDecl *D) {
  GenLoc(D, /*IncludeOffset=*/true);
}

void USRGenerator::VisitNamespaceDecl(const NamespaceDecl *D) {
  if (D->isAnonymousNamespace()) {
    Out << "@aN";
    return;
  }

  VisitDeclContext(D->getDeclContext());
  if (!IgnoreResults)
    Out << "@N@" << D->getName();
}

void USRGenerator::VisitFunctionTemplateDecl(const FunctionTemplateDecl *D) {
  VisitFunctionDecl(D->getTemplatedDecl());
}

void USRGenerator::VisitClassTemplateDecl(const ClassTemplateDecl *D) {
  VisitTagDecl(D->getTemplatedDecl());
}

void USRGenerator::VisitNamespaceAliasDecl(const NamespaceAliasDecl *D) {
  VisitDeclContext(D->getDeclContext());
  if (!IgnoreResults)
    Out << "@NA@" << D->getName();
}

static const ObjCCategoryDecl *getCategoryContext(const NamedDecl *D) {
  if (auto *CD = dyn_cast<ObjCCategoryDecl>(D->getDeclContext()))
    return CD;
  if (auto *ICD = dyn_cast<ObjCCategoryImplDecl>(D->getDeclContext()))
    return ICD->getCategoryDecl();
  return nullptr;
}

void USRGenerator::VisitObjCMethodDecl(const ObjCMethodDecl *D) {
  const DeclContext *container = D->getDeclContext();
  if (const ObjCProtocolDecl *pd = dyn_cast<ObjCProtocolDecl>(container)) {
    Visit(pd);
  }
  else {
    // The USR for a method declared in a class extension or category is based on
    // the ObjCInterfaceDecl, not the ObjCCategoryDecl.
    const ObjCInterfaceDecl *ID = D->getClassInterface();
    if (!ID) {
      IgnoreResults = true;
      return;
    }
    auto *CD = getCategoryContext(D);
    VisitObjCContainerDecl(ID, CD);
  }
  // Ideally we would use 'GenObjCMethod', but this is such a hot path
  // for Objective-C code that we don't want to use
  // DeclarationName::getAsString().
  Out << (D->isInstanceMethod() ? "(im)" : "(cm)")
      << DeclarationName(D->getSelector());
}

void USRGenerator::VisitObjCContainerDecl(const ObjCContainerDecl *D,
                                          const ObjCCategoryDecl *CatD) {
  switch (D->getKind()) {
    default:
      llvm_unreachable("Invalid ObjC container.");
    case Decl::ObjCInterface:
    case Decl::ObjCImplementation:
      GenObjCClass(D->getName(), GetExternalSourceContainer(D),
                   GetExternalSourceContainer(CatD));
      break;
    case Decl::ObjCCategory: {
      const ObjCCategoryDecl *CD = cast<ObjCCategoryDecl>(D);
      const ObjCInterfaceDecl *ID = CD->getClassInterface();
      if (!ID) {
        // Handle invalid code where the @interface might not
        // have been specified.
        // FIXME: We should be able to generate this USR even if the
        // @interface isn't available.
        IgnoreResults = true;
        return;
      }
      // Specially handle class extensions, which are anonymous categories.
      // We want to mangle in the location to uniquely distinguish them.
      if (CD->IsClassExtension()) {
        Out << "objc(ext)" << ID->getName() << '@';
        GenLoc(CD, /*IncludeOffset=*/true);
      }
      else
        GenObjCCategory(ID->getName(), CD->getName(),
                        GetExternalSourceContainer(ID),
                        GetExternalSourceContainer(CD));

      break;
    }
    case Decl::ObjCCategoryImpl: {
      const ObjCCategoryImplDecl *CD = cast<ObjCCategoryImplDecl>(D);
      const ObjCInterfaceDecl *ID = CD->getClassInterface();
      if (!ID) {
        // Handle invalid code where the @interface might not
        // have been specified.
        // FIXME: We should be able to generate this USR even if the
        // @interface isn't available.
        IgnoreResults = true;
        return;
      }
      GenObjCCategory(ID->getName(), CD->getName(),
                      GetExternalSourceContainer(ID),
                      GetExternalSourceContainer(CD));
      break;
    }
    case Decl::ObjCProtocol: {
      const ObjCProtocolDecl *PD = cast<ObjCProtocolDecl>(D);
      GenObjCProtocol(PD->getName(), GetExternalSourceContainer(PD));
      break;
    }
  }
}

void USRGenerator::VisitObjCPropertyDecl(const ObjCPropertyDecl *D) {
  // The USR for a property declared in a class extension or category is based
  // on the ObjCInterfaceDecl, not the ObjCCategoryDecl.
  if (const ObjCInterfaceDecl *ID = Context->getObjContainingInterface(D))
    VisitObjCContainerDecl(ID, getCategoryContext(D));
  else
    Visit(cast<Decl>(D->getDeclContext()));
  GenObjCProperty(D->getName(), D->isClassProperty());
}

void USRGenerator::VisitObjCPropertyImplDecl(const ObjCPropertyImplDecl *D) {
  if (ObjCPropertyDecl *PD = D->getPropertyDecl()) {
    VisitObjCPropertyDecl(PD);
    return;
  }

  IgnoreResults = true;
}

void USRGenerator::VisitTagDecl(const TagDecl *D) {
  // Add the location of the tag decl to handle resolution across
  // translation units.
  if (!isa<EnumDecl>(D) &&
      ShouldGenerateLocation(D) && GenLoc(D, /*IncludeOffset=*/isLocal(D)))
    return;

  GenExtSymbolContainer(D);

  D = D->getCanonicalDecl();
  VisitDeclContext(D->getDeclContext());

  bool AlreadyStarted = false;
  if (const CXXRecordDecl *CXXRecord = dyn_cast<CXXRecordDecl>(D)) {
    if (ClassTemplateDecl *ClassTmpl = CXXRecord->getDescribedClassTemplate()) {
      AlreadyStarted = true;

      switch (D->getTagKind()) {
      case TTK_Interface:
      case TTK_Class:
      case TTK_Struct: Out << "@ST"; break;
      case TTK_Union:  Out << "@UT"; break;
      case TTK_Enum: llvm_unreachable("enum template");
      }
      VisitTemplateParameterList(ClassTmpl->getTemplateParameters());
    } else if (const ClassTemplatePartialSpecializationDecl *PartialSpec
                = dyn_cast<ClassTemplatePartialSpecializationDecl>(CXXRecord)) {
      AlreadyStarted = true;

      switch (D->getTagKind()) {
      case TTK_Interface:
      case TTK_Class:
      case TTK_Struct: Out << "@SP"; break;
      case TTK_Union:  Out << "@UP"; break;
      case TTK_Enum: llvm_unreachable("enum partial specialization");
      }
      VisitTemplateParameterList(PartialSpec->getTemplateParameters());
    }
  }

  if (!AlreadyStarted) {
    switch (D->getTagKind()) {
      case TTK_Interface:
      case TTK_Class:
      case TTK_Struct: Out << "@S"; break;
      case TTK_Union:  Out << "@U"; break;
      case TTK_Enum:   Out << "@E"; break;
    }
  }

  Out << '@';
  assert(Buf.size() > 0);
  const unsigned off = Buf.size() - 1;

  if (EmitDeclName(D)) {
    if (const TypedefNameDecl *TD = D->getTypedefNameForAnonDecl()) {
      Buf[off] = 'A';
      Out << '@' << *TD;
    } else {
      if (D->isEmbeddedInDeclarator() && !D->isFreeStanding()) {
        printLoc(Out, D->getLocation(), Context->getSourceManager(), true);
      } else {
        Buf[off] = 'a';
        if (auto *ED = dyn_cast<EnumDecl>(D)) {
          // Distinguish USRs of anonymous enums by using their first
          // enumerator.
          auto enum_range = ED->enumerators();
          if (enum_range.begin() != enum_range.end()) {
            Out << '@' << **enum_range.begin();
          }
        }
      }
    }
  }

  // For a class template specialization, mangle the template arguments.
  if (const ClassTemplateSpecializationDecl *Spec
                              = dyn_cast<ClassTemplateSpecializationDecl>(D)) {
    const TemplateArgumentList &Args = Spec->getTemplateArgs();
    Out << '>';
    for (unsigned I = 0, N = Args.size(); I != N; ++I) {
      Out << '#';
      VisitTemplateArgument(Args.get(I));
    }
  }
}

void USRGenerator::VisitTypedefDecl(const TypedefDecl *D) {
  if (ShouldGenerateLocation(D) && GenLoc(D, /*IncludeOffset=*/isLocal(D)))
    return;
  const DeclContext *DC = D->getDeclContext();
  if (const NamedDecl *DCN = dyn_cast<NamedDecl>(DC))
    Visit(DCN);
  Out << "@T@";
  Out << D->getName();
}

void USRGenerator::VisitTemplateTypeParmDecl(const TemplateTypeParmDecl *D) {
  GenLoc(D, /*IncludeOffset=*/true);
}

void USRGenerator::GenExtSymbolContainer(const NamedDecl *D) {
  StringRef Container = GetExternalSourceContainer(D);
  if (!Container.empty())
    Out << "@M@" << Container;
}

bool USRGenerator::GenLoc(const Decl *D, bool IncludeOffset) {
  if (generatedLoc)
    return IgnoreResults;
  generatedLoc = true;

  // Guard against null declarations in invalid code.
  if (!D) {
    IgnoreResults = true;
    return true;
  }

  // Use the location of canonical decl.
  D = D->getCanonicalDecl();

  IgnoreResults =
      IgnoreResults || printLoc(Out, D->getBeginLoc(),
                                Context->getSourceManager(), IncludeOffset);

  return IgnoreResults;
}

static void printQualifier(llvm::raw_ostream &Out, ASTContext &Ctx, NestedNameSpecifier *NNS) {
  // FIXME: Encode the qualifier, don't just print it.
  PrintingPolicy PO(Ctx.getLangOpts());
  PO.SuppressTagKeyword = true;
  PO.SuppressUnwrittenScope = true;
  PO.ConstantArraySizeAsWritten = false;
  PO.AnonymousTagLocations = false;
  NNS->print(Out, PO);
}

void USRGenerator::VisitType(QualType T) {
  // This method mangles in USR information for types.  It can possibly
  // just reuse the naming-mangling logic used by codegen, although the
  // requirements for USRs might not be the same.
  ASTContext &Ctx = *Context;

  do {
    T = Ctx.getCanonicalType(T);
    Qualifiers Q = T.getQualifiers();
    unsigned qVal = 0;
    if (Q.hasConst())
      qVal |= 0x1;
    if (Q.hasVolatile())
      qVal |= 0x2;
    if (Q.hasRestrict())
      qVal |= 0x4;
    if(qVal)
      Out << ((char) ('0' + qVal));

    // Mangle in ObjC GC qualifiers?

    if (const PackExpansionType *Expansion = T->getAs<PackExpansionType>()) {
      Out << 'P';
      T = Expansion->getPattern();
    }

    if (const BuiltinType *BT = T->getAs<BuiltinType>()) {
      switch (BT->getKind()) {
        case BuiltinType::Void:
          Out << 'v'; break;
        case BuiltinType::Bool:
          Out << 'b'; break;
        case BuiltinType::UChar:
          Out << 'c'; break;
        case BuiltinType::Char8:
          Out << 'u'; break;
        case BuiltinType::Char16:
          Out << 'q'; break;
        case BuiltinType::Char32:
          Out << 'w'; break;
        case BuiltinType::UShort:
          Out << 's'; break;
        case BuiltinType::UInt:
          Out << 'i'; break;
        case BuiltinType::ULong:
          Out << 'l'; break;
        case BuiltinType::ULongLong:
          Out << 'k'; break;
        case BuiltinType::UInt128:
<<<<<<< HEAD
          c = 'j'; break;
        case BuiltinType::MetaobjectId:
          c = 'm'; break;
=======
          Out << 'j'; break;
>>>>>>> 7cbf1a25
        case BuiltinType::Char_U:
        case BuiltinType::Char_S:
          Out << 'C'; break;
        case BuiltinType::SChar:
          Out << 'r'; break;
        case BuiltinType::WChar_S:
        case BuiltinType::WChar_U:
          Out << 'W'; break;
        case BuiltinType::Short:
          Out << 'S'; break;
        case BuiltinType::Int:
          Out << 'I'; break;
        case BuiltinType::Long:
          Out << 'L'; break;
        case BuiltinType::LongLong:
          Out << 'K'; break;
        case BuiltinType::Int128:
          Out << 'J'; break;
        case BuiltinType::Float16:
        case BuiltinType::Half:
          Out << 'h'; break;
        case BuiltinType::Float:
          Out << 'f'; break;
        case BuiltinType::Double:
          Out << 'd'; break;
        case BuiltinType::LongDouble:
          Out << 'D'; break;
        case BuiltinType::Float128:
          Out << 'Q'; break;
        case BuiltinType::NullPtr:
          Out << 'n'; break;
#define IMAGE_TYPE(ImgType, Id, SingletonId, Access, Suffix) \
        case BuiltinType::Id: \
          Out << "@BT@" << #Suffix << "_" << #ImgType; break;
#include "clang/Basic/OpenCLImageTypes.def"
#define EXT_OPAQUE_TYPE(ExtType, Id, Ext) \
        case BuiltinType::Id: \
          Out << "@BT@" << #ExtType; break;
#include "clang/Basic/OpenCLExtensionTypes.def"
        case BuiltinType::OCLEvent:
          Out << "@BT@OCLEvent"; break;
        case BuiltinType::OCLClkEvent:
          Out << "@BT@OCLClkEvent"; break;
        case BuiltinType::OCLQueue:
          Out << "@BT@OCLQueue"; break;
        case BuiltinType::OCLReserveID:
          Out << "@BT@OCLReserveID"; break;
        case BuiltinType::OCLSampler:
          Out << "@BT@OCLSampler"; break;
#define SVE_TYPE(Name, Id, SingletonId) \
        case BuiltinType::Id: \
          Out << "@BT@" << Name; break;
#include "clang/Basic/AArch64SVEACLETypes.def"
#define PPC_VECTOR_TYPE(Name, Id, Size) \
        case BuiltinType::Id: \
          Out << "@BT@" << #Name; break;
#include "clang/Basic/PPCTypes.def"
#define RVV_TYPE(Name, Id, SingletonId) \
        case BuiltinType::Id: \
          Out << "@BT@" << Name; break;
#include "clang/Basic/RISCVVTypes.def"
        case BuiltinType::ShortAccum:
          Out << "@BT@ShortAccum"; break;
        case BuiltinType::Accum:
          Out << "@BT@Accum"; break;
        case BuiltinType::LongAccum:
          Out << "@BT@LongAccum"; break;
        case BuiltinType::UShortAccum:
          Out << "@BT@UShortAccum"; break;
        case BuiltinType::UAccum:
          Out << "@BT@UAccum"; break;
        case BuiltinType::ULongAccum:
          Out << "@BT@ULongAccum"; break;
        case BuiltinType::ShortFract:
          Out << "@BT@ShortFract"; break;
        case BuiltinType::Fract:
          Out << "@BT@Fract"; break;
        case BuiltinType::LongFract:
          Out << "@BT@LongFract"; break;
        case BuiltinType::UShortFract:
          Out << "@BT@UShortFract"; break;
        case BuiltinType::UFract:
          Out << "@BT@UFract"; break;
        case BuiltinType::ULongFract:
          Out << "@BT@ULongFract"; break;
        case BuiltinType::SatShortAccum:
          Out << "@BT@SatShortAccum"; break;
        case BuiltinType::SatAccum:
          Out << "@BT@SatAccum"; break;
        case BuiltinType::SatLongAccum:
          Out << "@BT@SatLongAccum"; break;
        case BuiltinType::SatUShortAccum:
          Out << "@BT@SatUShortAccum"; break;
        case BuiltinType::SatUAccum:
          Out << "@BT@SatUAccum"; break;
        case BuiltinType::SatULongAccum:
          Out << "@BT@SatULongAccum"; break;
        case BuiltinType::SatShortFract:
          Out << "@BT@SatShortFract"; break;
        case BuiltinType::SatFract:
          Out << "@BT@SatFract"; break;
        case BuiltinType::SatLongFract:
          Out << "@BT@SatLongFract"; break;
        case BuiltinType::SatUShortFract:
          Out << "@BT@SatUShortFract"; break;
        case BuiltinType::SatUFract:
          Out << "@BT@SatUFract"; break;
        case BuiltinType::SatULongFract:
          Out << "@BT@SatULongFract"; break;
        case BuiltinType::BFloat16:
          Out << "@BT@__bf16"; break;
        case BuiltinType::Ibm128:
          Out << "@BT@__ibm128"; break;
        case BuiltinType::ObjCId:
          Out << 'o'; break;
        case BuiltinType::ObjCClass:
          Out << 'O'; break;
        case BuiltinType::ObjCSel:
          Out << 'e'; break;
#define BUILTIN_TYPE(Id, SingletonId)
#define PLACEHOLDER_TYPE(Id, SingletonId) case BuiltinType::Id:
#include "clang/AST/BuiltinTypes.def"
        case BuiltinType::Dependent:
          // If you're adding a new builtin type, please add its name prefixed
          // with "@BT@" to `Out` (see cases above).
          IgnoreResults = true;
          break;
      }
      return;
    }

    // If we have already seen this (non-built-in) type, use a substitution
    // encoding.
    llvm::DenseMap<const Type *, unsigned>::iterator Substitution
      = TypeSubstitutions.find(T.getTypePtr());
    if (Substitution != TypeSubstitutions.end()) {
      Out << 'S' << Substitution->second << '_';
      return;
    } else {
      // Record this as a substitution.
      unsigned Number = TypeSubstitutions.size();
      TypeSubstitutions[T.getTypePtr()] = Number;
    }

    if (const PointerType *PT = T->getAs<PointerType>()) {
      Out << '*';
      T = PT->getPointeeType();
      continue;
    }
    if (const ObjCObjectPointerType *OPT = T->getAs<ObjCObjectPointerType>()) {
      Out << '*';
      T = OPT->getPointeeType();
      continue;
    }
    if (const RValueReferenceType *RT = T->getAs<RValueReferenceType>()) {
      Out << "&&";
      T = RT->getPointeeType();
      continue;
    }
    if (const ReferenceType *RT = T->getAs<ReferenceType>()) {
      Out << '&';
      T = RT->getPointeeType();
      continue;
    }
    if (const FunctionProtoType *FT = T->getAs<FunctionProtoType>()) {
      Out << 'F';
      VisitType(FT->getReturnType());
      Out << '(';
      for (const auto &I : FT->param_types()) {
        Out << '#';
        VisitType(I);
      }
      Out << ')';
      if (FT->isVariadic())
        Out << '.';
      return;
    }
    if (const BlockPointerType *BT = T->getAs<BlockPointerType>()) {
      Out << 'B';
      T = BT->getPointeeType();
      continue;
    }
    if (const ComplexType *CT = T->getAs<ComplexType>()) {
      Out << '<';
      T = CT->getElementType();
      continue;
    }
    if (const TagType *TT = T->getAs<TagType>()) {
      Out << '$';
      VisitTagDecl(TT->getDecl());
      return;
    }
    if (const ObjCInterfaceType *OIT = T->getAs<ObjCInterfaceType>()) {
      Out << '$';
      VisitObjCInterfaceDecl(OIT->getDecl());
      return;
    }
    if (const ObjCObjectType *OIT = T->getAs<ObjCObjectType>()) {
      Out << 'Q';
      VisitType(OIT->getBaseType());
      for (auto *Prot : OIT->getProtocols())
        VisitObjCProtocolDecl(Prot);
      return;
    }
    if (const TemplateTypeParmType *TTP = T->getAs<TemplateTypeParmType>()) {
      Out << 't' << TTP->getDepth() << '.' << TTP->getIndex();
      return;
    }
    if (const TemplateSpecializationType *Spec
                                    = T->getAs<TemplateSpecializationType>()) {
      Out << '>';
      VisitTemplateName(Spec->getTemplateName());
      Out << Spec->template_arguments().size();
      for (const auto &Arg : Spec->template_arguments())
        VisitTemplateArgument(Arg);
      return;
    }
    if (const DependentNameType *DNT = T->getAs<DependentNameType>()) {
      Out << '^';
      printQualifier(Out, Ctx, DNT->getQualifier());
      Out << ':' << DNT->getIdentifier()->getName();
      return;
    }
    if (const InjectedClassNameType *InjT = T->getAs<InjectedClassNameType>()) {
      T = InjT->getInjectedSpecializationType();
      continue;
    }
    if (const auto *VT = T->getAs<VectorType>()) {
      Out << (T->isExtVectorType() ? ']' : '[');
      Out << VT->getNumElements();
      T = VT->getElementType();
      continue;
    }
    if (const auto *const AT = dyn_cast<ArrayType>(T)) {
      Out << '{';
      switch (AT->getSizeModifier()) {
      case ArrayType::Static:
        Out << 's';
        break;
      case ArrayType::Star:
        Out << '*';
        break;
      case ArrayType::Normal:
        Out << 'n';
        break;
      }
      if (const auto *const CAT = dyn_cast<ConstantArrayType>(T))
        Out << CAT->getSize();

      T = AT->getElementType();
      continue;
    }

    // Unhandled type.
    Out << ' ';
    break;
  } while (true);
}

void USRGenerator::VisitTemplateParameterList(
                                         const TemplateParameterList *Params) {
  if (!Params)
    return;
  Out << '>' << Params->size();
  for (TemplateParameterList::const_iterator P = Params->begin(),
                                          PEnd = Params->end();
       P != PEnd; ++P) {
    Out << '#';
    if (isa<TemplateTypeParmDecl>(*P)) {
      if (cast<TemplateTypeParmDecl>(*P)->isParameterPack())
        Out<< 'p';
      Out << 'T';
      continue;
    }

    if (NonTypeTemplateParmDecl *NTTP = dyn_cast<NonTypeTemplateParmDecl>(*P)) {
      if (NTTP->isParameterPack())
        Out << 'p';
      Out << 'N';
      VisitType(NTTP->getType());
      continue;
    }

    TemplateTemplateParmDecl *TTP = cast<TemplateTemplateParmDecl>(*P);
    if (TTP->isParameterPack())
      Out << 'p';
    Out << 't';
    VisitTemplateParameterList(TTP->getTemplateParameters());
  }
}

void USRGenerator::VisitTemplateName(TemplateName Name) {
  if (TemplateDecl *Template = Name.getAsTemplateDecl()) {
    if (TemplateTemplateParmDecl *TTP
                              = dyn_cast<TemplateTemplateParmDecl>(Template)) {
      Out << 't' << TTP->getDepth() << '.' << TTP->getIndex();
      return;
    }

    Visit(Template);
    return;
  }

  // FIXME: Visit dependent template names.
}

void USRGenerator::VisitTemplateArgument(const TemplateArgument &Arg) {
  switch (Arg.getKind()) {
  case TemplateArgument::Null:
    break;

  case TemplateArgument::Declaration:
    Visit(Arg.getAsDecl());
    break;

  case TemplateArgument::NullPtr:
    break;

  case TemplateArgument::TemplateExpansion:
    Out << 'P'; // pack expansion of...
    [[fallthrough]];
  case TemplateArgument::Template:
    VisitTemplateName(Arg.getAsTemplateOrTemplatePattern());
    break;

  case TemplateArgument::Expression:
    // FIXME: Visit expressions.
    break;

  case TemplateArgument::Pack:
    Out << 'p' << Arg.pack_size();
    for (const auto &P : Arg.pack_elements())
      VisitTemplateArgument(P);
    break;

  case TemplateArgument::Type:
    VisitType(Arg.getAsType());
    break;

  case TemplateArgument::Integral:
    Out << 'V';
    VisitType(Arg.getIntegralType());
    Out << Arg.getAsIntegral();
    break;

  case TemplateArgument::MetaobjectId:
    Out << 'V';
    VisitType(Arg.getMetaobjectIdType());
    Out << Arg.getAsMetaobjectId();
    break;
  }
}

void USRGenerator::VisitUnresolvedUsingValueDecl(const UnresolvedUsingValueDecl *D) {
  if (ShouldGenerateLocation(D) && GenLoc(D, /*IncludeOffset=*/isLocal(D)))
    return;
  VisitDeclContext(D->getDeclContext());
  Out << "@UUV@";
  printQualifier(Out, D->getASTContext(), D->getQualifier());
  EmitDeclName(D);
}

void USRGenerator::VisitUnresolvedUsingTypenameDecl(const UnresolvedUsingTypenameDecl *D) {
  if (ShouldGenerateLocation(D) && GenLoc(D, /*IncludeOffset=*/isLocal(D)))
    return;
  VisitDeclContext(D->getDeclContext());
  Out << "@UUT@";
  printQualifier(Out, D->getASTContext(), D->getQualifier());
  Out << D->getName(); // Simple name.
}

void USRGenerator::VisitConceptDecl(const ConceptDecl *D) {
  if (ShouldGenerateLocation(D) && GenLoc(D, /*IncludeOffset=*/isLocal(D)))
    return;
  VisitDeclContext(D->getDeclContext());
  Out << "@CT@";
  EmitDeclName(D);
}

void USRGenerator::VisitMSGuidDecl(const MSGuidDecl *D) {
  VisitDeclContext(D->getDeclContext());
  Out << "@MG@";
  D->NamedDecl::printName(Out);
}

//===----------------------------------------------------------------------===//
// USR generation functions.
//===----------------------------------------------------------------------===//

static void combineClassAndCategoryExtContainers(StringRef ClsSymDefinedIn,
                                                 StringRef CatSymDefinedIn,
                                                 raw_ostream &OS) {
  if (ClsSymDefinedIn.empty() && CatSymDefinedIn.empty())
    return;
  if (CatSymDefinedIn.empty()) {
    OS << "@M@" << ClsSymDefinedIn << '@';
    return;
  }
  OS << "@CM@" << CatSymDefinedIn << '@';
  if (ClsSymDefinedIn != CatSymDefinedIn) {
    OS << ClsSymDefinedIn << '@';
  }
}

void clang::index::generateUSRForObjCClass(StringRef Cls, raw_ostream &OS,
                                           StringRef ExtSymDefinedIn,
                                  StringRef CategoryContextExtSymbolDefinedIn) {
  combineClassAndCategoryExtContainers(ExtSymDefinedIn,
                                       CategoryContextExtSymbolDefinedIn, OS);
  OS << "objc(cs)" << Cls;
}

void clang::index::generateUSRForObjCCategory(StringRef Cls, StringRef Cat,
                                              raw_ostream &OS,
                                              StringRef ClsSymDefinedIn,
                                              StringRef CatSymDefinedIn) {
  combineClassAndCategoryExtContainers(ClsSymDefinedIn, CatSymDefinedIn, OS);
  OS << "objc(cy)" << Cls << '@' << Cat;
}

void clang::index::generateUSRForObjCIvar(StringRef Ivar, raw_ostream &OS) {
  OS << '@' << Ivar;
}

void clang::index::generateUSRForObjCMethod(StringRef Sel,
                                            bool IsInstanceMethod,
                                            raw_ostream &OS) {
  OS << (IsInstanceMethod ? "(im)" : "(cm)") << Sel;
}

void clang::index::generateUSRForObjCProperty(StringRef Prop, bool isClassProp,
                                              raw_ostream &OS) {
  OS << (isClassProp ? "(cpy)" : "(py)") << Prop;
}

void clang::index::generateUSRForObjCProtocol(StringRef Prot, raw_ostream &OS,
                                              StringRef ExtSymDefinedIn) {
  if (!ExtSymDefinedIn.empty())
    OS << "@M@" << ExtSymDefinedIn << '@';
  OS << "objc(pl)" << Prot;
}

void clang::index::generateUSRForGlobalEnum(StringRef EnumName, raw_ostream &OS,
                                            StringRef ExtSymDefinedIn) {
  if (!ExtSymDefinedIn.empty())
    OS << "@M@" << ExtSymDefinedIn;
  OS << "@E@" << EnumName;
}

void clang::index::generateUSRForEnumConstant(StringRef EnumConstantName,
                                              raw_ostream &OS) {
  OS << '@' << EnumConstantName;
}

bool clang::index::generateUSRForDecl(const Decl *D,
                                      SmallVectorImpl<char> &Buf) {
  if (!D)
    return true;
  // We don't ignore decls with invalid source locations. Implicit decls, like
  // C++'s operator new function, can have invalid locations but it is fine to
  // create USRs that can identify them.

  USRGenerator UG(&D->getASTContext(), Buf);
  UG.Visit(D);
  return UG.ignoreResults();
}

bool clang::index::generateUSRForMacro(const MacroDefinitionRecord *MD,
                                       const SourceManager &SM,
                                       SmallVectorImpl<char> &Buf) {
  if (!MD)
    return true;
  return generateUSRForMacro(MD->getName()->getName(), MD->getLocation(),
                             SM, Buf);

}

bool clang::index::generateUSRForMacro(StringRef MacroName, SourceLocation Loc,
                                       const SourceManager &SM,
                                       SmallVectorImpl<char> &Buf) {
  if (MacroName.empty())
    return true;

  llvm::raw_svector_ostream Out(Buf);

  // Assume that system headers are sane.  Don't put source location
  // information into the USR if the macro comes from a system header.
  bool ShouldGenerateLocation = Loc.isValid() && !SM.isInSystemHeader(Loc);

  Out << getUSRSpacePrefix();
  if (ShouldGenerateLocation)
    printLoc(Out, Loc, SM, /*IncludeOffset=*/true);
  Out << "@macro@";
  Out << MacroName;
  return false;
}

bool clang::index::generateUSRForType(QualType T, ASTContext &Ctx,
                                      SmallVectorImpl<char> &Buf) {
  if (T.isNull())
    return true;
  T = T.getCanonicalType();

  USRGenerator UG(&Ctx, Buf);
  UG.VisitType(T);
  return UG.ignoreResults();
}

bool clang::index::generateFullUSRForModule(const Module *Mod,
                                            raw_ostream &OS) {
  if (!Mod->Parent)
    return generateFullUSRForTopLevelModuleName(Mod->Name, OS);
  if (generateFullUSRForModule(Mod->Parent, OS))
    return true;
  return generateUSRFragmentForModule(Mod, OS);
}

bool clang::index::generateFullUSRForTopLevelModuleName(StringRef ModName,
                                                        raw_ostream &OS) {
  OS << getUSRSpacePrefix();
  return generateUSRFragmentForModuleName(ModName, OS);
}

bool clang::index::generateUSRFragmentForModule(const Module *Mod,
                                                raw_ostream &OS) {
  return generateUSRFragmentForModuleName(Mod->Name, OS);
}

bool clang::index::generateUSRFragmentForModuleName(StringRef ModName,
                                                    raw_ostream &OS) {
  OS << "@M@" << ModName;
  return false;
}<|MERGE_RESOLUTION|>--- conflicted
+++ resolved
@@ -682,13 +682,9 @@
         case BuiltinType::ULongLong:
           Out << 'k'; break;
         case BuiltinType::UInt128:
-<<<<<<< HEAD
-          c = 'j'; break;
+          Out << 'j'; break;
         case BuiltinType::MetaobjectId:
-          c = 'm'; break;
-=======
-          Out << 'j'; break;
->>>>>>> 7cbf1a25
+          Out << 'm'; break;
         case BuiltinType::Char_U:
         case BuiltinType::Char_S:
           Out << 'C'; break;
