//===--- CGDebugInfo.cpp - Emit Debug Information for a Module ------------===//
//
// Part of the LLVM Project, under the Apache License v2.0 with LLVM Exceptions.
// See https://llvm.org/LICENSE.txt for license information.
// SPDX-License-Identifier: Apache-2.0 WITH LLVM-exception
//
//===----------------------------------------------------------------------===//
//
// This coordinates the debug information generation while generating code.
//
//===----------------------------------------------------------------------===//

#include "CGDebugInfo.h"
#include "CGBlocks.h"
#include "CGCXXABI.h"
#include "CGObjCRuntime.h"
#include "CGRecordLayout.h"
#include "CodeGenFunction.h"
#include "CodeGenModule.h"
#include "ConstantEmitter.h"
#include "clang/AST/ASTContext.h"
#include "clang/AST/Attr.h"
#include "clang/AST/DeclFriend.h"
#include "clang/AST/DeclObjC.h"
#include "clang/AST/DeclTemplate.h"
#include "clang/AST/Expr.h"
#include "clang/AST/RecordLayout.h"
#include "clang/AST/RecursiveASTVisitor.h"
#include "clang/Basic/CodeGenOptions.h"
#include "clang/Basic/FileManager.h"
#include "clang/Basic/SourceManager.h"
#include "clang/Basic/Version.h"
#include "clang/Frontend/FrontendOptions.h"
#include "clang/Lex/HeaderSearchOptions.h"
#include "clang/Lex/ModuleMap.h"
#include "clang/Lex/PreprocessorOptions.h"
#include "llvm/ADT/DenseSet.h"
#include "llvm/ADT/SmallVector.h"
#include "llvm/ADT/StringExtras.h"
#include "llvm/IR/Constants.h"
#include "llvm/IR/DataLayout.h"
#include "llvm/IR/DerivedTypes.h"
#include "llvm/IR/Instructions.h"
#include "llvm/IR/Intrinsics.h"
#include "llvm/IR/Metadata.h"
#include "llvm/IR/Module.h"
#include "llvm/Support/FileSystem.h"
#include "llvm/Support/MD5.h"
#include "llvm/Support/Path.h"
#include "llvm/Support/TimeProfiler.h"
using namespace clang;
using namespace clang::CodeGen;

static uint32_t getTypeAlignIfRequired(const Type *Ty, const ASTContext &Ctx) {
  auto TI = Ctx.getTypeInfo(Ty);
  return TI.isAlignRequired() ? TI.Align : 0;
}

static uint32_t getTypeAlignIfRequired(QualType Ty, const ASTContext &Ctx) {
  return getTypeAlignIfRequired(Ty.getTypePtr(), Ctx);
}

static uint32_t getDeclAlignIfRequired(const Decl *D, const ASTContext &Ctx) {
  return D->hasAttr<AlignedAttr>() ? D->getMaxAlignment() : 0;
}

CGDebugInfo::CGDebugInfo(CodeGenModule &CGM)
    : CGM(CGM), DebugKind(CGM.getCodeGenOpts().getDebugInfo()),
      DebugTypeExtRefs(CGM.getCodeGenOpts().DebugTypeExtRefs),
      DBuilder(CGM.getModule()) {
  for (const auto &KV : CGM.getCodeGenOpts().DebugPrefixMap)
    DebugPrefixMap[KV.first] = KV.second;
  CreateCompileUnit();
}

CGDebugInfo::~CGDebugInfo() {
  assert(LexicalBlockStack.empty() &&
         "Region stack mismatch, stack not empty!");
}

ApplyDebugLocation::ApplyDebugLocation(CodeGenFunction &CGF,
                                       SourceLocation TemporaryLocation)
    : CGF(&CGF) {
  init(TemporaryLocation);
}

ApplyDebugLocation::ApplyDebugLocation(CodeGenFunction &CGF,
                                       bool DefaultToEmpty,
                                       SourceLocation TemporaryLocation)
    : CGF(&CGF) {
  init(TemporaryLocation, DefaultToEmpty);
}

void ApplyDebugLocation::init(SourceLocation TemporaryLocation,
                              bool DefaultToEmpty) {
  auto *DI = CGF->getDebugInfo();
  if (!DI) {
    CGF = nullptr;
    return;
  }

  OriginalLocation = CGF->Builder.getCurrentDebugLocation();

  if (OriginalLocation && !DI->CGM.getExpressionLocationsEnabled())
    return;

  if (TemporaryLocation.isValid()) {
    DI->EmitLocation(CGF->Builder, TemporaryLocation);
    return;
  }

  if (DefaultToEmpty) {
    CGF->Builder.SetCurrentDebugLocation(llvm::DebugLoc());
    return;
  }

  // Construct a location that has a valid scope, but no line info.
  assert(!DI->LexicalBlockStack.empty());
  CGF->Builder.SetCurrentDebugLocation(
      llvm::DILocation::get(DI->LexicalBlockStack.back()->getContext(), 0, 0,
                            DI->LexicalBlockStack.back(), DI->getInlinedAt()));
}

ApplyDebugLocation::ApplyDebugLocation(CodeGenFunction &CGF, const Expr *E)
    : CGF(&CGF) {
  init(E->getExprLoc());
}

ApplyDebugLocation::ApplyDebugLocation(CodeGenFunction &CGF, llvm::DebugLoc Loc)
    : CGF(&CGF) {
  if (!CGF.getDebugInfo()) {
    this->CGF = nullptr;
    return;
  }
  OriginalLocation = CGF.Builder.getCurrentDebugLocation();
  if (Loc)
    CGF.Builder.SetCurrentDebugLocation(std::move(Loc));
}

ApplyDebugLocation::~ApplyDebugLocation() {
  // Query CGF so the location isn't overwritten when location updates are
  // temporarily disabled (for C++ default function arguments)
  if (CGF)
    CGF->Builder.SetCurrentDebugLocation(std::move(OriginalLocation));
}

ApplyInlineDebugLocation::ApplyInlineDebugLocation(CodeGenFunction &CGF,
                                                   GlobalDecl InlinedFn)
    : CGF(&CGF) {
  if (!CGF.getDebugInfo()) {
    this->CGF = nullptr;
    return;
  }
  auto &DI = *CGF.getDebugInfo();
  SavedLocation = DI.getLocation();
  assert((DI.getInlinedAt() ==
          CGF.Builder.getCurrentDebugLocation()->getInlinedAt()) &&
         "CGDebugInfo and IRBuilder are out of sync");

  DI.EmitInlineFunctionStart(CGF.Builder, InlinedFn);
}

ApplyInlineDebugLocation::~ApplyInlineDebugLocation() {
  if (!CGF)
    return;
  auto &DI = *CGF->getDebugInfo();
  DI.EmitInlineFunctionEnd(CGF->Builder);
  DI.EmitLocation(CGF->Builder, SavedLocation);
}

void CGDebugInfo::setLocation(SourceLocation Loc) {
  // If the new location isn't valid return.
  if (Loc.isInvalid())
    return;

  CurLoc = CGM.getContext().getSourceManager().getExpansionLoc(Loc);

  // If we've changed files in the middle of a lexical scope go ahead
  // and create a new lexical scope with file node if it's different
  // from the one in the scope.
  if (LexicalBlockStack.empty())
    return;

  SourceManager &SM = CGM.getContext().getSourceManager();
  auto *Scope = cast<llvm::DIScope>(LexicalBlockStack.back());
  PresumedLoc PCLoc = SM.getPresumedLoc(CurLoc);
  if (PCLoc.isInvalid() || Scope->getFile() == getOrCreateFile(CurLoc))
    return;

  if (auto *LBF = dyn_cast<llvm::DILexicalBlockFile>(Scope)) {
    LexicalBlockStack.pop_back();
    LexicalBlockStack.emplace_back(DBuilder.createLexicalBlockFile(
        LBF->getScope(), getOrCreateFile(CurLoc)));
  } else if (isa<llvm::DILexicalBlock>(Scope) ||
             isa<llvm::DISubprogram>(Scope)) {
    LexicalBlockStack.pop_back();
    LexicalBlockStack.emplace_back(
        DBuilder.createLexicalBlockFile(Scope, getOrCreateFile(CurLoc)));
  }
}

llvm::DIScope *CGDebugInfo::getDeclContextDescriptor(const Decl *D) {
  llvm::DIScope *Mod = getParentModuleOrNull(D);
  return getContextDescriptor(cast<Decl>(D->getDeclContext()),
                              Mod ? Mod : TheCU);
}

llvm::DIScope *CGDebugInfo::getContextDescriptor(const Decl *Context,
                                                 llvm::DIScope *Default) {
  if (!Context)
    return Default;

  auto I = RegionMap.find(Context);
  if (I != RegionMap.end()) {
    llvm::Metadata *V = I->second;
    return dyn_cast_or_null<llvm::DIScope>(V);
  }

  // Check namespace.
  if (const auto *NSDecl = dyn_cast<NamespaceDecl>(Context))
    return getOrCreateNamespace(NSDecl);

  if (const auto *RDecl = dyn_cast<RecordDecl>(Context))
    if (!RDecl->isDependentType())
      return getOrCreateType(CGM.getContext().getTypeDeclType(RDecl),
                             TheCU->getFile());
  return Default;
}

PrintingPolicy CGDebugInfo::getPrintingPolicy() const {
  PrintingPolicy PP = CGM.getContext().getPrintingPolicy();

  // If we're emitting codeview, it's important to try to match MSVC's naming so
  // that visualizers written for MSVC will trigger for our class names. In
  // particular, we can't have spaces between arguments of standard templates
  // like basic_string and vector, but we must have spaces between consecutive
  // angle brackets that close nested template argument lists.
  if (CGM.getCodeGenOpts().EmitCodeView) {
    PP.MSVCFormatting = true;
    PP.SplitTemplateClosers = true;
  } else {
    // For DWARF, printing rules are underspecified.
    // SplitTemplateClosers yields better interop with GCC and GDB (PR46052).
    PP.SplitTemplateClosers = true;
  }

  PP.SuppressInlineNamespace = false;
  PP.PrintCanonicalTypes = true;
  PP.UsePreferredNames = false;
  PP.AlwaysIncludeTypeForTemplateArgument = true;
  PP.UseEnumerators = false;

  // Apply -fdebug-prefix-map.
  PP.Callbacks = &PrintCB;
  return PP;
}

StringRef CGDebugInfo::getFunctionName(const FunctionDecl *FD) {
  return internString(GetName(FD));
}

StringRef CGDebugInfo::getObjCMethodName(const ObjCMethodDecl *OMD) {
  SmallString<256> MethodName;
  llvm::raw_svector_ostream OS(MethodName);
  OS << (OMD->isInstanceMethod() ? '-' : '+') << '[';
  const DeclContext *DC = OMD->getDeclContext();
  if (const auto *OID = dyn_cast<ObjCImplementationDecl>(DC)) {
    OS << OID->getName();
  } else if (const auto *OID = dyn_cast<ObjCInterfaceDecl>(DC)) {
    OS << OID->getName();
  } else if (const auto *OC = dyn_cast<ObjCCategoryDecl>(DC)) {
    if (OC->IsClassExtension()) {
      OS << OC->getClassInterface()->getName();
    } else {
      OS << OC->getIdentifier()->getNameStart() << '('
         << OC->getIdentifier()->getNameStart() << ')';
    }
  } else if (const auto *OCD = dyn_cast<ObjCCategoryImplDecl>(DC)) {
    OS << OCD->getClassInterface()->getName() << '(' << OCD->getName() << ')';
  }
  OS << ' ' << OMD->getSelector().getAsString() << ']';

  return internString(OS.str());
}

StringRef CGDebugInfo::getSelectorName(Selector S) {
  return internString(S.getAsString());
}

StringRef CGDebugInfo::getClassName(const RecordDecl *RD) {
  if (isa<ClassTemplateSpecializationDecl>(RD)) {
    // Copy this name on the side and use its reference.
    return internString(GetName(RD));
  }

  // quick optimization to avoid having to intern strings that are already
  // stored reliably elsewhere
  if (const IdentifierInfo *II = RD->getIdentifier())
    return II->getName();

  // The CodeView printer in LLVM wants to see the names of unnamed types
  // because they need to have a unique identifier.
  // These names are used to reconstruct the fully qualified type names.
  if (CGM.getCodeGenOpts().EmitCodeView) {
    if (const TypedefNameDecl *D = RD->getTypedefNameForAnonDecl()) {
      assert(RD->getDeclContext() == D->getDeclContext() &&
             "Typedef should not be in another decl context!");
      assert(D->getDeclName().getAsIdentifierInfo() &&
             "Typedef was not named!");
      return D->getDeclName().getAsIdentifierInfo()->getName();
    }

    if (CGM.getLangOpts().CPlusPlus) {
      StringRef Name;

      ASTContext &Context = CGM.getContext();
      if (const DeclaratorDecl *DD = Context.getDeclaratorForUnnamedTagDecl(RD))
        // Anonymous types without a name for linkage purposes have their
        // declarator mangled in if they have one.
        Name = DD->getName();
      else if (const TypedefNameDecl *TND =
                   Context.getTypedefNameForUnnamedTagDecl(RD))
        // Anonymous types without a name for linkage purposes have their
        // associate typedef mangled in if they have one.
        Name = TND->getName();

      // Give lambdas a display name based on their name mangling.
      if (const CXXRecordDecl *CXXRD = dyn_cast<CXXRecordDecl>(RD))
        if (CXXRD->isLambda())
          return internString(
              CGM.getCXXABI().getMangleContext().getLambdaString(CXXRD));

      if (!Name.empty()) {
        SmallString<256> UnnamedType("<unnamed-type-");
        UnnamedType += Name;
        UnnamedType += '>';
        return internString(UnnamedType);
      }
    }
  }

  return StringRef();
}

Optional<llvm::DIFile::ChecksumKind>
CGDebugInfo::computeChecksum(FileID FID, SmallString<32> &Checksum) const {
  Checksum.clear();

  if (!CGM.getCodeGenOpts().EmitCodeView &&
      CGM.getCodeGenOpts().DwarfVersion < 5)
    return None;

  SourceManager &SM = CGM.getContext().getSourceManager();
  Optional<llvm::MemoryBufferRef> MemBuffer = SM.getBufferOrNone(FID);
  if (!MemBuffer)
    return None;

  llvm::toHex(
      llvm::MD5::hash(llvm::arrayRefFromStringRef(MemBuffer->getBuffer())),
      /*LowerCase*/ true, Checksum);
  return llvm::DIFile::CSK_MD5;
}

Optional<StringRef> CGDebugInfo::getSource(const SourceManager &SM,
                                           FileID FID) {
  if (!CGM.getCodeGenOpts().EmbedSource)
    return None;

  bool SourceInvalid = false;
  StringRef Source = SM.getBufferData(FID, &SourceInvalid);

  if (SourceInvalid)
    return None;

  return Source;
}

llvm::DIFile *CGDebugInfo::getOrCreateFile(SourceLocation Loc) {
  SourceManager &SM = CGM.getContext().getSourceManager();
  StringRef FileName;
  FileID FID;

  if (Loc.isInvalid()) {
    // The DIFile used by the CU is distinct from the main source file. Call
    // createFile() below for canonicalization if the source file was specified
    // with an absolute path.
    FileName = TheCU->getFile()->getFilename();
  } else {
    PresumedLoc PLoc = SM.getPresumedLoc(Loc);
    FileName = PLoc.getFilename();

    if (FileName.empty()) {
      FileName = TheCU->getFile()->getFilename();
    } else {
      FileName = PLoc.getFilename();
    }
    FID = PLoc.getFileID();
  }

  // Cache the results.
  auto It = DIFileCache.find(FileName.data());
  if (It != DIFileCache.end()) {
    // Verify that the information still exists.
    if (llvm::Metadata *V = It->second)
      return cast<llvm::DIFile>(V);
  }

  SmallString<32> Checksum;

  Optional<llvm::DIFile::ChecksumKind> CSKind = computeChecksum(FID, Checksum);
  Optional<llvm::DIFile::ChecksumInfo<StringRef>> CSInfo;
  if (CSKind)
    CSInfo.emplace(*CSKind, Checksum);
  return createFile(FileName, CSInfo, getSource(SM, SM.getFileID(Loc)));
}

llvm::DIFile *
CGDebugInfo::createFile(StringRef FileName,
                        Optional<llvm::DIFile::ChecksumInfo<StringRef>> CSInfo,
                        Optional<StringRef> Source) {
  StringRef Dir;
  StringRef File;
  std::string RemappedFile = remapDIPath(FileName);
  std::string CurDir = remapDIPath(getCurrentDirname());
  SmallString<128> DirBuf;
  SmallString<128> FileBuf;
  if (llvm::sys::path::is_absolute(RemappedFile)) {
    // Strip the common prefix (if it is more than just "/" or "C:\") from
    // current directory and FileName for a more space-efficient encoding.
    auto FileIt = llvm::sys::path::begin(RemappedFile);
    auto FileE = llvm::sys::path::end(RemappedFile);
    auto CurDirIt = llvm::sys::path::begin(CurDir);
    auto CurDirE = llvm::sys::path::end(CurDir);
    for (; CurDirIt != CurDirE && *CurDirIt == *FileIt; ++CurDirIt, ++FileIt)
      llvm::sys::path::append(DirBuf, *CurDirIt);
    if (llvm::sys::path::root_path(DirBuf) == DirBuf) {
      // Don't strip the common prefix if it is only the root ("/" or "C:\")
      // since that would make LLVM diagnostic locations confusing.
      Dir = {};
      File = RemappedFile;
    } else {
      for (; FileIt != FileE; ++FileIt)
        llvm::sys::path::append(FileBuf, *FileIt);
      Dir = DirBuf;
      File = FileBuf;
    }
  } else {
    if (!llvm::sys::path::is_absolute(FileName))
      Dir = CurDir;
    File = RemappedFile;
  }
  llvm::DIFile *F = DBuilder.createFile(File, Dir, CSInfo, Source);
  DIFileCache[FileName.data()].reset(F);
  return F;
}

std::string CGDebugInfo::remapDIPath(StringRef Path) const {
  if (DebugPrefixMap.empty())
    return Path.str();

  SmallString<256> P = Path;
  for (const auto &Entry : DebugPrefixMap)
    if (llvm::sys::path::replace_path_prefix(P, Entry.first, Entry.second))
      break;
  return P.str().str();
}

unsigned CGDebugInfo::getLineNumber(SourceLocation Loc) {
  if (Loc.isInvalid())
    return 0;
  SourceManager &SM = CGM.getContext().getSourceManager();
  return SM.getPresumedLoc(Loc).getLine();
}

unsigned CGDebugInfo::getColumnNumber(SourceLocation Loc, bool Force) {
  // We may not want column information at all.
  if (!Force && !CGM.getCodeGenOpts().DebugColumnInfo)
    return 0;

  // If the location is invalid then use the current column.
  if (Loc.isInvalid() && CurLoc.isInvalid())
    return 0;
  SourceManager &SM = CGM.getContext().getSourceManager();
  PresumedLoc PLoc = SM.getPresumedLoc(Loc.isValid() ? Loc : CurLoc);
  return PLoc.isValid() ? PLoc.getColumn() : 0;
}

StringRef CGDebugInfo::getCurrentDirname() {
  if (!CGM.getCodeGenOpts().DebugCompilationDir.empty())
    return CGM.getCodeGenOpts().DebugCompilationDir;

  if (!CWDName.empty())
    return CWDName;
  SmallString<256> CWD;
  llvm::sys::fs::current_path(CWD);
  return CWDName = internString(CWD);
}

void CGDebugInfo::CreateCompileUnit() {
  SmallString<32> Checksum;
  Optional<llvm::DIFile::ChecksumKind> CSKind;
  Optional<llvm::DIFile::ChecksumInfo<StringRef>> CSInfo;

  // Should we be asking the SourceManager for the main file name, instead of
  // accepting it as an argument? This just causes the main file name to
  // mismatch with source locations and create extra lexical scopes or
  // mismatched debug info (a CU with a DW_AT_file of "-", because that's what
  // the driver passed, but functions/other things have DW_AT_file of "<stdin>"
  // because that's what the SourceManager says)

  // Get absolute path name.
  SourceManager &SM = CGM.getContext().getSourceManager();
  std::string MainFileName = CGM.getCodeGenOpts().MainFileName;
  if (MainFileName.empty())
    MainFileName = "<stdin>";

  // The main file name provided via the "-main-file-name" option contains just
  // the file name itself with no path information. This file name may have had
  // a relative path, so we look into the actual file entry for the main
  // file to determine the real absolute path for the file.
  std::string MainFileDir;
  if (Optional<FileEntryRef> MainFile =
          SM.getFileEntryRefForID(SM.getMainFileID())) {
    MainFileDir = std::string(MainFile->getDir().getName());
    if (!llvm::sys::path::is_absolute(MainFileName)) {
      llvm::SmallString<1024> MainFileDirSS(MainFileDir);
      llvm::sys::path::append(MainFileDirSS, MainFileName);
      MainFileName =
          std::string(llvm::sys::path::remove_leading_dotslash(MainFileDirSS));
    }
    // If the main file name provided is identical to the input file name, and
    // if the input file is a preprocessed source, use the module name for
    // debug info. The module name comes from the name specified in the first
    // linemarker if the input is a preprocessed source.
    if (MainFile->getName() == MainFileName &&
        FrontendOptions::getInputKindForExtension(
            MainFile->getName().rsplit('.').second)
            .isPreprocessed())
      MainFileName = CGM.getModule().getName().str();

    CSKind = computeChecksum(SM.getMainFileID(), Checksum);
  }

  llvm::dwarf::SourceLanguage LangTag;
  const LangOptions &LO = CGM.getLangOpts();
  if (LO.CPlusPlus) {
    if (LO.ObjC)
      LangTag = llvm::dwarf::DW_LANG_ObjC_plus_plus;
    else if (LO.CPlusPlus14 && (!CGM.getCodeGenOpts().DebugStrictDwarf ||
                                CGM.getCodeGenOpts().DwarfVersion >= 5))
      LangTag = llvm::dwarf::DW_LANG_C_plus_plus_14;
    else if (LO.CPlusPlus11 && (!CGM.getCodeGenOpts().DebugStrictDwarf ||
                                CGM.getCodeGenOpts().DwarfVersion >= 5))
      LangTag = llvm::dwarf::DW_LANG_C_plus_plus_11;
    else
      LangTag = llvm::dwarf::DW_LANG_C_plus_plus;
  } else if (LO.ObjC) {
    LangTag = llvm::dwarf::DW_LANG_ObjC;
  } else if (LO.OpenCL && (!CGM.getCodeGenOpts().DebugStrictDwarf ||
                           CGM.getCodeGenOpts().DwarfVersion >= 5)) {
    LangTag = llvm::dwarf::DW_LANG_OpenCL;
  } else if (LO.RenderScript) {
    LangTag = llvm::dwarf::DW_LANG_GOOGLE_RenderScript;
  } else if (LO.C99) {
    LangTag = llvm::dwarf::DW_LANG_C99;
  } else {
    LangTag = llvm::dwarf::DW_LANG_C89;
  }

  std::string Producer = getClangFullVersion();

  // Figure out which version of the ObjC runtime we have.
  unsigned RuntimeVers = 0;
  if (LO.ObjC)
    RuntimeVers = LO.ObjCRuntime.isNonFragile() ? 2 : 1;

  llvm::DICompileUnit::DebugEmissionKind EmissionKind;
  switch (DebugKind) {
  case codegenoptions::NoDebugInfo:
  case codegenoptions::LocTrackingOnly:
    EmissionKind = llvm::DICompileUnit::NoDebug;
    break;
  case codegenoptions::DebugLineTablesOnly:
    EmissionKind = llvm::DICompileUnit::LineTablesOnly;
    break;
  case codegenoptions::DebugDirectivesOnly:
    EmissionKind = llvm::DICompileUnit::DebugDirectivesOnly;
    break;
  case codegenoptions::DebugInfoConstructor:
  case codegenoptions::LimitedDebugInfo:
  case codegenoptions::FullDebugInfo:
  case codegenoptions::UnusedTypeInfo:
    EmissionKind = llvm::DICompileUnit::FullDebug;
    break;
  }

  uint64_t DwoId = 0;
  auto &CGOpts = CGM.getCodeGenOpts();
  // The DIFile used by the CU is distinct from the main source
  // file. Its directory part specifies what becomes the
  // DW_AT_comp_dir (the compilation directory), even if the source
  // file was specified with an absolute path.
  if (CSKind)
    CSInfo.emplace(*CSKind, Checksum);
  llvm::DIFile *CUFile = DBuilder.createFile(
      remapDIPath(MainFileName), remapDIPath(getCurrentDirname()), CSInfo,
      getSource(SM, SM.getMainFileID()));

  StringRef Sysroot, SDK;
  if (CGM.getCodeGenOpts().getDebuggerTuning() == llvm::DebuggerKind::LLDB) {
    Sysroot = CGM.getHeaderSearchOpts().Sysroot;
    auto B = llvm::sys::path::rbegin(Sysroot);
    auto E = llvm::sys::path::rend(Sysroot);
    auto It = std::find_if(B, E, [](auto SDK) { return SDK.endswith(".sdk"); });
    if (It != E)
      SDK = *It;
  }

  // Create new compile unit.
  TheCU = DBuilder.createCompileUnit(
      LangTag, CUFile, CGOpts.EmitVersionIdentMetadata ? Producer : "",
      LO.Optimize || CGOpts.PrepareForLTO || CGOpts.PrepareForThinLTO,
      CGOpts.DwarfDebugFlags, RuntimeVers, CGOpts.SplitDwarfFile, EmissionKind,
      DwoId, CGOpts.SplitDwarfInlining, CGOpts.DebugInfoForProfiling,
      CGM.getTarget().getTriple().isNVPTX()
          ? llvm::DICompileUnit::DebugNameTableKind::None
          : static_cast<llvm::DICompileUnit::DebugNameTableKind>(
                CGOpts.DebugNameTable),
      CGOpts.DebugRangesBaseAddress, remapDIPath(Sysroot), SDK);
}

llvm::DIType *CGDebugInfo::CreateType(const BuiltinType *BT) {
  llvm::dwarf::TypeKind Encoding;
  StringRef BTName;
  switch (BT->getKind()) {
#define BUILTIN_TYPE(Id, SingletonId)
#define PLACEHOLDER_TYPE(Id, SingletonId) case BuiltinType::Id:
#include "clang/AST/BuiltinTypes.def"
  case BuiltinType::Dependent:
    llvm_unreachable("Unexpected builtin type");
  case BuiltinType::NullPtr:
    return DBuilder.createNullPtrType();
  case BuiltinType::Void:
    return nullptr;
  case BuiltinType::ObjCClass:
    if (!ClassTy)
      ClassTy =
          DBuilder.createForwardDecl(llvm::dwarf::DW_TAG_structure_type,
                                     "objc_class", TheCU, TheCU->getFile(), 0);
    return ClassTy;
  case BuiltinType::ObjCId: {
    // typedef struct objc_class *Class;
    // typedef struct objc_object {
    //  Class isa;
    // } *id;

    if (ObjTy)
      return ObjTy;

    if (!ClassTy)
      ClassTy =
          DBuilder.createForwardDecl(llvm::dwarf::DW_TAG_structure_type,
                                     "objc_class", TheCU, TheCU->getFile(), 0);

    unsigned Size = CGM.getContext().getTypeSize(CGM.getContext().VoidPtrTy);

    auto *ISATy = DBuilder.createPointerType(ClassTy, Size);

    ObjTy = DBuilder.createStructType(TheCU, "objc_object", TheCU->getFile(), 0,
                                      0, 0, llvm::DINode::FlagZero, nullptr,
                                      llvm::DINodeArray());

    DBuilder.replaceArrays(
        ObjTy, DBuilder.getOrCreateArray(&*DBuilder.createMemberType(
                   ObjTy, "isa", TheCU->getFile(), 0, Size, 0, 0,
                   llvm::DINode::FlagZero, ISATy)));
    return ObjTy;
  }
  case BuiltinType::ObjCSel: {
    if (!SelTy)
      SelTy = DBuilder.createForwardDecl(llvm::dwarf::DW_TAG_structure_type,
                                         "objc_selector", TheCU,
                                         TheCU->getFile(), 0);
    return SelTy;
  }

#define IMAGE_TYPE(ImgType, Id, SingletonId, Access, Suffix)                   \
  case BuiltinType::Id:                                                        \
    return getOrCreateStructPtrType("opencl_" #ImgType "_" #Suffix "_t",       \
                                    SingletonId);
#include "clang/Basic/OpenCLImageTypes.def"
  case BuiltinType::OCLSampler:
    return getOrCreateStructPtrType("opencl_sampler_t", OCLSamplerDITy);
  case BuiltinType::OCLEvent:
    return getOrCreateStructPtrType("opencl_event_t", OCLEventDITy);
  case BuiltinType::OCLClkEvent:
    return getOrCreateStructPtrType("opencl_clk_event_t", OCLClkEventDITy);
  case BuiltinType::OCLQueue:
    return getOrCreateStructPtrType("opencl_queue_t", OCLQueueDITy);
  case BuiltinType::OCLReserveID:
    return getOrCreateStructPtrType("opencl_reserve_id_t", OCLReserveIDDITy);
#define EXT_OPAQUE_TYPE(ExtType, Id, Ext) \
  case BuiltinType::Id: \
    return getOrCreateStructPtrType("opencl_" #ExtType, Id##Ty);
#include "clang/Basic/OpenCLExtensionTypes.def"

#define SVE_TYPE(Name, Id, SingletonId) case BuiltinType::Id:
#include "clang/Basic/AArch64SVEACLETypes.def"
    {
      ASTContext::BuiltinVectorTypeInfo Info =
          CGM.getContext().getBuiltinVectorTypeInfo(BT);
      unsigned NumElemsPerVG = (Info.EC.getKnownMinValue() * Info.NumVectors) / 2;

      // Debuggers can't extract 1bit from a vector, so will display a
      // bitpattern for svbool_t instead.
      if (Info.ElementType == CGM.getContext().BoolTy) {
        NumElemsPerVG /= 8;
        Info.ElementType = CGM.getContext().UnsignedCharTy;
      }

      auto *LowerBound =
          llvm::ConstantAsMetadata::get(llvm::ConstantInt::getSigned(
              llvm::Type::getInt64Ty(CGM.getLLVMContext()), 0));
      SmallVector<uint64_t, 9> Expr(
          {llvm::dwarf::DW_OP_constu, NumElemsPerVG, llvm::dwarf::DW_OP_bregx,
           /* AArch64::VG */ 46, 0, llvm::dwarf::DW_OP_mul,
           llvm::dwarf::DW_OP_constu, 1, llvm::dwarf::DW_OP_minus});
      auto *UpperBound = DBuilder.createExpression(Expr);

      llvm::Metadata *Subscript = DBuilder.getOrCreateSubrange(
          /*count*/ nullptr, LowerBound, UpperBound, /*stride*/ nullptr);
      llvm::DINodeArray SubscriptArray = DBuilder.getOrCreateArray(Subscript);
      llvm::DIType *ElemTy =
          getOrCreateType(Info.ElementType, TheCU->getFile());
      auto Align = getTypeAlignIfRequired(BT, CGM.getContext());
      return DBuilder.createVectorType(/*Size*/ 0, Align, ElemTy,
                                       SubscriptArray);
    }
  // It doesn't make sense to generate debug info for PowerPC MMA vector types.
  // So we return a safe type here to avoid generating an error.
#define PPC_VECTOR_TYPE(Name, Id, size) \
  case BuiltinType::Id:
#include "clang/Basic/PPCTypes.def"
    return CreateType(cast<const BuiltinType>(CGM.getContext().IntTy));

#define RVV_TYPE(Name, Id, SingletonId) case BuiltinType::Id:
#include "clang/Basic/RISCVVTypes.def"
    {
      ASTContext::BuiltinVectorTypeInfo Info =
          CGM.getContext().getBuiltinVectorTypeInfo(BT);

      unsigned ElementCount = Info.EC.getKnownMinValue();
      unsigned SEW = CGM.getContext().getTypeSize(Info.ElementType);

      bool Fractional = false;
      unsigned LMUL;
      unsigned FixedSize = ElementCount * SEW;
      if (Info.ElementType == CGM.getContext().BoolTy) {
        // Mask type only occupies one vector register.
        LMUL = 1;
      } else if (FixedSize < 64) {
        // In RVV scalable vector types, we encode 64 bits in the fixed part.
        Fractional = true;
        LMUL = 64 / FixedSize;
      } else {
        LMUL = FixedSize / 64;
      }

      // Element count = (VLENB / SEW) x LMUL
      SmallVector<uint64_t, 12> Expr(
          // The DW_OP_bregx operation has two operands: a register which is
          // specified by an unsigned LEB128 number, followed by a signed LEB128
          // offset.
          {llvm::dwarf::DW_OP_bregx, // Read the contents of a register.
           4096 + 0xC22,             // RISC-V VLENB CSR register.
           0, // Offset for DW_OP_bregx. It is dummy here.
           llvm::dwarf::DW_OP_constu,
           SEW / 8, // SEW is in bits.
           llvm::dwarf::DW_OP_div, llvm::dwarf::DW_OP_constu, LMUL});
      if (Fractional)
        Expr.push_back(llvm::dwarf::DW_OP_div);
      else
        Expr.push_back(llvm::dwarf::DW_OP_mul);
      // Element max index = count - 1
      Expr.append({llvm::dwarf::DW_OP_constu, 1, llvm::dwarf::DW_OP_minus});

      auto *LowerBound =
          llvm::ConstantAsMetadata::get(llvm::ConstantInt::getSigned(
              llvm::Type::getInt64Ty(CGM.getLLVMContext()), 0));
      auto *UpperBound = DBuilder.createExpression(Expr);
      llvm::Metadata *Subscript = DBuilder.getOrCreateSubrange(
          /*count*/ nullptr, LowerBound, UpperBound, /*stride*/ nullptr);
      llvm::DINodeArray SubscriptArray = DBuilder.getOrCreateArray(Subscript);
      llvm::DIType *ElemTy =
          getOrCreateType(Info.ElementType, TheCU->getFile());

      auto Align = getTypeAlignIfRequired(BT, CGM.getContext());
      return DBuilder.createVectorType(/*Size=*/0, Align, ElemTy,
                                       SubscriptArray);
    }
  case BuiltinType::UChar:
  case BuiltinType::Char_U:
    Encoding = llvm::dwarf::DW_ATE_unsigned_char;
    break;
  case BuiltinType::Char_S:
  case BuiltinType::SChar:
    Encoding = llvm::dwarf::DW_ATE_signed_char;
    break;
  case BuiltinType::Char8:
  case BuiltinType::Char16:
  case BuiltinType::Char32:
    Encoding = llvm::dwarf::DW_ATE_UTF;
    break;
  case BuiltinType::UShort:
  case BuiltinType::UInt:
  case BuiltinType::UInt128:
  case BuiltinType::ULong:
  case BuiltinType::WChar_U:
  case BuiltinType::ULongLong:
  case BuiltinType::MetaobjectId:
    Encoding = llvm::dwarf::DW_ATE_unsigned;
    break;
  case BuiltinType::Short:
  case BuiltinType::Int:
  case BuiltinType::Int128:
  case BuiltinType::Long:
  case BuiltinType::WChar_S:
  case BuiltinType::LongLong:
    Encoding = llvm::dwarf::DW_ATE_signed;
    break;
  case BuiltinType::Bool:
    Encoding = llvm::dwarf::DW_ATE_boolean;
    break;
  case BuiltinType::Half:
  case BuiltinType::Float:
  case BuiltinType::LongDouble:
  case BuiltinType::Float16:
  case BuiltinType::BFloat16:
  case BuiltinType::Float128:
  case BuiltinType::Double:
  case BuiltinType::Ibm128:
    // FIXME: For targets where long double, __ibm128 and __float128 have the
    // same size, they are currently indistinguishable in the debugger without
    // some special treatment. However, there is currently no consensus on
    // encoding and this should be updated once a DWARF encoding exists for
    // distinct floating point types of the same size.
    Encoding = llvm::dwarf::DW_ATE_float;
    break;
  case BuiltinType::ShortAccum:
  case BuiltinType::Accum:
  case BuiltinType::LongAccum:
  case BuiltinType::ShortFract:
  case BuiltinType::Fract:
  case BuiltinType::LongFract:
  case BuiltinType::SatShortFract:
  case BuiltinType::SatFract:
  case BuiltinType::SatLongFract:
  case BuiltinType::SatShortAccum:
  case BuiltinType::SatAccum:
  case BuiltinType::SatLongAccum:
    Encoding = llvm::dwarf::DW_ATE_signed_fixed;
    break;
  case BuiltinType::UShortAccum:
  case BuiltinType::UAccum:
  case BuiltinType::ULongAccum:
  case BuiltinType::UShortFract:
  case BuiltinType::UFract:
  case BuiltinType::ULongFract:
  case BuiltinType::SatUShortAccum:
  case BuiltinType::SatUAccum:
  case BuiltinType::SatULongAccum:
  case BuiltinType::SatUShortFract:
  case BuiltinType::SatUFract:
  case BuiltinType::SatULongFract:
    Encoding = llvm::dwarf::DW_ATE_unsigned_fixed;
    break;
  }

  BTName = BT->getName(CGM.getLangOpts());
  // Bit size and offset of the type.
  uint64_t Size = CGM.getContext().getTypeSize(BT);
  return DBuilder.createBasicType(BTName, Size, Encoding);
}

llvm::DIType *CGDebugInfo::CreateType(const AutoType *Ty) {
  return DBuilder.createUnspecifiedType("auto");
}

llvm::DIType *CGDebugInfo::CreateType(const BitIntType *Ty) {

  StringRef Name = Ty->isUnsigned() ? "unsigned _BitInt" : "_BitInt";
  llvm::dwarf::TypeKind Encoding = Ty->isUnsigned()
                                       ? llvm::dwarf::DW_ATE_unsigned
                                       : llvm::dwarf::DW_ATE_signed;

  return DBuilder.createBasicType(Name, CGM.getContext().getTypeSize(Ty),
                                  Encoding);
}

llvm::DIType *CGDebugInfo::CreateType(const ComplexType *Ty) {
  // Bit size and offset of the type.
  llvm::dwarf::TypeKind Encoding = llvm::dwarf::DW_ATE_complex_float;
  if (Ty->isComplexIntegerType())
    Encoding = llvm::dwarf::DW_ATE_lo_user;

  uint64_t Size = CGM.getContext().getTypeSize(Ty);
  return DBuilder.createBasicType("complex", Size, Encoding);
}

static void stripUnusedQualifiers(Qualifiers &Q) {
  // Ignore these qualifiers for now.
  Q.removeObjCGCAttr();
  Q.removeAddressSpace();
  Q.removeObjCLifetime();
  Q.removeUnaligned();
}

static llvm::dwarf::Tag getNextQualifier(Qualifiers &Q) {
  if (Q.hasConst()) {
    Q.removeConst();
    return llvm::dwarf::DW_TAG_const_type;
  }
  if (Q.hasVolatile()) {
    Q.removeVolatile();
    return llvm::dwarf::DW_TAG_volatile_type;
  }
  if (Q.hasRestrict()) {
    Q.removeRestrict();
    return llvm::dwarf::DW_TAG_restrict_type;
  }
  return (llvm::dwarf::Tag)0;
}

llvm::DIType *CGDebugInfo::CreateQualifiedType(QualType Ty,
                                               llvm::DIFile *Unit) {
  QualifierCollector Qc;
  const Type *T = Qc.strip(Ty);

  stripUnusedQualifiers(Qc);

  // We will create one Derived type for one qualifier and recurse to handle any
  // additional ones.
  llvm::dwarf::Tag Tag = getNextQualifier(Qc);
  if (!Tag) {
    assert(Qc.empty() && "Unknown type qualifier for debug info");
    return getOrCreateType(QualType(T, 0), Unit);
  }

  auto *FromTy = getOrCreateType(Qc.apply(CGM.getContext(), T), Unit);

  // No need to fill in the Name, Line, Size, Alignment, Offset in case of
  // CVR derived types.
  return DBuilder.createQualifiedType(Tag, FromTy);
}

llvm::DIType *CGDebugInfo::CreateQualifiedType(const FunctionProtoType *F,
                                               llvm::DIFile *Unit) {
  FunctionProtoType::ExtProtoInfo EPI = F->getExtProtoInfo();
  Qualifiers &Q = EPI.TypeQuals;
  stripUnusedQualifiers(Q);

  // We will create one Derived type for one qualifier and recurse to handle any
  // additional ones.
  llvm::dwarf::Tag Tag = getNextQualifier(Q);
  if (!Tag) {
    assert(Q.empty() && "Unknown type qualifier for debug info");
    return nullptr;
  }

  auto *FromTy =
      getOrCreateType(CGM.getContext().getFunctionType(F->getReturnType(),
                                                       F->getParamTypes(), EPI),
                      Unit);

  // No need to fill in the Name, Line, Size, Alignment, Offset in case of
  // CVR derived types.
  return DBuilder.createQualifiedType(Tag, FromTy);
}

llvm::DIType *CGDebugInfo::CreateType(const ObjCObjectPointerType *Ty,
                                      llvm::DIFile *Unit) {

  // The frontend treats 'id' as a typedef to an ObjCObjectType,
  // whereas 'id<protocol>' is treated as an ObjCPointerType. For the
  // debug info, we want to emit 'id' in both cases.
  if (Ty->isObjCQualifiedIdType())
    return getOrCreateType(CGM.getContext().getObjCIdType(), Unit);

  return CreatePointerLikeType(llvm::dwarf::DW_TAG_pointer_type, Ty,
                               Ty->getPointeeType(), Unit);
}

llvm::DIType *CGDebugInfo::CreateType(const PointerType *Ty,
                                      llvm::DIFile *Unit) {
  return CreatePointerLikeType(llvm::dwarf::DW_TAG_pointer_type, Ty,
                               Ty->getPointeeType(), Unit);
}

/// \return whether a C++ mangling exists for the type defined by TD.
static bool hasCXXMangling(const TagDecl *TD, llvm::DICompileUnit *TheCU) {
  switch (TheCU->getSourceLanguage()) {
  case llvm::dwarf::DW_LANG_C_plus_plus:
  case llvm::dwarf::DW_LANG_C_plus_plus_11:
  case llvm::dwarf::DW_LANG_C_plus_plus_14:
    return true;
  case llvm::dwarf::DW_LANG_ObjC_plus_plus:
    return isa<CXXRecordDecl>(TD) || isa<EnumDecl>(TD);
  default:
    return false;
  }
}

// Determines if the debug info for this tag declaration needs a type
// identifier. The purpose of the unique identifier is to deduplicate type
// information for identical types across TUs. Because of the C++ one definition
// rule (ODR), it is valid to assume that the type is defined the same way in
// every TU and its debug info is equivalent.
//
// C does not have the ODR, and it is common for codebases to contain multiple
// different definitions of a struct with the same name in different TUs.
// Therefore, if the type doesn't have a C++ mangling, don't give it an
// identifer. Type information in C is smaller and simpler than C++ type
// information, so the increase in debug info size is negligible.
//
// If the type is not externally visible, it should be unique to the current TU,
// and should not need an identifier to participate in type deduplication.
// However, when emitting CodeView, the format internally uses these
// unique type name identifers for references between debug info. For example,
// the method of a class in an anonymous namespace uses the identifer to refer
// to its parent class. The Microsoft C++ ABI attempts to provide unique names
// for such types, so when emitting CodeView, always use identifiers for C++
// types. This may create problems when attempting to emit CodeView when the MS
// C++ ABI is not in use.
static bool needsTypeIdentifier(const TagDecl *TD, CodeGenModule &CGM,
                                llvm::DICompileUnit *TheCU) {
  // We only add a type identifier for types with C++ name mangling.
  if (!hasCXXMangling(TD, TheCU))
    return false;

  // Externally visible types with C++ mangling need a type identifier.
  if (TD->isExternallyVisible())
    return true;

  // CodeView types with C++ mangling need a type identifier.
  if (CGM.getCodeGenOpts().EmitCodeView)
    return true;

  return false;
}

// Returns a unique type identifier string if one exists, or an empty string.
static SmallString<256> getTypeIdentifier(const TagType *Ty, CodeGenModule &CGM,
                                          llvm::DICompileUnit *TheCU) {
  SmallString<256> Identifier;
  const TagDecl *TD = Ty->getDecl();

  if (!needsTypeIdentifier(TD, CGM, TheCU))
    return Identifier;
  if (const auto *RD = dyn_cast<CXXRecordDecl>(TD))
    if (RD->getDefinition())
      if (RD->isDynamicClass() &&
          CGM.getVTableLinkage(RD) == llvm::GlobalValue::ExternalLinkage)
        return Identifier;

  // TODO: This is using the RTTI name. Is there a better way to get
  // a unique string for a type?
  llvm::raw_svector_ostream Out(Identifier);
  CGM.getCXXABI().getMangleContext().mangleCXXRTTIName(QualType(Ty, 0), Out);
  return Identifier;
}

/// \return the appropriate DWARF tag for a composite type.
static llvm::dwarf::Tag getTagForRecord(const RecordDecl *RD) {
  llvm::dwarf::Tag Tag;
  if (RD->isStruct() || RD->isInterface())
    Tag = llvm::dwarf::DW_TAG_structure_type;
  else if (RD->isUnion())
    Tag = llvm::dwarf::DW_TAG_union_type;
  else {
    // FIXME: This could be a struct type giving a default visibility different
    // than C++ class type, but needs llvm metadata changes first.
    assert(RD->isClass());
    Tag = llvm::dwarf::DW_TAG_class_type;
  }
  return Tag;
}

llvm::DICompositeType *
CGDebugInfo::getOrCreateRecordFwdDecl(const RecordType *Ty,
                                      llvm::DIScope *Ctx) {
  const RecordDecl *RD = Ty->getDecl();
  if (llvm::DIType *T = getTypeOrNull(CGM.getContext().getRecordType(RD)))
    return cast<llvm::DICompositeType>(T);
  llvm::DIFile *DefUnit = getOrCreateFile(RD->getLocation());
  const unsigned Line =
      getLineNumber(RD->getLocation().isValid() ? RD->getLocation() : CurLoc);
  StringRef RDName = getClassName(RD);

  uint64_t Size = 0;
  uint32_t Align = 0;

  const RecordDecl *D = RD->getDefinition();
  if (D && D->isCompleteDefinition())
    Size = CGM.getContext().getTypeSize(Ty);

  llvm::DINode::DIFlags Flags = llvm::DINode::FlagFwdDecl;

  // Add flag to nontrivial forward declarations. To be consistent with MSVC,
  // add the flag if a record has no definition because we don't know whether
  // it will be trivial or not.
  if (const CXXRecordDecl *CXXRD = dyn_cast<CXXRecordDecl>(RD))
    if (!CXXRD->hasDefinition() ||
        (CXXRD->hasDefinition() && !CXXRD->isTrivial()))
      Flags |= llvm::DINode::FlagNonTrivial;

  // Create the type.
  SmallString<256> Identifier;
  // Don't include a linkage name in line tables only.
  if (CGM.getCodeGenOpts().hasReducedDebugInfo())
    Identifier = getTypeIdentifier(Ty, CGM, TheCU);
  llvm::DICompositeType *RetTy = DBuilder.createReplaceableCompositeType(
      getTagForRecord(RD), RDName, Ctx, DefUnit, Line, 0, Size, Align, Flags,
      Identifier);
  if (CGM.getCodeGenOpts().DebugFwdTemplateParams)
    if (auto *TSpecial = dyn_cast<ClassTemplateSpecializationDecl>(RD))
      DBuilder.replaceArrays(RetTy, llvm::DINodeArray(),
                             CollectCXXTemplateParams(TSpecial, DefUnit));
  ReplaceMap.emplace_back(
      std::piecewise_construct, std::make_tuple(Ty),
      std::make_tuple(static_cast<llvm::Metadata *>(RetTy)));
  return RetTy;
}

llvm::DIType *CGDebugInfo::CreatePointerLikeType(llvm::dwarf::Tag Tag,
                                                 const Type *Ty,
                                                 QualType PointeeTy,
                                                 llvm::DIFile *Unit) {
  // Bit size, align and offset of the type.
  // Size is always the size of a pointer. We can't use getTypeSize here
  // because that does not return the correct value for references.
  unsigned AddressSpace = CGM.getContext().getTargetAddressSpace(PointeeTy);
  uint64_t Size = CGM.getTarget().getPointerWidth(AddressSpace);
  auto Align = getTypeAlignIfRequired(Ty, CGM.getContext());
  Optional<unsigned> DWARFAddressSpace =
      CGM.getTarget().getDWARFAddressSpace(AddressSpace);

  SmallVector<llvm::Metadata *, 4> Annots;
  auto *BTFAttrTy = dyn_cast<BTFTagAttributedType>(PointeeTy);
  while (BTFAttrTy) {
    StringRef Tag = BTFAttrTy->getAttr()->getBTFTypeTag();
    if (!Tag.empty()) {
      llvm::Metadata *Ops[2] = {
          llvm::MDString::get(CGM.getLLVMContext(), StringRef("btf_type_tag")),
          llvm::MDString::get(CGM.getLLVMContext(), Tag)};
      Annots.insert(Annots.begin(),
                    llvm::MDNode::get(CGM.getLLVMContext(), Ops));
    }
    BTFAttrTy = dyn_cast<BTFTagAttributedType>(BTFAttrTy->getWrappedType());
  }

  llvm::DINodeArray Annotations = nullptr;
  if (Annots.size() > 0)
    Annotations = DBuilder.getOrCreateArray(Annots);

  if (Tag == llvm::dwarf::DW_TAG_reference_type ||
      Tag == llvm::dwarf::DW_TAG_rvalue_reference_type)
    return DBuilder.createReferenceType(Tag, getOrCreateType(PointeeTy, Unit),
                                        Size, Align, DWARFAddressSpace);
  else
    return DBuilder.createPointerType(getOrCreateType(PointeeTy, Unit), Size,
                                      Align, DWARFAddressSpace, StringRef(),
                                      Annotations);
}

llvm::DIType *CGDebugInfo::getOrCreateStructPtrType(StringRef Name,
                                                    llvm::DIType *&Cache) {
  if (Cache)
    return Cache;
  Cache = DBuilder.createForwardDecl(llvm::dwarf::DW_TAG_structure_type, Name,
                                     TheCU, TheCU->getFile(), 0);
  unsigned Size = CGM.getContext().getTypeSize(CGM.getContext().VoidPtrTy);
  Cache = DBuilder.createPointerType(Cache, Size);
  return Cache;
}

uint64_t CGDebugInfo::collectDefaultElementTypesForBlockPointer(
    const BlockPointerType *Ty, llvm::DIFile *Unit, llvm::DIDerivedType *DescTy,
    unsigned LineNo, SmallVectorImpl<llvm::Metadata *> &EltTys) {
  QualType FType;

  // Advanced by calls to CreateMemberType in increments of FType, then
  // returned as the overall size of the default elements.
  uint64_t FieldOffset = 0;

  // Blocks in OpenCL have unique constraints which make the standard fields
  // redundant while requiring size and align fields for enqueue_kernel. See
  // initializeForBlockHeader in CGBlocks.cpp
  if (CGM.getLangOpts().OpenCL) {
    FType = CGM.getContext().IntTy;
    EltTys.push_back(CreateMemberType(Unit, FType, "__size", &FieldOffset));
    EltTys.push_back(CreateMemberType(Unit, FType, "__align", &FieldOffset));
  } else {
    FType = CGM.getContext().getPointerType(CGM.getContext().VoidTy);
    EltTys.push_back(CreateMemberType(Unit, FType, "__isa", &FieldOffset));
    FType = CGM.getContext().IntTy;
    EltTys.push_back(CreateMemberType(Unit, FType, "__flags", &FieldOffset));
    EltTys.push_back(CreateMemberType(Unit, FType, "__reserved", &FieldOffset));
    FType = CGM.getContext().getPointerType(Ty->getPointeeType());
    EltTys.push_back(CreateMemberType(Unit, FType, "__FuncPtr", &FieldOffset));
    FType = CGM.getContext().getPointerType(CGM.getContext().VoidTy);
    uint64_t FieldSize = CGM.getContext().getTypeSize(Ty);
    uint32_t FieldAlign = CGM.getContext().getTypeAlign(Ty);
    EltTys.push_back(DBuilder.createMemberType(
        Unit, "__descriptor", nullptr, LineNo, FieldSize, FieldAlign,
        FieldOffset, llvm::DINode::FlagZero, DescTy));
    FieldOffset += FieldSize;
  }

  return FieldOffset;
}

llvm::DIType *CGDebugInfo::CreateType(const BlockPointerType *Ty,
                                      llvm::DIFile *Unit) {
  SmallVector<llvm::Metadata *, 8> EltTys;
  QualType FType;
  uint64_t FieldOffset;
  llvm::DINodeArray Elements;

  FieldOffset = 0;
  FType = CGM.getContext().UnsignedLongTy;
  EltTys.push_back(CreateMemberType(Unit, FType, "reserved", &FieldOffset));
  EltTys.push_back(CreateMemberType(Unit, FType, "Size", &FieldOffset));

  Elements = DBuilder.getOrCreateArray(EltTys);
  EltTys.clear();

  llvm::DINode::DIFlags Flags = llvm::DINode::FlagAppleBlock;

  auto *EltTy =
      DBuilder.createStructType(Unit, "__block_descriptor", nullptr, 0,
                                FieldOffset, 0, Flags, nullptr, Elements);

  // Bit size, align and offset of the type.
  uint64_t Size = CGM.getContext().getTypeSize(Ty);

  auto *DescTy = DBuilder.createPointerType(EltTy, Size);

  FieldOffset = collectDefaultElementTypesForBlockPointer(Ty, Unit, DescTy,
                                                          0, EltTys);

  Elements = DBuilder.getOrCreateArray(EltTys);

  // The __block_literal_generic structs are marked with a special
  // DW_AT_APPLE_BLOCK attribute and are an implementation detail only
  // the debugger needs to know about. To allow type uniquing, emit
  // them without a name or a location.
  EltTy = DBuilder.createStructType(Unit, "", nullptr, 0, FieldOffset, 0,
                                    Flags, nullptr, Elements);

  return DBuilder.createPointerType(EltTy, Size);
}

llvm::DIType *CGDebugInfo::CreateType(const TemplateSpecializationType *Ty,
                                      llvm::DIFile *Unit) {
  assert(Ty->isTypeAlias());
  llvm::DIType *Src = getOrCreateType(Ty->getAliasedType(), Unit);

  auto *AliasDecl =
      cast<TypeAliasTemplateDecl>(Ty->getTemplateName().getAsTemplateDecl())
          ->getTemplatedDecl();

  if (AliasDecl->hasAttr<NoDebugAttr>())
    return Src;

  SmallString<128> NS;
  llvm::raw_svector_ostream OS(NS);
  Ty->getTemplateName().print(OS, getPrintingPolicy(),
                              TemplateName::Qualified::None);
  printTemplateArgumentList(OS, Ty->template_arguments(), getPrintingPolicy());

  SourceLocation Loc = AliasDecl->getLocation();
  return DBuilder.createTypedef(Src, OS.str(), getOrCreateFile(Loc),
                                getLineNumber(Loc),
                                getDeclContextDescriptor(AliasDecl));
}

llvm::DIType *CGDebugInfo::CreateType(const TypedefType *Ty,
                                      llvm::DIFile *Unit) {
  llvm::DIType *Underlying =
      getOrCreateType(Ty->getDecl()->getUnderlyingType(), Unit);

  if (Ty->getDecl()->hasAttr<NoDebugAttr>())
    return Underlying;

  // We don't set size information, but do specify where the typedef was
  // declared.
  SourceLocation Loc = Ty->getDecl()->getLocation();

  uint32_t Align = getDeclAlignIfRequired(Ty->getDecl(), CGM.getContext());
  // Typedefs are derived from some other type.
  llvm::DINodeArray Annotations = CollectBTFDeclTagAnnotations(Ty->getDecl());
  return DBuilder.createTypedef(Underlying, Ty->getDecl()->getName(),
                                getOrCreateFile(Loc), getLineNumber(Loc),
                                getDeclContextDescriptor(Ty->getDecl()), Align,
                                Annotations);
}

static unsigned getDwarfCC(CallingConv CC) {
  switch (CC) {
  case CC_C:
    // Avoid emitting DW_AT_calling_convention if the C convention was used.
    return 0;

  case CC_X86StdCall:
    return llvm::dwarf::DW_CC_BORLAND_stdcall;
  case CC_X86FastCall:
    return llvm::dwarf::DW_CC_BORLAND_msfastcall;
  case CC_X86ThisCall:
    return llvm::dwarf::DW_CC_BORLAND_thiscall;
  case CC_X86VectorCall:
    return llvm::dwarf::DW_CC_LLVM_vectorcall;
  case CC_X86Pascal:
    return llvm::dwarf::DW_CC_BORLAND_pascal;
  case CC_Win64:
    return llvm::dwarf::DW_CC_LLVM_Win64;
  case CC_X86_64SysV:
    return llvm::dwarf::DW_CC_LLVM_X86_64SysV;
  case CC_AAPCS:
  case CC_AArch64VectorCall:
    return llvm::dwarf::DW_CC_LLVM_AAPCS;
  case CC_AAPCS_VFP:
    return llvm::dwarf::DW_CC_LLVM_AAPCS_VFP;
  case CC_IntelOclBicc:
    return llvm::dwarf::DW_CC_LLVM_IntelOclBicc;
  case CC_SpirFunction:
    return llvm::dwarf::DW_CC_LLVM_SpirFunction;
  case CC_OpenCLKernel:
    return llvm::dwarf::DW_CC_LLVM_OpenCLKernel;
  case CC_Swift:
    return llvm::dwarf::DW_CC_LLVM_Swift;
  case CC_SwiftAsync:
    // [FIXME: swiftasynccc] Update to SwiftAsync once LLVM support lands.
    return llvm::dwarf::DW_CC_LLVM_Swift;
  case CC_PreserveMost:
    return llvm::dwarf::DW_CC_LLVM_PreserveMost;
  case CC_PreserveAll:
    return llvm::dwarf::DW_CC_LLVM_PreserveAll;
  case CC_X86RegCall:
    return llvm::dwarf::DW_CC_LLVM_X86RegCall;
  }
  return 0;
}

static llvm::DINode::DIFlags getRefFlags(const FunctionProtoType *Func) {
  llvm::DINode::DIFlags Flags = llvm::DINode::FlagZero;
  if (Func->getExtProtoInfo().RefQualifier == RQ_LValue)
    Flags |= llvm::DINode::FlagLValueReference;
  if (Func->getExtProtoInfo().RefQualifier == RQ_RValue)
    Flags |= llvm::DINode::FlagRValueReference;
  return Flags;
}

llvm::DIType *CGDebugInfo::CreateType(const FunctionType *Ty,
                                      llvm::DIFile *Unit) {
  const auto *FPT = dyn_cast<FunctionProtoType>(Ty);
  if (FPT) {
    if (llvm::DIType *QTy = CreateQualifiedType(FPT, Unit))
      return QTy;
  }

  // Create the type without any qualifiers

  SmallVector<llvm::Metadata *, 16> EltTys;

  // Add the result type at least.
  EltTys.push_back(getOrCreateType(Ty->getReturnType(), Unit));

  llvm::DINode::DIFlags Flags = llvm::DINode::FlagZero;
  // Set up remainder of arguments if there is a prototype.
  // otherwise emit it as a variadic function.
  if (!FPT) {
    EltTys.push_back(DBuilder.createUnspecifiedParameter());
  } else {
    Flags = getRefFlags(FPT);
    for (const QualType &ParamType : FPT->param_types())
      EltTys.push_back(getOrCreateType(ParamType, Unit));
    if (FPT->isVariadic())
      EltTys.push_back(DBuilder.createUnspecifiedParameter());
  }

  llvm::DITypeRefArray EltTypeArray = DBuilder.getOrCreateTypeArray(EltTys);
  llvm::DIType *F = DBuilder.createSubroutineType(
      EltTypeArray, Flags, getDwarfCC(Ty->getCallConv()));
  return F;
}

/// Convert an AccessSpecifier into the corresponding DINode flag.
/// As an optimization, return 0 if the access specifier equals the
/// default for the containing type.
static llvm::DINode::DIFlags getAccessFlag(AccessSpecifier Access,
                                           const RecordDecl *RD) {
  AccessSpecifier Default = clang::AS_none;
  if (RD && RD->isClass())
    Default = clang::AS_private;
  else if (RD && (RD->isStruct() || RD->isUnion()))
    Default = clang::AS_public;

  if (Access == Default)
    return llvm::DINode::FlagZero;

  switch (Access) {
  case clang::AS_private:
    return llvm::DINode::FlagPrivate;
  case clang::AS_protected:
    return llvm::DINode::FlagProtected;
  case clang::AS_public:
    return llvm::DINode::FlagPublic;
  case clang::AS_none:
    return llvm::DINode::FlagZero;
  }
  llvm_unreachable("unexpected access enumerator");
}

llvm::DIType *CGDebugInfo::createBitFieldType(const FieldDecl *BitFieldDecl,
                                              llvm::DIScope *RecordTy,
                                              const RecordDecl *RD) {
  StringRef Name = BitFieldDecl->getName();
  QualType Ty = BitFieldDecl->getType();
  SourceLocation Loc = BitFieldDecl->getLocation();
  llvm::DIFile *VUnit = getOrCreateFile(Loc);
  llvm::DIType *DebugType = getOrCreateType(Ty, VUnit);

  // Get the location for the field.
  llvm::DIFile *File = getOrCreateFile(Loc);
  unsigned Line = getLineNumber(Loc);

  const CGBitFieldInfo &BitFieldInfo =
      CGM.getTypes().getCGRecordLayout(RD).getBitFieldInfo(BitFieldDecl);
  uint64_t SizeInBits = BitFieldInfo.Size;
  assert(SizeInBits > 0 && "found named 0-width bitfield");
  uint64_t StorageOffsetInBits =
      CGM.getContext().toBits(BitFieldInfo.StorageOffset);
  uint64_t Offset = BitFieldInfo.Offset;
  // The bit offsets for big endian machines are reversed for big
  // endian target, compensate for that as the DIDerivedType requires
  // un-reversed offsets.
  if (CGM.getDataLayout().isBigEndian())
    Offset = BitFieldInfo.StorageSize - BitFieldInfo.Size - Offset;
  uint64_t OffsetInBits = StorageOffsetInBits + Offset;
  llvm::DINode::DIFlags Flags = getAccessFlag(BitFieldDecl->getAccess(), RD);
  llvm::DINodeArray Annotations = CollectBTFDeclTagAnnotations(BitFieldDecl);
  return DBuilder.createBitFieldMemberType(
      RecordTy, Name, File, Line, SizeInBits, OffsetInBits, StorageOffsetInBits,
      Flags, DebugType, Annotations);
}

llvm::DIType *CGDebugInfo::createFieldType(
    StringRef name, QualType type, SourceLocation loc, AccessSpecifier AS,
    uint64_t offsetInBits, uint32_t AlignInBits, llvm::DIFile *tunit,
    llvm::DIScope *scope, const RecordDecl *RD, llvm::DINodeArray Annotations) {
  llvm::DIType *debugType = getOrCreateType(type, tunit);

  // Get the location for the field.
  llvm::DIFile *file = getOrCreateFile(loc);
  const unsigned line = getLineNumber(loc.isValid() ? loc : CurLoc);

  uint64_t SizeInBits = 0;
  auto Align = AlignInBits;
  if (!type->isIncompleteArrayType()) {
    TypeInfo TI = CGM.getContext().getTypeInfo(type);
    SizeInBits = TI.Width;
    if (!Align)
      Align = getTypeAlignIfRequired(type, CGM.getContext());
  }

  llvm::DINode::DIFlags flags = getAccessFlag(AS, RD);
  return DBuilder.createMemberType(scope, name, file, line, SizeInBits, Align,
                                   offsetInBits, flags, debugType, Annotations);
}

void CGDebugInfo::CollectRecordLambdaFields(
    const CXXRecordDecl *CXXDecl, SmallVectorImpl<llvm::Metadata *> &elements,
    llvm::DIType *RecordTy) {
  // For C++11 Lambdas a Field will be the same as a Capture, but the Capture
  // has the name and the location of the variable so we should iterate over
  // both concurrently.
  const ASTRecordLayout &layout = CGM.getContext().getASTRecordLayout(CXXDecl);
  RecordDecl::field_iterator Field = CXXDecl->field_begin();
  unsigned fieldno = 0;
  for (CXXRecordDecl::capture_const_iterator I = CXXDecl->captures_begin(),
                                             E = CXXDecl->captures_end();
       I != E; ++I, ++Field, ++fieldno) {
    const LambdaCapture &C = *I;
    if (C.capturesVariable()) {
      SourceLocation Loc = C.getLocation();
      assert(!Field->isBitField() && "lambdas don't have bitfield members!");
      VarDecl *V = C.getCapturedVar();
      StringRef VName = V->getName();
      llvm::DIFile *VUnit = getOrCreateFile(Loc);
      auto Align = getDeclAlignIfRequired(V, CGM.getContext());
      llvm::DIType *FieldType = createFieldType(
          VName, Field->getType(), Loc, Field->getAccess(),
          layout.getFieldOffset(fieldno), Align, VUnit, RecordTy, CXXDecl);
      elements.push_back(FieldType);
    } else if (C.capturesThis()) {
      // TODO: Need to handle 'this' in some way by probably renaming the
      // this of the lambda class and having a field member of 'this' or
      // by using AT_object_pointer for the function and having that be
      // used as 'this' for semantic references.
      FieldDecl *f = *Field;
      llvm::DIFile *VUnit = getOrCreateFile(f->getLocation());
      QualType type = f->getType();
      llvm::DIType *fieldType = createFieldType(
          "this", type, f->getLocation(), f->getAccess(),
          layout.getFieldOffset(fieldno), VUnit, RecordTy, CXXDecl);

      elements.push_back(fieldType);
    }
  }
}

llvm::DIDerivedType *
CGDebugInfo::CreateRecordStaticField(const VarDecl *Var, llvm::DIType *RecordTy,
                                     const RecordDecl *RD) {
  // Create the descriptor for the static variable, with or without
  // constant initializers.
  Var = Var->getCanonicalDecl();
  llvm::DIFile *VUnit = getOrCreateFile(Var->getLocation());
  llvm::DIType *VTy = getOrCreateType(Var->getType(), VUnit);

  unsigned LineNumber = getLineNumber(Var->getLocation());
  StringRef VName = Var->getName();
  llvm::Constant *C = nullptr;
  if (Var->getInit()) {
    const APValue *Value = Var->evaluateValue();
    if (Value) {
      if (Value->isInt())
        C = llvm::ConstantInt::get(CGM.getLLVMContext(), Value->getInt());
      if (Value->isFloat())
        C = llvm::ConstantFP::get(CGM.getLLVMContext(), Value->getFloat());
    }
  }

  llvm::DINode::DIFlags Flags = getAccessFlag(Var->getAccess(), RD);
  auto Align = getDeclAlignIfRequired(Var, CGM.getContext());
  llvm::DIDerivedType *GV = DBuilder.createStaticMemberType(
      RecordTy, VName, VUnit, LineNumber, VTy, Flags, C, Align);
  StaticDataMemberCache[Var->getCanonicalDecl()].reset(GV);
  return GV;
}

void CGDebugInfo::CollectRecordNormalField(
    const FieldDecl *field, uint64_t OffsetInBits, llvm::DIFile *tunit,
    SmallVectorImpl<llvm::Metadata *> &elements, llvm::DIType *RecordTy,
    const RecordDecl *RD) {
  StringRef name = field->getName();
  QualType type = field->getType();

  // Ignore unnamed fields unless they're anonymous structs/unions.
  if (name.empty() && !type->isRecordType())
    return;

  llvm::DIType *FieldType;
  if (field->isBitField()) {
    FieldType = createBitFieldType(field, RecordTy, RD);
  } else {
    auto Align = getDeclAlignIfRequired(field, CGM.getContext());
    llvm::DINodeArray Annotations = CollectBTFDeclTagAnnotations(field);
    FieldType =
        createFieldType(name, type, field->getLocation(), field->getAccess(),
                        OffsetInBits, Align, tunit, RecordTy, RD, Annotations);
  }

  elements.push_back(FieldType);
}

void CGDebugInfo::CollectRecordNestedType(
    const TypeDecl *TD, SmallVectorImpl<llvm::Metadata *> &elements) {
  QualType Ty = CGM.getContext().getTypeDeclType(TD);
  // Injected class names are not considered nested records.
  if (isa<InjectedClassNameType>(Ty))
    return;
  SourceLocation Loc = TD->getLocation();
  llvm::DIType *nestedType = getOrCreateType(Ty, getOrCreateFile(Loc));
  elements.push_back(nestedType);
}

void CGDebugInfo::CollectRecordFields(
    const RecordDecl *record, llvm::DIFile *tunit,
    SmallVectorImpl<llvm::Metadata *> &elements,
    llvm::DICompositeType *RecordTy) {
  const auto *CXXDecl = dyn_cast<CXXRecordDecl>(record);

  if (CXXDecl && CXXDecl->isLambda())
    CollectRecordLambdaFields(CXXDecl, elements, RecordTy);
  else {
    const ASTRecordLayout &layout = CGM.getContext().getASTRecordLayout(record);

    // Field number for non-static fields.
    unsigned fieldNo = 0;

    // Static and non-static members should appear in the same order as
    // the corresponding declarations in the source program.
    for (const auto *I : record->decls())
      if (const auto *V = dyn_cast<VarDecl>(I)) {
        if (V->hasAttr<NoDebugAttr>())
          continue;

        // Skip variable template specializations when emitting CodeView. MSVC
        // doesn't emit them.
        if (CGM.getCodeGenOpts().EmitCodeView &&
            isa<VarTemplateSpecializationDecl>(V))
          continue;

        if (isa<VarTemplatePartialSpecializationDecl>(V))
          continue;

        // Reuse the existing static member declaration if one exists
        auto MI = StaticDataMemberCache.find(V->getCanonicalDecl());
        if (MI != StaticDataMemberCache.end()) {
          assert(MI->second &&
                 "Static data member declaration should still exist");
          elements.push_back(MI->second);
        } else {
          auto Field = CreateRecordStaticField(V, RecordTy, record);
          elements.push_back(Field);
        }
      } else if (const auto *field = dyn_cast<FieldDecl>(I)) {
        CollectRecordNormalField(field, layout.getFieldOffset(fieldNo), tunit,
                                 elements, RecordTy, record);

        // Bump field number for next field.
        ++fieldNo;
      } else if (CGM.getCodeGenOpts().EmitCodeView) {
        // Debug info for nested types is included in the member list only for
        // CodeView.
        if (const auto *nestedType = dyn_cast<TypeDecl>(I))
          if (!nestedType->isImplicit() &&
              nestedType->getDeclContext() == record)
            CollectRecordNestedType(nestedType, elements);
      }
  }
}

llvm::DISubroutineType *
CGDebugInfo::getOrCreateMethodType(const CXXMethodDecl *Method,
                                   llvm::DIFile *Unit, bool decl) {
  const auto *Func = Method->getType()->castAs<FunctionProtoType>();
  if (Method->isStatic())
    return cast_or_null<llvm::DISubroutineType>(
        getOrCreateType(QualType(Func, 0), Unit));
  return getOrCreateInstanceMethodType(Method->getThisType(), Func, Unit, decl);
}

llvm::DISubroutineType *
CGDebugInfo::getOrCreateInstanceMethodType(QualType ThisPtr,
                                           const FunctionProtoType *Func,
                                           llvm::DIFile *Unit, bool decl) {
  FunctionProtoType::ExtProtoInfo EPI = Func->getExtProtoInfo();
  Qualifiers &Qc = EPI.TypeQuals;
  Qc.removeConst();
  Qc.removeVolatile();
  Qc.removeRestrict();
  Qc.removeUnaligned();
  // Keep the removed qualifiers in sync with
  // CreateQualifiedType(const FunctionPrototype*, DIFile *Unit)
  // On a 'real' member function type, these qualifiers are carried on the type
  // of the first parameter, not as separate DW_TAG_const_type (etc) decorator
  // tags around them. (But, in the raw function types with qualifiers, they have
  // to use wrapper types.)

  // Add "this" pointer.
  const auto *OriginalFunc = cast<llvm::DISubroutineType>(
      getOrCreateType(CGM.getContext().getFunctionType(
                          Func->getReturnType(), Func->getParamTypes(), EPI),
                      Unit));
  llvm::DITypeRefArray Args = OriginalFunc->getTypeArray();
  assert(Args.size() && "Invalid number of arguments!");

  SmallVector<llvm::Metadata *, 16> Elts;
  // First element is always return type. For 'void' functions it is NULL.
  QualType temp = Func->getReturnType();
  if (temp->getTypeClass() == Type::Auto && decl) {
    const AutoType *AT = cast<AutoType>(temp);

    // It may be tricky in some cases to link the specification back the lambda
    // call operator and so we skip emitting "auto" for lambdas. This is
    // consistent with gcc as well.
    if (AT->isDeduced() && ThisPtr->getPointeeCXXRecordDecl()->isLambda())
      Elts.push_back(getOrCreateType(AT->getDeducedType(), Unit));
    else
      Elts.push_back(CreateType(AT));
  } else
    Elts.push_back(Args[0]);

  // "this" pointer is always first argument.
  const CXXRecordDecl *RD = ThisPtr->getPointeeCXXRecordDecl();
  if (isa<ClassTemplateSpecializationDecl>(RD)) {
    // Create pointer type directly in this case.
    const PointerType *ThisPtrTy = cast<PointerType>(ThisPtr);
    QualType PointeeTy = ThisPtrTy->getPointeeType();
    unsigned AS = CGM.getContext().getTargetAddressSpace(PointeeTy);
    uint64_t Size = CGM.getTarget().getPointerWidth(AS);
    auto Align = getTypeAlignIfRequired(ThisPtrTy, CGM.getContext());
    llvm::DIType *PointeeType = getOrCreateType(PointeeTy, Unit);
    llvm::DIType *ThisPtrType =
        DBuilder.createPointerType(PointeeType, Size, Align);
    TypeCache[ThisPtr.getAsOpaquePtr()].reset(ThisPtrType);
    // TODO: This and the artificial type below are misleading, the
    // types aren't artificial the argument is, but the current
    // metadata doesn't represent that.
    ThisPtrType = DBuilder.createObjectPointerType(ThisPtrType);
    Elts.push_back(ThisPtrType);
  } else {
    llvm::DIType *ThisPtrType = getOrCreateType(ThisPtr, Unit);
    TypeCache[ThisPtr.getAsOpaquePtr()].reset(ThisPtrType);
    ThisPtrType = DBuilder.createObjectPointerType(ThisPtrType);
    Elts.push_back(ThisPtrType);
  }

  // Copy rest of the arguments.
  for (unsigned i = 1, e = Args.size(); i != e; ++i)
    Elts.push_back(Args[i]);

  llvm::DITypeRefArray EltTypeArray = DBuilder.getOrCreateTypeArray(Elts);

  return DBuilder.createSubroutineType(EltTypeArray, OriginalFunc->getFlags(),
                                       getDwarfCC(Func->getCallConv()));
}

/// isFunctionLocalClass - Return true if CXXRecordDecl is defined
/// inside a function.
static bool isFunctionLocalClass(const CXXRecordDecl *RD) {
  if (const auto *NRD = dyn_cast<CXXRecordDecl>(RD->getDeclContext()))
    return isFunctionLocalClass(NRD);
  if (isa<FunctionDecl>(RD->getDeclContext()))
    return true;
  return false;
}

llvm::DISubprogram *CGDebugInfo::CreateCXXMemberFunction(
    const CXXMethodDecl *Method, llvm::DIFile *Unit, llvm::DIType *RecordTy) {
  bool IsCtorOrDtor =
      isa<CXXConstructorDecl>(Method) || isa<CXXDestructorDecl>(Method);

  StringRef MethodName = getFunctionName(Method);
  llvm::DISubroutineType *MethodTy = getOrCreateMethodType(Method, Unit, true);

  // Since a single ctor/dtor corresponds to multiple functions, it doesn't
  // make sense to give a single ctor/dtor a linkage name.
  StringRef MethodLinkageName;
  // FIXME: 'isFunctionLocalClass' seems like an arbitrary/unintentional
  // property to use here. It may've been intended to model "is non-external
  // type" but misses cases of non-function-local but non-external classes such
  // as those in anonymous namespaces as well as the reverse - external types
  // that are function local, such as those in (non-local) inline functions.
  if (!IsCtorOrDtor && !isFunctionLocalClass(Method->getParent()))
    MethodLinkageName = CGM.getMangledName(Method);

  // Get the location for the method.
  llvm::DIFile *MethodDefUnit = nullptr;
  unsigned MethodLine = 0;
  if (!Method->isImplicit()) {
    MethodDefUnit = getOrCreateFile(Method->getLocation());
    MethodLine = getLineNumber(Method->getLocation());
  }

  // Collect virtual method info.
  llvm::DIType *ContainingType = nullptr;
  unsigned VIndex = 0;
  llvm::DINode::DIFlags Flags = llvm::DINode::FlagZero;
  llvm::DISubprogram::DISPFlags SPFlags = llvm::DISubprogram::SPFlagZero;
  int ThisAdjustment = 0;

  if (Method->isVirtual()) {
    if (Method->isPure())
      SPFlags |= llvm::DISubprogram::SPFlagPureVirtual;
    else
      SPFlags |= llvm::DISubprogram::SPFlagVirtual;

    if (CGM.getTarget().getCXXABI().isItaniumFamily()) {
      // It doesn't make sense to give a virtual destructor a vtable index,
      // since a single destructor has two entries in the vtable.
      if (!isa<CXXDestructorDecl>(Method))
        VIndex = CGM.getItaniumVTableContext().getMethodVTableIndex(Method);
    } else {
      // Emit MS ABI vftable information.  There is only one entry for the
      // deleting dtor.
      const auto *DD = dyn_cast<CXXDestructorDecl>(Method);
      GlobalDecl GD = DD ? GlobalDecl(DD, Dtor_Deleting) : GlobalDecl(Method);
      MethodVFTableLocation ML =
          CGM.getMicrosoftVTableContext().getMethodVFTableLocation(GD);
      VIndex = ML.Index;

      // CodeView only records the vftable offset in the class that introduces
      // the virtual method. This is possible because, unlike Itanium, the MS
      // C++ ABI does not include all virtual methods from non-primary bases in
      // the vtable for the most derived class. For example, if C inherits from
      // A and B, C's primary vftable will not include B's virtual methods.
      if (Method->size_overridden_methods() == 0)
        Flags |= llvm::DINode::FlagIntroducedVirtual;

      // The 'this' adjustment accounts for both the virtual and non-virtual
      // portions of the adjustment. Presumably the debugger only uses it when
      // it knows the dynamic type of an object.
      ThisAdjustment = CGM.getCXXABI()
                           .getVirtualFunctionPrologueThisAdjustment(GD)
                           .getQuantity();
    }
    ContainingType = RecordTy;
  }

  // We're checking for deleted C++ special member functions
  // [Ctors,Dtors, Copy/Move]
  auto checkAttrDeleted = [&](const auto *Method) {
    if (Method->getCanonicalDecl()->isDeleted())
      SPFlags |= llvm::DISubprogram::SPFlagDeleted;
  };

  switch (Method->getKind()) {

  case Decl::CXXConstructor:
  case Decl::CXXDestructor:
    checkAttrDeleted(Method);
    break;
  case Decl::CXXMethod:
    if (Method->isCopyAssignmentOperator() ||
        Method->isMoveAssignmentOperator())
      checkAttrDeleted(Method);
    break;
  default:
    break;
  }

  if (Method->isNoReturn())
    Flags |= llvm::DINode::FlagNoReturn;

  if (Method->isStatic())
    Flags |= llvm::DINode::FlagStaticMember;
  if (Method->isImplicit())
    Flags |= llvm::DINode::FlagArtificial;
  Flags |= getAccessFlag(Method->getAccess(), Method->getParent());
  if (const auto *CXXC = dyn_cast<CXXConstructorDecl>(Method)) {
    if (CXXC->isExplicit())
      Flags |= llvm::DINode::FlagExplicit;
  } else if (const auto *CXXC = dyn_cast<CXXConversionDecl>(Method)) {
    if (CXXC->isExplicit())
      Flags |= llvm::DINode::FlagExplicit;
  }
  if (Method->hasPrototype())
    Flags |= llvm::DINode::FlagPrototyped;
  if (Method->getRefQualifier() == RQ_LValue)
    Flags |= llvm::DINode::FlagLValueReference;
  if (Method->getRefQualifier() == RQ_RValue)
    Flags |= llvm::DINode::FlagRValueReference;
  if (!Method->isExternallyVisible())
    SPFlags |= llvm::DISubprogram::SPFlagLocalToUnit;
  if (CGM.getLangOpts().Optimize)
    SPFlags |= llvm::DISubprogram::SPFlagOptimized;

  // In this debug mode, emit type info for a class when its constructor type
  // info is emitted.
  if (DebugKind == codegenoptions::DebugInfoConstructor)
    if (const CXXConstructorDecl *CD = dyn_cast<CXXConstructorDecl>(Method))
      completeUnusedClass(*CD->getParent());

  llvm::DINodeArray TParamsArray = CollectFunctionTemplateParams(Method, Unit);
  llvm::DISubprogram *SP = DBuilder.createMethod(
      RecordTy, MethodName, MethodLinkageName, MethodDefUnit, MethodLine,
      MethodTy, VIndex, ThisAdjustment, ContainingType, Flags, SPFlags,
      TParamsArray.get());

  SPCache[Method->getCanonicalDecl()].reset(SP);

  return SP;
}

void CGDebugInfo::CollectCXXMemberFunctions(
    const CXXRecordDecl *RD, llvm::DIFile *Unit,
    SmallVectorImpl<llvm::Metadata *> &EltTys, llvm::DIType *RecordTy) {

  // Since we want more than just the individual member decls if we
  // have templated functions iterate over every declaration to gather
  // the functions.
  for (const auto *I : RD->decls()) {
    const auto *Method = dyn_cast<CXXMethodDecl>(I);
    // If the member is implicit, don't add it to the member list. This avoids
    // the member being added to type units by LLVM, while still allowing it
    // to be emitted into the type declaration/reference inside the compile
    // unit.
    // Ditto 'nodebug' methods, for consistency with CodeGenFunction.cpp.
    // FIXME: Handle Using(Shadow?)Decls here to create
    // DW_TAG_imported_declarations inside the class for base decls brought into
    // derived classes. GDB doesn't seem to notice/leverage these when I tried
    // it, so I'm not rushing to fix this. (GCC seems to produce them, if
    // referenced)
    if (!Method || Method->isImplicit() || Method->hasAttr<NoDebugAttr>())
      continue;

    if (Method->getType()->castAs<FunctionProtoType>()->getContainedAutoType())
      continue;

    // Reuse the existing member function declaration if it exists.
    // It may be associated with the declaration of the type & should be
    // reused as we're building the definition.
    //
    // This situation can arise in the vtable-based debug info reduction where
    // implicit members are emitted in a non-vtable TU.
    auto MI = SPCache.find(Method->getCanonicalDecl());
    EltTys.push_back(MI == SPCache.end()
                         ? CreateCXXMemberFunction(Method, Unit, RecordTy)
                         : static_cast<llvm::Metadata *>(MI->second));
  }
}

void CGDebugInfo::CollectCXXBases(const CXXRecordDecl *RD, llvm::DIFile *Unit,
                                  SmallVectorImpl<llvm::Metadata *> &EltTys,
                                  llvm::DIType *RecordTy) {
  llvm::DenseSet<CanonicalDeclPtr<const CXXRecordDecl>> SeenTypes;
  CollectCXXBasesAux(RD, Unit, EltTys, RecordTy, RD->bases(), SeenTypes,
                     llvm::DINode::FlagZero);

  // If we are generating CodeView debug info, we also need to emit records for
  // indirect virtual base classes.
  if (CGM.getCodeGenOpts().EmitCodeView) {
    CollectCXXBasesAux(RD, Unit, EltTys, RecordTy, RD->vbases(), SeenTypes,
                       llvm::DINode::FlagIndirectVirtualBase);
  }
}

void CGDebugInfo::CollectCXXBasesAux(
    const CXXRecordDecl *RD, llvm::DIFile *Unit,
    SmallVectorImpl<llvm::Metadata *> &EltTys, llvm::DIType *RecordTy,
    const CXXRecordDecl::base_class_const_range &Bases,
    llvm::DenseSet<CanonicalDeclPtr<const CXXRecordDecl>> &SeenTypes,
    llvm::DINode::DIFlags StartingFlags) {
  const ASTRecordLayout &RL = CGM.getContext().getASTRecordLayout(RD);
  for (const auto &BI : Bases) {
    const auto *Base =
        cast<CXXRecordDecl>(BI.getType()->castAs<RecordType>()->getDecl());
    if (!SeenTypes.insert(Base).second)
      continue;
    auto *BaseTy = getOrCreateType(BI.getType(), Unit);
    llvm::DINode::DIFlags BFlags = StartingFlags;
    uint64_t BaseOffset;
    uint32_t VBPtrOffset = 0;

    if (BI.isVirtual()) {
      if (CGM.getTarget().getCXXABI().isItaniumFamily()) {
        // virtual base offset offset is -ve. The code generator emits dwarf
        // expression where it expects +ve number.
        BaseOffset = 0 - CGM.getItaniumVTableContext()
                             .getVirtualBaseOffsetOffset(RD, Base)
                             .getQuantity();
      } else {
        // In the MS ABI, store the vbtable offset, which is analogous to the
        // vbase offset offset in Itanium.
        BaseOffset =
            4 * CGM.getMicrosoftVTableContext().getVBTableIndex(RD, Base);
        VBPtrOffset = CGM.getContext()
                          .getASTRecordLayout(RD)
                          .getVBPtrOffset()
                          .getQuantity();
      }
      BFlags |= llvm::DINode::FlagVirtual;
    } else
      BaseOffset = CGM.getContext().toBits(RL.getBaseClassOffset(Base));
    // FIXME: Inconsistent units for BaseOffset. It is in bytes when
    // BI->isVirtual() and bits when not.

    BFlags |= getAccessFlag(BI.getAccessSpecifier(), RD);
    llvm::DIType *DTy = DBuilder.createInheritance(RecordTy, BaseTy, BaseOffset,
                                                   VBPtrOffset, BFlags);
    EltTys.push_back(DTy);
  }
}

llvm::DINodeArray
CGDebugInfo::CollectTemplateParams(Optional<TemplateArgs> OArgs,
                                   llvm::DIFile *Unit) {
  if (!OArgs)
    return llvm::DINodeArray();
  TemplateArgs &Args = *OArgs;
  SmallVector<llvm::Metadata *, 16> TemplateParams;
  for (unsigned i = 0, e = Args.Args.size(); i != e; ++i) {
    const TemplateArgument &TA = Args.Args[i];
    StringRef Name;
    bool defaultParameter = false;
    if (Args.TList)
      Name = Args.TList->getParam(i)->getName();
    switch (TA.getKind()) {
    case TemplateArgument::Type: {
      llvm::DIType *TTy = getOrCreateType(TA.getAsType(), Unit);

      if (Args.TList)
        if (auto *templateType =
                dyn_cast_or_null<TemplateTypeParmDecl>(Args.TList->getParam(i)))
          if (templateType->hasDefaultArgument())
            defaultParameter =
                templateType->getDefaultArgument() == TA.getAsType();

      TemplateParams.push_back(DBuilder.createTemplateTypeParameter(
          TheCU, Name, TTy, defaultParameter));

    } break;
    case TemplateArgument::Integral: {
      llvm::DIType *TTy = getOrCreateType(TA.getIntegralType(), Unit);
      if (Args.TList && CGM.getCodeGenOpts().DwarfVersion >= 5)
        if (auto *templateType = dyn_cast_or_null<NonTypeTemplateParmDecl>(
                Args.TList->getParam(i)))
          if (templateType->hasDefaultArgument() &&
              !templateType->getDefaultArgument()->isValueDependent())
            defaultParameter = llvm::APSInt::isSameValue(
                templateType->getDefaultArgument()->EvaluateKnownConstInt(
                    CGM.getContext()),
                TA.getAsIntegral());

      TemplateParams.push_back(DBuilder.createTemplateValueParameter(
          TheCU, Name, TTy, defaultParameter,
          llvm::ConstantInt::get(CGM.getLLVMContext(), TA.getAsIntegral())));
    } break;
    case TemplateArgument::MetaobjectId: {
      llvm::DIType *TTy = getOrCreateType(TA.getMetaobjectIdType(), Unit);
      if (Args.TList && CGM.getCodeGenOpts().DwarfVersion >= 5)
        if (auto *templateType = dyn_cast_or_null<NonTypeTemplateParmDecl>(
                Args.TList->getParam(i)))
          assert(!templateType->hasDefaultArgument());

      TemplateParams.push_back(DBuilder.createTemplateValueParameter(
          TheCU, Name, TTy, defaultParameter,
          llvm::ConstantInt::get(CGM.getLLVMContext(), TA.getAsMetaobjectId())));
    } break;
    case TemplateArgument::Declaration: {
      const ValueDecl *D = TA.getAsDecl();
      QualType T = TA.getParamTypeForDecl().getDesugaredType(CGM.getContext());
      llvm::DIType *TTy = getOrCreateType(T, Unit);
      llvm::Constant *V = nullptr;
      // Skip retrieve the value if that template parameter has cuda device
      // attribute, i.e. that value is not available at the host side.
      if (!CGM.getLangOpts().CUDA || CGM.getLangOpts().CUDAIsDevice ||
          !D->hasAttr<CUDADeviceAttr>()) {
        const CXXMethodDecl *MD;
        // Variable pointer template parameters have a value that is the address
        // of the variable.
        if (const auto *VD = dyn_cast<VarDecl>(D))
          V = CGM.GetAddrOfGlobalVar(VD);
        // Member function pointers have special support for building them,
        // though this is currently unsupported in LLVM CodeGen.
        else if ((MD = dyn_cast<CXXMethodDecl>(D)) && MD->isInstance())
          V = CGM.getCXXABI().EmitMemberFunctionPointer(MD);
        else if (const auto *FD = dyn_cast<FunctionDecl>(D))
          V = CGM.GetAddrOfFunction(FD);
        // Member data pointers have special handling too to compute the fixed
        // offset within the object.
        else if (const auto *MPT =
                     dyn_cast<MemberPointerType>(T.getTypePtr())) {
          // These five lines (& possibly the above member function pointer
          // handling) might be able to be refactored to use similar code in
          // CodeGenModule::getMemberPointerConstant
          uint64_t fieldOffset = CGM.getContext().getFieldOffset(D);
          CharUnits chars =
              CGM.getContext().toCharUnitsFromBits((int64_t)fieldOffset);
          V = CGM.getCXXABI().EmitMemberDataPointer(MPT, chars);
        } else if (const auto *GD = dyn_cast<MSGuidDecl>(D)) {
          V = CGM.GetAddrOfMSGuidDecl(GD).getPointer();
        } else if (const auto *TPO = dyn_cast<TemplateParamObjectDecl>(D)) {
          if (T->isRecordType())
            V = ConstantEmitter(CGM).emitAbstract(
                SourceLocation(), TPO->getValue(), TPO->getType());
          else
            V = CGM.GetAddrOfTemplateParamObject(TPO).getPointer();
        }
        assert(V && "Failed to find template parameter pointer");
        V = V->stripPointerCasts();
      }
      TemplateParams.push_back(DBuilder.createTemplateValueParameter(
          TheCU, Name, TTy, defaultParameter, cast_or_null<llvm::Constant>(V)));
    } break;
    case TemplateArgument::NullPtr: {
      QualType T = TA.getNullPtrType();
      llvm::DIType *TTy = getOrCreateType(T, Unit);
      llvm::Constant *V = nullptr;
      // Special case member data pointer null values since they're actually -1
      // instead of zero.
      if (const auto *MPT = dyn_cast<MemberPointerType>(T.getTypePtr()))
        // But treat member function pointers as simple zero integers because
        // it's easier than having a special case in LLVM's CodeGen. If LLVM
        // CodeGen grows handling for values of non-null member function
        // pointers then perhaps we could remove this special case and rely on
        // EmitNullMemberPointer for member function pointers.
        if (MPT->isMemberDataPointer())
          V = CGM.getCXXABI().EmitNullMemberPointer(MPT);
      if (!V)
        V = llvm::ConstantInt::get(CGM.Int8Ty, 0);
      TemplateParams.push_back(DBuilder.createTemplateValueParameter(
          TheCU, Name, TTy, defaultParameter, V));
    } break;
    case TemplateArgument::Template: {
      std::string QualName;
      llvm::raw_string_ostream OS(QualName);
      TA.getAsTemplate().getAsTemplateDecl()->printQualifiedName(
          OS, getPrintingPolicy());
      TemplateParams.push_back(DBuilder.createTemplateTemplateParameter(
          TheCU, Name, nullptr, OS.str()));
      break;
    }
    case TemplateArgument::Pack:
      TemplateParams.push_back(DBuilder.createTemplateParameterPack(
          TheCU, Name, nullptr,
          CollectTemplateParams({{nullptr, TA.getPackAsArray()}}, Unit)));
      break;
    case TemplateArgument::Expression: {
      const Expr *E = TA.getAsExpr();
      QualType T = E->getType();
      if (E->isGLValue())
        T = CGM.getContext().getLValueReferenceType(T);
      llvm::Constant *V = ConstantEmitter(CGM).emitAbstract(E, T);
      assert(V && "Expression in template argument isn't constant");
      llvm::DIType *TTy = getOrCreateType(T, Unit);
      TemplateParams.push_back(DBuilder.createTemplateValueParameter(
          TheCU, Name, TTy, defaultParameter, V->stripPointerCasts()));
    } break;
    // And the following should never occur:
    case TemplateArgument::TemplateExpansion:
    case TemplateArgument::Null:
      llvm_unreachable(
          "These argument types shouldn't exist in concrete types");
    }
  }
  return DBuilder.getOrCreateArray(TemplateParams);
}

Optional<CGDebugInfo::TemplateArgs>
CGDebugInfo::GetTemplateArgs(const FunctionDecl *FD) const {
  if (FD->getTemplatedKind() ==
      FunctionDecl::TK_FunctionTemplateSpecialization) {
    const TemplateParameterList *TList = FD->getTemplateSpecializationInfo()
                                             ->getTemplate()
                                             ->getTemplateParameters();
    return {{TList, FD->getTemplateSpecializationArgs()->asArray()}};
  }
  return None;
}
Optional<CGDebugInfo::TemplateArgs>
CGDebugInfo::GetTemplateArgs(const VarDecl *VD) const {
  // Always get the full list of parameters, not just the ones from the
  // specialization. A partial specialization may have fewer parameters than
  // there are arguments.
  auto *TS = dyn_cast<VarTemplateSpecializationDecl>(VD);
  if (!TS)
    return None;
  VarTemplateDecl *T = TS->getSpecializedTemplate();
  const TemplateParameterList *TList = T->getTemplateParameters();
  auto TA = TS->getTemplateArgs().asArray();
  return {{TList, TA}};
}
Optional<CGDebugInfo::TemplateArgs>
CGDebugInfo::GetTemplateArgs(const RecordDecl *RD) const {
  if (auto *TSpecial = dyn_cast<ClassTemplateSpecializationDecl>(RD)) {
    // Always get the full list of parameters, not just the ones from the
    // specialization. A partial specialization may have fewer parameters than
    // there are arguments.
    TemplateParameterList *TPList =
        TSpecial->getSpecializedTemplate()->getTemplateParameters();
    const TemplateArgumentList &TAList = TSpecial->getTemplateArgs();
    return {{TPList, TAList.asArray()}};
  }
  return None;
}

llvm::DINodeArray
CGDebugInfo::CollectFunctionTemplateParams(const FunctionDecl *FD,
                                           llvm::DIFile *Unit) {
  return CollectTemplateParams(GetTemplateArgs(FD), Unit);
}

llvm::DINodeArray CGDebugInfo::CollectVarTemplateParams(const VarDecl *VL,
                                                        llvm::DIFile *Unit) {
  return CollectTemplateParams(GetTemplateArgs(VL), Unit);
}

llvm::DINodeArray CGDebugInfo::CollectCXXTemplateParams(const RecordDecl *RD,
                                                        llvm::DIFile *Unit) {
  return CollectTemplateParams(GetTemplateArgs(RD), Unit);
}

llvm::DINodeArray CGDebugInfo::CollectBTFDeclTagAnnotations(const Decl *D) {
  if (!D->hasAttr<BTFDeclTagAttr>())
    return nullptr;

  SmallVector<llvm::Metadata *, 4> Annotations;
  for (const auto *I : D->specific_attrs<BTFDeclTagAttr>()) {
    llvm::Metadata *Ops[2] = {
        llvm::MDString::get(CGM.getLLVMContext(), StringRef("btf_decl_tag")),
        llvm::MDString::get(CGM.getLLVMContext(), I->getBTFDeclTag())};
    Annotations.push_back(llvm::MDNode::get(CGM.getLLVMContext(), Ops));
  }
  return DBuilder.getOrCreateArray(Annotations);
}

llvm::DIType *CGDebugInfo::getOrCreateVTablePtrType(llvm::DIFile *Unit) {
  if (VTablePtrType)
    return VTablePtrType;

  ASTContext &Context = CGM.getContext();

  /* Function type */
  llvm::Metadata *STy = getOrCreateType(Context.IntTy, Unit);
  llvm::DITypeRefArray SElements = DBuilder.getOrCreateTypeArray(STy);
  llvm::DIType *SubTy = DBuilder.createSubroutineType(SElements);
  unsigned Size = Context.getTypeSize(Context.VoidPtrTy);
  unsigned VtblPtrAddressSpace = CGM.getTarget().getVtblPtrAddressSpace();
  Optional<unsigned> DWARFAddressSpace =
      CGM.getTarget().getDWARFAddressSpace(VtblPtrAddressSpace);

  llvm::DIType *vtbl_ptr_type = DBuilder.createPointerType(
      SubTy, Size, 0, DWARFAddressSpace, "__vtbl_ptr_type");
  VTablePtrType = DBuilder.createPointerType(vtbl_ptr_type, Size);
  return VTablePtrType;
}

StringRef CGDebugInfo::getVTableName(const CXXRecordDecl *RD) {
  // Copy the gdb compatible name on the side and use its reference.
  return internString("_vptr$", RD->getNameAsString());
}

StringRef CGDebugInfo::getDynamicInitializerName(const VarDecl *VD,
                                                 DynamicInitKind StubKind,
                                                 llvm::Function *InitFn) {
  // If we're not emitting codeview, use the mangled name. For Itanium, this is
  // arbitrary.
  if (!CGM.getCodeGenOpts().EmitCodeView ||
      StubKind == DynamicInitKind::GlobalArrayDestructor)
    return InitFn->getName();

  // Print the normal qualified name for the variable, then break off the last
  // NNS, and add the appropriate other text. Clang always prints the global
  // variable name without template arguments, so we can use rsplit("::") and
  // then recombine the pieces.
  SmallString<128> QualifiedGV;
  StringRef Quals;
  StringRef GVName;
  {
    llvm::raw_svector_ostream OS(QualifiedGV);
    VD->printQualifiedName(OS, getPrintingPolicy());
    std::tie(Quals, GVName) = OS.str().rsplit("::");
    if (GVName.empty())
      std::swap(Quals, GVName);
  }

  SmallString<128> InitName;
  llvm::raw_svector_ostream OS(InitName);
  if (!Quals.empty())
    OS << Quals << "::";

  switch (StubKind) {
  case DynamicInitKind::NoStub:
  case DynamicInitKind::GlobalArrayDestructor:
    llvm_unreachable("not an initializer");
  case DynamicInitKind::Initializer:
    OS << "`dynamic initializer for '";
    break;
  case DynamicInitKind::AtExit:
    OS << "`dynamic atexit destructor for '";
    break;
  }

  OS << GVName;

  // Add any template specialization args.
  if (const auto *VTpl = dyn_cast<VarTemplateSpecializationDecl>(VD)) {
    printTemplateArgumentList(OS, VTpl->getTemplateArgs().asArray(),
                              getPrintingPolicy());
  }

  OS << '\'';

  return internString(OS.str());
}

void CGDebugInfo::CollectVTableInfo(const CXXRecordDecl *RD, llvm::DIFile *Unit,
                                    SmallVectorImpl<llvm::Metadata *> &EltTys) {
  // If this class is not dynamic then there is not any vtable info to collect.
  if (!RD->isDynamicClass())
    return;

  // Don't emit any vtable shape or vptr info if this class doesn't have an
  // extendable vfptr. This can happen if the class doesn't have virtual
  // methods, or in the MS ABI if those virtual methods only come from virtually
  // inherited bases.
  const ASTRecordLayout &RL = CGM.getContext().getASTRecordLayout(RD);
  if (!RL.hasExtendableVFPtr())
    return;

  // CodeView needs to know how large the vtable of every dynamic class is, so
  // emit a special named pointer type into the element list. The vptr type
  // points to this type as well.
  llvm::DIType *VPtrTy = nullptr;
  bool NeedVTableShape = CGM.getCodeGenOpts().EmitCodeView &&
                         CGM.getTarget().getCXXABI().isMicrosoft();
  if (NeedVTableShape) {
    uint64_t PtrWidth =
        CGM.getContext().getTypeSize(CGM.getContext().VoidPtrTy);
    const VTableLayout &VFTLayout =
        CGM.getMicrosoftVTableContext().getVFTableLayout(RD, CharUnits::Zero());
    unsigned VSlotCount =
        VFTLayout.vtable_components().size() - CGM.getLangOpts().RTTIData;
    unsigned VTableWidth = PtrWidth * VSlotCount;
    unsigned VtblPtrAddressSpace = CGM.getTarget().getVtblPtrAddressSpace();
    Optional<unsigned> DWARFAddressSpace =
        CGM.getTarget().getDWARFAddressSpace(VtblPtrAddressSpace);

    // Create a very wide void* type and insert it directly in the element list.
    llvm::DIType *VTableType = DBuilder.createPointerType(
        nullptr, VTableWidth, 0, DWARFAddressSpace, "__vtbl_ptr_type");
    EltTys.push_back(VTableType);

    // The vptr is a pointer to this special vtable type.
    VPtrTy = DBuilder.createPointerType(VTableType, PtrWidth);
  }

  // If there is a primary base then the artificial vptr member lives there.
  if (RL.getPrimaryBase())
    return;

  if (!VPtrTy)
    VPtrTy = getOrCreateVTablePtrType(Unit);

  unsigned Size = CGM.getContext().getTypeSize(CGM.getContext().VoidPtrTy);
  llvm::DIType *VPtrMember =
      DBuilder.createMemberType(Unit, getVTableName(RD), Unit, 0, Size, 0, 0,
                                llvm::DINode::FlagArtificial, VPtrTy);
  EltTys.push_back(VPtrMember);
}

llvm::DIType *CGDebugInfo::getOrCreateRecordType(QualType RTy,
                                                 SourceLocation Loc) {
  assert(CGM.getCodeGenOpts().hasReducedDebugInfo());
  llvm::DIType *T = getOrCreateType(RTy, getOrCreateFile(Loc));
  return T;
}

llvm::DIType *CGDebugInfo::getOrCreateInterfaceType(QualType D,
                                                    SourceLocation Loc) {
  return getOrCreateStandaloneType(D, Loc);
}

llvm::DIType *CGDebugInfo::getOrCreateStandaloneType(QualType D,
                                                     SourceLocation Loc) {
  assert(CGM.getCodeGenOpts().hasReducedDebugInfo());
  assert(!D.isNull() && "null type");
  llvm::DIType *T = getOrCreateType(D, getOrCreateFile(Loc));
  assert(T && "could not create debug info for type");

  RetainedTypes.push_back(D.getAsOpaquePtr());
  return T;
}

void CGDebugInfo::addHeapAllocSiteMetadata(llvm::CallBase *CI,
                                           QualType AllocatedTy,
                                           SourceLocation Loc) {
  if (CGM.getCodeGenOpts().getDebugInfo() <=
      codegenoptions::DebugLineTablesOnly)
    return;
  llvm::MDNode *node;
  if (AllocatedTy->isVoidType())
    node = llvm::MDNode::get(CGM.getLLVMContext(), None);
  else
    node = getOrCreateType(AllocatedTy, getOrCreateFile(Loc));

  CI->setMetadata("heapallocsite", node);
}

void CGDebugInfo::completeType(const EnumDecl *ED) {
  if (DebugKind <= codegenoptions::DebugLineTablesOnly)
    return;
  QualType Ty = CGM.getContext().getEnumType(ED);
  void *TyPtr = Ty.getAsOpaquePtr();
  auto I = TypeCache.find(TyPtr);
  if (I == TypeCache.end() || !cast<llvm::DIType>(I->second)->isForwardDecl())
    return;
  llvm::DIType *Res = CreateTypeDefinition(Ty->castAs<EnumType>());
  assert(!Res->isForwardDecl());
  TypeCache[TyPtr].reset(Res);
}

void CGDebugInfo::completeType(const RecordDecl *RD) {
  if (DebugKind > codegenoptions::LimitedDebugInfo ||
      !CGM.getLangOpts().CPlusPlus)
    completeRequiredType(RD);
}

/// Return true if the class or any of its methods are marked dllimport.
static bool isClassOrMethodDLLImport(const CXXRecordDecl *RD) {
  if (RD->hasAttr<DLLImportAttr>())
    return true;
  for (const CXXMethodDecl *MD : RD->methods())
    if (MD->hasAttr<DLLImportAttr>())
      return true;
  return false;
}

/// Does a type definition exist in an imported clang module?
static bool isDefinedInClangModule(const RecordDecl *RD) {
  // Only definitions that where imported from an AST file come from a module.
  if (!RD || !RD->isFromASTFile())
    return false;
  // Anonymous entities cannot be addressed. Treat them as not from module.
  if (!RD->isExternallyVisible() && RD->getName().empty())
    return false;
  if (auto *CXXDecl = dyn_cast<CXXRecordDecl>(RD)) {
    if (!CXXDecl->isCompleteDefinition())
      return false;
    // Check wether RD is a template.
    auto TemplateKind = CXXDecl->getTemplateSpecializationKind();
    if (TemplateKind != TSK_Undeclared) {
      // Unfortunately getOwningModule() isn't accurate enough to find the
      // owning module of a ClassTemplateSpecializationDecl that is inside a
      // namespace spanning multiple modules.
      bool Explicit = false;
      if (auto *TD = dyn_cast<ClassTemplateSpecializationDecl>(CXXDecl))
        Explicit = TD->isExplicitInstantiationOrSpecialization();
      if (!Explicit && CXXDecl->getEnclosingNamespaceContext())
        return false;
      // This is a template, check the origin of the first member.
      if (CXXDecl->field_begin() == CXXDecl->field_end())
        return TemplateKind == TSK_ExplicitInstantiationDeclaration;
      if (!CXXDecl->field_begin()->isFromASTFile())
        return false;
    }
  }
  return true;
}

void CGDebugInfo::completeClassData(const RecordDecl *RD) {
  if (auto *CXXRD = dyn_cast<CXXRecordDecl>(RD))
    if (CXXRD->isDynamicClass() &&
        CGM.getVTableLinkage(CXXRD) ==
            llvm::GlobalValue::AvailableExternallyLinkage &&
        !isClassOrMethodDLLImport(CXXRD))
      return;

  if (DebugTypeExtRefs && isDefinedInClangModule(RD->getDefinition()))
    return;

  completeClass(RD);
}

void CGDebugInfo::completeClass(const RecordDecl *RD) {
  if (DebugKind <= codegenoptions::DebugLineTablesOnly)
    return;
  QualType Ty = CGM.getContext().getRecordType(RD);
  void *TyPtr = Ty.getAsOpaquePtr();
  auto I = TypeCache.find(TyPtr);
  if (I != TypeCache.end() && !cast<llvm::DIType>(I->second)->isForwardDecl())
    return;
  llvm::DIType *Res = CreateTypeDefinition(Ty->castAs<RecordType>());
  assert(!Res->isForwardDecl());
  TypeCache[TyPtr].reset(Res);
}

static bool hasExplicitMemberDefinition(CXXRecordDecl::method_iterator I,
                                        CXXRecordDecl::method_iterator End) {
  for (CXXMethodDecl *MD : llvm::make_range(I, End))
    if (FunctionDecl *Tmpl = MD->getInstantiatedFromMemberFunction())
      if (!Tmpl->isImplicit() && Tmpl->isThisDeclarationADefinition() &&
          !MD->getMemberSpecializationInfo()->isExplicitSpecialization())
        return true;
  return false;
}

static bool canUseCtorHoming(const CXXRecordDecl *RD) {
  // Constructor homing can be used for classes that cannnot be constructed
  // without emitting code for one of their constructors. This is classes that
  // don't have trivial or constexpr constructors, or can be created from
  // aggregate initialization. Also skip lambda objects because they don't call
  // constructors.

  // Skip this optimization if the class or any of its methods are marked
  // dllimport.
  if (isClassOrMethodDLLImport(RD))
    return false;

  return !RD->isLambda() && !RD->isAggregate() &&
         !RD->hasTrivialDefaultConstructor() &&
         !RD->hasConstexprNonCopyMoveConstructor();
}

static bool shouldOmitDefinition(codegenoptions::DebugInfoKind DebugKind,
                                 bool DebugTypeExtRefs, const RecordDecl *RD,
                                 const LangOptions &LangOpts) {
  if (DebugTypeExtRefs && isDefinedInClangModule(RD->getDefinition()))
    return true;

  if (auto *ES = RD->getASTContext().getExternalSource())
    if (ES->hasExternalDefinitions(RD) == ExternalASTSource::EK_Always)
      return true;

  // Only emit forward declarations in line tables only to keep debug info size
  // small. This only applies to CodeView, since we don't emit types in DWARF
  // line tables only.
  if (DebugKind == codegenoptions::DebugLineTablesOnly)
    return true;

  if (DebugKind > codegenoptions::LimitedDebugInfo ||
      RD->hasAttr<StandaloneDebugAttr>())
    return false;

  if (!LangOpts.CPlusPlus)
    return false;

  if (!RD->isCompleteDefinitionRequired())
    return true;

  const auto *CXXDecl = dyn_cast<CXXRecordDecl>(RD);

  if (!CXXDecl)
    return false;

  // Only emit complete debug info for a dynamic class when its vtable is
  // emitted.  However, Microsoft debuggers don't resolve type information
  // across DLL boundaries, so skip this optimization if the class or any of its
  // methods are marked dllimport. This isn't a complete solution, since objects
  // without any dllimport methods can be used in one DLL and constructed in
  // another, but it is the current behavior of LimitedDebugInfo.
  if (CXXDecl->hasDefinition() && CXXDecl->isDynamicClass() &&
      !isClassOrMethodDLLImport(CXXDecl))
    return true;

  TemplateSpecializationKind Spec = TSK_Undeclared;
  if (const auto *SD = dyn_cast<ClassTemplateSpecializationDecl>(RD))
    Spec = SD->getSpecializationKind();

  if (Spec == TSK_ExplicitInstantiationDeclaration &&
      hasExplicitMemberDefinition(CXXDecl->method_begin(),
                                  CXXDecl->method_end()))
    return true;

  // In constructor homing mode, only emit complete debug info for a class
  // when its constructor is emitted.
  if ((DebugKind == codegenoptions::DebugInfoConstructor) &&
      canUseCtorHoming(CXXDecl))
    return true;

  return false;
}

void CGDebugInfo::completeRequiredType(const RecordDecl *RD) {
  if (shouldOmitDefinition(DebugKind, DebugTypeExtRefs, RD, CGM.getLangOpts()))
    return;

  QualType Ty = CGM.getContext().getRecordType(RD);
  llvm::DIType *T = getTypeOrNull(Ty);
  if (T && T->isForwardDecl())
    completeClassData(RD);
}

llvm::DIType *CGDebugInfo::CreateType(const RecordType *Ty) {
  RecordDecl *RD = Ty->getDecl();
  llvm::DIType *T = cast_or_null<llvm::DIType>(getTypeOrNull(QualType(Ty, 0)));
  if (T || shouldOmitDefinition(DebugKind, DebugTypeExtRefs, RD,
                                CGM.getLangOpts())) {
    if (!T)
      T = getOrCreateRecordFwdDecl(Ty, getDeclContextDescriptor(RD));
    return T;
  }

  return CreateTypeDefinition(Ty);
}

llvm::DIType *CGDebugInfo::CreateTypeDefinition(const RecordType *Ty) {
  RecordDecl *RD = Ty->getDecl();

  // Get overall information about the record type for the debug info.
  llvm::DIFile *DefUnit = getOrCreateFile(RD->getLocation());

  // Records and classes and unions can all be recursive.  To handle them, we
  // first generate a debug descriptor for the struct as a forward declaration.
  // Then (if it is a definition) we go through and get debug info for all of
  // its members.  Finally, we create a descriptor for the complete type (which
  // may refer to the forward decl if the struct is recursive) and replace all
  // uses of the forward declaration with the final definition.
  llvm::DICompositeType *FwdDecl = getOrCreateLimitedType(Ty);

  const RecordDecl *D = RD->getDefinition();
  if (!D || !D->isCompleteDefinition())
    return FwdDecl;

  if (const auto *CXXDecl = dyn_cast<CXXRecordDecl>(RD))
    CollectContainingType(CXXDecl, FwdDecl);

  // Push the struct on region stack.
  LexicalBlockStack.emplace_back(&*FwdDecl);
  RegionMap[Ty->getDecl()].reset(FwdDecl);

  // Convert all the elements.
  SmallVector<llvm::Metadata *, 16> EltTys;
  // what about nested types?

  // Note: The split of CXXDecl information here is intentional, the
  // gdb tests will depend on a certain ordering at printout. The debug
  // information offsets are still correct if we merge them all together
  // though.
  const auto *CXXDecl = dyn_cast<CXXRecordDecl>(RD);
  if (CXXDecl) {
    CollectCXXBases(CXXDecl, DefUnit, EltTys, FwdDecl);
    CollectVTableInfo(CXXDecl, DefUnit, EltTys);
  }

  // Collect data fields (including static variables and any initializers).
  CollectRecordFields(RD, DefUnit, EltTys, FwdDecl);
  if (CXXDecl)
    CollectCXXMemberFunctions(CXXDecl, DefUnit, EltTys, FwdDecl);

  LexicalBlockStack.pop_back();
  RegionMap.erase(Ty->getDecl());

  llvm::DINodeArray Elements = DBuilder.getOrCreateArray(EltTys);
  DBuilder.replaceArrays(FwdDecl, Elements);

  if (FwdDecl->isTemporary())
    FwdDecl =
        llvm::MDNode::replaceWithPermanent(llvm::TempDICompositeType(FwdDecl));

  RegionMap[Ty->getDecl()].reset(FwdDecl);
  return FwdDecl;
}

llvm::DIType *CGDebugInfo::CreateType(const ObjCObjectType *Ty,
                                      llvm::DIFile *Unit) {
  // Ignore protocols.
  return getOrCreateType(Ty->getBaseType(), Unit);
}

llvm::DIType *CGDebugInfo::CreateType(const ObjCTypeParamType *Ty,
                                      llvm::DIFile *Unit) {
  // Ignore protocols.
  SourceLocation Loc = Ty->getDecl()->getLocation();

  // Use Typedefs to represent ObjCTypeParamType.
  return DBuilder.createTypedef(
      getOrCreateType(Ty->getDecl()->getUnderlyingType(), Unit),
      Ty->getDecl()->getName(), getOrCreateFile(Loc), getLineNumber(Loc),
      getDeclContextDescriptor(Ty->getDecl()));
}

/// \return true if Getter has the default name for the property PD.
static bool hasDefaultGetterName(const ObjCPropertyDecl *PD,
                                 const ObjCMethodDecl *Getter) {
  assert(PD);
  if (!Getter)
    return true;

  assert(Getter->getDeclName().isObjCZeroArgSelector());
  return PD->getName() ==
         Getter->getDeclName().getObjCSelector().getNameForSlot(0);
}

/// \return true if Setter has the default name for the property PD.
static bool hasDefaultSetterName(const ObjCPropertyDecl *PD,
                                 const ObjCMethodDecl *Setter) {
  assert(PD);
  if (!Setter)
    return true;

  assert(Setter->getDeclName().isObjCOneArgSelector());
  return SelectorTable::constructSetterName(PD->getName()) ==
         Setter->getDeclName().getObjCSelector().getNameForSlot(0);
}

llvm::DIType *CGDebugInfo::CreateType(const ObjCInterfaceType *Ty,
                                      llvm::DIFile *Unit) {
  ObjCInterfaceDecl *ID = Ty->getDecl();
  if (!ID)
    return nullptr;

  // Return a forward declaration if this type was imported from a clang module,
  // and this is not the compile unit with the implementation of the type (which
  // may contain hidden ivars).
  if (DebugTypeExtRefs && ID->isFromASTFile() && ID->getDefinition() &&
      !ID->getImplementation())
    return DBuilder.createForwardDecl(llvm::dwarf::DW_TAG_structure_type,
                                      ID->getName(),
                                      getDeclContextDescriptor(ID), Unit, 0);

  // Get overall information about the record type for the debug info.
  llvm::DIFile *DefUnit = getOrCreateFile(ID->getLocation());
  unsigned Line = getLineNumber(ID->getLocation());
  auto RuntimeLang =
      static_cast<llvm::dwarf::SourceLanguage>(TheCU->getSourceLanguage());

  // If this is just a forward declaration return a special forward-declaration
  // debug type since we won't be able to lay out the entire type.
  ObjCInterfaceDecl *Def = ID->getDefinition();
  if (!Def || !Def->getImplementation()) {
    llvm::DIScope *Mod = getParentModuleOrNull(ID);
    llvm::DIType *FwdDecl = DBuilder.createReplaceableCompositeType(
        llvm::dwarf::DW_TAG_structure_type, ID->getName(), Mod ? Mod : TheCU,
        DefUnit, Line, RuntimeLang);
    ObjCInterfaceCache.push_back(ObjCInterfaceCacheEntry(Ty, FwdDecl, Unit));
    return FwdDecl;
  }

  return CreateTypeDefinition(Ty, Unit);
}

llvm::DIModule *CGDebugInfo::getOrCreateModuleRef(ASTSourceDescriptor Mod,
                                                  bool CreateSkeletonCU) {
  // Use the Module pointer as the key into the cache. This is a
  // nullptr if the "Module" is a PCH, which is safe because we don't
  // support chained PCH debug info, so there can only be a single PCH.
  const Module *M = Mod.getModuleOrNull();
  auto ModRef = ModuleCache.find(M);
  if (ModRef != ModuleCache.end())
    return cast<llvm::DIModule>(ModRef->second);

  // Macro definitions that were defined with "-D" on the command line.
  SmallString<128> ConfigMacros;
  {
    llvm::raw_svector_ostream OS(ConfigMacros);
    const auto &PPOpts = CGM.getPreprocessorOpts();
    unsigned I = 0;
    // Translate the macro definitions back into a command line.
    for (auto &M : PPOpts.Macros) {
      if (++I > 1)
        OS << " ";
      const std::string &Macro = M.first;
      bool Undef = M.second;
      OS << "\"-" << (Undef ? 'U' : 'D');
      for (char c : Macro)
        switch (c) {
        case '\\':
          OS << "\\\\";
          break;
        case '"':
          OS << "\\\"";
          break;
        default:
          OS << c;
        }
      OS << '\"';
    }
  }

  bool IsRootModule = M ? !M->Parent : true;
  // When a module name is specified as -fmodule-name, that module gets a
  // clang::Module object, but it won't actually be built or imported; it will
  // be textual.
  if (CreateSkeletonCU && IsRootModule && Mod.getASTFile().empty() && M)
    assert(StringRef(M->Name).startswith(CGM.getLangOpts().ModuleName) &&
           "clang module without ASTFile must be specified by -fmodule-name");

  // Return a StringRef to the remapped Path.
  auto RemapPath = [this](StringRef Path) -> std::string {
    std::string Remapped = remapDIPath(Path);
    StringRef Relative(Remapped);
    StringRef CompDir = TheCU->getDirectory();
    if (Relative.consume_front(CompDir))
      Relative.consume_front(llvm::sys::path::get_separator());

    return Relative.str();
  };

  if (CreateSkeletonCU && IsRootModule && !Mod.getASTFile().empty()) {
    // PCH files don't have a signature field in the control block,
    // but LLVM detects skeleton CUs by looking for a non-zero DWO id.
    // We use the lower 64 bits for debug info.

    uint64_t Signature = 0;
    if (const auto &ModSig = Mod.getSignature())
      Signature = ModSig.truncatedValue();
    else
      Signature = ~1ULL;

    llvm::DIBuilder DIB(CGM.getModule());
    SmallString<0> PCM;
    if (!llvm::sys::path::is_absolute(Mod.getASTFile()))
      PCM = Mod.getPath();
    llvm::sys::path::append(PCM, Mod.getASTFile());
    DIB.createCompileUnit(
        TheCU->getSourceLanguage(),
        // TODO: Support "Source" from external AST providers?
        DIB.createFile(Mod.getModuleName(), TheCU->getDirectory()),
        TheCU->getProducer(), false, StringRef(), 0, RemapPath(PCM),
        llvm::DICompileUnit::FullDebug, Signature);
    DIB.finalize();
  }

  llvm::DIModule *Parent =
      IsRootModule ? nullptr
                   : getOrCreateModuleRef(ASTSourceDescriptor(*M->Parent),
                                          CreateSkeletonCU);
  std::string IncludePath = Mod.getPath().str();
  llvm::DIModule *DIMod =
      DBuilder.createModule(Parent, Mod.getModuleName(), ConfigMacros,
                            RemapPath(IncludePath));
  ModuleCache[M].reset(DIMod);
  return DIMod;
}

llvm::DIType *CGDebugInfo::CreateTypeDefinition(const ObjCInterfaceType *Ty,
                                                llvm::DIFile *Unit) {
  ObjCInterfaceDecl *ID = Ty->getDecl();
  llvm::DIFile *DefUnit = getOrCreateFile(ID->getLocation());
  unsigned Line = getLineNumber(ID->getLocation());
  unsigned RuntimeLang = TheCU->getSourceLanguage();

  // Bit size, align and offset of the type.
  uint64_t Size = CGM.getContext().getTypeSize(Ty);
  auto Align = getTypeAlignIfRequired(Ty, CGM.getContext());

  llvm::DINode::DIFlags Flags = llvm::DINode::FlagZero;
  if (ID->getImplementation())
    Flags |= llvm::DINode::FlagObjcClassComplete;

  llvm::DIScope *Mod = getParentModuleOrNull(ID);
  llvm::DICompositeType *RealDecl = DBuilder.createStructType(
      Mod ? Mod : Unit, ID->getName(), DefUnit, Line, Size, Align, Flags,
      nullptr, llvm::DINodeArray(), RuntimeLang);

  QualType QTy(Ty, 0);
  TypeCache[QTy.getAsOpaquePtr()].reset(RealDecl);

  // Push the struct on region stack.
  LexicalBlockStack.emplace_back(RealDecl);
  RegionMap[Ty->getDecl()].reset(RealDecl);

  // Convert all the elements.
  SmallVector<llvm::Metadata *, 16> EltTys;

  ObjCInterfaceDecl *SClass = ID->getSuperClass();
  if (SClass) {
    llvm::DIType *SClassTy =
        getOrCreateType(CGM.getContext().getObjCInterfaceType(SClass), Unit);
    if (!SClassTy)
      return nullptr;

    llvm::DIType *InhTag = DBuilder.createInheritance(RealDecl, SClassTy, 0, 0,
                                                      llvm::DINode::FlagZero);
    EltTys.push_back(InhTag);
  }

  // Create entries for all of the properties.
  auto AddProperty = [&](const ObjCPropertyDecl *PD) {
    SourceLocation Loc = PD->getLocation();
    llvm::DIFile *PUnit = getOrCreateFile(Loc);
    unsigned PLine = getLineNumber(Loc);
    ObjCMethodDecl *Getter = PD->getGetterMethodDecl();
    ObjCMethodDecl *Setter = PD->getSetterMethodDecl();
    llvm::MDNode *PropertyNode = DBuilder.createObjCProperty(
        PD->getName(), PUnit, PLine,
        hasDefaultGetterName(PD, Getter) ? ""
                                         : getSelectorName(PD->getGetterName()),
        hasDefaultSetterName(PD, Setter) ? ""
                                         : getSelectorName(PD->getSetterName()),
        PD->getPropertyAttributes(), getOrCreateType(PD->getType(), PUnit));
    EltTys.push_back(PropertyNode);
  };
  {
    // Use 'char' for the isClassProperty bit as DenseSet requires space for
    // empty/tombstone keys in the data type (and bool is too small for that).
    typedef std::pair<char, const IdentifierInfo *> IsClassAndIdent;
    /// List of already emitted properties. Two distinct class and instance
    /// properties can share the same identifier (but not two instance
    /// properties or two class properties).
    llvm::DenseSet<IsClassAndIdent> PropertySet;
    /// Returns the IsClassAndIdent key for the given property.
    auto GetIsClassAndIdent = [](const ObjCPropertyDecl *PD) {
      return std::make_pair(PD->isClassProperty(), PD->getIdentifier());
    };
    for (const ObjCCategoryDecl *ClassExt : ID->known_extensions())
      for (auto *PD : ClassExt->properties()) {
        PropertySet.insert(GetIsClassAndIdent(PD));
        AddProperty(PD);
      }
    for (const auto *PD : ID->properties()) {
      // Don't emit duplicate metadata for properties that were already in a
      // class extension.
      if (!PropertySet.insert(GetIsClassAndIdent(PD)).second)
        continue;
      AddProperty(PD);
    }
  }

  const ASTRecordLayout &RL = CGM.getContext().getASTObjCInterfaceLayout(ID);
  unsigned FieldNo = 0;
  for (ObjCIvarDecl *Field = ID->all_declared_ivar_begin(); Field;
       Field = Field->getNextIvar(), ++FieldNo) {
    llvm::DIType *FieldTy = getOrCreateType(Field->getType(), Unit);
    if (!FieldTy)
      return nullptr;

    StringRef FieldName = Field->getName();

    // Ignore unnamed fields.
    if (FieldName.empty())
      continue;

    // Get the location for the field.
    llvm::DIFile *FieldDefUnit = getOrCreateFile(Field->getLocation());
    unsigned FieldLine = getLineNumber(Field->getLocation());
    QualType FType = Field->getType();
    uint64_t FieldSize = 0;
    uint32_t FieldAlign = 0;

    if (!FType->isIncompleteArrayType()) {

      // Bit size, align and offset of the type.
      FieldSize = Field->isBitField()
                      ? Field->getBitWidthValue(CGM.getContext())
                      : CGM.getContext().getTypeSize(FType);
      FieldAlign = getTypeAlignIfRequired(FType, CGM.getContext());
    }

    uint64_t FieldOffset;
    if (CGM.getLangOpts().ObjCRuntime.isNonFragile()) {
      // We don't know the runtime offset of an ivar if we're using the
      // non-fragile ABI.  For bitfields, use the bit offset into the first
      // byte of storage of the bitfield.  For other fields, use zero.
      if (Field->isBitField()) {
        FieldOffset =
            CGM.getObjCRuntime().ComputeBitfieldBitOffset(CGM, ID, Field);
        FieldOffset %= CGM.getContext().getCharWidth();
      } else {
        FieldOffset = 0;
      }
    } else {
      FieldOffset = RL.getFieldOffset(FieldNo);
    }

    llvm::DINode::DIFlags Flags = llvm::DINode::FlagZero;
    if (Field->getAccessControl() == ObjCIvarDecl::Protected)
      Flags = llvm::DINode::FlagProtected;
    else if (Field->getAccessControl() == ObjCIvarDecl::Private)
      Flags = llvm::DINode::FlagPrivate;
    else if (Field->getAccessControl() == ObjCIvarDecl::Public)
      Flags = llvm::DINode::FlagPublic;

    llvm::MDNode *PropertyNode = nullptr;
    if (ObjCImplementationDecl *ImpD = ID->getImplementation()) {
      if (ObjCPropertyImplDecl *PImpD =
              ImpD->FindPropertyImplIvarDecl(Field->getIdentifier())) {
        if (ObjCPropertyDecl *PD = PImpD->getPropertyDecl()) {
          SourceLocation Loc = PD->getLocation();
          llvm::DIFile *PUnit = getOrCreateFile(Loc);
          unsigned PLine = getLineNumber(Loc);
          ObjCMethodDecl *Getter = PImpD->getGetterMethodDecl();
          ObjCMethodDecl *Setter = PImpD->getSetterMethodDecl();
          PropertyNode = DBuilder.createObjCProperty(
              PD->getName(), PUnit, PLine,
              hasDefaultGetterName(PD, Getter)
                  ? ""
                  : getSelectorName(PD->getGetterName()),
              hasDefaultSetterName(PD, Setter)
                  ? ""
                  : getSelectorName(PD->getSetterName()),
              PD->getPropertyAttributes(),
              getOrCreateType(PD->getType(), PUnit));
        }
      }
    }
    FieldTy = DBuilder.createObjCIVar(FieldName, FieldDefUnit, FieldLine,
                                      FieldSize, FieldAlign, FieldOffset, Flags,
                                      FieldTy, PropertyNode);
    EltTys.push_back(FieldTy);
  }

  llvm::DINodeArray Elements = DBuilder.getOrCreateArray(EltTys);
  DBuilder.replaceArrays(RealDecl, Elements);

  LexicalBlockStack.pop_back();
  return RealDecl;
}

llvm::DIType *CGDebugInfo::CreateType(const VectorType *Ty,
                                      llvm::DIFile *Unit) {
  if (Ty->isExtVectorBoolType()) {
    // Boolean ext_vector_type(N) are special because their real element type
    // (bits of bit size) is not their Clang element type (_Bool of size byte).
    // For now, we pretend the boolean vector were actually a vector of bytes
    // (where each byte represents 8 bits of the actual vector).
    // FIXME Debug info should actually represent this proper as a vector mask
    // type.
    auto &Ctx = CGM.getContext();
    uint64_t Size = CGM.getContext().getTypeSize(Ty);
    uint64_t NumVectorBytes = Size / Ctx.getCharWidth();

    // Construct the vector of 'char' type.
    QualType CharVecTy = Ctx.getVectorType(Ctx.CharTy, NumVectorBytes,
                                           VectorType::GenericVector);
    return CreateType(CharVecTy->getAs<VectorType>(), Unit);
  }

  llvm::DIType *ElementTy = getOrCreateType(Ty->getElementType(), Unit);
  int64_t Count = Ty->getNumElements();

  llvm::Metadata *Subscript;
  QualType QTy(Ty, 0);
  auto SizeExpr = SizeExprCache.find(QTy);
  if (SizeExpr != SizeExprCache.end())
    Subscript = DBuilder.getOrCreateSubrange(
        SizeExpr->getSecond() /*count*/, nullptr /*lowerBound*/,
        nullptr /*upperBound*/, nullptr /*stride*/);
  else {
    auto *CountNode =
        llvm::ConstantAsMetadata::get(llvm::ConstantInt::getSigned(
            llvm::Type::getInt64Ty(CGM.getLLVMContext()), Count ? Count : -1));
    Subscript = DBuilder.getOrCreateSubrange(
        CountNode /*count*/, nullptr /*lowerBound*/, nullptr /*upperBound*/,
        nullptr /*stride*/);
  }
  llvm::DINodeArray SubscriptArray = DBuilder.getOrCreateArray(Subscript);

  uint64_t Size = CGM.getContext().getTypeSize(Ty);
  auto Align = getTypeAlignIfRequired(Ty, CGM.getContext());

  return DBuilder.createVectorType(Size, Align, ElementTy, SubscriptArray);
}

llvm::DIType *CGDebugInfo::CreateType(const ConstantMatrixType *Ty,
                                      llvm::DIFile *Unit) {
  // FIXME: Create another debug type for matrices
  // For the time being, it treats it like a nested ArrayType.

  llvm::DIType *ElementTy = getOrCreateType(Ty->getElementType(), Unit);
  uint64_t Size = CGM.getContext().getTypeSize(Ty);
  uint32_t Align = getTypeAlignIfRequired(Ty, CGM.getContext());

  // Create ranges for both dimensions.
  llvm::SmallVector<llvm::Metadata *, 2> Subscripts;
  auto *ColumnCountNode =
      llvm::ConstantAsMetadata::get(llvm::ConstantInt::getSigned(
          llvm::Type::getInt64Ty(CGM.getLLVMContext()), Ty->getNumColumns()));
  auto *RowCountNode =
      llvm::ConstantAsMetadata::get(llvm::ConstantInt::getSigned(
          llvm::Type::getInt64Ty(CGM.getLLVMContext()), Ty->getNumRows()));
  Subscripts.push_back(DBuilder.getOrCreateSubrange(
      ColumnCountNode /*count*/, nullptr /*lowerBound*/, nullptr /*upperBound*/,
      nullptr /*stride*/));
  Subscripts.push_back(DBuilder.getOrCreateSubrange(
      RowCountNode /*count*/, nullptr /*lowerBound*/, nullptr /*upperBound*/,
      nullptr /*stride*/));
  llvm::DINodeArray SubscriptArray = DBuilder.getOrCreateArray(Subscripts);
  return DBuilder.createArrayType(Size, Align, ElementTy, SubscriptArray);
}

llvm::DIType *CGDebugInfo::CreateType(const ArrayType *Ty, llvm::DIFile *Unit) {
  uint64_t Size;
  uint32_t Align;

  // FIXME: make getTypeAlign() aware of VLAs and incomplete array types
  if (const auto *VAT = dyn_cast<VariableArrayType>(Ty)) {
    Size = 0;
    Align = getTypeAlignIfRequired(CGM.getContext().getBaseElementType(VAT),
                                   CGM.getContext());
  } else if (Ty->isIncompleteArrayType()) {
    Size = 0;
    if (Ty->getElementType()->isIncompleteType())
      Align = 0;
    else
      Align = getTypeAlignIfRequired(Ty->getElementType(), CGM.getContext());
  } else if (Ty->isIncompleteType()) {
    Size = 0;
    Align = 0;
  } else {
    // Size and align of the whole array, not the element type.
    Size = CGM.getContext().getTypeSize(Ty);
    Align = getTypeAlignIfRequired(Ty, CGM.getContext());
  }

  // Add the dimensions of the array.  FIXME: This loses CV qualifiers from
  // interior arrays, do we care?  Why aren't nested arrays represented the
  // obvious/recursive way?
  SmallVector<llvm::Metadata *, 8> Subscripts;
  QualType EltTy(Ty, 0);
  while ((Ty = dyn_cast<ArrayType>(EltTy))) {
    // If the number of elements is known, then count is that number. Otherwise,
    // it's -1. This allows us to represent a subrange with an array of 0
    // elements, like this:
    //
    //   struct foo {
    //     int x[0];
    //   };
    int64_t Count = -1; // Count == -1 is an unbounded array.
    if (const auto *CAT = dyn_cast<ConstantArrayType>(Ty))
      Count = CAT->getSize().getZExtValue();
    else if (const auto *VAT = dyn_cast<VariableArrayType>(Ty)) {
      if (Expr *Size = VAT->getSizeExpr()) {
        Expr::EvalResult Result;
        if (Size->EvaluateAsInt(Result, CGM.getContext()))
          Count = Result.Val.getInt().getExtValue();
      }
    }

    auto SizeNode = SizeExprCache.find(EltTy);
    if (SizeNode != SizeExprCache.end())
      Subscripts.push_back(DBuilder.getOrCreateSubrange(
          SizeNode->getSecond() /*count*/, nullptr /*lowerBound*/,
          nullptr /*upperBound*/, nullptr /*stride*/));
    else {
      auto *CountNode =
          llvm::ConstantAsMetadata::get(llvm::ConstantInt::getSigned(
              llvm::Type::getInt64Ty(CGM.getLLVMContext()), Count));
      Subscripts.push_back(DBuilder.getOrCreateSubrange(
          CountNode /*count*/, nullptr /*lowerBound*/, nullptr /*upperBound*/,
          nullptr /*stride*/));
    }
    EltTy = Ty->getElementType();
  }

  llvm::DINodeArray SubscriptArray = DBuilder.getOrCreateArray(Subscripts);

  return DBuilder.createArrayType(Size, Align, getOrCreateType(EltTy, Unit),
                                  SubscriptArray);
}

llvm::DIType *CGDebugInfo::CreateType(const LValueReferenceType *Ty,
                                      llvm::DIFile *Unit) {
  return CreatePointerLikeType(llvm::dwarf::DW_TAG_reference_type, Ty,
                               Ty->getPointeeType(), Unit);
}

llvm::DIType *CGDebugInfo::CreateType(const RValueReferenceType *Ty,
                                      llvm::DIFile *Unit) {
  llvm::dwarf::Tag Tag = llvm::dwarf::DW_TAG_rvalue_reference_type;
  // DW_TAG_rvalue_reference_type was introduced in DWARF 4.
  if (CGM.getCodeGenOpts().DebugStrictDwarf &&
      CGM.getCodeGenOpts().DwarfVersion < 4)
    Tag = llvm::dwarf::DW_TAG_reference_type;

  return CreatePointerLikeType(Tag, Ty, Ty->getPointeeType(), Unit);
}

llvm::DIType *CGDebugInfo::CreateType(const MemberPointerType *Ty,
                                      llvm::DIFile *U) {
  llvm::DINode::DIFlags Flags = llvm::DINode::FlagZero;
  uint64_t Size = 0;

  if (!Ty->isIncompleteType()) {
    Size = CGM.getContext().getTypeSize(Ty);

    // Set the MS inheritance model. There is no flag for the unspecified model.
    if (CGM.getTarget().getCXXABI().isMicrosoft()) {
      switch (Ty->getMostRecentCXXRecordDecl()->getMSInheritanceModel()) {
      case MSInheritanceModel::Single:
        Flags |= llvm::DINode::FlagSingleInheritance;
        break;
      case MSInheritanceModel::Multiple:
        Flags |= llvm::DINode::FlagMultipleInheritance;
        break;
      case MSInheritanceModel::Virtual:
        Flags |= llvm::DINode::FlagVirtualInheritance;
        break;
      case MSInheritanceModel::Unspecified:
        break;
      }
    }
  }

  llvm::DIType *ClassType = getOrCreateType(QualType(Ty->getClass(), 0), U);
  if (Ty->isMemberDataPointerType())
    return DBuilder.createMemberPointerType(
        getOrCreateType(Ty->getPointeeType(), U), ClassType, Size, /*Align=*/0,
        Flags);

  const FunctionProtoType *FPT =
      Ty->getPointeeType()->getAs<FunctionProtoType>();
  return DBuilder.createMemberPointerType(
      getOrCreateInstanceMethodType(
          CXXMethodDecl::getThisType(FPT, Ty->getMostRecentCXXRecordDecl()),
          FPT, U, false),
      ClassType, Size, /*Align=*/0, Flags);
}

llvm::DIType *CGDebugInfo::CreateType(const AtomicType *Ty, llvm::DIFile *U) {
  auto *FromTy = getOrCreateType(Ty->getValueType(), U);
  return DBuilder.createQualifiedType(llvm::dwarf::DW_TAG_atomic_type, FromTy);
}

llvm::DIType *CGDebugInfo::CreateType(const PipeType *Ty, llvm::DIFile *U) {
  return getOrCreateType(Ty->getElementType(), U);
}

llvm::DIType *CGDebugInfo::CreateEnumType(const EnumType *Ty) {
  const EnumDecl *ED = Ty->getDecl();

  uint64_t Size = 0;
  uint32_t Align = 0;
  if (!ED->getTypeForDecl()->isIncompleteType()) {
    Size = CGM.getContext().getTypeSize(ED->getTypeForDecl());
    Align = getDeclAlignIfRequired(ED, CGM.getContext());
  }

  SmallString<256> Identifier = getTypeIdentifier(Ty, CGM, TheCU);

  bool isImportedFromModule =
      DebugTypeExtRefs && ED->isFromASTFile() && ED->getDefinition();

  // If this is just a forward declaration, construct an appropriately
  // marked node and just return it.
  if (isImportedFromModule || !ED->getDefinition()) {
    // Note that it is possible for enums to be created as part of
    // their own declcontext. In this case a FwdDecl will be created
    // twice. This doesn't cause a problem because both FwdDecls are
    // entered into the ReplaceMap: finalize() will replace the first
    // FwdDecl with the second and then replace the second with
    // complete type.
    llvm::DIScope *EDContext = getDeclContextDescriptor(ED);
    llvm::DIFile *DefUnit = getOrCreateFile(ED->getLocation());
    llvm::TempDIScope TmpContext(DBuilder.createReplaceableCompositeType(
        llvm::dwarf::DW_TAG_enumeration_type, "", TheCU, DefUnit, 0));

    unsigned Line = getLineNumber(ED->getLocation());
    StringRef EDName = ED->getName();
    llvm::DIType *RetTy = DBuilder.createReplaceableCompositeType(
        llvm::dwarf::DW_TAG_enumeration_type, EDName, EDContext, DefUnit, Line,
        0, Size, Align, llvm::DINode::FlagFwdDecl, Identifier);

    ReplaceMap.emplace_back(
        std::piecewise_construct, std::make_tuple(Ty),
        std::make_tuple(static_cast<llvm::Metadata *>(RetTy)));
    return RetTy;
  }

  return CreateTypeDefinition(Ty);
}

llvm::DIType *CGDebugInfo::CreateTypeDefinition(const EnumType *Ty) {
  const EnumDecl *ED = Ty->getDecl();
  uint64_t Size = 0;
  uint32_t Align = 0;
  if (!ED->getTypeForDecl()->isIncompleteType()) {
    Size = CGM.getContext().getTypeSize(ED->getTypeForDecl());
    Align = getDeclAlignIfRequired(ED, CGM.getContext());
  }

  SmallString<256> Identifier = getTypeIdentifier(Ty, CGM, TheCU);

  SmallVector<llvm::Metadata *, 16> Enumerators;
  ED = ED->getDefinition();
  for (const auto *Enum : ED->enumerators()) {
    Enumerators.push_back(
        DBuilder.createEnumerator(Enum->getName(), Enum->getInitVal()));
  }

  // Return a CompositeType for the enum itself.
  llvm::DINodeArray EltArray = DBuilder.getOrCreateArray(Enumerators);

  llvm::DIFile *DefUnit = getOrCreateFile(ED->getLocation());
  unsigned Line = getLineNumber(ED->getLocation());
  llvm::DIScope *EnumContext = getDeclContextDescriptor(ED);
  llvm::DIType *ClassTy = getOrCreateType(ED->getIntegerType(), DefUnit);
  return DBuilder.createEnumerationType(EnumContext, ED->getName(), DefUnit,
                                        Line, Size, Align, EltArray, ClassTy,
                                        Identifier, ED->isScoped());
}

llvm::DIMacro *CGDebugInfo::CreateMacro(llvm::DIMacroFile *Parent,
                                        unsigned MType, SourceLocation LineLoc,
                                        StringRef Name, StringRef Value) {
  unsigned Line = LineLoc.isInvalid() ? 0 : getLineNumber(LineLoc);
  return DBuilder.createMacro(Parent, Line, MType, Name, Value);
}

llvm::DIMacroFile *CGDebugInfo::CreateTempMacroFile(llvm::DIMacroFile *Parent,
                                                    SourceLocation LineLoc,
                                                    SourceLocation FileLoc) {
  llvm::DIFile *FName = getOrCreateFile(FileLoc);
  unsigned Line = LineLoc.isInvalid() ? 0 : getLineNumber(LineLoc);
  return DBuilder.createTempMacroFile(Parent, Line, FName);
}

static QualType UnwrapTypeForDebugInfo(QualType T, const ASTContext &C) {
  Qualifiers Quals;
  do {
    Qualifiers InnerQuals = T.getLocalQualifiers();
    // Qualifiers::operator+() doesn't like it if you add a Qualifier
    // that is already there.
    Quals += Qualifiers::removeCommonQualifiers(Quals, InnerQuals);
    Quals += InnerQuals;
    QualType LastT = T;
    switch (T->getTypeClass()) {
    default:
      return C.getQualifiedType(T.getTypePtr(), Quals);
    case Type::TemplateSpecialization: {
      const auto *Spec = cast<TemplateSpecializationType>(T);
      if (Spec->isTypeAlias())
        return C.getQualifiedType(T.getTypePtr(), Quals);
      T = Spec->desugar();
      break;
    }
    case Type::TypeOfExpr:
      T = cast<TypeOfExprType>(T)->getUnderlyingExpr()->getType();
      break;
    case Type::TypeOf:
      T = cast<TypeOfType>(T)->getUnderlyingType();
      break;
    case Type::Decltype:
      T = cast<DecltypeType>(T)->getUnderlyingType();
      break;
    case Type::Unrefltype:
      T = cast<UnrefltypeType>(T)->getUnderlyingType();
      break;
    case Type::UnaryTransform:
      T = cast<UnaryTransformType>(T)->getUnderlyingType();
      break;
    case Type::Attributed:
      T = cast<AttributedType>(T)->getEquivalentType();
      break;
    case Type::BTFTagAttributed:
      T = cast<BTFTagAttributedType>(T)->getWrappedType();
      break;
    case Type::Elaborated:
      T = cast<ElaboratedType>(T)->getNamedType();
      break;
    case Type::Using:
      T = cast<UsingType>(T)->getUnderlyingType();
      break;
    case Type::Paren:
      T = cast<ParenType>(T)->getInnerType();
      break;
    case Type::MacroQualified:
      T = cast<MacroQualifiedType>(T)->getUnderlyingType();
      break;
    case Type::SubstTemplateTypeParm:
      T = cast<SubstTemplateTypeParmType>(T)->getReplacementType();
      break;
    case Type::Auto:
    case Type::DeducedTemplateSpecialization: {
      QualType DT = cast<DeducedType>(T)->getDeducedType();
      assert(!DT.isNull() && "Undeduced types shouldn't reach here.");
      T = DT;
      break;
    }
    case Type::Adjusted:
    case Type::Decayed:
      // Decayed and adjusted types use the adjusted type in LLVM and DWARF.
      T = cast<AdjustedType>(T)->getAdjustedType();
      break;
    }

    assert(T != LastT && "Type unwrapping failed to unwrap!");
    (void)LastT;
  } while (true);
}

llvm::DIType *CGDebugInfo::getTypeOrNull(QualType Ty) {
  assert(Ty == UnwrapTypeForDebugInfo(Ty, CGM.getContext()));
  auto It = TypeCache.find(Ty.getAsOpaquePtr());
  if (It != TypeCache.end()) {
    // Verify that the debug info still exists.
    if (llvm::Metadata *V = It->second)
      return cast<llvm::DIType>(V);
  }

  return nullptr;
}

void CGDebugInfo::completeTemplateDefinition(
    const ClassTemplateSpecializationDecl &SD) {
  completeUnusedClass(SD);
}

void CGDebugInfo::completeUnusedClass(const CXXRecordDecl &D) {
  if (DebugKind <= codegenoptions::DebugLineTablesOnly)
    return;

  completeClassData(&D);
  // In case this type has no member function definitions being emitted, ensure
  // it is retained
  RetainedTypes.push_back(CGM.getContext().getRecordType(&D).getAsOpaquePtr());
}

llvm::DIType *CGDebugInfo::getOrCreateType(QualType Ty, llvm::DIFile *Unit) {
  if (Ty.isNull())
    return nullptr;

  llvm::TimeTraceScope TimeScope("DebugType", [&]() {
    std::string Name;
    llvm::raw_string_ostream OS(Name);
    Ty.print(OS, getPrintingPolicy());
    return Name;
  });

  // Unwrap the type as needed for debug information.
  Ty = UnwrapTypeForDebugInfo(Ty, CGM.getContext());

  if (auto *T = getTypeOrNull(Ty))
    return T;

  llvm::DIType *Res = CreateTypeNode(Ty, Unit);
  void *TyPtr = Ty.getAsOpaquePtr();

  // And update the type cache.
  TypeCache[TyPtr].reset(Res);

  return Res;
}

llvm::DIModule *CGDebugInfo::getParentModuleOrNull(const Decl *D) {
  // A forward declaration inside a module header does not belong to the module.
  if (isa<RecordDecl>(D) && !cast<RecordDecl>(D)->getDefinition())
    return nullptr;
  if (DebugTypeExtRefs && D->isFromASTFile()) {
    // Record a reference to an imported clang module or precompiled header.
    auto *Reader = CGM.getContext().getExternalSource();
    auto Idx = D->getOwningModuleID();
    auto Info = Reader->getSourceDescriptor(Idx);
    if (Info)
      return getOrCreateModuleRef(*Info, /*SkeletonCU=*/true);
  } else if (ClangModuleMap) {
    // We are building a clang module or a precompiled header.
    //
    // TODO: When D is a CXXRecordDecl or a C++ Enum, the ODR applies
    // and it wouldn't be necessary to specify the parent scope
    // because the type is already unique by definition (it would look
    // like the output of -fno-standalone-debug). On the other hand,
    // the parent scope helps a consumer to quickly locate the object
    // file where the type's definition is located, so it might be
    // best to make this behavior a command line or debugger tuning
    // option.
    if (Module *M = D->getOwningModule()) {
      // This is a (sub-)module.
      auto Info = ASTSourceDescriptor(*M);
      return getOrCreateModuleRef(Info, /*SkeletonCU=*/false);
    } else {
      // This the precompiled header being built.
      return getOrCreateModuleRef(PCHDescriptor, /*SkeletonCU=*/false);
    }
  }

  return nullptr;
}

llvm::DIType *CGDebugInfo::CreateTypeNode(QualType Ty, llvm::DIFile *Unit) {
  // Handle qualifiers, which recursively handles what they refer to.
  if (Ty.hasLocalQualifiers())
    return CreateQualifiedType(Ty, Unit);

  // Work out details of type.
  switch (Ty->getTypeClass()) {
#define TYPE(Class, Base)
#define ABSTRACT_TYPE(Class, Base)
#define NON_CANONICAL_TYPE(Class, Base)
#define DEPENDENT_TYPE(Class, Base) case Type::Class:
#include "clang/AST/TypeNodes.inc"
    llvm_unreachable("Dependent types cannot show up in debug information");

  case Type::ExtVector:
  case Type::Vector:
    return CreateType(cast<VectorType>(Ty), Unit);
  case Type::ConstantMatrix:
    return CreateType(cast<ConstantMatrixType>(Ty), Unit);
  case Type::ObjCObjectPointer:
    return CreateType(cast<ObjCObjectPointerType>(Ty), Unit);
  case Type::ObjCObject:
    return CreateType(cast<ObjCObjectType>(Ty), Unit);
  case Type::ObjCTypeParam:
    return CreateType(cast<ObjCTypeParamType>(Ty), Unit);
  case Type::ObjCInterface:
    return CreateType(cast<ObjCInterfaceType>(Ty), Unit);
  case Type::Builtin:
    return CreateType(cast<BuiltinType>(Ty));
  case Type::Complex:
    return CreateType(cast<ComplexType>(Ty));
  case Type::Pointer:
    return CreateType(cast<PointerType>(Ty), Unit);
  case Type::BlockPointer:
    return CreateType(cast<BlockPointerType>(Ty), Unit);
  case Type::Typedef:
    return CreateType(cast<TypedefType>(Ty), Unit);
  case Type::Record:
    return CreateType(cast<RecordType>(Ty));
  case Type::Enum:
    return CreateEnumType(cast<EnumType>(Ty));
  case Type::FunctionProto:
  case Type::FunctionNoProto:
    return CreateType(cast<FunctionType>(Ty), Unit);
  case Type::ConstantArray:
  case Type::VariableArray:
  case Type::IncompleteArray:
    return CreateType(cast<ArrayType>(Ty), Unit);

  case Type::LValueReference:
    return CreateType(cast<LValueReferenceType>(Ty), Unit);
  case Type::RValueReference:
    return CreateType(cast<RValueReferenceType>(Ty), Unit);

  case Type::MemberPointer:
    return CreateType(cast<MemberPointerType>(Ty), Unit);

  case Type::Atomic:
    return CreateType(cast<AtomicType>(Ty), Unit);

  case Type::BitInt:
    return CreateType(cast<BitIntType>(Ty));
  case Type::Pipe:
    return CreateType(cast<PipeType>(Ty), Unit);

  case Type::TemplateSpecialization:
    return CreateType(cast<TemplateSpecializationType>(Ty), Unit);

  case Type::Auto:
  case Type::Attributed:
  case Type::BTFTagAttributed:
  case Type::Adjusted:
  case Type::Decayed:
  case Type::DeducedTemplateSpecialization:
  case Type::Elaborated:
  case Type::Using:
  case Type::Paren:
  case Type::MacroQualified:
  case Type::SubstTemplateTypeParm:
  case Type::TypeOfExpr:
  case Type::TypeOf:
  case Type::Decltype:
  case Type::Unrefltype:
  case Type::UnaryTransform:
    break;
  }

  llvm_unreachable("type should have been unwrapped!");
}

llvm::DICompositeType *
CGDebugInfo::getOrCreateLimitedType(const RecordType *Ty) {
  QualType QTy(Ty, 0);

  auto *T = cast_or_null<llvm::DICompositeType>(getTypeOrNull(QTy));

  // We may have cached a forward decl when we could have created
  // a non-forward decl. Go ahead and create a non-forward decl
  // now.
  if (T && !T->isForwardDecl())
    return T;

  // Otherwise create the type.
  llvm::DICompositeType *Res = CreateLimitedType(Ty);

  // Propagate members from the declaration to the definition
  // CreateType(const RecordType*) will overwrite this with the members in the
  // correct order if the full type is needed.
  DBuilder.replaceArrays(Res, T ? T->getElements() : llvm::DINodeArray());

  // And update the type cache.
  TypeCache[QTy.getAsOpaquePtr()].reset(Res);
  return Res;
}

// TODO: Currently used for context chains when limiting debug info.
llvm::DICompositeType *CGDebugInfo::CreateLimitedType(const RecordType *Ty) {
  RecordDecl *RD = Ty->getDecl();

  // Get overall information about the record type for the debug info.
  StringRef RDName = getClassName(RD);
  const SourceLocation Loc = RD->getLocation();
  llvm::DIFile *DefUnit = nullptr;
  unsigned Line = 0;
  if (Loc.isValid()) {
    DefUnit = getOrCreateFile(Loc);
    Line = getLineNumber(Loc);
  }

  llvm::DIScope *RDContext = getDeclContextDescriptor(RD);

  // If we ended up creating the type during the context chain construction,
  // just return that.
  auto *T = cast_or_null<llvm::DICompositeType>(
      getTypeOrNull(CGM.getContext().getRecordType(RD)));
  if (T && (!T->isForwardDecl() || !RD->getDefinition()))
    return T;

  // If this is just a forward or incomplete declaration, construct an
  // appropriately marked node and just return it.
  const RecordDecl *D = RD->getDefinition();
  if (!D || !D->isCompleteDefinition())
    return getOrCreateRecordFwdDecl(Ty, RDContext);

  uint64_t Size = CGM.getContext().getTypeSize(Ty);
  // __attribute__((aligned)) can increase or decrease alignment *except* on a
  // struct or struct member, where it only increases  alignment unless 'packed'
  // is also specified. To handle this case, the `getTypeAlignIfRequired` needs
  // to be used.
  auto Align = getTypeAlignIfRequired(Ty, CGM.getContext());

  SmallString<256> Identifier = getTypeIdentifier(Ty, CGM, TheCU);

  // Explicitly record the calling convention and export symbols for C++
  // records.
  auto Flags = llvm::DINode::FlagZero;
  if (auto CXXRD = dyn_cast<CXXRecordDecl>(RD)) {
    if (CGM.getCXXABI().getRecordArgABI(CXXRD) == CGCXXABI::RAA_Indirect)
      Flags |= llvm::DINode::FlagTypePassByReference;
    else
      Flags |= llvm::DINode::FlagTypePassByValue;

    // Record if a C++ record is non-trivial type.
    if (!CXXRD->isTrivial())
      Flags |= llvm::DINode::FlagNonTrivial;

    // Record exports it symbols to the containing structure.
    if (CXXRD->isAnonymousStructOrUnion())
        Flags |= llvm::DINode::FlagExportSymbols;

    Flags |= getAccessFlag(CXXRD->getAccess(),
                           dyn_cast<CXXRecordDecl>(CXXRD->getDeclContext()));
  }

  llvm::DINodeArray Annotations = CollectBTFDeclTagAnnotations(D);
  llvm::DICompositeType *RealDecl = DBuilder.createReplaceableCompositeType(
      getTagForRecord(RD), RDName, RDContext, DefUnit, Line, 0, Size, Align,
      Flags, Identifier, Annotations);

  // Elements of composite types usually have back to the type, creating
  // uniquing cycles.  Distinct nodes are more efficient.
  switch (RealDecl->getTag()) {
  default:
    llvm_unreachable("invalid composite type tag");

  case llvm::dwarf::DW_TAG_array_type:
  case llvm::dwarf::DW_TAG_enumeration_type:
    // Array elements and most enumeration elements don't have back references,
    // so they don't tend to be involved in uniquing cycles and there is some
    // chance of merging them when linking together two modules.  Only make
    // them distinct if they are ODR-uniqued.
    if (Identifier.empty())
      break;
    LLVM_FALLTHROUGH;

  case llvm::dwarf::DW_TAG_structure_type:
  case llvm::dwarf::DW_TAG_union_type:
  case llvm::dwarf::DW_TAG_class_type:
    // Immediately resolve to a distinct node.
    RealDecl =
        llvm::MDNode::replaceWithDistinct(llvm::TempDICompositeType(RealDecl));
    break;
  }

  RegionMap[Ty->getDecl()].reset(RealDecl);
  TypeCache[QualType(Ty, 0).getAsOpaquePtr()].reset(RealDecl);

  if (const auto *TSpecial = dyn_cast<ClassTemplateSpecializationDecl>(RD))
    DBuilder.replaceArrays(RealDecl, llvm::DINodeArray(),
                           CollectCXXTemplateParams(TSpecial, DefUnit));
  return RealDecl;
}

void CGDebugInfo::CollectContainingType(const CXXRecordDecl *RD,
                                        llvm::DICompositeType *RealDecl) {
  // A class's primary base or the class itself contains the vtable.
  llvm::DICompositeType *ContainingType = nullptr;
  const ASTRecordLayout &RL = CGM.getContext().getASTRecordLayout(RD);
  if (const CXXRecordDecl *PBase = RL.getPrimaryBase()) {
    // Seek non-virtual primary base root.
    while (true) {
      const ASTRecordLayout &BRL = CGM.getContext().getASTRecordLayout(PBase);
      const CXXRecordDecl *PBT = BRL.getPrimaryBase();
      if (PBT && !BRL.isPrimaryBaseVirtual())
        PBase = PBT;
      else
        break;
    }
    ContainingType = cast<llvm::DICompositeType>(
        getOrCreateType(QualType(PBase->getTypeForDecl(), 0),
                        getOrCreateFile(RD->getLocation())));
  } else if (RD->isDynamicClass())
    ContainingType = RealDecl;

  DBuilder.replaceVTableHolder(RealDecl, ContainingType);
}

llvm::DIType *CGDebugInfo::CreateMemberType(llvm::DIFile *Unit, QualType FType,
                                            StringRef Name, uint64_t *Offset) {
  llvm::DIType *FieldTy = CGDebugInfo::getOrCreateType(FType, Unit);
  uint64_t FieldSize = CGM.getContext().getTypeSize(FType);
  auto FieldAlign = getTypeAlignIfRequired(FType, CGM.getContext());
  llvm::DIType *Ty =
      DBuilder.createMemberType(Unit, Name, Unit, 0, FieldSize, FieldAlign,
                                *Offset, llvm::DINode::FlagZero, FieldTy);
  *Offset += FieldSize;
  return Ty;
}

void CGDebugInfo::collectFunctionDeclProps(GlobalDecl GD, llvm::DIFile *Unit,
                                           StringRef &Name,
                                           StringRef &LinkageName,
                                           llvm::DIScope *&FDContext,
                                           llvm::DINodeArray &TParamsArray,
                                           llvm::DINode::DIFlags &Flags) {
  const auto *FD = cast<FunctionDecl>(GD.getCanonicalDecl().getDecl());
  Name = getFunctionName(FD);
  // Use mangled name as linkage name for C/C++ functions.
  if (FD->getType()->getAs<FunctionProtoType>())
    LinkageName = CGM.getMangledName(GD);
  if (FD->hasPrototype())
    Flags |= llvm::DINode::FlagPrototyped;
  // No need to replicate the linkage name if it isn't different from the
  // subprogram name, no need to have it at all unless coverage is enabled or
  // debug is set to more than just line tables or extra debug info is needed.
  if (LinkageName == Name || (!CGM.getCodeGenOpts().EmitGcovArcs &&
                              !CGM.getCodeGenOpts().EmitGcovNotes &&
                              !CGM.getCodeGenOpts().DebugInfoForProfiling &&
                              !CGM.getCodeGenOpts().PseudoProbeForProfiling &&
                              DebugKind <= codegenoptions::DebugLineTablesOnly))
    LinkageName = StringRef();

  // Emit the function scope in line tables only mode (if CodeView) to
  // differentiate between function names.
  if (CGM.getCodeGenOpts().hasReducedDebugInfo() ||
      (DebugKind == codegenoptions::DebugLineTablesOnly &&
       CGM.getCodeGenOpts().EmitCodeView)) {
    if (const NamespaceDecl *NSDecl =
            dyn_cast_or_null<NamespaceDecl>(FD->getDeclContext()))
      FDContext = getOrCreateNamespace(NSDecl);
    else if (const RecordDecl *RDecl =
                 dyn_cast_or_null<RecordDecl>(FD->getDeclContext())) {
      llvm::DIScope *Mod = getParentModuleOrNull(RDecl);
      FDContext = getContextDescriptor(RDecl, Mod ? Mod : TheCU);
    }
  }
  if (CGM.getCodeGenOpts().hasReducedDebugInfo()) {
    // Check if it is a noreturn-marked function
    if (FD->isNoReturn())
      Flags |= llvm::DINode::FlagNoReturn;
    // Collect template parameters.
    TParamsArray = CollectFunctionTemplateParams(FD, Unit);
  }
}

void CGDebugInfo::collectVarDeclProps(const VarDecl *VD, llvm::DIFile *&Unit,
                                      unsigned &LineNo, QualType &T,
                                      StringRef &Name, StringRef &LinkageName,
                                      llvm::MDTuple *&TemplateParameters,
                                      llvm::DIScope *&VDContext) {
  Unit = getOrCreateFile(VD->getLocation());
  LineNo = getLineNumber(VD->getLocation());

  setLocation(VD->getLocation());

  T = VD->getType();
  if (T->isIncompleteArrayType()) {
    // CodeGen turns int[] into int[1] so we'll do the same here.
    llvm::APInt ConstVal(32, 1);
    QualType ET = CGM.getContext().getAsArrayType(T)->getElementType();

    T = CGM.getContext().getConstantArrayType(ET, ConstVal, nullptr,
                                              ArrayType::Normal, 0);
  }

  Name = VD->getName();
  if (VD->getDeclContext() && !isa<FunctionDecl>(VD->getDeclContext()) &&
      !isa<ObjCMethodDecl>(VD->getDeclContext()))
    LinkageName = CGM.getMangledName(VD);
  if (LinkageName == Name)
    LinkageName = StringRef();

  if (isa<VarTemplateSpecializationDecl>(VD)) {
    llvm::DINodeArray parameterNodes = CollectVarTemplateParams(VD, &*Unit);
    TemplateParameters = parameterNodes.get();
  } else {
    TemplateParameters = nullptr;
  }

  // Since we emit declarations (DW_AT_members) for static members, place the
  // definition of those static members in the namespace they were declared in
  // in the source code (the lexical decl context).
  // FIXME: Generalize this for even non-member global variables where the
  // declaration and definition may have different lexical decl contexts, once
  // we have support for emitting declarations of (non-member) global variables.
  const DeclContext *DC = VD->isStaticDataMember() ? VD->getLexicalDeclContext()
                                                   : VD->getDeclContext();
  // When a record type contains an in-line initialization of a static data
  // member, and the record type is marked as __declspec(dllexport), an implicit
  // definition of the member will be created in the record context.  DWARF
  // doesn't seem to have a nice way to describe this in a form that consumers
  // are likely to understand, so fake the "normal" situation of a definition
  // outside the class by putting it in the global scope.
  if (DC->isRecord())
    DC = CGM.getContext().getTranslationUnitDecl();

  llvm::DIScope *Mod = getParentModuleOrNull(VD);
  VDContext = getContextDescriptor(cast<Decl>(DC), Mod ? Mod : TheCU);
}

llvm::DISubprogram *CGDebugInfo::getFunctionFwdDeclOrStub(GlobalDecl GD,
                                                          bool Stub) {
  llvm::DINodeArray TParamsArray;
  StringRef Name, LinkageName;
  llvm::DINode::DIFlags Flags = llvm::DINode::FlagZero;
  llvm::DISubprogram::DISPFlags SPFlags = llvm::DISubprogram::SPFlagZero;
  SourceLocation Loc = GD.getDecl()->getLocation();
  llvm::DIFile *Unit = getOrCreateFile(Loc);
  llvm::DIScope *DContext = Unit;
  unsigned Line = getLineNumber(Loc);
  collectFunctionDeclProps(GD, Unit, Name, LinkageName, DContext, TParamsArray,
                           Flags);
  auto *FD = cast<FunctionDecl>(GD.getDecl());

  // Build function type.
  SmallVector<QualType, 16> ArgTypes;
  for (const ParmVarDecl *Parm : FD->parameters())
    ArgTypes.push_back(Parm->getType());

  CallingConv CC = FD->getType()->castAs<FunctionType>()->getCallConv();
  QualType FnType = CGM.getContext().getFunctionType(
      FD->getReturnType(), ArgTypes, FunctionProtoType::ExtProtoInfo(CC));
  if (!FD->isExternallyVisible())
    SPFlags |= llvm::DISubprogram::SPFlagLocalToUnit;
  if (CGM.getLangOpts().Optimize)
    SPFlags |= llvm::DISubprogram::SPFlagOptimized;

  if (Stub) {
    Flags |= getCallSiteRelatedAttrs();
    SPFlags |= llvm::DISubprogram::SPFlagDefinition;
    return DBuilder.createFunction(
        DContext, Name, LinkageName, Unit, Line,
        getOrCreateFunctionType(GD.getDecl(), FnType, Unit), 0, Flags, SPFlags,
        TParamsArray.get(), getFunctionDeclaration(FD));
  }

  llvm::DISubprogram *SP = DBuilder.createTempFunctionFwdDecl(
      DContext, Name, LinkageName, Unit, Line,
      getOrCreateFunctionType(GD.getDecl(), FnType, Unit), 0, Flags, SPFlags,
      TParamsArray.get(), getFunctionDeclaration(FD));
  const FunctionDecl *CanonDecl = FD->getCanonicalDecl();
  FwdDeclReplaceMap.emplace_back(std::piecewise_construct,
                                 std::make_tuple(CanonDecl),
                                 std::make_tuple(SP));
  return SP;
}

llvm::DISubprogram *CGDebugInfo::getFunctionForwardDeclaration(GlobalDecl GD) {
  return getFunctionFwdDeclOrStub(GD, /* Stub = */ false);
}

llvm::DISubprogram *CGDebugInfo::getFunctionStub(GlobalDecl GD) {
  return getFunctionFwdDeclOrStub(GD, /* Stub = */ true);
}

llvm::DIGlobalVariable *
CGDebugInfo::getGlobalVariableForwardDeclaration(const VarDecl *VD) {
  QualType T;
  StringRef Name, LinkageName;
  SourceLocation Loc = VD->getLocation();
  llvm::DIFile *Unit = getOrCreateFile(Loc);
  llvm::DIScope *DContext = Unit;
  unsigned Line = getLineNumber(Loc);
  llvm::MDTuple *TemplateParameters = nullptr;

  collectVarDeclProps(VD, Unit, Line, T, Name, LinkageName, TemplateParameters,
                      DContext);
  auto Align = getDeclAlignIfRequired(VD, CGM.getContext());
  auto *GV = DBuilder.createTempGlobalVariableFwdDecl(
      DContext, Name, LinkageName, Unit, Line, getOrCreateType(T, Unit),
      !VD->isExternallyVisible(), nullptr, TemplateParameters, Align);
  FwdDeclReplaceMap.emplace_back(
      std::piecewise_construct,
      std::make_tuple(cast<VarDecl>(VD->getCanonicalDecl())),
      std::make_tuple(static_cast<llvm::Metadata *>(GV)));
  return GV;
}

llvm::DINode *CGDebugInfo::getDeclarationOrDefinition(const Decl *D) {
  // We only need a declaration (not a definition) of the type - so use whatever
  // we would otherwise do to get a type for a pointee. (forward declarations in
  // limited debug info, full definitions (if the type definition is available)
  // in unlimited debug info)
  if (const auto *TD = dyn_cast<TypeDecl>(D))
    return getOrCreateType(CGM.getContext().getTypeDeclType(TD),
                           getOrCreateFile(TD->getLocation()));
  auto I = DeclCache.find(D->getCanonicalDecl());

  if (I != DeclCache.end()) {
    auto N = I->second;
    if (auto *GVE = dyn_cast_or_null<llvm::DIGlobalVariableExpression>(N))
      return GVE->getVariable();
    return cast<llvm::DINode>(N);
  }

  // Search imported declaration cache if it is already defined
  // as imported declaration.
  auto IE = ImportedDeclCache.find(D->getCanonicalDecl());

  if (IE != ImportedDeclCache.end()) {
    auto N = IE->second;
    if (auto *GVE = dyn_cast_or_null<llvm::DIImportedEntity>(N))
      return cast<llvm::DINode>(GVE);
    return dyn_cast_or_null<llvm::DINode>(N);
  }

  // No definition for now. Emit a forward definition that might be
  // merged with a potential upcoming definition.
  if (const auto *FD = dyn_cast<FunctionDecl>(D))
    return getFunctionForwardDeclaration(FD);
  else if (const auto *VD = dyn_cast<VarDecl>(D))
    return getGlobalVariableForwardDeclaration(VD);

  return nullptr;
}

llvm::DISubprogram *CGDebugInfo::getFunctionDeclaration(const Decl *D) {
  if (!D || DebugKind <= codegenoptions::DebugLineTablesOnly)
    return nullptr;

  const auto *FD = dyn_cast<FunctionDecl>(D);
  if (!FD)
    return nullptr;

  // Setup context.
  auto *S = getDeclContextDescriptor(D);

  auto MI = SPCache.find(FD->getCanonicalDecl());
  if (MI == SPCache.end()) {
    if (const auto *MD = dyn_cast<CXXMethodDecl>(FD->getCanonicalDecl())) {
      return CreateCXXMemberFunction(MD, getOrCreateFile(MD->getLocation()),
                                     cast<llvm::DICompositeType>(S));
    }
  }
  if (MI != SPCache.end()) {
    auto *SP = dyn_cast_or_null<llvm::DISubprogram>(MI->second);
    if (SP && !SP->isDefinition())
      return SP;
  }

  for (auto NextFD : FD->redecls()) {
    auto MI = SPCache.find(NextFD->getCanonicalDecl());
    if (MI != SPCache.end()) {
      auto *SP = dyn_cast_or_null<llvm::DISubprogram>(MI->second);
      if (SP && !SP->isDefinition())
        return SP;
    }
  }
  return nullptr;
}

llvm::DISubprogram *CGDebugInfo::getObjCMethodDeclaration(
    const Decl *D, llvm::DISubroutineType *FnType, unsigned LineNo,
    llvm::DINode::DIFlags Flags, llvm::DISubprogram::DISPFlags SPFlags) {
  if (!D || DebugKind <= codegenoptions::DebugLineTablesOnly)
    return nullptr;

  const auto *OMD = dyn_cast<ObjCMethodDecl>(D);
  if (!OMD)
    return nullptr;

  if (CGM.getCodeGenOpts().DwarfVersion < 5 && !OMD->isDirectMethod())
    return nullptr;

  if (OMD->isDirectMethod())
    SPFlags |= llvm::DISubprogram::SPFlagObjCDirect;

  // Starting with DWARF V5 method declarations are emitted as children of
  // the interface type.
  auto *ID = dyn_cast_or_null<ObjCInterfaceDecl>(D->getDeclContext());
  if (!ID)
    ID = OMD->getClassInterface();
  if (!ID)
    return nullptr;
  QualType QTy(ID->getTypeForDecl(), 0);
  auto It = TypeCache.find(QTy.getAsOpaquePtr());
  if (It == TypeCache.end())
    return nullptr;
  auto *InterfaceType = cast<llvm::DICompositeType>(It->second);
  llvm::DISubprogram *FD = DBuilder.createFunction(
      InterfaceType, getObjCMethodName(OMD), StringRef(),
      InterfaceType->getFile(), LineNo, FnType, LineNo, Flags, SPFlags);
  DBuilder.finalizeSubprogram(FD);
  ObjCMethodCache[ID].push_back({FD, OMD->isDirectMethod()});
  return FD;
}

// getOrCreateFunctionType - Construct type. If it is a c++ method, include
// implicit parameter "this".
llvm::DISubroutineType *CGDebugInfo::getOrCreateFunctionType(const Decl *D,
                                                             QualType FnType,
                                                             llvm::DIFile *F) {
  // In CodeView, we emit the function types in line tables only because the
  // only way to distinguish between functions is by display name and type.
  if (!D || (DebugKind <= codegenoptions::DebugLineTablesOnly &&
             !CGM.getCodeGenOpts().EmitCodeView))
    // Create fake but valid subroutine type. Otherwise -verify would fail, and
    // subprogram DIE will miss DW_AT_decl_file and DW_AT_decl_line fields.
    return DBuilder.createSubroutineType(DBuilder.getOrCreateTypeArray(None));

  if (const auto *Method = dyn_cast<CXXMethodDecl>(D))
    return getOrCreateMethodType(Method, F, false);

  const auto *FTy = FnType->getAs<FunctionType>();
  CallingConv CC = FTy ? FTy->getCallConv() : CallingConv::CC_C;

  if (const auto *OMethod = dyn_cast<ObjCMethodDecl>(D)) {
    // Add "self" and "_cmd"
    SmallVector<llvm::Metadata *, 16> Elts;

    // First element is always return type. For 'void' functions it is NULL.
    QualType ResultTy = OMethod->getReturnType();

    // Replace the instancetype keyword with the actual type.
    if (ResultTy == CGM.getContext().getObjCInstanceType())
      ResultTy = CGM.getContext().getPointerType(
          QualType(OMethod->getClassInterface()->getTypeForDecl(), 0));

    Elts.push_back(getOrCreateType(ResultTy, F));
    // "self" pointer is always first argument.
    QualType SelfDeclTy;
    if (auto *SelfDecl = OMethod->getSelfDecl())
      SelfDeclTy = SelfDecl->getType();
    else if (auto *FPT = dyn_cast<FunctionProtoType>(FnType))
      if (FPT->getNumParams() > 1)
        SelfDeclTy = FPT->getParamType(0);
    if (!SelfDeclTy.isNull())
      Elts.push_back(
          CreateSelfType(SelfDeclTy, getOrCreateType(SelfDeclTy, F)));
    // "_cmd" pointer is always second argument.
    Elts.push_back(DBuilder.createArtificialType(
        getOrCreateType(CGM.getContext().getObjCSelType(), F)));
    // Get rest of the arguments.
    for (const auto *PI : OMethod->parameters())
      Elts.push_back(getOrCreateType(PI->getType(), F));
    // Variadic methods need a special marker at the end of the type list.
    if (OMethod->isVariadic())
      Elts.push_back(DBuilder.createUnspecifiedParameter());

    llvm::DITypeRefArray EltTypeArray = DBuilder.getOrCreateTypeArray(Elts);
    return DBuilder.createSubroutineType(EltTypeArray, llvm::DINode::FlagZero,
                                         getDwarfCC(CC));
  }

  // Handle variadic function types; they need an additional
  // unspecified parameter.
  if (const auto *FD = dyn_cast<FunctionDecl>(D))
    if (FD->isVariadic()) {
      SmallVector<llvm::Metadata *, 16> EltTys;
      EltTys.push_back(getOrCreateType(FD->getReturnType(), F));
      if (const auto *FPT = dyn_cast<FunctionProtoType>(FnType))
        for (QualType ParamType : FPT->param_types())
          EltTys.push_back(getOrCreateType(ParamType, F));
      EltTys.push_back(DBuilder.createUnspecifiedParameter());
      llvm::DITypeRefArray EltTypeArray = DBuilder.getOrCreateTypeArray(EltTys);
      return DBuilder.createSubroutineType(EltTypeArray, llvm::DINode::FlagZero,
                                           getDwarfCC(CC));
    }

  return cast<llvm::DISubroutineType>(getOrCreateType(FnType, F));
}

QualType
CGDebugInfo::getFunctionType(const FunctionDecl *FD, QualType RetTy,
                             const SmallVectorImpl<const VarDecl *> &Args) {
  CallingConv CC = CallingConv::CC_C;
  if (FD)
    if (const auto *SrcFnTy = FD->getType()->getAs<FunctionType>())
      CC = SrcFnTy->getCallConv();
  SmallVector<QualType, 16> ArgTypes;
  for (const VarDecl *VD : Args)
    ArgTypes.push_back(VD->getType());
  return CGM.getContext().getFunctionType(RetTy, ArgTypes,
                                          FunctionProtoType::ExtProtoInfo(CC));
}

void CGDebugInfo::emitFunctionStart(GlobalDecl GD, SourceLocation Loc,
                                    SourceLocation ScopeLoc, QualType FnType,
                                    llvm::Function *Fn, bool CurFuncIsThunk) {
  StringRef Name;
  StringRef LinkageName;

  FnBeginRegionCount.push_back(LexicalBlockStack.size());

  const Decl *D = GD.getDecl();
  bool HasDecl = (D != nullptr);

  llvm::DINode::DIFlags Flags = llvm::DINode::FlagZero;
  llvm::DISubprogram::DISPFlags SPFlags = llvm::DISubprogram::SPFlagZero;
  llvm::DIFile *Unit = getOrCreateFile(Loc);
  llvm::DIScope *FDContext = Unit;
  llvm::DINodeArray TParamsArray;
  if (!HasDecl) {
    // Use llvm function name.
    LinkageName = Fn->getName();
  } else if (const auto *FD = dyn_cast<FunctionDecl>(D)) {
    // If there is a subprogram for this function available then use it.
    auto FI = SPCache.find(FD->getCanonicalDecl());
    if (FI != SPCache.end()) {
      auto *SP = dyn_cast_or_null<llvm::DISubprogram>(FI->second);
      if (SP && SP->isDefinition()) {
        LexicalBlockStack.emplace_back(SP);
        RegionMap[D].reset(SP);
        return;
      }
    }
    collectFunctionDeclProps(GD, Unit, Name, LinkageName, FDContext,
                             TParamsArray, Flags);
  } else if (const auto *OMD = dyn_cast<ObjCMethodDecl>(D)) {
    Name = getObjCMethodName(OMD);
    Flags |= llvm::DINode::FlagPrototyped;
  } else if (isa<VarDecl>(D) &&
             GD.getDynamicInitKind() != DynamicInitKind::NoStub) {
    // This is a global initializer or atexit destructor for a global variable.
    Name = getDynamicInitializerName(cast<VarDecl>(D), GD.getDynamicInitKind(),
                                     Fn);
  } else {
    Name = Fn->getName();

    if (isa<BlockDecl>(D))
      LinkageName = Name;

    Flags |= llvm::DINode::FlagPrototyped;
  }
  if (Name.startswith("\01"))
    Name = Name.substr(1);

  if (!HasDecl || D->isImplicit() || D->hasAttr<ArtificialAttr>() ||
      (isa<VarDecl>(D) && GD.getDynamicInitKind() != DynamicInitKind::NoStub)) {
    Flags |= llvm::DINode::FlagArtificial;
    // Artificial functions should not silently reuse CurLoc.
    CurLoc = SourceLocation();
  }

  if (CurFuncIsThunk)
    Flags |= llvm::DINode::FlagThunk;

  if (Fn->hasLocalLinkage())
    SPFlags |= llvm::DISubprogram::SPFlagLocalToUnit;
  if (CGM.getLangOpts().Optimize)
    SPFlags |= llvm::DISubprogram::SPFlagOptimized;

  llvm::DINode::DIFlags FlagsForDef = Flags | getCallSiteRelatedAttrs();
  llvm::DISubprogram::DISPFlags SPFlagsForDef =
      SPFlags | llvm::DISubprogram::SPFlagDefinition;

  const unsigned LineNo = getLineNumber(Loc.isValid() ? Loc : CurLoc);
  unsigned ScopeLine = getLineNumber(ScopeLoc);
  llvm::DISubroutineType *DIFnType = getOrCreateFunctionType(D, FnType, Unit);
  llvm::DISubprogram *Decl = nullptr;
  llvm::DINodeArray Annotations = nullptr;
  if (D) {
    Decl = isa<ObjCMethodDecl>(D)
               ? getObjCMethodDeclaration(D, DIFnType, LineNo, Flags, SPFlags)
               : getFunctionDeclaration(D);
    Annotations = CollectBTFDeclTagAnnotations(D);
  }

  // FIXME: The function declaration we're constructing here is mostly reusing
  // declarations from CXXMethodDecl and not constructing new ones for arbitrary
  // FunctionDecls. When/if we fix this we can have FDContext be TheCU/null for
  // all subprograms instead of the actual context since subprogram definitions
  // are emitted as CU level entities by the backend.
  llvm::DISubprogram *SP = DBuilder.createFunction(
      FDContext, Name, LinkageName, Unit, LineNo, DIFnType, ScopeLine,
      FlagsForDef, SPFlagsForDef, TParamsArray.get(), Decl, nullptr,
      Annotations);
  Fn->setSubprogram(SP);
  // We might get here with a VarDecl in the case we're generating
  // code for the initialization of globals. Do not record these decls
  // as they will overwrite the actual VarDecl Decl in the cache.
  if (HasDecl && isa<FunctionDecl>(D))
    DeclCache[D->getCanonicalDecl()].reset(SP);

  // Push the function onto the lexical block stack.
  LexicalBlockStack.emplace_back(SP);

  if (HasDecl)
    RegionMap[D].reset(SP);
}

void CGDebugInfo::EmitFunctionDecl(GlobalDecl GD, SourceLocation Loc,
                                   QualType FnType, llvm::Function *Fn) {
  StringRef Name;
  StringRef LinkageName;

  const Decl *D = GD.getDecl();
  if (!D)
    return;

  llvm::TimeTraceScope TimeScope("DebugFunction", [&]() {
    return GetName(D, true);
  });

  llvm::DINode::DIFlags Flags = llvm::DINode::FlagZero;
  llvm::DIFile *Unit = getOrCreateFile(Loc);
  bool IsDeclForCallSite = Fn ? true : false;
  llvm::DIScope *FDContext =
      IsDeclForCallSite ? Unit : getDeclContextDescriptor(D);
  llvm::DINodeArray TParamsArray;
  if (isa<FunctionDecl>(D)) {
    // If there is a DISubprogram for this function available then use it.
    collectFunctionDeclProps(GD, Unit, Name, LinkageName, FDContext,
                             TParamsArray, Flags);
  } else if (const auto *OMD = dyn_cast<ObjCMethodDecl>(D)) {
    Name = getObjCMethodName(OMD);
    Flags |= llvm::DINode::FlagPrototyped;
  } else {
    llvm_unreachable("not a function or ObjC method");
  }
  if (!Name.empty() && Name[0] == '\01')
    Name = Name.substr(1);

  if (D->isImplicit()) {
    Flags |= llvm::DINode::FlagArtificial;
    // Artificial functions without a location should not silently reuse CurLoc.
    if (Loc.isInvalid())
      CurLoc = SourceLocation();
  }
  unsigned LineNo = getLineNumber(Loc);
  unsigned ScopeLine = 0;
  llvm::DISubprogram::DISPFlags SPFlags = llvm::DISubprogram::SPFlagZero;
  if (CGM.getLangOpts().Optimize)
    SPFlags |= llvm::DISubprogram::SPFlagOptimized;

  llvm::DINodeArray Annotations = CollectBTFDeclTagAnnotations(D);
  llvm::DISubprogram *SP = DBuilder.createFunction(
      FDContext, Name, LinkageName, Unit, LineNo,
      getOrCreateFunctionType(D, FnType, Unit), ScopeLine, Flags, SPFlags,
      TParamsArray.get(), getFunctionDeclaration(D), nullptr, Annotations);

  if (IsDeclForCallSite)
    Fn->setSubprogram(SP);

  DBuilder.finalizeSubprogram(SP);
}

void CGDebugInfo::EmitFuncDeclForCallSite(llvm::CallBase *CallOrInvoke,
                                          QualType CalleeType,
                                          const FunctionDecl *CalleeDecl) {
  if (!CallOrInvoke)
    return;
  auto *Func = CallOrInvoke->getCalledFunction();
  if (!Func)
    return;
  if (Func->getSubprogram())
    return;

  // Do not emit a declaration subprogram for a builtin, a function with nodebug
  // attribute, or if call site info isn't required. Also, elide declarations
  // for functions with reserved names, as call site-related features aren't
  // interesting in this case (& also, the compiler may emit calls to these
  // functions without debug locations, which makes the verifier complain).
  if (CalleeDecl->getBuiltinID() != 0 || CalleeDecl->hasAttr<NoDebugAttr>() ||
      getCallSiteRelatedAttrs() == llvm::DINode::FlagZero)
    return;
  if (CalleeDecl->isReserved(CGM.getLangOpts()) !=
      ReservedIdentifierStatus::NotReserved)
    return;

  // If there is no DISubprogram attached to the function being called,
  // create the one describing the function in order to have complete
  // call site debug info.
  if (!CalleeDecl->isStatic() && !CalleeDecl->isInlined())
    EmitFunctionDecl(CalleeDecl, CalleeDecl->getLocation(), CalleeType, Func);
}

void CGDebugInfo::EmitInlineFunctionStart(CGBuilderTy &Builder, GlobalDecl GD) {
  const auto *FD = cast<FunctionDecl>(GD.getDecl());
  // If there is a subprogram for this function available then use it.
  auto FI = SPCache.find(FD->getCanonicalDecl());
  llvm::DISubprogram *SP = nullptr;
  if (FI != SPCache.end())
    SP = dyn_cast_or_null<llvm::DISubprogram>(FI->second);
  if (!SP || !SP->isDefinition())
    SP = getFunctionStub(GD);
  FnBeginRegionCount.push_back(LexicalBlockStack.size());
  LexicalBlockStack.emplace_back(SP);
  setInlinedAt(Builder.getCurrentDebugLocation());
  EmitLocation(Builder, FD->getLocation());
}

void CGDebugInfo::EmitInlineFunctionEnd(CGBuilderTy &Builder) {
  assert(CurInlinedAt && "unbalanced inline scope stack");
  EmitFunctionEnd(Builder, nullptr);
  setInlinedAt(llvm::DebugLoc(CurInlinedAt).getInlinedAt());
}

void CGDebugInfo::EmitLocation(CGBuilderTy &Builder, SourceLocation Loc) {
  // Update our current location
  setLocation(Loc);

  if (CurLoc.isInvalid() || CurLoc.isMacroID() || LexicalBlockStack.empty())
    return;

  llvm::MDNode *Scope = LexicalBlockStack.back();
  Builder.SetCurrentDebugLocation(
      llvm::DILocation::get(CGM.getLLVMContext(), getLineNumber(CurLoc),
                            getColumnNumber(CurLoc), Scope, CurInlinedAt));
}

void CGDebugInfo::CreateLexicalBlock(SourceLocation Loc) {
  llvm::MDNode *Back = nullptr;
  if (!LexicalBlockStack.empty())
    Back = LexicalBlockStack.back().get();
  LexicalBlockStack.emplace_back(DBuilder.createLexicalBlock(
      cast<llvm::DIScope>(Back), getOrCreateFile(CurLoc), getLineNumber(CurLoc),
      getColumnNumber(CurLoc)));
}

void CGDebugInfo::AppendAddressSpaceXDeref(
    unsigned AddressSpace, SmallVectorImpl<uint64_t> &Expr) const {
  Optional<unsigned> DWARFAddressSpace =
      CGM.getTarget().getDWARFAddressSpace(AddressSpace);
  if (!DWARFAddressSpace)
    return;

  Expr.push_back(llvm::dwarf::DW_OP_constu);
  Expr.push_back(DWARFAddressSpace.getValue());
  Expr.push_back(llvm::dwarf::DW_OP_swap);
  Expr.push_back(llvm::dwarf::DW_OP_xderef);
}

void CGDebugInfo::EmitLexicalBlockStart(CGBuilderTy &Builder,
                                        SourceLocation Loc) {
  // Set our current location.
  setLocation(Loc);

  // Emit a line table change for the current location inside the new scope.
  Builder.SetCurrentDebugLocation(llvm::DILocation::get(
      CGM.getLLVMContext(), getLineNumber(Loc), getColumnNumber(Loc),
      LexicalBlockStack.back(), CurInlinedAt));

  if (DebugKind <= codegenoptions::DebugLineTablesOnly)
    return;

  // Create a new lexical block and push it on the stack.
  CreateLexicalBlock(Loc);
}

void CGDebugInfo::EmitLexicalBlockEnd(CGBuilderTy &Builder,
                                      SourceLocation Loc) {
  assert(!LexicalBlockStack.empty() && "Region stack mismatch, stack empty!");

  // Provide an entry in the line table for the end of the block.
  EmitLocation(Builder, Loc);

  if (DebugKind <= codegenoptions::DebugLineTablesOnly)
    return;

  LexicalBlockStack.pop_back();
}

void CGDebugInfo::EmitFunctionEnd(CGBuilderTy &Builder, llvm::Function *Fn) {
  assert(!LexicalBlockStack.empty() && "Region stack mismatch, stack empty!");
  unsigned RCount = FnBeginRegionCount.back();
  assert(RCount <= LexicalBlockStack.size() && "Region stack mismatch");

  // Pop all regions for this function.
  while (LexicalBlockStack.size() != RCount) {
    // Provide an entry in the line table for the end of the block.
    EmitLocation(Builder, CurLoc);
    LexicalBlockStack.pop_back();
  }
  FnBeginRegionCount.pop_back();

  if (Fn && Fn->getSubprogram())
    DBuilder.finalizeSubprogram(Fn->getSubprogram());
}

CGDebugInfo::BlockByRefType
CGDebugInfo::EmitTypeForVarWithBlocksAttr(const VarDecl *VD,
                                          uint64_t *XOffset) {
  SmallVector<llvm::Metadata *, 5> EltTys;
  QualType FType;
  uint64_t FieldSize, FieldOffset;
  uint32_t FieldAlign;

  llvm::DIFile *Unit = getOrCreateFile(VD->getLocation());
  QualType Type = VD->getType();

  FieldOffset = 0;
  FType = CGM.getContext().getPointerType(CGM.getContext().VoidTy);
  EltTys.push_back(CreateMemberType(Unit, FType, "__isa", &FieldOffset));
  EltTys.push_back(CreateMemberType(Unit, FType, "__forwarding", &FieldOffset));
  FType = CGM.getContext().IntTy;
  EltTys.push_back(CreateMemberType(Unit, FType, "__flags", &FieldOffset));
  EltTys.push_back(CreateMemberType(Unit, FType, "__size", &FieldOffset));

  bool HasCopyAndDispose = CGM.getContext().BlockRequiresCopying(Type, VD);
  if (HasCopyAndDispose) {
    FType = CGM.getContext().getPointerType(CGM.getContext().VoidTy);
    EltTys.push_back(
        CreateMemberType(Unit, FType, "__copy_helper", &FieldOffset));
    EltTys.push_back(
        CreateMemberType(Unit, FType, "__destroy_helper", &FieldOffset));
  }
  bool HasByrefExtendedLayout;
  Qualifiers::ObjCLifetime Lifetime;
  if (CGM.getContext().getByrefLifetime(Type, Lifetime,
                                        HasByrefExtendedLayout) &&
      HasByrefExtendedLayout) {
    FType = CGM.getContext().getPointerType(CGM.getContext().VoidTy);
    EltTys.push_back(
        CreateMemberType(Unit, FType, "__byref_variable_layout", &FieldOffset));
  }

  CharUnits Align = CGM.getContext().getDeclAlign(VD);
  if (Align > CGM.getContext().toCharUnitsFromBits(
                  CGM.getTarget().getPointerAlign(0))) {
    CharUnits FieldOffsetInBytes =
        CGM.getContext().toCharUnitsFromBits(FieldOffset);
    CharUnits AlignedOffsetInBytes = FieldOffsetInBytes.alignTo(Align);
    CharUnits NumPaddingBytes = AlignedOffsetInBytes - FieldOffsetInBytes;

    if (NumPaddingBytes.isPositive()) {
      llvm::APInt pad(32, NumPaddingBytes.getQuantity());
      FType = CGM.getContext().getConstantArrayType(
          CGM.getContext().CharTy, pad, nullptr, ArrayType::Normal, 0);
      EltTys.push_back(CreateMemberType(Unit, FType, "", &FieldOffset));
    }
  }

  FType = Type;
  llvm::DIType *WrappedTy = getOrCreateType(FType, Unit);
  FieldSize = CGM.getContext().getTypeSize(FType);
  FieldAlign = CGM.getContext().toBits(Align);

  *XOffset = FieldOffset;
  llvm::DIType *FieldTy = DBuilder.createMemberType(
      Unit, VD->getName(), Unit, 0, FieldSize, FieldAlign, FieldOffset,
      llvm::DINode::FlagZero, WrappedTy);
  EltTys.push_back(FieldTy);
  FieldOffset += FieldSize;

  llvm::DINodeArray Elements = DBuilder.getOrCreateArray(EltTys);
  return {DBuilder.createStructType(Unit, "", Unit, 0, FieldOffset, 0,
                                    llvm::DINode::FlagZero, nullptr, Elements),
          WrappedTy};
}

llvm::DILocalVariable *CGDebugInfo::EmitDeclare(const VarDecl *VD,
                                                llvm::Value *Storage,
                                                llvm::Optional<unsigned> ArgNo,
                                                CGBuilderTy &Builder,
                                                const bool UsePointerValue) {
  assert(CGM.getCodeGenOpts().hasReducedDebugInfo());
  assert(!LexicalBlockStack.empty() && "Region stack mismatch, stack empty!");
  if (VD->hasAttr<NoDebugAttr>())
    return nullptr;

  bool Unwritten =
      VD->isImplicit() || (isa<Decl>(VD->getDeclContext()) &&
                           cast<Decl>(VD->getDeclContext())->isImplicit());
  llvm::DIFile *Unit = nullptr;
  if (!Unwritten)
    Unit = getOrCreateFile(VD->getLocation());
  llvm::DIType *Ty;
  uint64_t XOffset = 0;
  if (VD->hasAttr<BlocksAttr>())
    Ty = EmitTypeForVarWithBlocksAttr(VD, &XOffset).WrappedType;
  else
    Ty = getOrCreateType(VD->getType(), Unit);

  // If there is no debug info for this type then do not emit debug info
  // for this variable.
  if (!Ty)
    return nullptr;

  // Get location information.
  unsigned Line = 0;
  unsigned Column = 0;
  if (!Unwritten) {
    Line = getLineNumber(VD->getLocation());
    Column = getColumnNumber(VD->getLocation());
  }
  SmallVector<uint64_t, 13> Expr;
  llvm::DINode::DIFlags Flags = llvm::DINode::FlagZero;
  if (VD->isImplicit())
    Flags |= llvm::DINode::FlagArtificial;

  auto Align = getDeclAlignIfRequired(VD, CGM.getContext());

  unsigned AddressSpace = CGM.getContext().getTargetAddressSpace(VD->getType());
  AppendAddressSpaceXDeref(AddressSpace, Expr);

  // If this is implicit parameter of CXXThis or ObjCSelf kind, then give it an
  // object pointer flag.
  if (const auto *IPD = dyn_cast<ImplicitParamDecl>(VD)) {
    if (IPD->getParameterKind() == ImplicitParamDecl::CXXThis ||
        IPD->getParameterKind() == ImplicitParamDecl::ObjCSelf)
      Flags |= llvm::DINode::FlagObjectPointer;
  }

  // Note: Older versions of clang used to emit byval references with an extra
  // DW_OP_deref, because they referenced the IR arg directly instead of
  // referencing an alloca. Newer versions of LLVM don't treat allocas
  // differently from other function arguments when used in a dbg.declare.
  auto *Scope = cast<llvm::DIScope>(LexicalBlockStack.back());
  StringRef Name = VD->getName();
  if (!Name.empty()) {
    // __block vars are stored on the heap if they are captured by a block that
    // can escape the local scope.
    if (VD->isEscapingByref()) {
      // Here, we need an offset *into* the alloca.
      CharUnits offset = CharUnits::fromQuantity(32);
      Expr.push_back(llvm::dwarf::DW_OP_plus_uconst);
      // offset of __forwarding field
      offset = CGM.getContext().toCharUnitsFromBits(
          CGM.getTarget().getPointerWidth(0));
      Expr.push_back(offset.getQuantity());
      Expr.push_back(llvm::dwarf::DW_OP_deref);
      Expr.push_back(llvm::dwarf::DW_OP_plus_uconst);
      // offset of x field
      offset = CGM.getContext().toCharUnitsFromBits(XOffset);
      Expr.push_back(offset.getQuantity());
    }
  } else if (const auto *RT = dyn_cast<RecordType>(VD->getType())) {
    // If VD is an anonymous union then Storage represents value for
    // all union fields.
    const RecordDecl *RD = RT->getDecl();
    if (RD->isUnion() && RD->isAnonymousStructOrUnion()) {
      // GDB has trouble finding local variables in anonymous unions, so we emit
      // artificial local variables for each of the members.
      //
      // FIXME: Remove this code as soon as GDB supports this.
      // The debug info verifier in LLVM operates based on the assumption that a
      // variable has the same size as its storage and we had to disable the
      // check for artificial variables.
      for (const auto *Field : RD->fields()) {
        llvm::DIType *FieldTy = getOrCreateType(Field->getType(), Unit);
        StringRef FieldName = Field->getName();

        // Ignore unnamed fields. Do not ignore unnamed records.
        if (FieldName.empty() && !isa<RecordType>(Field->getType()))
          continue;

        // Use VarDecl's Tag, Scope and Line number.
        auto FieldAlign = getDeclAlignIfRequired(Field, CGM.getContext());
        auto *D = DBuilder.createAutoVariable(
            Scope, FieldName, Unit, Line, FieldTy, CGM.getLangOpts().Optimize,
            Flags | llvm::DINode::FlagArtificial, FieldAlign);

        // Insert an llvm.dbg.declare into the current block.
        DBuilder.insertDeclare(Storage, D, DBuilder.createExpression(Expr),
                               llvm::DILocation::get(CGM.getLLVMContext(), Line,
                                                     Column, Scope,
                                                     CurInlinedAt),
                               Builder.GetInsertBlock());
      }
    }
  }

  // Clang stores the sret pointer provided by the caller in a static alloca.
  // Use DW_OP_deref to tell the debugger to load the pointer and treat it as
  // the address of the variable.
  if (UsePointerValue) {
    assert(!llvm::is_contained(Expr, llvm::dwarf::DW_OP_deref) &&
           "Debug info already contains DW_OP_deref.");
    Expr.push_back(llvm::dwarf::DW_OP_deref);
  }

  // Create the descriptor for the variable.
  llvm::DILocalVariable *D = nullptr;
  if (ArgNo) {
    llvm::DINodeArray Annotations = CollectBTFDeclTagAnnotations(VD);
    D = DBuilder.createParameterVariable(Scope, Name, *ArgNo, Unit, Line, Ty,
                                         CGM.getLangOpts().Optimize, Flags,
                                         Annotations);
  } else {
    // For normal local variable, we will try to find out whether 'VD' is the
    // copy parameter of coroutine.
    // If yes, we are going to use DIVariable of the origin parameter instead
    // of creating the new one.
    // If no, it might be a normal alloc, we just create a new one for it.

    // Check whether the VD is move parameters.
    auto RemapCoroArgToLocalVar = [&]() -> llvm::DILocalVariable * {
      // The scope of parameter and move-parameter should be distinct
      // DISubprogram.
      if (!isa<llvm::DISubprogram>(Scope) || !Scope->isDistinct())
        return nullptr;

      auto Iter = llvm::find_if(CoroutineParameterMappings, [&](auto &Pair) {
        Stmt *StmtPtr = const_cast<Stmt *>(Pair.second);
        if (DeclStmt *DeclStmtPtr = dyn_cast<DeclStmt>(StmtPtr)) {
          DeclGroupRef DeclGroup = DeclStmtPtr->getDeclGroup();
          Decl *Decl = DeclGroup.getSingleDecl();
          if (VD == dyn_cast_or_null<VarDecl>(Decl))
            return true;
        }
        return false;
      });

      if (Iter != CoroutineParameterMappings.end()) {
        ParmVarDecl *PD = const_cast<ParmVarDecl *>(Iter->first);
        auto Iter2 = llvm::find_if(ParamDbgMappings, [&](auto &DbgPair) {
          return DbgPair.first == PD && DbgPair.second->getScope() == Scope;
        });
        if (Iter2 != ParamDbgMappings.end())
          return const_cast<llvm::DILocalVariable *>(Iter2->second);
      }
      return nullptr;
    };

    // If we couldn't find a move param DIVariable, create a new one.
    D = RemapCoroArgToLocalVar();
    // Or we will create a new DIVariable for this Decl if D dose not exists.
    if (!D)
      D = DBuilder.createAutoVariable(Scope, Name, Unit, Line, Ty,
                                      CGM.getLangOpts().Optimize, Flags, Align);
  }
  // Insert an llvm.dbg.declare into the current block.
  DBuilder.insertDeclare(Storage, D, DBuilder.createExpression(Expr),
                         llvm::DILocation::get(CGM.getLLVMContext(), Line,
                                               Column, Scope, CurInlinedAt),
                         Builder.GetInsertBlock());

  return D;
}

llvm::DILocalVariable *CGDebugInfo::EmitDeclare(const BindingDecl *BD,
                                                llvm::Value *Storage,
                                                llvm::Optional<unsigned> ArgNo,
                                                CGBuilderTy &Builder,
                                                const bool UsePointerValue) {
  assert(CGM.getCodeGenOpts().hasReducedDebugInfo());
  assert(!LexicalBlockStack.empty() && "Region stack mismatch, stack empty!");
  if (BD->hasAttr<NoDebugAttr>())
    return nullptr;

  // Skip the tuple like case, we don't handle that here
  if (isa<DeclRefExpr>(BD->getBinding()))
    return nullptr;

  llvm::DIFile *Unit = getOrCreateFile(BD->getLocation());
  llvm::DIType *Ty = getOrCreateType(BD->getType(), Unit);

  // If there is no debug info for this type then do not emit debug info
  // for this variable.
  if (!Ty)
    return nullptr;

  auto Align = getDeclAlignIfRequired(BD, CGM.getContext());
  unsigned AddressSpace = CGM.getContext().getTargetAddressSpace(BD->getType());

  SmallVector<uint64_t, 3> Expr;
  AppendAddressSpaceXDeref(AddressSpace, Expr);

  // Clang stores the sret pointer provided by the caller in a static alloca.
  // Use DW_OP_deref to tell the debugger to load the pointer and treat it as
  // the address of the variable.
  if (UsePointerValue) {
    assert(!llvm::is_contained(Expr, llvm::dwarf::DW_OP_deref) &&
           "Debug info already contains DW_OP_deref.");
    Expr.push_back(llvm::dwarf::DW_OP_deref);
  }

  unsigned Line = getLineNumber(BD->getLocation());
  unsigned Column = getColumnNumber(BD->getLocation());
  StringRef Name = BD->getName();
  auto *Scope = cast<llvm::DIScope>(LexicalBlockStack.back());
  // Create the descriptor for the variable.
  llvm::DILocalVariable *D = DBuilder.createAutoVariable(
      Scope, Name, Unit, Line, Ty, CGM.getLangOpts().Optimize,
      llvm::DINode::FlagZero, Align);

  if (const MemberExpr *ME = dyn_cast<MemberExpr>(BD->getBinding())) {
    if (const FieldDecl *FD = dyn_cast<FieldDecl>(ME->getMemberDecl())) {
      const unsigned fieldIndex = FD->getFieldIndex();
      const clang::CXXRecordDecl *parent =
          (const CXXRecordDecl *)FD->getParent();
      const ASTRecordLayout &layout =
          CGM.getContext().getASTRecordLayout(parent);
      const uint64_t fieldOffset = layout.getFieldOffset(fieldIndex);

      if (fieldOffset != 0) {
        Expr.push_back(llvm::dwarf::DW_OP_plus_uconst);
        Expr.push_back(
            CGM.getContext().toCharUnitsFromBits(fieldOffset).getQuantity());
      }
    }
  } else if (const ArraySubscriptExpr *ASE =
                 dyn_cast<ArraySubscriptExpr>(BD->getBinding())) {
    if (const IntegerLiteral *IL = dyn_cast<IntegerLiteral>(ASE->getIdx())) {
      const uint64_t value = IL->getValue().getZExtValue();
      const uint64_t typeSize = CGM.getContext().getTypeSize(BD->getType());

      if (value != 0) {
        Expr.push_back(llvm::dwarf::DW_OP_plus_uconst);
        Expr.push_back(CGM.getContext()
                           .toCharUnitsFromBits(value * typeSize)
                           .getQuantity());
      }
    }
  }

  // Insert an llvm.dbg.declare into the current block.
  DBuilder.insertDeclare(Storage, D, DBuilder.createExpression(Expr),
                         llvm::DILocation::get(CGM.getLLVMContext(), Line,
                                               Column, Scope, CurInlinedAt),
                         Builder.GetInsertBlock());

  return D;
}

llvm::DILocalVariable *
CGDebugInfo::EmitDeclareOfAutoVariable(const VarDecl *VD, llvm::Value *Storage,
                                       CGBuilderTy &Builder,
                                       const bool UsePointerValue) {
  assert(CGM.getCodeGenOpts().hasReducedDebugInfo());

  if (auto *DD = dyn_cast<DecompositionDecl>(VD))
    for (auto *B : DD->bindings()) {
      EmitDeclare(B, Storage, llvm::None, Builder,
                  VD->getType()->isReferenceType());
    }

  return EmitDeclare(VD, Storage, llvm::None, Builder, UsePointerValue);
}

void CGDebugInfo::EmitLabel(const LabelDecl *D, CGBuilderTy &Builder) {
  assert(CGM.getCodeGenOpts().hasReducedDebugInfo());
  assert(!LexicalBlockStack.empty() && "Region stack mismatch, stack empty!");

  if (D->hasAttr<NoDebugAttr>())
    return;

  auto *Scope = cast<llvm::DIScope>(LexicalBlockStack.back());
  llvm::DIFile *Unit = getOrCreateFile(D->getLocation());

  // Get location information.
  unsigned Line = getLineNumber(D->getLocation());
  unsigned Column = getColumnNumber(D->getLocation());

  StringRef Name = D->getName();

  // Create the descriptor for the label.
  auto *L =
      DBuilder.createLabel(Scope, Name, Unit, Line, CGM.getLangOpts().Optimize);

  // Insert an llvm.dbg.label into the current block.
  DBuilder.insertLabel(L,
                       llvm::DILocation::get(CGM.getLLVMContext(), Line, Column,
                                             Scope, CurInlinedAt),
                       Builder.GetInsertBlock());
}

llvm::DIType *CGDebugInfo::CreateSelfType(const QualType &QualTy,
                                          llvm::DIType *Ty) {
  llvm::DIType *CachedTy = getTypeOrNull(QualTy);
  if (CachedTy)
    Ty = CachedTy;
  return DBuilder.createObjectPointerType(Ty);
}

void CGDebugInfo::EmitDeclareOfBlockDeclRefVariable(
    const VarDecl *VD, llvm::Value *Storage, CGBuilderTy &Builder,
    const CGBlockInfo &blockInfo, llvm::Instruction *InsertPoint) {
  assert(CGM.getCodeGenOpts().hasReducedDebugInfo());
  assert(!LexicalBlockStack.empty() && "Region stack mismatch, stack empty!");

  if (Builder.GetInsertBlock() == nullptr)
    return;
  if (VD->hasAttr<NoDebugAttr>())
    return;

  bool isByRef = VD->hasAttr<BlocksAttr>();

  uint64_t XOffset = 0;
  llvm::DIFile *Unit = getOrCreateFile(VD->getLocation());
  llvm::DIType *Ty;
  if (isByRef)
    Ty = EmitTypeForVarWithBlocksAttr(VD, &XOffset).WrappedType;
  else
    Ty = getOrCreateType(VD->getType(), Unit);

  // Self is passed along as an implicit non-arg variable in a
  // block. Mark it as the object pointer.
  if (const auto *IPD = dyn_cast<ImplicitParamDecl>(VD))
    if (IPD->getParameterKind() == ImplicitParamDecl::ObjCSelf)
      Ty = CreateSelfType(VD->getType(), Ty);

  // Get location information.
  const unsigned Line =
      getLineNumber(VD->getLocation().isValid() ? VD->getLocation() : CurLoc);
  unsigned Column = getColumnNumber(VD->getLocation());

  const llvm::DataLayout &target = CGM.getDataLayout();

  CharUnits offset = CharUnits::fromQuantity(
      target.getStructLayout(blockInfo.StructureType)
          ->getElementOffset(blockInfo.getCapture(VD).getIndex()));

  SmallVector<uint64_t, 9> addr;
  addr.push_back(llvm::dwarf::DW_OP_deref);
  addr.push_back(llvm::dwarf::DW_OP_plus_uconst);
  addr.push_back(offset.getQuantity());
  if (isByRef) {
    addr.push_back(llvm::dwarf::DW_OP_deref);
    addr.push_back(llvm::dwarf::DW_OP_plus_uconst);
    // offset of __forwarding field
    offset =
        CGM.getContext().toCharUnitsFromBits(target.getPointerSizeInBits(0));
    addr.push_back(offset.getQuantity());
    addr.push_back(llvm::dwarf::DW_OP_deref);
    addr.push_back(llvm::dwarf::DW_OP_plus_uconst);
    // offset of x field
    offset = CGM.getContext().toCharUnitsFromBits(XOffset);
    addr.push_back(offset.getQuantity());
  }

  // Create the descriptor for the variable.
  auto Align = getDeclAlignIfRequired(VD, CGM.getContext());
  auto *D = DBuilder.createAutoVariable(
      cast<llvm::DILocalScope>(LexicalBlockStack.back()), VD->getName(), Unit,
      Line, Ty, false, llvm::DINode::FlagZero, Align);

  // Insert an llvm.dbg.declare into the current block.
  auto DL = llvm::DILocation::get(CGM.getLLVMContext(), Line, Column,
                                  LexicalBlockStack.back(), CurInlinedAt);
  auto *Expr = DBuilder.createExpression(addr);
  if (InsertPoint)
    DBuilder.insertDeclare(Storage, D, Expr, DL, InsertPoint);
  else
    DBuilder.insertDeclare(Storage, D, Expr, DL, Builder.GetInsertBlock());
}

llvm::DILocalVariable *
CGDebugInfo::EmitDeclareOfArgVariable(const VarDecl *VD, llvm::Value *AI,
                                      unsigned ArgNo, CGBuilderTy &Builder) {
  assert(CGM.getCodeGenOpts().hasReducedDebugInfo());
  return EmitDeclare(VD, AI, ArgNo, Builder);
}

namespace {
struct BlockLayoutChunk {
  uint64_t OffsetInBits;
  const BlockDecl::Capture *Capture;
};
bool operator<(const BlockLayoutChunk &l, const BlockLayoutChunk &r) {
  return l.OffsetInBits < r.OffsetInBits;
}
} // namespace

void CGDebugInfo::collectDefaultFieldsForBlockLiteralDeclare(
    const CGBlockInfo &Block, const ASTContext &Context, SourceLocation Loc,
    const llvm::StructLayout &BlockLayout, llvm::DIFile *Unit,
    SmallVectorImpl<llvm::Metadata *> &Fields) {
  // Blocks in OpenCL have unique constraints which make the standard fields
  // redundant while requiring size and align fields for enqueue_kernel. See
  // initializeForBlockHeader in CGBlocks.cpp
  if (CGM.getLangOpts().OpenCL) {
    Fields.push_back(createFieldType("__size", Context.IntTy, Loc, AS_public,
                                     BlockLayout.getElementOffsetInBits(0),
                                     Unit, Unit));
    Fields.push_back(createFieldType("__align", Context.IntTy, Loc, AS_public,
                                     BlockLayout.getElementOffsetInBits(1),
                                     Unit, Unit));
  } else {
    Fields.push_back(createFieldType("__isa", Context.VoidPtrTy, Loc, AS_public,
                                     BlockLayout.getElementOffsetInBits(0),
                                     Unit, Unit));
    Fields.push_back(createFieldType("__flags", Context.IntTy, Loc, AS_public,
                                     BlockLayout.getElementOffsetInBits(1),
                                     Unit, Unit));
    Fields.push_back(
        createFieldType("__reserved", Context.IntTy, Loc, AS_public,
                        BlockLayout.getElementOffsetInBits(2), Unit, Unit));
    auto *FnTy = Block.getBlockExpr()->getFunctionType();
    auto FnPtrType = CGM.getContext().getPointerType(FnTy->desugar());
    Fields.push_back(createFieldType("__FuncPtr", FnPtrType, Loc, AS_public,
                                     BlockLayout.getElementOffsetInBits(3),
                                     Unit, Unit));
    Fields.push_back(createFieldType(
        "__descriptor",
        Context.getPointerType(Block.NeedsCopyDispose
                                   ? Context.getBlockDescriptorExtendedType()
                                   : Context.getBlockDescriptorType()),
        Loc, AS_public, BlockLayout.getElementOffsetInBits(4), Unit, Unit));
  }
}

void CGDebugInfo::EmitDeclareOfBlockLiteralArgVariable(const CGBlockInfo &block,
                                                       StringRef Name,
                                                       unsigned ArgNo,
                                                       llvm::AllocaInst *Alloca,
                                                       CGBuilderTy &Builder) {
  assert(CGM.getCodeGenOpts().hasReducedDebugInfo());
  ASTContext &C = CGM.getContext();
  const BlockDecl *blockDecl = block.getBlockDecl();

  // Collect some general information about the block's location.
  SourceLocation loc = blockDecl->getCaretLocation();
  llvm::DIFile *tunit = getOrCreateFile(loc);
  unsigned line = getLineNumber(loc);
  unsigned column = getColumnNumber(loc);

  // Build the debug-info type for the block literal.
  getDeclContextDescriptor(blockDecl);

  const llvm::StructLayout *blockLayout =
      CGM.getDataLayout().getStructLayout(block.StructureType);

  SmallVector<llvm::Metadata *, 16> fields;
  collectDefaultFieldsForBlockLiteralDeclare(block, C, loc, *blockLayout, tunit,
                                             fields);

  // We want to sort the captures by offset, not because DWARF
  // requires this, but because we're paranoid about debuggers.
  SmallVector<BlockLayoutChunk, 8> chunks;

  // 'this' capture.
  if (blockDecl->capturesCXXThis()) {
    BlockLayoutChunk chunk;
    chunk.OffsetInBits =
        blockLayout->getElementOffsetInBits(block.CXXThisIndex);
    chunk.Capture = nullptr;
    chunks.push_back(chunk);
  }

  // Variable captures.
  for (const auto &capture : blockDecl->captures()) {
    const VarDecl *variable = capture.getVariable();
    const CGBlockInfo::Capture &captureInfo = block.getCapture(variable);

    // Ignore constant captures.
    if (captureInfo.isConstant())
      continue;

    BlockLayoutChunk chunk;
    chunk.OffsetInBits =
        blockLayout->getElementOffsetInBits(captureInfo.getIndex());
    chunk.Capture = &capture;
    chunks.push_back(chunk);
  }

  // Sort by offset.
  llvm::array_pod_sort(chunks.begin(), chunks.end());

  for (const BlockLayoutChunk &Chunk : chunks) {
    uint64_t offsetInBits = Chunk.OffsetInBits;
    const BlockDecl::Capture *capture = Chunk.Capture;

    // If we have a null capture, this must be the C++ 'this' capture.
    if (!capture) {
      QualType type;
      if (auto *Method =
              cast_or_null<CXXMethodDecl>(blockDecl->getNonClosureContext()))
        type = Method->getThisType();
      else if (auto *RDecl = dyn_cast<CXXRecordDecl>(blockDecl->getParent()))
        type = QualType(RDecl->getTypeForDecl(), 0);
      else
        llvm_unreachable("unexpected block declcontext");

      fields.push_back(createFieldType("this", type, loc, AS_public,
                                       offsetInBits, tunit, tunit));
      continue;
    }

    const VarDecl *variable = capture->getVariable();
    StringRef name = variable->getName();

    llvm::DIType *fieldType;
    if (capture->isByRef()) {
      TypeInfo PtrInfo = C.getTypeInfo(C.VoidPtrTy);
      auto Align = PtrInfo.isAlignRequired() ? PtrInfo.Align : 0;
      // FIXME: This recomputes the layout of the BlockByRefWrapper.
      uint64_t xoffset;
      fieldType =
          EmitTypeForVarWithBlocksAttr(variable, &xoffset).BlockByRefWrapper;
      fieldType = DBuilder.createPointerType(fieldType, PtrInfo.Width);
      fieldType = DBuilder.createMemberType(tunit, name, tunit, line,
                                            PtrInfo.Width, Align, offsetInBits,
                                            llvm::DINode::FlagZero, fieldType);
    } else {
      auto Align = getDeclAlignIfRequired(variable, CGM.getContext());
      fieldType = createFieldType(name, variable->getType(), loc, AS_public,
                                  offsetInBits, Align, tunit, tunit);
    }
    fields.push_back(fieldType);
  }

  SmallString<36> typeName;
  llvm::raw_svector_ostream(typeName)
      << "__block_literal_" << CGM.getUniqueBlockCount();

  llvm::DINodeArray fieldsArray = DBuilder.getOrCreateArray(fields);

  llvm::DIType *type =
      DBuilder.createStructType(tunit, typeName.str(), tunit, line,
                                CGM.getContext().toBits(block.BlockSize), 0,
                                llvm::DINode::FlagZero, nullptr, fieldsArray);
  type = DBuilder.createPointerType(type, CGM.PointerWidthInBits);

  // Get overall information about the block.
  llvm::DINode::DIFlags flags = llvm::DINode::FlagArtificial;
  auto *scope = cast<llvm::DILocalScope>(LexicalBlockStack.back());

  // Create the descriptor for the parameter.
  auto *debugVar = DBuilder.createParameterVariable(
      scope, Name, ArgNo, tunit, line, type, CGM.getLangOpts().Optimize, flags);

  // Insert an llvm.dbg.declare into the current block.
  DBuilder.insertDeclare(Alloca, debugVar, DBuilder.createExpression(),
                         llvm::DILocation::get(CGM.getLLVMContext(), line,
                                               column, scope, CurInlinedAt),
                         Builder.GetInsertBlock());
}

llvm::DIDerivedType *
CGDebugInfo::getOrCreateStaticDataMemberDeclarationOrNull(const VarDecl *D) {
  if (!D || !D->isStaticDataMember())
    return nullptr;

  auto MI = StaticDataMemberCache.find(D->getCanonicalDecl());
  if (MI != StaticDataMemberCache.end()) {
    assert(MI->second && "Static data member declaration should still exist");
    return MI->second;
  }

  // If the member wasn't found in the cache, lazily construct and add it to the
  // type (used when a limited form of the type is emitted).
  auto DC = D->getDeclContext();
  auto *Ctxt = cast<llvm::DICompositeType>(getDeclContextDescriptor(D));
  return CreateRecordStaticField(D, Ctxt, cast<RecordDecl>(DC));
}

llvm::DIGlobalVariableExpression *CGDebugInfo::CollectAnonRecordDecls(
    const RecordDecl *RD, llvm::DIFile *Unit, unsigned LineNo,
    StringRef LinkageName, llvm::GlobalVariable *Var, llvm::DIScope *DContext) {
  llvm::DIGlobalVariableExpression *GVE = nullptr;

  for (const auto *Field : RD->fields()) {
    llvm::DIType *FieldTy = getOrCreateType(Field->getType(), Unit);
    StringRef FieldName = Field->getName();

    // Ignore unnamed fields, but recurse into anonymous records.
    if (FieldName.empty()) {
      if (const auto *RT = dyn_cast<RecordType>(Field->getType()))
        GVE = CollectAnonRecordDecls(RT->getDecl(), Unit, LineNo, LinkageName,
                                     Var, DContext);
      continue;
    }
    // Use VarDecl's Tag, Scope and Line number.
    GVE = DBuilder.createGlobalVariableExpression(
        DContext, FieldName, LinkageName, Unit, LineNo, FieldTy,
        Var->hasLocalLinkage());
    Var->addDebugInfo(GVE);
  }
  return GVE;
}

static bool ReferencesAnonymousEntity(ArrayRef<TemplateArgument> Args);
static bool ReferencesAnonymousEntity(RecordType *RT) {
  // Unnamed classes/lambdas can't be reconstituted due to a lack of column
  // info we produce in the DWARF, so we can't get Clang's full name back.
  // But so long as it's not one of those, it doesn't matter if some sub-type
  // of the record (a template parameter) can't be reconstituted - because the
  // un-reconstitutable type itself will carry its own name.
  const auto *RD = dyn_cast<CXXRecordDecl>(RT->getDecl());
  if (!RD)
    return false;
  if (!RD->getIdentifier())
    return true;
  auto *TSpecial = dyn_cast<ClassTemplateSpecializationDecl>(RD);
  if (!TSpecial)
    return false;
  return ReferencesAnonymousEntity(TSpecial->getTemplateArgs().asArray());
}
static bool ReferencesAnonymousEntity(ArrayRef<TemplateArgument> Args) {
  return llvm::any_of(Args, [&](const TemplateArgument &TA) {
    switch (TA.getKind()) {
    case TemplateArgument::Pack:
      return ReferencesAnonymousEntity(TA.getPackAsArray());
    case TemplateArgument::Type: {
      struct ReferencesAnonymous
          : public RecursiveASTVisitor<ReferencesAnonymous> {
        bool RefAnon = false;
        bool VisitRecordType(RecordType *RT) {
          if (ReferencesAnonymousEntity(RT)) {
            RefAnon = true;
            return false;
          }
          return true;
        }
      };
      ReferencesAnonymous RT;
      RT.TraverseType(TA.getAsType());
      if (RT.RefAnon)
        return true;
      break;
    }
    default:
      break;
    }
    return false;
  });
}
namespace {
struct ReconstitutableType : public RecursiveASTVisitor<ReconstitutableType> {
  bool Reconstitutable = true;
  bool VisitVectorType(VectorType *FT) {
    Reconstitutable = false;
    return false;
  }
  bool VisitAtomicType(AtomicType *FT) {
    Reconstitutable = false;
    return false;
  }
  bool VisitType(Type *T) {
    // _BitInt(N) isn't reconstitutable because the bit width isn't encoded in
    // the DWARF, only the byte width.
    if (T->isBitIntType()) {
      Reconstitutable = false;
      return false;
    }
    return true;
  }
  bool TraverseEnumType(EnumType *ET) {
    // Unnamed enums can't be reconstituted due to a lack of column info we
    // produce in the DWARF, so we can't get Clang's full name back.
    if (const auto *ED = dyn_cast<EnumDecl>(ET->getDecl())) {
      if (!ED->getIdentifier()) {
        Reconstitutable = false;
        return false;
      }
      if (!ED->isExternallyVisible()) {
        Reconstitutable = false;
        return false;
      }
    }
    return true;
  }
  bool VisitFunctionProtoType(FunctionProtoType *FT) {
    // noexcept is not encoded in DWARF, so the reversi
    Reconstitutable &= !isNoexceptExceptionSpec(FT->getExceptionSpecType());
    Reconstitutable &= !FT->getNoReturnAttr();
    return Reconstitutable;
  }
  bool VisitRecordType(RecordType *RT) {
    if (ReferencesAnonymousEntity(RT)) {
      Reconstitutable = false;
      return false;
    }
    return true;
  }
};
} // anonymous namespace

// Test whether a type name could be rebuilt from emitted debug info.
static bool IsReconstitutableType(QualType QT) {
  ReconstitutableType T;
  T.TraverseType(QT);
  return T.Reconstitutable;
}

std::string CGDebugInfo::GetName(const Decl *D, bool Qualified) const {
  std::string Name;
  llvm::raw_string_ostream OS(Name);
  const NamedDecl *ND = dyn_cast<NamedDecl>(D);
  if (!ND)
    return Name;
  codegenoptions::DebugTemplateNamesKind TemplateNamesKind =
      CGM.getCodeGenOpts().getDebugSimpleTemplateNames();
  
  if (!CGM.getCodeGenOpts().hasReducedDebugInfo())
    TemplateNamesKind = codegenoptions::DebugTemplateNamesKind::Full;

  Optional<TemplateArgs> Args;

  bool IsOperatorOverload = false; // isa<CXXConversionDecl>(ND);
  if (auto *RD = dyn_cast<CXXRecordDecl>(ND)) {
    Args = GetTemplateArgs(RD);
  } else if (auto *FD = dyn_cast<FunctionDecl>(ND)) {
    Args = GetTemplateArgs(FD);
    auto NameKind = ND->getDeclName().getNameKind();
    IsOperatorOverload |=
        NameKind == DeclarationName::CXXOperatorName ||
        NameKind == DeclarationName::CXXConversionFunctionName;
  } else if (auto *VD = dyn_cast<VarDecl>(ND)) {
    Args = GetTemplateArgs(VD);
  }
  std::function<bool(ArrayRef<TemplateArgument>)> HasReconstitutableArgs =
      [&](ArrayRef<TemplateArgument> Args) {
        return llvm::all_of(Args, [&](const TemplateArgument &TA) {
          switch (TA.getKind()) {
          case TemplateArgument::Template:
            // Easy to reconstitute - the value of the parameter in the debug
            // info is the string name of the template. (so the template name
            // itself won't benefit from any name rebuilding, but that's a
            // representational limitation - maybe DWARF could be
            // changed/improved to use some more structural representation)
            return true;
          case TemplateArgument::Declaration:
            // Reference and pointer non-type template parameters point to
            // variables, functions, etc and their value is, at best (for
            // variables) represented as an address - not a reference to the
            // DWARF describing the variable/function/etc. This makes it hard,
            // possibly impossible to rebuild the original name - looking up the
            // address in the executable file's symbol table would be needed.
            return false;
          case TemplateArgument::NullPtr:
            // These could be rebuilt, but figured they're close enough to the
            // declaration case, and not worth rebuilding.
            return false;
          case TemplateArgument::Pack:
            // A pack is invalid if any of the elements of the pack are invalid.
            return HasReconstitutableArgs(TA.getPackAsArray());
          case TemplateArgument::Integral:
            // Larger integers get encoded as DWARF blocks which are a bit
            // harder to parse back into a large integer, etc - so punting on
            // this for now. Re-parsing the integers back into APInt is probably
            // feasible some day.
<<<<<<< HEAD
            return TA.getAsIntegral().getBitWidth() <= 64;
          case TemplateArgument::MetaobjectId:
            // Larger integers get encoded as DWARF blocks which are a bit
            // harder to parse back into a large integer, etc - so punting on
            // this for now. Re-parsing the integers back into APInt is probably
            // feasible some day.
            return TA.getAsMetaobjectId().getBitWidth() <= 64;
=======
            return TA.getAsIntegral().getBitWidth() <= 64 &&
                   IsReconstitutableType(TA.getIntegralType());
>>>>>>> 48b8edac
          case TemplateArgument::Type:
            return IsReconstitutableType(TA.getAsType());
          default:
            llvm_unreachable("Other, unresolved, template arguments should "
                             "not be seen here");
          }
        });
      };
  // A conversion operator presents complications/ambiguity if there's a
  // conversion to class template that is itself a template, eg:
  // template<typename T>
  // operator ns::t1<T, int>();
  // This should be named, eg: "operator ns::t1<float, int><float>"
  // (ignoring clang bug that means this is currently "operator t1<float>")
  // but if the arguments were stripped, the consumer couldn't differentiate
  // whether the template argument list for the conversion type was the
  // function's argument list (& no reconstitution was needed) or not.
  // This could be handled if reconstitutable names had a separate attribute
  // annotating them as such - this would remove the ambiguity.
  //
  // Alternatively the template argument list could be parsed enough to check
  // whether there's one list or two, then compare that with the DWARF
  // description of the return type and the template argument lists to determine
  // how many lists there should be and if one is missing it could be assumed(?)
  // to be the function's template argument list  & then be rebuilt.
  //
  // Other operator overloads that aren't conversion operators could be
  // reconstituted but would require a bit more nuance about detecting the
  // difference between these different operators during that rebuilding.
  bool Reconstitutable =
      Args && HasReconstitutableArgs(Args->Args) && !IsOperatorOverload;

  PrintingPolicy PP = getPrintingPolicy();

  if (TemplateNamesKind == codegenoptions::DebugTemplateNamesKind::Full ||
      !Reconstitutable) {
    ND->getNameForDiagnostic(OS, PP, Qualified);
  } else {
    bool Mangled =
        TemplateNamesKind == codegenoptions::DebugTemplateNamesKind::Mangled;
    // check if it's a template
    if (Mangled)
      OS << "_STN|";

    OS << ND->getDeclName();
    std::string EncodedOriginalName;
    llvm::raw_string_ostream EncodedOriginalNameOS(EncodedOriginalName);
    EncodedOriginalNameOS << ND->getDeclName();

    if (Mangled) {
      OS << "|";
      printTemplateArgumentList(OS, Args->Args, PP);
      printTemplateArgumentList(EncodedOriginalNameOS, Args->Args, PP);
#ifndef NDEBUG
      std::string CanonicalOriginalName;
      llvm::raw_string_ostream OriginalOS(CanonicalOriginalName);
      ND->getNameForDiagnostic(OriginalOS, PP, Qualified);
      assert(EncodedOriginalNameOS.str() == OriginalOS.str());
#endif
    }
  }
  return Name;
}

void CGDebugInfo::EmitGlobalVariable(llvm::GlobalVariable *Var,
                                     const VarDecl *D) {
  assert(CGM.getCodeGenOpts().hasReducedDebugInfo());
  if (D->hasAttr<NoDebugAttr>())
    return;

  llvm::TimeTraceScope TimeScope("DebugGlobalVariable", [&]() {
    return GetName(D, true);
  });

  // If we already created a DIGlobalVariable for this declaration, just attach
  // it to the llvm::GlobalVariable.
  auto Cached = DeclCache.find(D->getCanonicalDecl());
  if (Cached != DeclCache.end())
    return Var->addDebugInfo(
        cast<llvm::DIGlobalVariableExpression>(Cached->second));

  // Create global variable debug descriptor.
  llvm::DIFile *Unit = nullptr;
  llvm::DIScope *DContext = nullptr;
  unsigned LineNo;
  StringRef DeclName, LinkageName;
  QualType T;
  llvm::MDTuple *TemplateParameters = nullptr;
  collectVarDeclProps(D, Unit, LineNo, T, DeclName, LinkageName,
                      TemplateParameters, DContext);

  // Attempt to store one global variable for the declaration - even if we
  // emit a lot of fields.
  llvm::DIGlobalVariableExpression *GVE = nullptr;

  // If this is an anonymous union then we'll want to emit a global
  // variable for each member of the anonymous union so that it's possible
  // to find the name of any field in the union.
  if (T->isUnionType() && DeclName.empty()) {
    const RecordDecl *RD = T->castAs<RecordType>()->getDecl();
    assert(RD->isAnonymousStructOrUnion() &&
           "unnamed non-anonymous struct or union?");
    GVE = CollectAnonRecordDecls(RD, Unit, LineNo, LinkageName, Var, DContext);
  } else {
    auto Align = getDeclAlignIfRequired(D, CGM.getContext());

    SmallVector<uint64_t, 4> Expr;
    unsigned AddressSpace =
        CGM.getContext().getTargetAddressSpace(D->getType());
    if (CGM.getLangOpts().CUDA && CGM.getLangOpts().CUDAIsDevice) {
      if (D->hasAttr<CUDASharedAttr>())
        AddressSpace =
            CGM.getContext().getTargetAddressSpace(LangAS::cuda_shared);
      else if (D->hasAttr<CUDAConstantAttr>())
        AddressSpace =
            CGM.getContext().getTargetAddressSpace(LangAS::cuda_constant);
    }
    AppendAddressSpaceXDeref(AddressSpace, Expr);

    llvm::DINodeArray Annotations = CollectBTFDeclTagAnnotations(D);
    GVE = DBuilder.createGlobalVariableExpression(
        DContext, DeclName, LinkageName, Unit, LineNo, getOrCreateType(T, Unit),
        Var->hasLocalLinkage(), true,
        Expr.empty() ? nullptr : DBuilder.createExpression(Expr),
        getOrCreateStaticDataMemberDeclarationOrNull(D), TemplateParameters,
        Align, Annotations);
    Var->addDebugInfo(GVE);
  }
  DeclCache[D->getCanonicalDecl()].reset(GVE);
}

void CGDebugInfo::EmitGlobalVariable(const ValueDecl *VD, const APValue &Init) {
  assert(CGM.getCodeGenOpts().hasReducedDebugInfo());
  if (VD->hasAttr<NoDebugAttr>())
    return;
  llvm::TimeTraceScope TimeScope("DebugConstGlobalVariable", [&]() {
    return GetName(VD, true);
  });

  auto Align = getDeclAlignIfRequired(VD, CGM.getContext());
  // Create the descriptor for the variable.
  llvm::DIFile *Unit = getOrCreateFile(VD->getLocation());
  StringRef Name = VD->getName();
  llvm::DIType *Ty = getOrCreateType(VD->getType(), Unit);

  if (const auto *ECD = dyn_cast<EnumConstantDecl>(VD)) {
    const auto *ED = cast<EnumDecl>(ECD->getDeclContext());
    assert(isa<EnumType>(ED->getTypeForDecl()) && "Enum without EnumType?");

    if (CGM.getCodeGenOpts().EmitCodeView) {
      // If CodeView, emit enums as global variables, unless they are defined
      // inside a class. We do this because MSVC doesn't emit S_CONSTANTs for
      // enums in classes, and because it is difficult to attach this scope
      // information to the global variable.
      if (isa<RecordDecl>(ED->getDeclContext()))
        return;
    } else {
      // If not CodeView, emit DW_TAG_enumeration_type if necessary. For
      // example: for "enum { ZERO };", a DW_TAG_enumeration_type is created the
      // first time `ZERO` is referenced in a function.
      llvm::DIType *EDTy =
          getOrCreateType(QualType(ED->getTypeForDecl(), 0), Unit);
      assert (EDTy->getTag() == llvm::dwarf::DW_TAG_enumeration_type);
      (void)EDTy;
      return;
    }
  }

  // Do not emit separate definitions for function local consts.
  if (isa<FunctionDecl>(VD->getDeclContext()))
    return;

  VD = cast<ValueDecl>(VD->getCanonicalDecl());
  auto *VarD = dyn_cast<VarDecl>(VD);
  if (VarD && VarD->isStaticDataMember()) {
    auto *RD = cast<RecordDecl>(VarD->getDeclContext());
    getDeclContextDescriptor(VarD);
    // Ensure that the type is retained even though it's otherwise unreferenced.
    //
    // FIXME: This is probably unnecessary, since Ty should reference RD
    // through its scope.
    RetainedTypes.push_back(
        CGM.getContext().getRecordType(RD).getAsOpaquePtr());

    return;
  }
  llvm::DIScope *DContext = getDeclContextDescriptor(VD);

  auto &GV = DeclCache[VD];
  if (GV)
    return;
  llvm::DIExpression *InitExpr = nullptr;
  if (CGM.getContext().getTypeSize(VD->getType()) <= 64) {
    // FIXME: Add a representation for integer constants wider than 64 bits.
    if (Init.isInt())
      InitExpr =
          DBuilder.createConstantValueExpression(Init.getInt().getExtValue());
    else if (Init.isFloat())
      InitExpr = DBuilder.createConstantValueExpression(
          Init.getFloat().bitcastToAPInt().getZExtValue());
  }

  llvm::MDTuple *TemplateParameters = nullptr;

  if (isa<VarTemplateSpecializationDecl>(VD))
    if (VarD) {
      llvm::DINodeArray parameterNodes = CollectVarTemplateParams(VarD, &*Unit);
      TemplateParameters = parameterNodes.get();
    }

  GV.reset(DBuilder.createGlobalVariableExpression(
      DContext, Name, StringRef(), Unit, getLineNumber(VD->getLocation()), Ty,
      true, true, InitExpr, getOrCreateStaticDataMemberDeclarationOrNull(VarD),
      TemplateParameters, Align));
}

void CGDebugInfo::EmitExternalVariable(llvm::GlobalVariable *Var,
                                       const VarDecl *D) {
  assert(CGM.getCodeGenOpts().hasReducedDebugInfo());
  if (D->hasAttr<NoDebugAttr>())
    return;

  auto Align = getDeclAlignIfRequired(D, CGM.getContext());
  llvm::DIFile *Unit = getOrCreateFile(D->getLocation());
  StringRef Name = D->getName();
  llvm::DIType *Ty = getOrCreateType(D->getType(), Unit);

  llvm::DIScope *DContext = getDeclContextDescriptor(D);
  llvm::DIGlobalVariableExpression *GVE =
      DBuilder.createGlobalVariableExpression(
          DContext, Name, StringRef(), Unit, getLineNumber(D->getLocation()),
          Ty, false, false, nullptr, nullptr, nullptr, Align);
  Var->addDebugInfo(GVE);
}

void CGDebugInfo::EmitGlobalAlias(const llvm::GlobalValue *GV,
                                  const GlobalDecl GD) {

  assert(GV);

  if (!CGM.getCodeGenOpts().hasReducedDebugInfo())
    return;

  const auto *D = cast<ValueDecl>(GD.getDecl());
  if (D->hasAttr<NoDebugAttr>())
    return;

  auto AliaseeDecl = CGM.getMangledNameDecl(GV->getName());
  llvm::DINode *DI;

  if (!AliaseeDecl)
    // FIXME: Aliasee not declared yet - possibly declared later
    // For example,
    //
    //   1 extern int newname __attribute__((alias("oldname")));
    //   2 int oldname = 1;
    //
    // No debug info would be generated for 'newname' in this case.
    //
    // Fix compiler to generate "newname" as imported_declaration
    // pointing to the DIE of "oldname".
    return;
  if (!(DI = getDeclarationOrDefinition(
            AliaseeDecl.getCanonicalDecl().getDecl())))
    return;

  llvm::DIScope *DContext = getDeclContextDescriptor(D);
  auto Loc = D->getLocation();

  llvm::DIImportedEntity *ImportDI = DBuilder.createImportedDeclaration(
      DContext, DI, getOrCreateFile(Loc), getLineNumber(Loc), D->getName());

  // Record this DIE in the cache for nested declaration reference.
  ImportedDeclCache[GD.getCanonicalDecl().getDecl()].reset(ImportDI);
}

llvm::DIScope *CGDebugInfo::getCurrentContextDescriptor(const Decl *D) {
  if (!LexicalBlockStack.empty())
    return LexicalBlockStack.back();
  llvm::DIScope *Mod = getParentModuleOrNull(D);
  return getContextDescriptor(D, Mod ? Mod : TheCU);
}

void CGDebugInfo::EmitUsingDirective(const UsingDirectiveDecl &UD) {
  if (!CGM.getCodeGenOpts().hasReducedDebugInfo())
    return;
  const NamespaceDecl *NSDecl = UD.getNominatedNamespace();
  if (!NSDecl->isAnonymousNamespace() ||
      CGM.getCodeGenOpts().DebugExplicitImport) {
    auto Loc = UD.getLocation();
    if (!Loc.isValid())
      Loc = CurLoc;
    DBuilder.createImportedModule(
        getCurrentContextDescriptor(cast<Decl>(UD.getDeclContext())),
        getOrCreateNamespace(NSDecl), getOrCreateFile(Loc), getLineNumber(Loc));
  }
}

void CGDebugInfo::EmitUsingShadowDecl(const UsingShadowDecl &USD) {
  if (llvm::DINode *Target =
          getDeclarationOrDefinition(USD.getUnderlyingDecl())) {
    auto Loc = USD.getLocation();
    DBuilder.createImportedDeclaration(
        getCurrentContextDescriptor(cast<Decl>(USD.getDeclContext())), Target,
        getOrCreateFile(Loc), getLineNumber(Loc));
  }
}

void CGDebugInfo::EmitUsingDecl(const UsingDecl &UD) {
  if (!CGM.getCodeGenOpts().hasReducedDebugInfo())
    return;
  assert(UD.shadow_size() &&
         "We shouldn't be codegening an invalid UsingDecl containing no decls");

  for (const auto *USD : UD.shadows()) {
    // FIXME: Skip functions with undeduced auto return type for now since we
    // don't currently have the plumbing for separate declarations & definitions
    // of free functions and mismatched types (auto in the declaration, concrete
    // return type in the definition)
    if (const auto *FD = dyn_cast<FunctionDecl>(USD->getUnderlyingDecl()))
      if (const auto *AT = FD->getType()
                               ->castAs<FunctionProtoType>()
                               ->getContainedAutoType())
        if (AT->getDeducedType().isNull())
          continue;

    EmitUsingShadowDecl(*USD);
    // Emitting one decl is sufficient - debuggers can detect that this is an
    // overloaded name & provide lookup for all the overloads.
    break;
  }
}

void CGDebugInfo::EmitUsingEnumDecl(const UsingEnumDecl &UD) {
  if (!CGM.getCodeGenOpts().hasReducedDebugInfo())
    return;
  assert(UD.shadow_size() &&
         "We shouldn't be codegening an invalid UsingEnumDecl"
         " containing no decls");

  for (const auto *USD : UD.shadows())
    EmitUsingShadowDecl(*USD);
}

void CGDebugInfo::EmitImportDecl(const ImportDecl &ID) {
  if (CGM.getCodeGenOpts().getDebuggerTuning() != llvm::DebuggerKind::LLDB)
    return;
  if (Module *M = ID.getImportedModule()) {
    auto Info = ASTSourceDescriptor(*M);
    auto Loc = ID.getLocation();
    DBuilder.createImportedDeclaration(
        getCurrentContextDescriptor(cast<Decl>(ID.getDeclContext())),
        getOrCreateModuleRef(Info, DebugTypeExtRefs), getOrCreateFile(Loc),
        getLineNumber(Loc));
  }
}

llvm::DIImportedEntity *
CGDebugInfo::EmitNamespaceAlias(const NamespaceAliasDecl &NA) {
  if (!CGM.getCodeGenOpts().hasReducedDebugInfo())
    return nullptr;
  auto &VH = NamespaceAliasCache[&NA];
  if (VH)
    return cast<llvm::DIImportedEntity>(VH);
  llvm::DIImportedEntity *R;
  auto Loc = NA.getLocation();
  if (const auto *Underlying =
          dyn_cast<NamespaceAliasDecl>(NA.getAliasedNamespace()))
    // This could cache & dedup here rather than relying on metadata deduping.
    R = DBuilder.createImportedDeclaration(
        getCurrentContextDescriptor(cast<Decl>(NA.getDeclContext())),
        EmitNamespaceAlias(*Underlying), getOrCreateFile(Loc),
        getLineNumber(Loc), NA.getName());
  else
    R = DBuilder.createImportedDeclaration(
        getCurrentContextDescriptor(cast<Decl>(NA.getDeclContext())),
        getOrCreateNamespace(cast<NamespaceDecl>(NA.getAliasedNamespace())),
        getOrCreateFile(Loc), getLineNumber(Loc), NA.getName());
  VH.reset(R);
  return R;
}

llvm::DINamespace *
CGDebugInfo::getOrCreateNamespace(const NamespaceDecl *NSDecl) {
  // Don't canonicalize the NamespaceDecl here: The DINamespace will be uniqued
  // if necessary, and this way multiple declarations of the same namespace in
  // different parent modules stay distinct.
  auto I = NamespaceCache.find(NSDecl);
  if (I != NamespaceCache.end())
    return cast<llvm::DINamespace>(I->second);

  llvm::DIScope *Context = getDeclContextDescriptor(NSDecl);
  // Don't trust the context if it is a DIModule (see comment above).
  llvm::DINamespace *NS =
      DBuilder.createNameSpace(Context, NSDecl->getName(), NSDecl->isInline());
  NamespaceCache[NSDecl].reset(NS);
  return NS;
}

void CGDebugInfo::setDwoId(uint64_t Signature) {
  assert(TheCU && "no main compile unit");
  TheCU->setDWOId(Signature);
}

void CGDebugInfo::finalize() {
  // Creating types might create further types - invalidating the current
  // element and the size(), so don't cache/reference them.
  for (size_t i = 0; i != ObjCInterfaceCache.size(); ++i) {
    ObjCInterfaceCacheEntry E = ObjCInterfaceCache[i];
    llvm::DIType *Ty = E.Type->getDecl()->getDefinition()
                           ? CreateTypeDefinition(E.Type, E.Unit)
                           : E.Decl;
    DBuilder.replaceTemporary(llvm::TempDIType(E.Decl), Ty);
  }

  // Add methods to interface.
  for (const auto &P : ObjCMethodCache) {
    if (P.second.empty())
      continue;

    QualType QTy(P.first->getTypeForDecl(), 0);
    auto It = TypeCache.find(QTy.getAsOpaquePtr());
    assert(It != TypeCache.end());

    llvm::DICompositeType *InterfaceDecl =
        cast<llvm::DICompositeType>(It->second);

    auto CurElts = InterfaceDecl->getElements();
    SmallVector<llvm::Metadata *, 16> EltTys(CurElts.begin(), CurElts.end());

    // For DWARF v4 or earlier, only add objc_direct methods.
    for (auto &SubprogramDirect : P.second)
      if (CGM.getCodeGenOpts().DwarfVersion >= 5 || SubprogramDirect.getInt())
        EltTys.push_back(SubprogramDirect.getPointer());

    llvm::DINodeArray Elements = DBuilder.getOrCreateArray(EltTys);
    DBuilder.replaceArrays(InterfaceDecl, Elements);
  }

  for (const auto &P : ReplaceMap) {
    assert(P.second);
    auto *Ty = cast<llvm::DIType>(P.second);
    assert(Ty->isForwardDecl());

    auto It = TypeCache.find(P.first);
    assert(It != TypeCache.end());
    assert(It->second);

    DBuilder.replaceTemporary(llvm::TempDIType(Ty),
                              cast<llvm::DIType>(It->second));
  }

  for (const auto &P : FwdDeclReplaceMap) {
    assert(P.second);
    llvm::TempMDNode FwdDecl(cast<llvm::MDNode>(P.second));
    llvm::Metadata *Repl;

    auto It = DeclCache.find(P.first);
    // If there has been no definition for the declaration, call RAUW
    // with ourselves, that will destroy the temporary MDNode and
    // replace it with a standard one, avoiding leaking memory.
    if (It == DeclCache.end())
      Repl = P.second;
    else
      Repl = It->second;

    if (auto *GVE = dyn_cast_or_null<llvm::DIGlobalVariableExpression>(Repl))
      Repl = GVE->getVariable();
    DBuilder.replaceTemporary(std::move(FwdDecl), cast<llvm::MDNode>(Repl));
  }

  // We keep our own list of retained types, because we need to look
  // up the final type in the type cache.
  for (auto &RT : RetainedTypes)
    if (auto MD = TypeCache[RT])
      DBuilder.retainType(cast<llvm::DIType>(MD));

  DBuilder.finalize();
}

// Don't ignore in case of explicit cast where it is referenced indirectly.
void CGDebugInfo::EmitExplicitCastType(QualType Ty) {
  if (CGM.getCodeGenOpts().hasReducedDebugInfo())
    if (auto *DieTy = getOrCreateType(Ty, TheCU->getFile()))
      DBuilder.retainType(DieTy);
}

void CGDebugInfo::EmitAndRetainType(QualType Ty) {
  if (CGM.getCodeGenOpts().hasMaybeUnusedDebugInfo())
    if (auto *DieTy = getOrCreateType(Ty, TheCU->getFile()))
      DBuilder.retainType(DieTy);
}

llvm::DebugLoc CGDebugInfo::SourceLocToDebugLoc(SourceLocation Loc) {
  if (LexicalBlockStack.empty())
    return llvm::DebugLoc();

  llvm::MDNode *Scope = LexicalBlockStack.back();
  return llvm::DILocation::get(CGM.getLLVMContext(), getLineNumber(Loc),
                               getColumnNumber(Loc), Scope);
}

llvm::DINode::DIFlags CGDebugInfo::getCallSiteRelatedAttrs() const {
  // Call site-related attributes are only useful in optimized programs, and
  // when there's a possibility of debugging backtraces.
  if (!CGM.getLangOpts().Optimize || DebugKind == codegenoptions::NoDebugInfo ||
      DebugKind == codegenoptions::LocTrackingOnly)
    return llvm::DINode::FlagZero;

  // Call site-related attributes are available in DWARF v5. Some debuggers,
  // while not fully DWARF v5-compliant, may accept these attributes as if they
  // were part of DWARF v4.
  bool SupportsDWARFv4Ext =
      CGM.getCodeGenOpts().DwarfVersion == 4 &&
      (CGM.getCodeGenOpts().getDebuggerTuning() == llvm::DebuggerKind::LLDB ||
       CGM.getCodeGenOpts().getDebuggerTuning() == llvm::DebuggerKind::GDB);

  if (!SupportsDWARFv4Ext && CGM.getCodeGenOpts().DwarfVersion < 5)
    return llvm::DINode::FlagZero;

  return llvm::DINode::FlagAllCallsDescribed;
}<|MERGE_RESOLUTION|>--- conflicted
+++ resolved
@@ -5196,18 +5196,14 @@
             // harder to parse back into a large integer, etc - so punting on
             // this for now. Re-parsing the integers back into APInt is probably
             // feasible some day.
-<<<<<<< HEAD
-            return TA.getAsIntegral().getBitWidth() <= 64;
+            return TA.getAsIntegral().getBitWidth() <= 64 &&
+                   IsReconstitutableType(TA.getIntegralType());
           case TemplateArgument::MetaobjectId:
             // Larger integers get encoded as DWARF blocks which are a bit
             // harder to parse back into a large integer, etc - so punting on
             // this for now. Re-parsing the integers back into APInt is probably
             // feasible some day.
             return TA.getAsMetaobjectId().getBitWidth() <= 64;
-=======
-            return TA.getAsIntegral().getBitWidth() <= 64 &&
-                   IsReconstitutableType(TA.getIntegralType());
->>>>>>> 48b8edac
           case TemplateArgument::Type:
             return IsReconstitutableType(TA.getAsType());
           default:
