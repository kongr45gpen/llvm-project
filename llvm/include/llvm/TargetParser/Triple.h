//===-- llvm/TargetParser/Triple.h - Target triple helper class--*- C++ -*-===//
//
// Part of the LLVM Project, under the Apache License v2.0 with LLVM Exceptions.
// See https://llvm.org/LICENSE.txt for license information.
// SPDX-License-Identifier: Apache-2.0 WITH LLVM-exception
//
//===----------------------------------------------------------------------===//

#ifndef LLVM_TARGETPARSER_TRIPLE_H
#define LLVM_TARGETPARSER_TRIPLE_H

#include "llvm/ADT/Twine.h"
#include "llvm/Support/VersionTuple.h"

// Some system headers or GCC predefined macros conflict with identifiers in
// this file.  Undefine them here.
#undef NetBSD
#undef mips
#undef sparc

namespace llvm {

/// Triple - Helper class for working with autoconf configuration names. For
/// historical reasons, we also call these 'triples' (they used to contain
/// exactly three fields).
///
/// Configuration names are strings in the canonical form:
///   ARCHITECTURE-VENDOR-OPERATING_SYSTEM
/// or
///   ARCHITECTURE-VENDOR-OPERATING_SYSTEM-ENVIRONMENT
///
/// This class is used for clients which want to support arbitrary
/// configuration names, but also want to implement certain special
/// behavior for particular configurations. This class isolates the mapping
/// from the components of the configuration name to well known IDs.
///
/// At its core the Triple class is designed to be a wrapper for a triple
/// string; the constructor does not change or normalize the triple string.
/// Clients that need to handle the non-canonical triples that users often
/// specify should use the normalize method.
///
/// See autoconf/config.guess for a glimpse into what configuration names
/// look like in practice.
class Triple {
public:
  enum ArchType {
    UnknownArch,

    arm,            // ARM (little endian): arm, armv.*, xscale
    armeb,          // ARM (big endian): armeb
    aarch64,        // AArch64 (little endian): aarch64
    aarch64_be,     // AArch64 (big endian): aarch64_be
    aarch64_32,     // AArch64 (little endian) ILP32: aarch64_32
    arc,            // ARC: Synopsys ARC
    avr,            // AVR: Atmel AVR microcontroller
    bpfel,          // eBPF or extended BPF or 64-bit BPF (little endian)
    bpfeb,          // eBPF or extended BPF or 64-bit BPF (big endian)
    csky,           // CSKY: csky
    dxil,           // DXIL 32-bit DirectX bytecode
    hexagon,        // Hexagon: hexagon
    loongarch32,    // LoongArch (32-bit): loongarch32
    loongarch64,    // LoongArch (64-bit): loongarch64
    m68k,           // M68k: Motorola 680x0 family
    mips,           // MIPS: mips, mipsallegrex, mipsr6
    mipsel,         // MIPSEL: mipsel, mipsallegrexe, mipsr6el
    mips64,         // MIPS64: mips64, mips64r6, mipsn32, mipsn32r6
    mips64el,       // MIPS64EL: mips64el, mips64r6el, mipsn32el, mipsn32r6el
    msp430,         // MSP430: msp430
    ppc,            // PPC: powerpc
    ppcle,          // PPCLE: powerpc (little endian)
    ppc64,          // PPC64: powerpc64, ppu
    ppc64le,        // PPC64LE: powerpc64le
    r600,           // R600: AMD GPUs HD2XXX - HD6XXX
    amdgcn,         // AMDGCN: AMD GCN GPUs
    riscv32,        // RISC-V (32-bit): riscv32
    riscv64,        // RISC-V (64-bit): riscv64
    sparc,          // Sparc: sparc
    sparcv9,        // Sparcv9: Sparcv9
    sparcel,        // Sparc: (endianness = little). NB: 'Sparcle' is a CPU variant
    systemz,        // SystemZ: s390x
    tce,            // TCE (http://tce.cs.tut.fi/): tce
    tcele,          // TCE little endian (http://tce.cs.tut.fi/): tcele
    thumb,          // Thumb (little endian): thumb, thumbv.*
    thumbeb,        // Thumb (big endian): thumbeb
    x86,            // X86: i[3-9]86
    x86_64,         // X86-64: amd64, x86_64
    xcore,          // XCore: xcore
    xtensa,         // Tensilica: Xtensa
    nvptx,          // NVPTX: 32-bit
    nvptx64,        // NVPTX: 64-bit
    le32,           // le32: generic little-endian 32-bit CPU (PNaCl)
    le64,           // le64: generic little-endian 64-bit CPU (PNaCl)
    amdil,          // AMDIL
    amdil64,        // AMDIL with 64-bit pointers
    hsail,          // AMD HSAIL
    hsail64,        // AMD HSAIL with 64-bit pointers
    spir,           // SPIR: standard portable IR for OpenCL 32-bit version
    spir64,         // SPIR: standard portable IR for OpenCL 64-bit version
    spirv32,        // SPIR-V with 32-bit pointers
    spirv64,        // SPIR-V with 64-bit pointers
    kalimba,        // Kalimba: generic kalimba
    shave,          // SHAVE: Movidius vector VLIW processors
    lanai,          // Lanai: Lanai 32-bit
    wasm32,         // WebAssembly with 32-bit pointers
    wasm64,         // WebAssembly with 64-bit pointers
    renderscript32, // 32-bit RenderScript
    renderscript64, // 64-bit RenderScript
    ve,             // NEC SX-Aurora Vector Engine
    LastArchType = ve
  };
  enum SubArchType {
    NoSubArch,

    ARMSubArch_v9_4a,
    ARMSubArch_v9_3a,
    ARMSubArch_v9_2a,
    ARMSubArch_v9_1a,
    ARMSubArch_v9,
    ARMSubArch_v8_9a,
    ARMSubArch_v8_8a,
    ARMSubArch_v8_7a,
    ARMSubArch_v8_6a,
    ARMSubArch_v8_5a,
    ARMSubArch_v8_4a,
    ARMSubArch_v8_3a,
    ARMSubArch_v8_2a,
    ARMSubArch_v8_1a,
    ARMSubArch_v8,
    ARMSubArch_v8r,
    ARMSubArch_v8m_baseline,
    ARMSubArch_v8m_mainline,
    ARMSubArch_v8_1m_mainline,
    ARMSubArch_v7,
    ARMSubArch_v7em,
    ARMSubArch_v7m,
    ARMSubArch_v7s,
    ARMSubArch_v7k,
    ARMSubArch_v7ve,
    ARMSubArch_v6,
    ARMSubArch_v6m,
    ARMSubArch_v6k,
    ARMSubArch_v6t2,
    ARMSubArch_v5,
    ARMSubArch_v5te,
    ARMSubArch_v4t,

    AArch64SubArch_arm64e,
    AArch64SubArch_arm64ec,

    KalimbaSubArch_v3,
    KalimbaSubArch_v4,
    KalimbaSubArch_v5,

    MipsSubArch_r6,

    PPCSubArch_spe,

    // SPIR-V sub-arch corresponds to its version.
    SPIRVSubArch_v10,
    SPIRVSubArch_v11,
    SPIRVSubArch_v12,
    SPIRVSubArch_v13,
    SPIRVSubArch_v14,
    SPIRVSubArch_v15,
  };
  enum VendorType {
    UnknownVendor,

    Apple,
    PC,
    SCEI,
    Freescale,
    IBM,
    ImaginationTechnologies,
    MipsTechnologies,
    NVIDIA,
    CSR,
    Myriad,
    AMD,
    Mesa,
    SUSE,
    OpenEmbedded,
    LastVendorType = OpenEmbedded
  };
  enum OSType {
    UnknownOS,

    Ananas,
    CloudABI,
    Darwin,
    DragonFly,
    FreeBSD,
    Fuchsia,
    IOS,
    KFreeBSD,
    Linux,
    Lv2,        // PS3
    MacOSX,
    NetBSD,
    OpenBSD,
    Solaris,
    UEFI,
    Win32,
    ZOS,
    Haiku,
    Minix,
    RTEMS,
    NaCl,       // Native Client
    AIX,
    CUDA,       // NVIDIA CUDA
    NVCL,       // NVIDIA OpenCL
    AMDHSA,     // AMD HSA Runtime
    PS4,
    PS5,
    ELFIAMCU,
    TvOS,       // Apple tvOS
    WatchOS,    // Apple watchOS
    DriverKit,  // Apple DriverKit
    Mesa3D,
    Contiki,
    AMDPAL,     // AMD PAL Runtime
    HermitCore, // HermitCore Unikernel/Multikernel
    Hurd,       // GNU/Hurd
    WASI,       // Experimental WebAssembly OS
    Emscripten,
    ShaderModel, // DirectX ShaderModel
    LiteOS,
    LastOSType = LiteOS
  };
  enum EnvironmentType {
    UnknownEnvironment,

    GNU,
    GNUABIN32,
    GNUABI64,
    GNUEABI,
    GNUEABIHF,
    GNUF32,
    GNUF64,
    GNUSF,
    GNUX32,
    GNUILP32,
    CODE16,
    EABI,
    EABIHF,
    Android,
    Musl,
    MuslEABI,
    MuslEABIHF,
    MuslX32,

    MSVC,
    Itanium,
    Cygnus,
    CoreCLR,
    Simulator, // Simulator variants of other systems, e.g., Apple's iOS
    MacABI, // Mac Catalyst variant of Apple's iOS deployment target.

    // Shader Stages
    // The order of these values matters, and must be kept in sync with the
    // language options enum in Clang. The ordering is enforced in
    // static_asserts in Triple.cpp and in Clang.
    Pixel,
    Vertex,
    Geometry,
    Hull,
    Domain,
    Compute,
    Library,
    RayGeneration,
    Intersection,
    AnyHit,
    ClosestHit,
    Miss,
    Callable,
    Mesh,
    Amplification,
    OpenHOS,
    LastEnvironmentType = OpenHOS
  };
  enum ObjectFormatType {
    UnknownObjectFormat,

    COFF,
    DXContainer,
    ELF,
    GOFF,
    MachO,
    SPIRV,
    Wasm,
    XCOFF,
  };

private:
  std::string Data;

  /// The parsed arch type.
  ArchType Arch{};

  /// The parsed subarchitecture type.
  SubArchType SubArch{};

  /// The parsed vendor type.
  VendorType Vendor{};

  /// The parsed OS type.
  OSType OS{};

  /// The parsed Environment type.
  EnvironmentType Environment{};

  /// The object format type.
  ObjectFormatType ObjectFormat{};

public:
  /// @name Constructors
  /// @{

  /// Default constructor is the same as an empty string and leaves all
  /// triple fields unknown.
  Triple() = default;

  explicit Triple(const Twine &Str);
  Triple(const Twine &ArchStr, const Twine &VendorStr, const Twine &OSStr);
  Triple(const Twine &ArchStr, const Twine &VendorStr, const Twine &OSStr,
         const Twine &EnvironmentStr);

  bool operator==(const Triple &Other) const {
    return Arch == Other.Arch && SubArch == Other.SubArch &&
           Vendor == Other.Vendor && OS == Other.OS &&
           Environment == Other.Environment &&
           ObjectFormat == Other.ObjectFormat;
  }

  bool operator!=(const Triple &Other) const {
    return !(*this == Other);
  }

  /// @}
  /// @name Normalization
  /// @{

  /// Turn an arbitrary machine specification into the canonical triple form (or
  /// something sensible that the Triple class understands if nothing better can
  /// reasonably be done).  In particular, it handles the common case in which
  /// otherwise valid components are in the wrong order.
  static std::string normalize(StringRef Str);

  /// Return the normalized form of this triple's string.
  std::string normalize() const { return normalize(Data); }

  /// @}
  /// @name Typed Component Access
  /// @{

  /// Get the parsed architecture type of this triple.
  ArchType getArch() const { return Arch; }

  /// get the parsed subarchitecture type for this triple.
  SubArchType getSubArch() const { return SubArch; }

  /// Get the parsed vendor type of this triple.
  VendorType getVendor() const { return Vendor; }

  /// Get the parsed operating system type of this triple.
  OSType getOS() const { return OS; }

  /// Does this triple have the optional environment (fourth) component?
  bool hasEnvironment() const {
    return getEnvironmentName() != "";
  }

  /// Get the parsed environment type of this triple.
  EnvironmentType getEnvironment() const { return Environment; }

  /// Parse the version number from the OS name component of the
  /// triple, if present.
  ///
  /// For example, "fooos1.2.3" would return (1, 2, 3).
  VersionTuple getEnvironmentVersion() const;

  /// Get the object format for this triple.
  ObjectFormatType getObjectFormat() const { return ObjectFormat; }

  /// Parse the version number from the OS name component of the triple, if
  /// present.
  ///
  /// For example, "fooos1.2.3" would return (1, 2, 3).
  VersionTuple getOSVersion() const;

  /// Return just the major version number, this is specialized because it is a
  /// common query.
  unsigned getOSMajorVersion() const { return getOSVersion().getMajor(); }

  /// Parse the version number as with getOSVersion and then translate generic
  /// "darwin" versions to the corresponding OS X versions.  This may also be
  /// called with IOS triples but the OS X version number is just set to a
  /// constant 10.4.0 in that case.  Returns true if successful.
  bool getMacOSXVersion(VersionTuple &Version) const;

  /// Parse the version number as with getOSVersion.  This should only be called
  /// with IOS or generic triples.
  VersionTuple getiOSVersion() const;

  /// Parse the version number as with getOSVersion.  This should only be called
  /// with WatchOS or generic triples.
  VersionTuple getWatchOSVersion() const;

  /// Parse the version number as with getOSVersion.
  VersionTuple getDriverKitVersion() const;

  /// @}
  /// @name Direct Component Access
  /// @{

  const std::string &str() const { return Data; }

  const std::string &getTriple() const { return Data; }

  /// Get the architecture (first) component of the triple.
  StringRef getArchName() const;

  /// Get the architecture name based on Kind and SubArch.
  StringRef getArchName(ArchType Kind, SubArchType SubArch = NoSubArch) const;

  /// Get the vendor (second) component of the triple.
  StringRef getVendorName() const;

  /// Get the operating system (third) component of the triple.
  StringRef getOSName() const;

  /// Get the optional environment (fourth) component of the triple, or "" if
  /// empty.
  StringRef getEnvironmentName() const;

  /// Get the operating system and optional environment components as a single
  /// string (separated by a '-' if the environment component is present).
  StringRef getOSAndEnvironmentName() const;

  /// @}
  /// @name Convenience Predicates
  /// @{

  /// Test whether the architecture is 64-bit
  ///
  /// Note that this tests for 64-bit pointer width, and nothing else. Note
  /// that we intentionally expose only three predicates, 64-bit, 32-bit, and
  /// 16-bit. The inner details of pointer width for particular architectures
  /// is not summed up in the triple, and so only a coarse grained predicate
  /// system is provided.
  bool isArch64Bit() const;

  /// Test whether the architecture is 32-bit
  ///
  /// Note that this tests for 32-bit pointer width, and nothing else.
  bool isArch32Bit() const;

  /// Test whether the architecture is 16-bit
  ///
  /// Note that this tests for 16-bit pointer width, and nothing else.
  bool isArch16Bit() const;

  /// Helper function for doing comparisons against version numbers included in
  /// the target triple.
  bool isOSVersionLT(unsigned Major, unsigned Minor = 0,
                     unsigned Micro = 0) const {
    if (Minor == 0) {
      return getOSVersion() < VersionTuple(Major);
    }
    if (Micro == 0) {
      return getOSVersion() < VersionTuple(Major, Minor);
    }
    return getOSVersion() < VersionTuple(Major, Minor, Micro);
  }

  bool isOSVersionLT(const Triple &Other) const {
    return getOSVersion() < Other.getOSVersion();
  }

  /// Comparison function for checking OS X version compatibility, which handles
  /// supporting skewed version numbering schemes used by the "darwin" triples.
  bool isMacOSXVersionLT(unsigned Major, unsigned Minor = 0,
                         unsigned Micro = 0) const;

  /// Is this a Mac OS X triple. For legacy reasons, we support both "darwin"
  /// and "osx" as OS X triples.
  bool isMacOSX() const {
    return getOS() == Triple::Darwin || getOS() == Triple::MacOSX;
  }

  /// Is this an iOS triple.
  /// Note: This identifies tvOS as a variant of iOS. If that ever
  /// changes, i.e., if the two operating systems diverge or their version
  /// numbers get out of sync, that will need to be changed.
  /// watchOS has completely different version numbers so it is not included.
  bool isiOS() const {
    return getOS() == Triple::IOS || isTvOS();
  }

  /// Is this an Apple tvOS triple.
  bool isTvOS() const {
    return getOS() == Triple::TvOS;
  }

  /// Is this an Apple watchOS triple.
  bool isWatchOS() const {
    return getOS() == Triple::WatchOS;
  }

  bool isWatchABI() const {
    return getSubArch() == Triple::ARMSubArch_v7k;
  }

  /// Is this an Apple DriverKit triple.
  bool isDriverKit() const { return getOS() == Triple::DriverKit; }

  bool isOSzOS() const { return getOS() == Triple::ZOS; }

  /// Is this a "Darwin" OS (macOS, iOS, tvOS, watchOS, or DriverKit).
  bool isOSDarwin() const {
    return isMacOSX() || isiOS() || isWatchOS() || isDriverKit();
  }

  bool isSimulatorEnvironment() const {
    return getEnvironment() == Triple::Simulator;
  }

  bool isMacCatalystEnvironment() const {
    return getEnvironment() == Triple::MacABI;
  }

  /// Returns true for targets that run on a macOS machine.
  bool isTargetMachineMac() const {
    return isMacOSX() || (isOSDarwin() && (isSimulatorEnvironment() ||
                                           isMacCatalystEnvironment()));
  }

  bool isOSNetBSD() const {
    return getOS() == Triple::NetBSD;
  }

  bool isOSOpenBSD() const {
    return getOS() == Triple::OpenBSD;
  }

  bool isOSFreeBSD() const {
    return getOS() == Triple::FreeBSD;
  }

  bool isOSFuchsia() const {
    return getOS() == Triple::Fuchsia;
  }

  bool isOSDragonFly() const { return getOS() == Triple::DragonFly; }

  bool isOSSolaris() const {
    return getOS() == Triple::Solaris;
  }

  bool isOSIAMCU() const {
    return getOS() == Triple::ELFIAMCU;
  }

  bool isOSUnknown() const { return getOS() == Triple::UnknownOS; }

  bool isGNUEnvironment() const {
    EnvironmentType Env = getEnvironment();
    return Env == Triple::GNU || Env == Triple::GNUABIN32 ||
           Env == Triple::GNUABI64 || Env == Triple::GNUEABI ||
           Env == Triple::GNUEABIHF || Env == Triple::GNUF32 ||
           Env == Triple::GNUF64 || Env == Triple::GNUSF ||
           Env == Triple::GNUX32;
  }

  bool isOSContiki() const {
    return getOS() == Triple::Contiki;
  }

  /// Tests whether the OS is Haiku.
  bool isOSHaiku() const {
    return getOS() == Triple::Haiku;
  }

  /// Tests whether the OS is UEFI.
  bool isUEFI() const {
    return getOS() == Triple::UEFI;
  }

  /// Tests whether the OS is Windows.
  bool isOSWindows() const {
    return getOS() == Triple::Win32;
  }

  /// Checks if the environment is MSVC.
  bool isKnownWindowsMSVCEnvironment() const {
    return isOSWindows() && getEnvironment() == Triple::MSVC;
  }

  /// Checks if the environment could be MSVC.
  bool isWindowsMSVCEnvironment() const {
    return isKnownWindowsMSVCEnvironment() ||
           (isOSWindows() && getEnvironment() == Triple::UnknownEnvironment);
  }

  // Checks if we're using the Windows Arm64EC ABI.
  bool isWindowsArm64EC() const {
    return getArch() == Triple::aarch64 &&
           getSubArch() == Triple::AArch64SubArch_arm64ec;
  }

  bool isWindowsCoreCLREnvironment() const {
    return isOSWindows() && getEnvironment() == Triple::CoreCLR;
  }

  bool isWindowsItaniumEnvironment() const {
    return isOSWindows() && getEnvironment() == Triple::Itanium;
  }

  bool isWindowsCygwinEnvironment() const {
    return isOSWindows() && getEnvironment() == Triple::Cygnus;
  }

  bool isWindowsGNUEnvironment() const {
    return isOSWindows() && getEnvironment() == Triple::GNU;
  }

  /// Tests for either Cygwin or MinGW OS
  bool isOSCygMing() const {
    return isWindowsCygwinEnvironment() || isWindowsGNUEnvironment();
  }

  /// Is this a "Windows" OS targeting a "MSVCRT.dll" environment.
  bool isOSMSVCRT() const {
    return isWindowsMSVCEnvironment() || isWindowsGNUEnvironment() ||
           isWindowsItaniumEnvironment();
  }

  /// Tests whether the OS is NaCl (Native Client)
  bool isOSNaCl() const {
    return getOS() == Triple::NaCl;
  }

  /// Tests whether the OS is Linux.
  bool isOSLinux() const {
    return getOS() == Triple::Linux;
  }

  /// Tests whether the OS is kFreeBSD.
  bool isOSKFreeBSD() const {
    return getOS() == Triple::KFreeBSD;
  }

  /// Tests whether the OS is Hurd.
  bool isOSHurd() const {
    return getOS() == Triple::Hurd;
  }

  /// Tests whether the OS is WASI.
  bool isOSWASI() const {
    return getOS() == Triple::WASI;
  }

  /// Tests whether the OS is Emscripten.
  bool isOSEmscripten() const {
    return getOS() == Triple::Emscripten;
  }

  /// Tests whether the OS uses glibc.
  bool isOSGlibc() const {
    return (getOS() == Triple::Linux || getOS() == Triple::KFreeBSD ||
            getOS() == Triple::Hurd) &&
           !isAndroid();
  }

  /// Tests whether the OS is AIX.
  bool isOSAIX() const {
    return getOS() == Triple::AIX;
  }

  /// Tests whether the OS uses the ELF binary format.
  bool isOSBinFormatELF() const {
    return getObjectFormat() == Triple::ELF;
  }

  /// Tests whether the OS uses the COFF binary format.
  bool isOSBinFormatCOFF() const {
    return getObjectFormat() == Triple::COFF;
  }

  /// Tests whether the OS uses the GOFF binary format.
  bool isOSBinFormatGOFF() const { return getObjectFormat() == Triple::GOFF; }

  /// Tests whether the environment is MachO.
  bool isOSBinFormatMachO() const {
    return getObjectFormat() == Triple::MachO;
  }

  /// Tests whether the OS uses the Wasm binary format.
  bool isOSBinFormatWasm() const {
    return getObjectFormat() == Triple::Wasm;
  }

  /// Tests whether the OS uses the XCOFF binary format.
  bool isOSBinFormatXCOFF() const {
    return getObjectFormat() == Triple::XCOFF;
  }

  /// Tests whether the OS uses the DXContainer binary format.
  bool isOSBinFormatDXContainer() const {
    return getObjectFormat() == Triple::DXContainer;
  }

  /// Tests whether the target is the PS4 platform.
  bool isPS4() const {
    return getArch() == Triple::x86_64 &&
           getVendor() == Triple::SCEI &&
           getOS() == Triple::PS4;
  }

  /// Tests whether the target is the PS5 platform.
  bool isPS5() const {
    return getArch() == Triple::x86_64 &&
      getVendor() == Triple::SCEI &&
      getOS() == Triple::PS5;
  }

  /// Tests whether the target is the PS4 or PS5 platform.
  bool isPS() const { return isPS4() || isPS5(); }

  /// Tests whether the target is Android
  bool isAndroid() const { return getEnvironment() == Triple::Android; }

  bool isAndroidVersionLT(unsigned Major) const {
    assert(isAndroid() && "Not an Android triple!");

    VersionTuple Version = getEnvironmentVersion();

    // 64-bit targets did not exist before API level 21 (Lollipop).
    if (isArch64Bit() && Version.getMajor() < 21)
      return VersionTuple(21) < VersionTuple(Major);

    return Version < VersionTuple(Major);
  }

  /// Tests whether the environment is musl-libc
  bool isMusl() const {
    return getEnvironment() == Triple::Musl ||
           getEnvironment() == Triple::MuslEABI ||
           getEnvironment() == Triple::MuslEABIHF ||
           getEnvironment() == Triple::MuslX32 ||
           getEnvironment() == Triple::OpenHOS || isOSLiteOS();
  }

  /// Tests whether the target is OHOS
  /// LiteOS default enviroment is also OHOS, but omited on triple.
  bool isOHOSFamily() const { return isOpenHOS() || isOSLiteOS(); }

  bool isOpenHOS() const { return getEnvironment() == Triple::OpenHOS; }

  bool isOSLiteOS() const { return getOS() == Triple::LiteOS; }

  /// Tests whether the target is DXIL.
  bool isDXIL() const {
    return getArch() == Triple::dxil;
  }

  /// Tests whether the target is SPIR (32- or 64-bit).
  bool isSPIR() const {
    return getArch() == Triple::spir || getArch() == Triple::spir64;
  }

  /// Tests whether the target is SPIR-V (32/64-bit).
  bool isSPIRV() const {
    return getArch() == Triple::spirv32 || getArch() == Triple::spirv64;
  }

  /// Tests whether the target is NVPTX (32- or 64-bit).
  bool isNVPTX() const {
    return getArch() == Triple::nvptx || getArch() == Triple::nvptx64;
  }

  /// Tests whether the target is AMDGCN
  bool isAMDGCN() const { return getArch() == Triple::amdgcn; }

  bool isAMDGPU() const {
    return getArch() == Triple::r600 || getArch() == Triple::amdgcn;
  }

  /// Tests whether the target is Thumb (little and big endian).
  bool isThumb() const {
    return getArch() == Triple::thumb || getArch() == Triple::thumbeb;
  }

  /// Tests whether the target is ARM (little and big endian).
  bool isARM() const {
    return getArch() == Triple::arm || getArch() == Triple::armeb;
  }

  /// Tests whether the target supports the EHABI exception
  /// handling standard.
  bool isTargetEHABICompatible() const {
    return (isARM() || isThumb()) &&
           (getEnvironment() == Triple::EABI ||
            getEnvironment() == Triple::GNUEABI ||
            getEnvironment() == Triple::MuslEABI ||
            getEnvironment() == Triple::EABIHF ||
            getEnvironment() == Triple::GNUEABIHF ||
            getEnvironment() == Triple::OpenHOS ||
            getEnvironment() == Triple::MuslEABIHF || isAndroid()) &&
           isOSBinFormatELF();
  }

  /// Tests whether the target is T32.
  bool isArmT32() const {
    switch (getSubArch()) {
    case Triple::ARMSubArch_v8m_baseline:
    case Triple::ARMSubArch_v7s:
    case Triple::ARMSubArch_v7k:
    case Triple::ARMSubArch_v7ve:
    case Triple::ARMSubArch_v6:
    case Triple::ARMSubArch_v6m:
    case Triple::ARMSubArch_v6k:
    case Triple::ARMSubArch_v6t2:
    case Triple::ARMSubArch_v5:
    case Triple::ARMSubArch_v5te:
    case Triple::ARMSubArch_v4t:
      return false;
    default:
      return true;
    }
  }

  /// Tests whether the target is an M-class.
  bool isArmMClass() const {
    switch (getSubArch()) {
    case Triple::ARMSubArch_v6m:
    case Triple::ARMSubArch_v7m:
    case Triple::ARMSubArch_v7em:
    case Triple::ARMSubArch_v8m_mainline:
    case Triple::ARMSubArch_v8m_baseline:
    case Triple::ARMSubArch_v8_1m_mainline:
      return true;
    default:
      return false;
    }
  }

  /// Tests whether the target is AArch64 (little and big endian).
  bool isAArch64() const {
    return getArch() == Triple::aarch64 || getArch() == Triple::aarch64_be ||
           getArch() == Triple::aarch64_32;
  }

  /// Tests whether the target is AArch64 and pointers are the size specified by
  /// \p PointerWidth.
  bool isAArch64(int PointerWidth) const {
    assert(PointerWidth == 64 || PointerWidth == 32);
    if (!isAArch64())
      return false;
    return getArch() == Triple::aarch64_32 ||
                   getEnvironment() == Triple::GNUILP32
               ? PointerWidth == 32
               : PointerWidth == 64;
  }

  /// Tests whether the target is 32-bit LoongArch.
  bool isLoongArch32() const { return getArch() == Triple::loongarch32; }

  /// Tests whether the target is 64-bit LoongArch.
  bool isLoongArch64() const { return getArch() == Triple::loongarch64; }

  /// Tests whether the target is LoongArch (32- and 64-bit).
  bool isLoongArch() const { return isLoongArch32() || isLoongArch64(); }

  /// Tests whether the target is MIPS 32-bit (little and big endian).
  bool isMIPS32() const {
    return getArch() == Triple::mips || getArch() == Triple::mipsel;
  }

  /// Tests whether the target is MIPS 64-bit (little and big endian).
  bool isMIPS64() const {
    return getArch() == Triple::mips64 || getArch() == Triple::mips64el;
  }

  /// Tests whether the target is MIPS (little and big endian, 32- or 64-bit).
  bool isMIPS() const {
    return isMIPS32() || isMIPS64();
  }

  /// Tests whether the target is PowerPC (32- or 64-bit LE or BE).
  bool isPPC() const {
    return getArch() == Triple::ppc || getArch() == Triple::ppc64 ||
           getArch() == Triple::ppcle || getArch() == Triple::ppc64le;
  }

  /// Tests whether the target is 32-bit PowerPC (little and big endian).
  bool isPPC32() const {
    return getArch() == Triple::ppc || getArch() == Triple::ppcle;
  }

  /// Tests whether the target is 64-bit PowerPC (little and big endian).
  bool isPPC64() const {
    return getArch() == Triple::ppc64 || getArch() == Triple::ppc64le;
  }

  /// Tests whether the target 64-bit PowerPC big endian ABI is ELFv2.
  bool isPPC64ELFv2ABI() const {
    return (getArch() == Triple::ppc64 &&
            ((getOS() == Triple::FreeBSD &&
<<<<<<< HEAD
            (getOSMajorVersion() >= 13 || getOSVersion().empty())) ||
            getOS() == Triple::OpenBSD || isMusl()));
=======
              (getOSMajorVersion() >= 13 || getOSVersion().empty())) ||
             getOS() == Triple::OpenBSD || isMusl()));
  }

  /// Tests whether the target 32-bit PowerPC uses Secure PLT.
  bool isPPC32SecurePlt() const {
    return ((getArch() == Triple::ppc || getArch() == Triple::ppcle) &&
            ((getOS() == Triple::FreeBSD &&
              (getOSMajorVersion() >= 13 || getOSVersion().empty())) ||
             getOS() == Triple::NetBSD || getOS() == Triple::OpenBSD ||
             isMusl()));
>>>>>>> 7f790f9a
  }

  /// Tests whether the target is 32-bit RISC-V.
  bool isRISCV32() const { return getArch() == Triple::riscv32; }

  /// Tests whether the target is 64-bit RISC-V.
  bool isRISCV64() const { return getArch() == Triple::riscv64; }

  /// Tests whether the target is RISC-V (32- and 64-bit).
  bool isRISCV() const { return isRISCV32() || isRISCV64(); }

  /// Tests whether the target is 32-bit SPARC (little and big endian).
  bool isSPARC32() const {
    return getArch() == Triple::sparc || getArch() == Triple::sparcel;
  }

  /// Tests whether the target is 64-bit SPARC (big endian).
  bool isSPARC64() const { return getArch() == Triple::sparcv9; }

  /// Tests whether the target is SPARC.
  bool isSPARC() const { return isSPARC32() || isSPARC64(); }

  /// Tests whether the target is SystemZ.
  bool isSystemZ() const {
    return getArch() == Triple::systemz;
  }

  /// Tests whether the target is x86 (32- or 64-bit).
  bool isX86() const {
    return getArch() == Triple::x86 || getArch() == Triple::x86_64;
  }

  /// Tests whether the target is VE
  bool isVE() const {
    return getArch() == Triple::ve;
  }

  /// Tests whether the target is wasm (32- and 64-bit).
  bool isWasm() const {
    return getArch() == Triple::wasm32 || getArch() == Triple::wasm64;
  }

  // Tests whether the target is CSKY
  bool isCSKY() const {
    return getArch() == Triple::csky;
  }

  /// Tests whether the target is the Apple "arm64e" AArch64 subarch.
  bool isArm64e() const {
    return getArch() == Triple::aarch64 &&
           getSubArch() == Triple::AArch64SubArch_arm64e;
  }

  /// Tests whether the target is X32.
  bool isX32() const {
    EnvironmentType Env = getEnvironment();
    return Env == Triple::GNUX32 || Env == Triple::MuslX32;
  }

  /// Tests whether the target is eBPF.
  bool isBPF() const {
    return getArch() == Triple::bpfel || getArch() == Triple::bpfeb;
  }

  /// Tests whether the target supports comdat
  bool supportsCOMDAT() const {
    return !(isOSBinFormatMachO() || isOSBinFormatXCOFF() ||
             isOSBinFormatDXContainer());
  }

  /// Tests whether the target uses emulated TLS as default.
  ///
  /// Note: Android API level 29 (10) introduced ELF TLS.
  bool hasDefaultEmulatedTLS() const {
    return (isAndroid() && isAndroidVersionLT(29)) || isOSOpenBSD() ||
           isWindowsCygwinEnvironment() || isOHOSFamily();
  }

  /// Tests whether the target uses -data-sections as default.
  bool hasDefaultDataSections() const {
    return isOSBinFormatXCOFF() || isWasm();
  }

  /// Tests if the environment supports dllimport/export annotations.
  bool hasDLLImportExport() const { return isOSWindows() || isPS(); }

  /// @}
  /// @name Mutators
  /// @{

  /// Set the architecture (first) component of the triple to a known type.
  void setArch(ArchType Kind, SubArchType SubArch = NoSubArch);

  /// Set the vendor (second) component of the triple to a known type.
  void setVendor(VendorType Kind);

  /// Set the operating system (third) component of the triple to a known type.
  void setOS(OSType Kind);

  /// Set the environment (fourth) component of the triple to a known type.
  void setEnvironment(EnvironmentType Kind);

  /// Set the object file format.
  void setObjectFormat(ObjectFormatType Kind);

  /// Set all components to the new triple \p Str.
  void setTriple(const Twine &Str);

  /// Set the architecture (first) component of the triple by name.
  void setArchName(StringRef Str);

  /// Set the vendor (second) component of the triple by name.
  void setVendorName(StringRef Str);

  /// Set the operating system (third) component of the triple by name.
  void setOSName(StringRef Str);

  /// Set the optional environment (fourth) component of the triple by name.
  void setEnvironmentName(StringRef Str);

  /// Set the operating system and optional environment components with a single
  /// string.
  void setOSAndEnvironmentName(StringRef Str);

  /// @}
  /// @name Helpers to build variants of a particular triple.
  /// @{

  /// Form a triple with a 32-bit variant of the current architecture.
  ///
  /// This can be used to move across "families" of architectures where useful.
  ///
  /// \returns A new triple with a 32-bit architecture or an unknown
  ///          architecture if no such variant can be found.
  llvm::Triple get32BitArchVariant() const;

  /// Form a triple with a 64-bit variant of the current architecture.
  ///
  /// This can be used to move across "families" of architectures where useful.
  ///
  /// \returns A new triple with a 64-bit architecture or an unknown
  ///          architecture if no such variant can be found.
  llvm::Triple get64BitArchVariant() const;

  /// Form a triple with a big endian variant of the current architecture.
  ///
  /// This can be used to move across "families" of architectures where useful.
  ///
  /// \returns A new triple with a big endian architecture or an unknown
  ///          architecture if no such variant can be found.
  llvm::Triple getBigEndianArchVariant() const;

  /// Form a triple with a little endian variant of the current architecture.
  ///
  /// This can be used to move across "families" of architectures where useful.
  ///
  /// \returns A new triple with a little endian architecture or an unknown
  ///          architecture if no such variant can be found.
  llvm::Triple getLittleEndianArchVariant() const;

  /// Tests whether the target triple is little endian.
  ///
  /// \returns true if the triple is little endian, false otherwise.
  bool isLittleEndian() const;

  /// Test whether target triples are compatible.
  bool isCompatibleWith(const Triple &Other) const;

  /// Merge target triples.
  std::string merge(const Triple &Other) const;

  /// Some platforms have different minimum supported OS versions that
  /// varies by the architecture specified in the triple. This function
  /// returns the minimum supported OS version for this triple if one an exists,
  /// or an invalid version tuple if this triple doesn't have one.
  VersionTuple getMinimumSupportedOSVersion() const;

  /// @}
  /// @name Static helpers for IDs.
  /// @{

  /// Get the canonical name for the \p Kind architecture.
  static StringRef getArchTypeName(ArchType Kind);

  /// Get the "prefix" canonical name for the \p Kind architecture. This is the
  /// prefix used by the architecture specific builtins, and is suitable for
  /// passing to \see Intrinsic::getIntrinsicForClangBuiltin().
  ///
  /// \return - The architecture prefix, or 0 if none is defined.
  static StringRef getArchTypePrefix(ArchType Kind);

  /// Get the canonical name for the \p Kind vendor.
  static StringRef getVendorTypeName(VendorType Kind);

  /// Get the canonical name for the \p Kind operating system.
  static StringRef getOSTypeName(OSType Kind);

  /// Get the canonical name for the \p Kind environment.
  static StringRef getEnvironmentTypeName(EnvironmentType Kind);

  /// Get the name for the \p Object format.
  static StringRef getObjectFormatTypeName(ObjectFormatType ObjectFormat);

  /// @}
  /// @name Static helpers for converting alternate architecture names.
  /// @{

  /// The canonical type for the given LLVM architecture name (e.g., "x86").
  static ArchType getArchTypeForLLVMName(StringRef Str);

  /// @}

  /// Returns a canonicalized OS version number for the specified OS.
  static VersionTuple getCanonicalVersionForOS(OSType OSKind,
                                               const VersionTuple &Version);
};

} // End llvm namespace


#endif<|MERGE_RESOLUTION|>--- conflicted
+++ resolved
@@ -907,10 +907,6 @@
   bool isPPC64ELFv2ABI() const {
     return (getArch() == Triple::ppc64 &&
             ((getOS() == Triple::FreeBSD &&
-<<<<<<< HEAD
-            (getOSMajorVersion() >= 13 || getOSVersion().empty())) ||
-            getOS() == Triple::OpenBSD || isMusl()));
-=======
               (getOSMajorVersion() >= 13 || getOSVersion().empty())) ||
              getOS() == Triple::OpenBSD || isMusl()));
   }
@@ -922,7 +918,6 @@
               (getOSMajorVersion() >= 13 || getOSVersion().empty())) ||
              getOS() == Triple::NetBSD || getOS() == Triple::OpenBSD ||
              isMusl()));
->>>>>>> 7f790f9a
   }
 
   /// Tests whether the target is 32-bit RISC-V.
