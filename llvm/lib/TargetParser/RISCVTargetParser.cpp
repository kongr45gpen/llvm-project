//===-- RISCVTargetParser.cpp - Parser for target features ------*- C++ -*-===//
//
// Part of the LLVM Project, under the Apache License v2.0 with LLVM Exceptions.
// See https://llvm.org/LICENSE.txt for license information.
// SPDX-License-Identifier: Apache-2.0 WITH LLVM-exception
//
//===----------------------------------------------------------------------===//
//
// This file implements a target parser to recognise hardware features
// for RISC-V CPUs.
//
//===----------------------------------------------------------------------===//

#include "llvm/TargetParser/RISCVTargetParser.h"
#include "llvm/ADT/SmallVector.h"
#include "llvm/ADT/StringSwitch.h"
#include "llvm/TargetParser/Triple.h"

namespace llvm {
namespace RISCV {

enum CPUKind : unsigned {
#define PROC(ENUM, NAME, DEFAULT_MARCH) CK_##ENUM,
#define TUNE_PROC(ENUM, NAME) CK_##ENUM,
#include "llvm/TargetParser/RISCVTargetParserDef.inc"
};

struct CPUInfo {
  StringLiteral Name;
  StringLiteral DefaultMarch;
  bool is64Bit() const { return DefaultMarch.starts_with("rv64"); }
};

constexpr CPUInfo RISCVCPUInfo[] = {
#define PROC(ENUM, NAME, DEFAULT_MARCH)                              \
  {NAME, DEFAULT_MARCH},
#include "llvm/TargetParser/RISCVTargetParserDef.inc"
};

static const CPUInfo *getCPUInfoByName(StringRef CPU) {
  for (auto &C : RISCVCPUInfo)
    if (C.Name == CPU)
      return &C;
  return nullptr;
}

bool parseCPU(StringRef CPU, bool IsRV64) {
  const CPUInfo *Info = getCPUInfoByName(CPU);

  if (!Info)
    return false;
  return Info->is64Bit() == IsRV64;
}

bool parseTuneCPU(StringRef TuneCPU, bool IsRV64) {
  std::optional<CPUKind> Kind =
      llvm::StringSwitch<std::optional<CPUKind>>(TuneCPU)
#define TUNE_PROC(ENUM, NAME) .Case(NAME, CK_##ENUM)
  #include "llvm/TargetParser/RISCVTargetParserDef.inc"
      .Default(std::nullopt);

  if (Kind.has_value())
    return true;

  // Fallback to parsing as a CPU.
  return parseCPU(TuneCPU, IsRV64);
}

StringRef getMArchFromMcpu(StringRef CPU) {
  const CPUInfo *Info = getCPUInfoByName(CPU);
  if (!Info)
    return "";
  return Info->DefaultMarch;
}

void fillValidCPUArchList(SmallVectorImpl<StringRef> &Values, bool IsRV64) {
  for (const auto &C : RISCVCPUInfo) {
    if (IsRV64 == C.is64Bit())
      Values.emplace_back(C.Name);
  }
}

void fillValidTuneCPUArchList(SmallVectorImpl<StringRef> &Values, bool IsRV64) {
  for (const auto &C : RISCVCPUInfo) {
    if (IsRV64 == C.is64Bit())
      Values.emplace_back(C.Name);
  }
#define TUNE_PROC(ENUM, NAME) Values.emplace_back(StringRef(NAME));
#include "llvm/TargetParser/RISCVTargetParserDef.inc"
}

<<<<<<< HEAD
// Get all features except standard extension feature
bool getCPUFeaturesExceptStdExt(CPUKind Kind,
                                std::vector<StringRef> &Features) {
  const CPUInfo &Info = RISCVCPUInfo[static_cast<unsigned>(Kind)];

  if (Info.isInvalid())
    return false;

  if (Info.is64Bit())
    Features.push_back("+64bit");
  else
    Features.push_back("-64bit");

  return true;
}

bool isX18ReservedByDefault(const Triple &TT) {
  // X18 is reserved for the ShadowCallStack ABI (even when not enabled).
  return TT.isOSFuchsia();
}

=======
>>>>>>> 7f790f9a
} // namespace RISCV
} // namespace llvm<|MERGE_RESOLUTION|>--- conflicted
+++ resolved
@@ -89,29 +89,5 @@
 #include "llvm/TargetParser/RISCVTargetParserDef.inc"
 }
 
-<<<<<<< HEAD
-// Get all features except standard extension feature
-bool getCPUFeaturesExceptStdExt(CPUKind Kind,
-                                std::vector<StringRef> &Features) {
-  const CPUInfo &Info = RISCVCPUInfo[static_cast<unsigned>(Kind)];
-
-  if (Info.isInvalid())
-    return false;
-
-  if (Info.is64Bit())
-    Features.push_back("+64bit");
-  else
-    Features.push_back("-64bit");
-
-  return true;
-}
-
-bool isX18ReservedByDefault(const Triple &TT) {
-  // X18 is reserved for the ShadowCallStack ABI (even when not enabled).
-  return TT.isOSFuchsia();
-}
-
-=======
->>>>>>> 7f790f9a
 } // namespace RISCV
 } // namespace llvm