// -*- C++ -*-
//===----------------------------------------------------------------------===//
//
// Part of the LLVM Project, under the Apache License v2.0 with LLVM Exceptions.
// See https://llvm.org/LICENSE.txt for license information.
// SPDX-License-Identifier: Apache-2.0 WITH LLVM-exception
//
//===----------------------------------------------------------------------===//

#ifndef _LIBCPP___RANGES_FILTER_VIEW_H
#define _LIBCPP___RANGES_FILTER_VIEW_H

#include <__algorithm/ranges_find_if.h>
#include <__assert>
#include <__concepts/constructible.h>
#include <__concepts/copyable.h>
#include <__concepts/derived_from.h>
#include <__concepts/equality_comparable.h>
#include <__config>
#include <__functional/bind_back.h>
#include <__functional/invoke.h>
#include <__functional/reference_wrapper.h>
#include <__iterator/concepts.h>
#include <__iterator/iter_move.h>
#include <__iterator/iter_swap.h>
#include <__iterator/iterator_traits.h>
#include <__memory/addressof.h>
#include <__ranges/access.h>
#include <__ranges/all.h>
#include <__ranges/concepts.h>
#include <__ranges/movable_box.h>
#include <__ranges/non_propagating_cache.h>
#include <__ranges/range_adaptor.h>
#include <__ranges/view_interface.h>
#include <__type_traits/conditional.h>
#include <__type_traits/decay.h>
#include <__type_traits/is_nothrow_constructible.h>
#include <__type_traits/is_object.h>
#include <__utility/forward.h>
#include <__utility/in_place.h>
#include <__utility/move.h>

#if !defined(_LIBCPP_HAS_NO_PRAGMA_SYSTEM_HEADER)
#  pragma GCC system_header
#endif

_LIBCPP_BEGIN_NAMESPACE_STD

#if _LIBCPP_STD_VER >= 20

namespace ranges {
  template<input_range _View, indirect_unary_predicate<iterator_t<_View>> _Pred>
    requires view<_View> && is_object_v<_Pred>
  class filter_view : public view_interface<filter_view<_View, _Pred>> {
    _LIBCPP_NO_UNIQUE_ADDRESS _View __base_ = _View();
    _LIBCPP_NO_UNIQUE_ADDRESS __movable_box<_Pred> __pred_;

    // We cache the result of begin() to allow providing an amortized O(1) begin() whenever
    // the underlying range is at least a forward_range.
    static constexpr bool _UseCache = forward_range<_View>;
    using _Cache = _If<_UseCache, __non_propagating_cache<iterator_t<_View>>, __empty_cache>;
    _LIBCPP_NO_UNIQUE_ADDRESS _Cache __cached_begin_ = _Cache();

    class __iterator;
    class __sentinel;

  public:
    _LIBCPP_HIDE_FROM_ABI
    filter_view() requires default_initializable<_View> && default_initializable<_Pred> = default;

    _LIBCPP_HIDE_FROM_ABI constexpr _LIBCPP_EXPLICIT_SINCE_CXX23 filter_view(_View __base, _Pred __pred)
        : __base_(std::move(__base)), __pred_(in_place, std::move(__pred)) {}

    template<class _Vp = _View>
    _LIBCPP_HIDE_FROM_ABI
    constexpr _View base() const& requires copy_constructible<_Vp> { return __base_; }
    _LIBCPP_HIDE_FROM_ABI
    constexpr _View base() && { return std::move(__base_); }

    _LIBCPP_HIDE_FROM_ABI
    constexpr _Pred const& pred() const { return *__pred_; }

    _LIBCPP_HIDE_FROM_ABI
    constexpr __iterator begin() {
      _LIBCPP_ASSERT_UNCATEGORIZED(
          __pred_.__has_value(),
          "Trying to call begin() on a filter_view that does not have a valid predicate.");
      if constexpr (_UseCache) {
        if (!__cached_begin_.__has_value()) {
          __cached_begin_.__emplace(ranges::find_if(__base_, std::ref(*__pred_)));
        }
        return {*this, *__cached_begin_};
      } else {
        return {*this, ranges::find_if(__base_, std::ref(*__pred_))};
      }
    }

    _LIBCPP_HIDE_FROM_ABI
    constexpr auto end() {
      if constexpr (common_range<_View>)
        return __iterator{*this, ranges::end(__base_)};
      else
        return __sentinel{*this};
    }
  };

  template<class _Range, class _Pred>
  filter_view(_Range&&, _Pred) -> filter_view<views::all_t<_Range>, _Pred>;

  template<class _View>
  struct __filter_iterator_category { };

  template<forward_range _View>
  struct __filter_iterator_category<_View> {
    using _Cat = typename iterator_traits<iterator_t<_View>>::iterator_category;
    using iterator_category =
      _If<derived_from<_Cat, bidirectional_iterator_tag>, bidirectional_iterator_tag,
      _If<derived_from<_Cat, forward_iterator_tag>,       forward_iterator_tag,
      /* else */                                          _Cat
    >>;
  };

  template<input_range _View, indirect_unary_predicate<iterator_t<_View>> _Pred>
    requires view<_View> && is_object_v<_Pred>
  class filter_view<_View, _Pred>::__iterator : public __filter_iterator_category<_View> {

  public:
    _LIBCPP_NO_UNIQUE_ADDRESS iterator_t<_View> __current_ = iterator_t<_View>();
    _LIBCPP_NO_UNIQUE_ADDRESS filter_view* __parent_ = nullptr;

    using iterator_concept =
      _If<bidirectional_range<_View>, bidirectional_iterator_tag,
      _If<forward_range<_View>,       forward_iterator_tag,
      /* else */                      input_iterator_tag
    >>;
    // using iterator_category = inherited;
    using value_type = range_value_t<_View>;
    using difference_type = range_difference_t<_View>;

    _LIBCPP_HIDE_FROM_ABI
    __iterator() requires default_initializable<iterator_t<_View>> = default;

    _LIBCPP_HIDE_FROM_ABI
    constexpr __iterator(filter_view& __parent, iterator_t<_View> __current)
      : __current_(std::move(__current)), __parent_(std::addressof(__parent))
    { }

    _LIBCPP_HIDE_FROM_ABI
    constexpr iterator_t<_View> const& base() const& noexcept { return __current_; }
    _LIBCPP_HIDE_FROM_ABI
    constexpr iterator_t<_View> base() && { return std::move(__current_); }

    _LIBCPP_HIDE_FROM_ABI
    constexpr range_reference_t<_View> operator*() const { return *__current_; }
    _LIBCPP_HIDE_FROM_ABI
    constexpr iterator_t<_View> operator->() const
      requires __has_arrow<iterator_t<_View>> && copyable<iterator_t<_View>>
    {
      return __current_;
    }

    _LIBCPP_HIDE_FROM_ABI
    constexpr __iterator& operator++() {
      __current_ = ranges::find_if(std::move(++__current_), ranges::end(__parent_->__base_),
                                   std::ref(*__parent_->__pred_));
      return *this;
    }
    _LIBCPP_HIDE_FROM_ABI
    constexpr void operator++(int) { ++*this; }
    _LIBCPP_HIDE_FROM_ABI
    constexpr __iterator operator++(int) requires forward_range<_View> {
      auto __tmp = *this;
      ++*this;
      return __tmp;
    }

    _LIBCPP_HIDE_FROM_ABI
    constexpr __iterator& operator--() requires bidirectional_range<_View> {
      do {
        --__current_;
      } while (!std::invoke(*__parent_->__pred_, *__current_));
      return *this;
    }
    _LIBCPP_HIDE_FROM_ABI
    constexpr __iterator operator--(int) requires bidirectional_range<_View> {
<<<<<<< HEAD
      auto tmp = *this;
=======
      auto __tmp = *this;
>>>>>>> 7f790f9a
      --*this;
      return __tmp;
    }

    _LIBCPP_HIDE_FROM_ABI
    friend constexpr bool operator==(__iterator const& __x, __iterator const& __y)
      requires equality_comparable<iterator_t<_View>>
    {
      return __x.__current_ == __y.__current_;
    }

    _LIBCPP_HIDE_FROM_ABI
    friend constexpr range_rvalue_reference_t<_View> iter_move(__iterator const& __it)
      noexcept(noexcept(ranges::iter_move(__it.__current_)))
    {
      return ranges::iter_move(__it.__current_);
    }

    _LIBCPP_HIDE_FROM_ABI
    friend constexpr void iter_swap(__iterator const& __x, __iterator const& __y)
      noexcept(noexcept(ranges::iter_swap(__x.__current_, __y.__current_)))
      requires indirectly_swappable<iterator_t<_View>>
    {
      return ranges::iter_swap(__x.__current_, __y.__current_);
    }
  };

  template<input_range _View, indirect_unary_predicate<iterator_t<_View>> _Pred>
    requires view<_View> && is_object_v<_Pred>
  class filter_view<_View, _Pred>::__sentinel {
  public:
    sentinel_t<_View> __end_ = sentinel_t<_View>();

    _LIBCPP_HIDE_FROM_ABI
    __sentinel() = default;

    _LIBCPP_HIDE_FROM_ABI
    constexpr explicit __sentinel(filter_view& __parent)
      : __end_(ranges::end(__parent.__base_))
    { }

    _LIBCPP_HIDE_FROM_ABI
    constexpr sentinel_t<_View> base() const { return __end_; }

    _LIBCPP_HIDE_FROM_ABI friend constexpr bool
    operator==(__iterator const& __x, __sentinel const& __y) {
      return __x.__current_ == __y.__end_;
    }
  };

namespace views {
namespace __filter {
  struct __fn {
    template<class _Range, class _Pred>
    [[nodiscard]] _LIBCPP_HIDE_FROM_ABI
    constexpr auto operator()(_Range&& __range, _Pred&& __pred) const
      noexcept(noexcept(filter_view(std::forward<_Range>(__range), std::forward<_Pred>(__pred))))
      -> decltype(      filter_view(std::forward<_Range>(__range), std::forward<_Pred>(__pred)))
      { return          filter_view(std::forward<_Range>(__range), std::forward<_Pred>(__pred)); }

    template<class _Pred>
      requires constructible_from<decay_t<_Pred>, _Pred>
    [[nodiscard]] _LIBCPP_HIDE_FROM_ABI
    constexpr auto operator()(_Pred&& __pred) const
      noexcept(is_nothrow_constructible_v<decay_t<_Pred>, _Pred>)
    { return __range_adaptor_closure_t(std::__bind_back(*this, std::forward<_Pred>(__pred))); }
  };
} // namespace __filter

inline namespace __cpo {
  inline constexpr auto filter = __filter::__fn{};
} // namespace __cpo
} // namespace views

} // namespace ranges

#endif // _LIBCPP_STD_VER >= 20

_LIBCPP_END_NAMESPACE_STD

#endif // _LIBCPP___RANGES_FILTER_VIEW_H<|MERGE_RESOLUTION|>--- conflicted
+++ resolved
@@ -183,11 +183,7 @@
     }
     _LIBCPP_HIDE_FROM_ABI
     constexpr __iterator operator--(int) requires bidirectional_range<_View> {
-<<<<<<< HEAD
-      auto tmp = *this;
-=======
       auto __tmp = *this;
->>>>>>> 7f790f9a
       --*this;
       return __tmp;
     }
