--- conflicted
+++ resolved
@@ -23,13 +23,8 @@
 // CHECK-RV64-NEXT:    [[TMP10:%.*]] = call { <vscale x 1 x double>, <vscale x 1 x double>, <vscale x 1 x double>, <vscale x 1 x double>, <vscale x 1 x double> } @llvm.riscv.vlseg5.nxv1f64.i64(<vscale x 1 x double> [[TMP5]], <vscale x 1 x double> [[TMP6]], <vscale x 1 x double> [[TMP7]], <vscale x 1 x double> [[TMP8]], <vscale x 1 x double> [[TMP9]], ptr [[BASE]], i64 [[VL]])
 // CHECK-RV64-NEXT:    ret { <vscale x 1 x double>, <vscale x 1 x double>, <vscale x 1 x double>, <vscale x 1 x double>, <vscale x 1 x double> } [[TMP10]]
 //
-<<<<<<< HEAD
-void test_vlseg5e64_v_f64m1_tu(vfloat64m1_t *v0, vfloat64m1_t *v1, vfloat64m1_t *v2, vfloat64m1_t *v3, vfloat64m1_t *v4, vfloat64m1_t maskedoff0, vfloat64m1_t maskedoff1, vfloat64m1_t maskedoff2, vfloat64m1_t maskedoff3, vfloat64m1_t maskedoff4, const double *base, size_t vl) {
-  return __riscv_vlseg5e64_tu(v0, v1, v2, v3, v4, maskedoff0, maskedoff1, maskedoff2, maskedoff3, maskedoff4, base, vl);
-=======
 vfloat64m1x5_t test_vlseg5e64_v_f64m1x5_tu(vfloat64m1x5_t maskedoff_tuple, const double *base, size_t vl) {
   return __riscv_vlseg5e64_tu(maskedoff_tuple, base, vl);
->>>>>>> 7f790f9a
 }
 
 // CHECK-RV64-LABEL: define dso_local { <vscale x 1 x i64>, <vscale x 1 x i64>, <vscale x 1 x i64>, <vscale x 1 x i64>, <vscale x 1 x i64> } @test_vlseg5e64_v_i64m1x5_tu
@@ -48,13 +43,8 @@
 // CHECK-RV64-NEXT:    [[TMP10:%.*]] = call { <vscale x 1 x i64>, <vscale x 1 x i64>, <vscale x 1 x i64>, <vscale x 1 x i64>, <vscale x 1 x i64> } @llvm.riscv.vlseg5.nxv1i64.i64(<vscale x 1 x i64> [[TMP5]], <vscale x 1 x i64> [[TMP6]], <vscale x 1 x i64> [[TMP7]], <vscale x 1 x i64> [[TMP8]], <vscale x 1 x i64> [[TMP9]], ptr [[BASE]], i64 [[VL]])
 // CHECK-RV64-NEXT:    ret { <vscale x 1 x i64>, <vscale x 1 x i64>, <vscale x 1 x i64>, <vscale x 1 x i64>, <vscale x 1 x i64> } [[TMP10]]
 //
-<<<<<<< HEAD
-void test_vlseg5e64_v_i64m1_tu(vint64m1_t *v0, vint64m1_t *v1, vint64m1_t *v2, vint64m1_t *v3, vint64m1_t *v4, vint64m1_t maskedoff0, vint64m1_t maskedoff1, vint64m1_t maskedoff2, vint64m1_t maskedoff3, vint64m1_t maskedoff4, const int64_t *base, size_t vl) {
-  return __riscv_vlseg5e64_tu(v0, v1, v2, v3, v4, maskedoff0, maskedoff1, maskedoff2, maskedoff3, maskedoff4, base, vl);
-=======
 vint64m1x5_t test_vlseg5e64_v_i64m1x5_tu(vint64m1x5_t maskedoff_tuple, const int64_t *base, size_t vl) {
   return __riscv_vlseg5e64_tu(maskedoff_tuple, base, vl);
->>>>>>> 7f790f9a
 }
 
 // CHECK-RV64-LABEL: define dso_local { <vscale x 1 x i64>, <vscale x 1 x i64>, <vscale x 1 x i64>, <vscale x 1 x i64>, <vscale x 1 x i64> } @test_vlseg5e64_v_u64m1x5_tu
@@ -73,20 +63,12 @@
 // CHECK-RV64-NEXT:    [[TMP10:%.*]] = call { <vscale x 1 x i64>, <vscale x 1 x i64>, <vscale x 1 x i64>, <vscale x 1 x i64>, <vscale x 1 x i64> } @llvm.riscv.vlseg5.nxv1i64.i64(<vscale x 1 x i64> [[TMP5]], <vscale x 1 x i64> [[TMP6]], <vscale x 1 x i64> [[TMP7]], <vscale x 1 x i64> [[TMP8]], <vscale x 1 x i64> [[TMP9]], ptr [[BASE]], i64 [[VL]])
 // CHECK-RV64-NEXT:    ret { <vscale x 1 x i64>, <vscale x 1 x i64>, <vscale x 1 x i64>, <vscale x 1 x i64>, <vscale x 1 x i64> } [[TMP10]]
 //
-<<<<<<< HEAD
-void test_vlseg5e64_v_u64m1_tu(vuint64m1_t *v0, vuint64m1_t *v1, vuint64m1_t *v2, vuint64m1_t *v3, vuint64m1_t *v4, vuint64m1_t maskedoff0, vuint64m1_t maskedoff1, vuint64m1_t maskedoff2, vuint64m1_t maskedoff3, vuint64m1_t maskedoff4, const uint64_t *base, size_t vl) {
-  return __riscv_vlseg5e64_tu(v0, v1, v2, v3, v4, maskedoff0, maskedoff1, maskedoff2, maskedoff3, maskedoff4, base, vl);
-}
-
-// CHECK-RV64-LABEL: @test_vlseg5e64_v_f64m1_tum(
-=======
 vuint64m1x5_t test_vlseg5e64_v_u64m1x5_tu(vuint64m1x5_t maskedoff_tuple, const uint64_t *base, size_t vl) {
   return __riscv_vlseg5e64_tu(maskedoff_tuple, base, vl);
 }
 
 // CHECK-RV64-LABEL: define dso_local { <vscale x 1 x double>, <vscale x 1 x double>, <vscale x 1 x double>, <vscale x 1 x double>, <vscale x 1 x double> } @test_vlseg5e64_v_f64m1x5_tum
 // CHECK-RV64-SAME: (<vscale x 1 x i1> [[MASK:%.*]], <vscale x 1 x double> [[MASKEDOFF_TUPLE_COERCE0:%.*]], <vscale x 1 x double> [[MASKEDOFF_TUPLE_COERCE1:%.*]], <vscale x 1 x double> [[MASKEDOFF_TUPLE_COERCE2:%.*]], <vscale x 1 x double> [[MASKEDOFF_TUPLE_COERCE3:%.*]], <vscale x 1 x double> [[MASKEDOFF_TUPLE_COERCE4:%.*]], ptr noundef [[BASE:%.*]], i64 noundef [[VL:%.*]]) #[[ATTR0]] {
->>>>>>> 7f790f9a
 // CHECK-RV64-NEXT:  entry:
 // CHECK-RV64-NEXT:    [[TMP0:%.*]] = insertvalue { <vscale x 1 x double>, <vscale x 1 x double>, <vscale x 1 x double>, <vscale x 1 x double>, <vscale x 1 x double> } poison, <vscale x 1 x double> [[MASKEDOFF_TUPLE_COERCE0]], 0
 // CHECK-RV64-NEXT:    [[TMP1:%.*]] = insertvalue { <vscale x 1 x double>, <vscale x 1 x double>, <vscale x 1 x double>, <vscale x 1 x double>, <vscale x 1 x double> } [[TMP0]], <vscale x 1 x double> [[MASKEDOFF_TUPLE_COERCE1]], 1
@@ -101,20 +83,12 @@
 // CHECK-RV64-NEXT:    [[TMP10:%.*]] = call { <vscale x 1 x double>, <vscale x 1 x double>, <vscale x 1 x double>, <vscale x 1 x double>, <vscale x 1 x double> } @llvm.riscv.vlseg5.mask.nxv1f64.i64(<vscale x 1 x double> [[TMP5]], <vscale x 1 x double> [[TMP6]], <vscale x 1 x double> [[TMP7]], <vscale x 1 x double> [[TMP8]], <vscale x 1 x double> [[TMP9]], ptr [[BASE]], <vscale x 1 x i1> [[MASK]], i64 [[VL]], i64 2)
 // CHECK-RV64-NEXT:    ret { <vscale x 1 x double>, <vscale x 1 x double>, <vscale x 1 x double>, <vscale x 1 x double>, <vscale x 1 x double> } [[TMP10]]
 //
-<<<<<<< HEAD
-void test_vlseg5e64_v_f64m1_tum(vfloat64m1_t *v0, vfloat64m1_t *v1, vfloat64m1_t *v2, vfloat64m1_t *v3, vfloat64m1_t *v4, vbool64_t mask, vfloat64m1_t maskedoff0, vfloat64m1_t maskedoff1, vfloat64m1_t maskedoff2, vfloat64m1_t maskedoff3, vfloat64m1_t maskedoff4, const double *base, size_t vl) {
-  return __riscv_vlseg5e64_tum(v0, v1, v2, v3, v4, mask, maskedoff0, maskedoff1, maskedoff2, maskedoff3, maskedoff4, base, vl);
-}
-
-// CHECK-RV64-LABEL: @test_vlseg5e64_v_i64m1_tum(
-=======
 vfloat64m1x5_t test_vlseg5e64_v_f64m1x5_tum(vbool64_t mask, vfloat64m1x5_t maskedoff_tuple, const double *base, size_t vl) {
   return __riscv_vlseg5e64_tum(mask, maskedoff_tuple, base, vl);
 }
 
 // CHECK-RV64-LABEL: define dso_local { <vscale x 1 x i64>, <vscale x 1 x i64>, <vscale x 1 x i64>, <vscale x 1 x i64>, <vscale x 1 x i64> } @test_vlseg5e64_v_i64m1x5_tum
 // CHECK-RV64-SAME: (<vscale x 1 x i1> [[MASK:%.*]], <vscale x 1 x i64> [[MASKEDOFF_TUPLE_COERCE0:%.*]], <vscale x 1 x i64> [[MASKEDOFF_TUPLE_COERCE1:%.*]], <vscale x 1 x i64> [[MASKEDOFF_TUPLE_COERCE2:%.*]], <vscale x 1 x i64> [[MASKEDOFF_TUPLE_COERCE3:%.*]], <vscale x 1 x i64> [[MASKEDOFF_TUPLE_COERCE4:%.*]], ptr noundef [[BASE:%.*]], i64 noundef [[VL:%.*]]) #[[ATTR0]] {
->>>>>>> 7f790f9a
 // CHECK-RV64-NEXT:  entry:
 // CHECK-RV64-NEXT:    [[TMP0:%.*]] = insertvalue { <vscale x 1 x i64>, <vscale x 1 x i64>, <vscale x 1 x i64>, <vscale x 1 x i64>, <vscale x 1 x i64> } poison, <vscale x 1 x i64> [[MASKEDOFF_TUPLE_COERCE0]], 0
 // CHECK-RV64-NEXT:    [[TMP1:%.*]] = insertvalue { <vscale x 1 x i64>, <vscale x 1 x i64>, <vscale x 1 x i64>, <vscale x 1 x i64>, <vscale x 1 x i64> } [[TMP0]], <vscale x 1 x i64> [[MASKEDOFF_TUPLE_COERCE1]], 1
@@ -129,20 +103,12 @@
 // CHECK-RV64-NEXT:    [[TMP10:%.*]] = call { <vscale x 1 x i64>, <vscale x 1 x i64>, <vscale x 1 x i64>, <vscale x 1 x i64>, <vscale x 1 x i64> } @llvm.riscv.vlseg5.mask.nxv1i64.i64(<vscale x 1 x i64> [[TMP5]], <vscale x 1 x i64> [[TMP6]], <vscale x 1 x i64> [[TMP7]], <vscale x 1 x i64> [[TMP8]], <vscale x 1 x i64> [[TMP9]], ptr [[BASE]], <vscale x 1 x i1> [[MASK]], i64 [[VL]], i64 2)
 // CHECK-RV64-NEXT:    ret { <vscale x 1 x i64>, <vscale x 1 x i64>, <vscale x 1 x i64>, <vscale x 1 x i64>, <vscale x 1 x i64> } [[TMP10]]
 //
-<<<<<<< HEAD
-void test_vlseg5e64_v_i64m1_tum(vint64m1_t *v0, vint64m1_t *v1, vint64m1_t *v2, vint64m1_t *v3, vint64m1_t *v4, vbool64_t mask, vint64m1_t maskedoff0, vint64m1_t maskedoff1, vint64m1_t maskedoff2, vint64m1_t maskedoff3, vint64m1_t maskedoff4, const int64_t *base, size_t vl) {
-  return __riscv_vlseg5e64_tum(v0, v1, v2, v3, v4, mask, maskedoff0, maskedoff1, maskedoff2, maskedoff3, maskedoff4, base, vl);
-}
-
-// CHECK-RV64-LABEL: @test_vlseg5e64_v_u64m1_tum(
-=======
 vint64m1x5_t test_vlseg5e64_v_i64m1x5_tum(vbool64_t mask, vint64m1x5_t maskedoff_tuple, const int64_t *base, size_t vl) {
   return __riscv_vlseg5e64_tum(mask, maskedoff_tuple, base, vl);
 }
 
 // CHECK-RV64-LABEL: define dso_local { <vscale x 1 x i64>, <vscale x 1 x i64>, <vscale x 1 x i64>, <vscale x 1 x i64>, <vscale x 1 x i64> } @test_vlseg5e64_v_u64m1x5_tum
 // CHECK-RV64-SAME: (<vscale x 1 x i1> [[MASK:%.*]], <vscale x 1 x i64> [[MASKEDOFF_TUPLE_COERCE0:%.*]], <vscale x 1 x i64> [[MASKEDOFF_TUPLE_COERCE1:%.*]], <vscale x 1 x i64> [[MASKEDOFF_TUPLE_COERCE2:%.*]], <vscale x 1 x i64> [[MASKEDOFF_TUPLE_COERCE3:%.*]], <vscale x 1 x i64> [[MASKEDOFF_TUPLE_COERCE4:%.*]], ptr noundef [[BASE:%.*]], i64 noundef [[VL:%.*]]) #[[ATTR0]] {
->>>>>>> 7f790f9a
 // CHECK-RV64-NEXT:  entry:
 // CHECK-RV64-NEXT:    [[TMP0:%.*]] = insertvalue { <vscale x 1 x i64>, <vscale x 1 x i64>, <vscale x 1 x i64>, <vscale x 1 x i64>, <vscale x 1 x i64> } poison, <vscale x 1 x i64> [[MASKEDOFF_TUPLE_COERCE0]], 0
 // CHECK-RV64-NEXT:    [[TMP1:%.*]] = insertvalue { <vscale x 1 x i64>, <vscale x 1 x i64>, <vscale x 1 x i64>, <vscale x 1 x i64>, <vscale x 1 x i64> } [[TMP0]], <vscale x 1 x i64> [[MASKEDOFF_TUPLE_COERCE1]], 1
@@ -157,13 +123,8 @@
 // CHECK-RV64-NEXT:    [[TMP10:%.*]] = call { <vscale x 1 x i64>, <vscale x 1 x i64>, <vscale x 1 x i64>, <vscale x 1 x i64>, <vscale x 1 x i64> } @llvm.riscv.vlseg5.mask.nxv1i64.i64(<vscale x 1 x i64> [[TMP5]], <vscale x 1 x i64> [[TMP6]], <vscale x 1 x i64> [[TMP7]], <vscale x 1 x i64> [[TMP8]], <vscale x 1 x i64> [[TMP9]], ptr [[BASE]], <vscale x 1 x i1> [[MASK]], i64 [[VL]], i64 2)
 // CHECK-RV64-NEXT:    ret { <vscale x 1 x i64>, <vscale x 1 x i64>, <vscale x 1 x i64>, <vscale x 1 x i64>, <vscale x 1 x i64> } [[TMP10]]
 //
-<<<<<<< HEAD
-void test_vlseg5e64_v_u64m1_tum(vuint64m1_t *v0, vuint64m1_t *v1, vuint64m1_t *v2, vuint64m1_t *v3, vuint64m1_t *v4, vbool64_t mask, vuint64m1_t maskedoff0, vuint64m1_t maskedoff1, vuint64m1_t maskedoff2, vuint64m1_t maskedoff3, vuint64m1_t maskedoff4, const uint64_t *base, size_t vl) {
-  return __riscv_vlseg5e64_tum(v0, v1, v2, v3, v4, mask, maskedoff0, maskedoff1, maskedoff2, maskedoff3, maskedoff4, base, vl);
-=======
 vuint64m1x5_t test_vlseg5e64_v_u64m1x5_tum(vbool64_t mask, vuint64m1x5_t maskedoff_tuple, const uint64_t *base, size_t vl) {
   return __riscv_vlseg5e64_tum(mask, maskedoff_tuple, base, vl);
->>>>>>> 7f790f9a
 }
 
 // CHECK-RV64-LABEL: define dso_local { <vscale x 1 x double>, <vscale x 1 x double>, <vscale x 1 x double>, <vscale x 1 x double>, <vscale x 1 x double> } @test_vlseg5e64_v_f64m1x5_tumu
@@ -182,13 +143,8 @@
 // CHECK-RV64-NEXT:    [[TMP10:%.*]] = call { <vscale x 1 x double>, <vscale x 1 x double>, <vscale x 1 x double>, <vscale x 1 x double>, <vscale x 1 x double> } @llvm.riscv.vlseg5.mask.nxv1f64.i64(<vscale x 1 x double> [[TMP5]], <vscale x 1 x double> [[TMP6]], <vscale x 1 x double> [[TMP7]], <vscale x 1 x double> [[TMP8]], <vscale x 1 x double> [[TMP9]], ptr [[BASE]], <vscale x 1 x i1> [[MASK]], i64 [[VL]], i64 0)
 // CHECK-RV64-NEXT:    ret { <vscale x 1 x double>, <vscale x 1 x double>, <vscale x 1 x double>, <vscale x 1 x double>, <vscale x 1 x double> } [[TMP10]]
 //
-<<<<<<< HEAD
-void test_vlseg5e64_v_f64m1_tumu(vfloat64m1_t *v0, vfloat64m1_t *v1, vfloat64m1_t *v2, vfloat64m1_t *v3, vfloat64m1_t *v4, vbool64_t mask, vfloat64m1_t maskedoff0, vfloat64m1_t maskedoff1, vfloat64m1_t maskedoff2, vfloat64m1_t maskedoff3, vfloat64m1_t maskedoff4, const double *base, size_t vl) {
-  return __riscv_vlseg5e64_tumu(v0, v1, v2, v3, v4, mask, maskedoff0, maskedoff1, maskedoff2, maskedoff3, maskedoff4, base, vl);
-=======
 vfloat64m1x5_t test_vlseg5e64_v_f64m1x5_tumu(vbool64_t mask, vfloat64m1x5_t maskedoff_tuple, const double *base, size_t vl) {
   return __riscv_vlseg5e64_tumu(mask, maskedoff_tuple, base, vl);
->>>>>>> 7f790f9a
 }
 
 // CHECK-RV64-LABEL: define dso_local { <vscale x 1 x i64>, <vscale x 1 x i64>, <vscale x 1 x i64>, <vscale x 1 x i64>, <vscale x 1 x i64> } @test_vlseg5e64_v_i64m1x5_tumu
@@ -207,13 +163,8 @@
 // CHECK-RV64-NEXT:    [[TMP10:%.*]] = call { <vscale x 1 x i64>, <vscale x 1 x i64>, <vscale x 1 x i64>, <vscale x 1 x i64>, <vscale x 1 x i64> } @llvm.riscv.vlseg5.mask.nxv1i64.i64(<vscale x 1 x i64> [[TMP5]], <vscale x 1 x i64> [[TMP6]], <vscale x 1 x i64> [[TMP7]], <vscale x 1 x i64> [[TMP8]], <vscale x 1 x i64> [[TMP9]], ptr [[BASE]], <vscale x 1 x i1> [[MASK]], i64 [[VL]], i64 0)
 // CHECK-RV64-NEXT:    ret { <vscale x 1 x i64>, <vscale x 1 x i64>, <vscale x 1 x i64>, <vscale x 1 x i64>, <vscale x 1 x i64> } [[TMP10]]
 //
-<<<<<<< HEAD
-void test_vlseg5e64_v_i64m1_tumu(vint64m1_t *v0, vint64m1_t *v1, vint64m1_t *v2, vint64m1_t *v3, vint64m1_t *v4, vbool64_t mask, vint64m1_t maskedoff0, vint64m1_t maskedoff1, vint64m1_t maskedoff2, vint64m1_t maskedoff3, vint64m1_t maskedoff4, const int64_t *base, size_t vl) {
-  return __riscv_vlseg5e64_tumu(v0, v1, v2, v3, v4, mask, maskedoff0, maskedoff1, maskedoff2, maskedoff3, maskedoff4, base, vl);
-=======
 vint64m1x5_t test_vlseg5e64_v_i64m1x5_tumu(vbool64_t mask, vint64m1x5_t maskedoff_tuple, const int64_t *base, size_t vl) {
   return __riscv_vlseg5e64_tumu(mask, maskedoff_tuple, base, vl);
->>>>>>> 7f790f9a
 }
 
 // CHECK-RV64-LABEL: define dso_local { <vscale x 1 x i64>, <vscale x 1 x i64>, <vscale x 1 x i64>, <vscale x 1 x i64>, <vscale x 1 x i64> } @test_vlseg5e64_v_u64m1x5_tumu
@@ -232,10 +183,6 @@
 // CHECK-RV64-NEXT:    [[TMP10:%.*]] = call { <vscale x 1 x i64>, <vscale x 1 x i64>, <vscale x 1 x i64>, <vscale x 1 x i64>, <vscale x 1 x i64> } @llvm.riscv.vlseg5.mask.nxv1i64.i64(<vscale x 1 x i64> [[TMP5]], <vscale x 1 x i64> [[TMP6]], <vscale x 1 x i64> [[TMP7]], <vscale x 1 x i64> [[TMP8]], <vscale x 1 x i64> [[TMP9]], ptr [[BASE]], <vscale x 1 x i1> [[MASK]], i64 [[VL]], i64 0)
 // CHECK-RV64-NEXT:    ret { <vscale x 1 x i64>, <vscale x 1 x i64>, <vscale x 1 x i64>, <vscale x 1 x i64>, <vscale x 1 x i64> } [[TMP10]]
 //
-<<<<<<< HEAD
-void test_vlseg5e64_v_u64m1_tumu(vuint64m1_t *v0, vuint64m1_t *v1, vuint64m1_t *v2, vuint64m1_t *v3, vuint64m1_t *v4, vbool64_t mask, vuint64m1_t maskedoff0, vuint64m1_t maskedoff1, vuint64m1_t maskedoff2, vuint64m1_t maskedoff3, vuint64m1_t maskedoff4, const uint64_t *base, size_t vl) {
-  return __riscv_vlseg5e64_tumu(v0, v1, v2, v3, v4, mask, maskedoff0, maskedoff1, maskedoff2, maskedoff3, maskedoff4, base, vl);
-=======
 vuint64m1x5_t test_vlseg5e64_v_u64m1x5_tumu(vbool64_t mask, vuint64m1x5_t maskedoff_tuple, const uint64_t *base, size_t vl) {
   return __riscv_vlseg5e64_tumu(mask, maskedoff_tuple, base, vl);
 }
@@ -298,5 +245,4 @@
 //
 vuint64m1x5_t test_vlseg5e64_v_u64m1x5_mu(vbool64_t mask, vuint64m1x5_t maskedoff_tuple, const uint64_t *base, size_t vl) {
   return __riscv_vlseg5e64_mu(mask, maskedoff_tuple, base, vl);
->>>>>>> 7f790f9a
-}
+}
