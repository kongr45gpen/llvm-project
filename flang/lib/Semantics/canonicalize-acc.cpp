--- conflicted
+++ resolved
@@ -169,37 +169,6 @@
     parser::Block::iterator nextIt;
     auto &beginDir{std::get<parser::AccBeginCombinedDirective>(x.t)};
     auto &dir{std::get<parser::AccCombinedDirective>(beginDir.t)};
-<<<<<<< HEAD
-
-    nextIt = it;
-    if (++nextIt != block.end()) {
-      if (auto *doCons{parser::Unwrap<parser::DoConstruct>(*nextIt)}) {
-        if (!doCons->GetLoopControl()) {
-          messages_.Say(dir.source,
-              "DO loop after the %s directive must have loop control"_err_en_US,
-              parser::ToUpperCaseLetters(dir.source.ToString()));
-          return;
-        }
-        // move DoConstruct
-        std::get<std::optional<parser::DoConstruct>>(x.t) = std::move(*doCons);
-        nextIt = block.erase(nextIt);
-        // try to match AccEndCombinedDirective
-        if (nextIt != block.end()) {
-          if (auto *endDir{
-                  parser::Unwrap<parser::AccEndCombinedDirective>(*nextIt)}) {
-            std::get<std::optional<parser::AccEndCombinedDirective>>(x.t) =
-                std::move(*endDir);
-            block.erase(nextIt);
-          }
-        }
-
-        CheckDoConcurrentClauseRestriction<parser::OpenACCCombinedConstruct,
-            parser::AccBeginCombinedDirective>(x);
-        CheckTileClauseRestriction<parser::OpenACCCombinedConstruct,
-            parser::AccBeginCombinedDirective>(x);
-
-        return; // found do-loop
-=======
     auto &doConstruct{std::get<std::optional<parser::DoConstruct>>(x.t)};
 
     if (doConstruct) {
@@ -212,7 +181,6 @@
             "DO loop after the %s directive must have loop control"_err_en_US,
             parser::ToUpperCaseLetters(dir.source.ToString()));
         return;
->>>>>>> 7f790f9a
       }
       return;
     }
