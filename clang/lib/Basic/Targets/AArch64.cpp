//===--- AArch64.cpp - Implement AArch64 target feature support -----------===//
//
// Part of the LLVM Project, under the Apache License v2.0 with LLVM Exceptions.
// See https://llvm.org/LICENSE.txt for license information.
// SPDX-License-Identifier: Apache-2.0 WITH LLVM-exception
//
//===----------------------------------------------------------------------===//
//
// This file implements AArch64 TargetInfo objects.
//
//===----------------------------------------------------------------------===//

#include "AArch64.h"
#include "clang/Basic/LangOptions.h"
#include "clang/Basic/TargetBuiltins.h"
#include "clang/Basic/TargetInfo.h"
#include "llvm/ADT/ArrayRef.h"
#include "llvm/ADT/StringExtras.h"
#include "llvm/ADT/StringSwitch.h"
#include "llvm/TargetParser/AArch64TargetParser.h"
#include "llvm/TargetParser/ARMTargetParserCommon.h"
#include <optional>

using namespace clang;
using namespace clang::targets;

static constexpr Builtin::Info BuiltinInfo[] = {
#define BUILTIN(ID, TYPE, ATTRS)                                               \
  {#ID, TYPE, ATTRS, nullptr, HeaderDesc::NO_HEADER, ALL_LANGUAGES},
#define TARGET_BUILTIN(ID, TYPE, ATTRS, FEATURE)                               \
  {#ID, TYPE, ATTRS, FEATURE, HeaderDesc::NO_HEADER, ALL_LANGUAGES},
#include "clang/Basic/BuiltinsNEON.def"

#define BUILTIN(ID, TYPE, ATTRS)                                               \
  {#ID, TYPE, ATTRS, nullptr, HeaderDesc::NO_HEADER, ALL_LANGUAGES},
#define TARGET_BUILTIN(ID, TYPE, ATTRS, FEATURE)                               \
  {#ID, TYPE, ATTRS, FEATURE, HeaderDesc::NO_HEADER, ALL_LANGUAGES},
#include "clang/Basic/BuiltinsSVE.def"

#define BUILTIN(ID, TYPE, ATTRS)                                               \
  {#ID, TYPE, ATTRS, nullptr, HeaderDesc::NO_HEADER, ALL_LANGUAGES},
#define TARGET_BUILTIN(ID, TYPE, ATTRS, FEATURE)                               \
  {#ID, TYPE, ATTRS, FEATURE, HeaderDesc::NO_HEADER, ALL_LANGUAGES},
#include "clang/Basic/BuiltinsSME.def"

#define BUILTIN(ID, TYPE, ATTRS)                                               \
  {#ID, TYPE, ATTRS, nullptr, HeaderDesc::NO_HEADER, ALL_LANGUAGES},
#define LANGBUILTIN(ID, TYPE, ATTRS, LANG)                                     \
  {#ID, TYPE, ATTRS, nullptr, HeaderDesc::NO_HEADER, LANG},
#define TARGET_BUILTIN(ID, TYPE, ATTRS, FEATURE)                               \
  {#ID, TYPE, ATTRS, FEATURE, HeaderDesc::NO_HEADER, ALL_LANGUAGES},
#define TARGET_HEADER_BUILTIN(ID, TYPE, ATTRS, HEADER, LANGS, FEATURE)         \
  {#ID, TYPE, ATTRS, FEATURE, HeaderDesc::HEADER, LANGS},
#include "clang/Basic/BuiltinsAArch64.def"
};

void AArch64TargetInfo::setArchFeatures() {
  if (*ArchInfo == llvm::AArch64::ARMV8R) {
    HasDotProd = true;
    HasDIT = true;
    HasFlagM = true;
    HasRCPC = true;
    FPU |= NeonMode;
    HasCCPP = true;
    HasCRC = true;
    HasLSE = true;
    HasRDM = true;
  } else if (ArchInfo->Version.getMajor() == 8) {
    if (ArchInfo->Version.getMinor() >= 7u) {
      HasWFxT = true;
    }
    if (ArchInfo->Version.getMinor() >= 6u) {
      HasBFloat16 = true;
      HasMatMul = true;
    }
    if (ArchInfo->Version.getMinor() >= 5u) {
      HasAlternativeNZCV = true;
      HasFRInt3264 = true;
      HasSSBS = true;
      HasSB = true;
      HasPredRes = true;
      HasBTI = true;
    }
    if (ArchInfo->Version.getMinor() >= 4u) {
      HasDotProd = true;
      HasDIT = true;
      HasFlagM = true;
    }
    if (ArchInfo->Version.getMinor() >= 3u) {
      HasRCPC = true;
      FPU |= NeonMode;
    }
    if (ArchInfo->Version.getMinor() >= 2u) {
      HasCCPP = true;
    }
    if (ArchInfo->Version.getMinor() >= 1u) {
      HasCRC = true;
      HasLSE = true;
      HasRDM = true;
    }
  } else if (ArchInfo->Version.getMajor() == 9) {
    if (ArchInfo->Version.getMinor() >= 2u) {
      HasWFxT = true;
    }
    if (ArchInfo->Version.getMinor() >= 1u) {
      HasBFloat16 = true;
      HasMatMul = true;
    }
    FPU |= SveMode;
    HasSVE2 = true;
    HasFullFP16 = true;
    HasAlternativeNZCV = true;
    HasFRInt3264 = true;
    HasSSBS = true;
    HasSB = true;
    HasPredRes = true;
    HasBTI = true;
    HasDotProd = true;
    HasDIT = true;
    HasFlagM = true;
    HasRCPC = true;
    FPU |= NeonMode;
    HasCCPP = true;
    HasCRC = true;
    HasLSE = true;
    HasRDM = true;
  }
}

AArch64TargetInfo::AArch64TargetInfo(const llvm::Triple &Triple,
                                     const TargetOptions &Opts)
    : TargetInfo(Triple), ABI("aapcs") {
  if (getTriple().isOSOpenBSD()) {
    Int64Type = SignedLongLong;
    IntMaxType = SignedLongLong;
  } else {
    if (!getTriple().isOSDarwin() && !getTriple().isOSNetBSD())
      WCharType = UnsignedInt;

    Int64Type = SignedLong;
    IntMaxType = SignedLong;
  }

  // All AArch64 implementations support ARMv8 FP, which makes half a legal type.
  HasLegalHalfType = true;
  HalfArgsAndReturns = true;
  HasFloat16 = true;
  HasStrictFP = true;

  if (Triple.isArch64Bit())
    LongWidth = LongAlign = PointerWidth = PointerAlign = 64;
  else
    LongWidth = LongAlign = PointerWidth = PointerAlign = 32;

  MaxVectorAlign = 128;
  MaxAtomicInlineWidth = 128;
  MaxAtomicPromoteWidth = 128;

  LongDoubleWidth = LongDoubleAlign = SuitableAlign = 128;
  LongDoubleFormat = &llvm::APFloat::IEEEquad();

  BFloat16Width = BFloat16Align = 16;
  BFloat16Format = &llvm::APFloat::BFloat();

  // Make __builtin_ms_va_list available.
  HasBuiltinMSVaList = true;

  // Make the SVE types available.  Note that this deliberately doesn't
  // depend on SveMode, since in principle it should be possible to turn
  // SVE on and off within a translation unit.  It should also be possible
  // to compile the global declaration:
  //
  // __SVInt8_t *ptr;
  //
  // even without SVE.
  HasAArch64SVETypes = true;

  // {} in inline assembly are neon specifiers, not assembly variant
  // specifiers.
  NoAsmVariants = true;

  // AAPCS gives rules for bitfields. 7.1.7 says: "The container type
  // contributes to the alignment of the containing aggregate in the same way
  // a plain (non bit-field) member of that type would, without exception for
  // zero-sized or anonymous bit-fields."
  assert(UseBitFieldTypeAlignment && "bitfields affect type alignment");
  UseZeroLengthBitfieldAlignment = true;

  // AArch64 targets default to using the ARM C++ ABI.
  TheCXXABI.set(TargetCXXABI::GenericAArch64);

  if (Triple.getOS() == llvm::Triple::Linux)
    this->MCountName = "\01_mcount";
  else if (Triple.getOS() == llvm::Triple::UnknownOS)
    this->MCountName =
        Opts.EABIVersion == llvm::EABI::GNU ? "\01_mcount" : "mcount";
}

StringRef AArch64TargetInfo::getABI() const { return ABI; }

bool AArch64TargetInfo::setABI(const std::string &Name) {
  if (Name != "aapcs" && Name != "darwinpcs")
    return false;

  ABI = Name;
  return true;
}

bool AArch64TargetInfo::validateBranchProtection(StringRef Spec, StringRef,
                                                 BranchProtectionInfo &BPI,
                                                 StringRef &Err) const {
  llvm::ARM::ParsedBranchProtection PBP;
  if (!llvm::ARM::parseBranchProtection(Spec, PBP, Err))
    return false;

  BPI.SignReturnAddr =
      llvm::StringSwitch<LangOptions::SignReturnAddressScopeKind>(PBP.Scope)
          .Case("non-leaf", LangOptions::SignReturnAddressScopeKind::NonLeaf)
          .Case("all", LangOptions::SignReturnAddressScopeKind::All)
          .Default(LangOptions::SignReturnAddressScopeKind::None);

  if (PBP.Key == "a_key")
    BPI.SignKey = LangOptions::SignReturnAddressKeyKind::AKey;
  else
    BPI.SignKey = LangOptions::SignReturnAddressKeyKind::BKey;

  BPI.BranchTargetEnforcement = PBP.BranchTargetEnforcement;
  return true;
}

bool AArch64TargetInfo::isValidCPUName(StringRef Name) const {
  return Name == "generic" || llvm::AArch64::parseCpu(Name);
}

bool AArch64TargetInfo::setCPU(const std::string &Name) {
  return isValidCPUName(Name);
}

void AArch64TargetInfo::fillValidCPUList(
    SmallVectorImpl<StringRef> &Values) const {
  llvm::AArch64::fillValidCPUArchList(Values);
}

void AArch64TargetInfo::getTargetDefinesARMV81A(const LangOptions &Opts,
                                                MacroBuilder &Builder) const {
  Builder.defineMacro("__ARM_FEATURE_QRDMX", "1");
}

void AArch64TargetInfo::getTargetDefinesARMV82A(const LangOptions &Opts,
                                                MacroBuilder &Builder) const {
  // Also include the ARMv8.1 defines
  getTargetDefinesARMV81A(Opts, Builder);
}

void AArch64TargetInfo::getTargetDefinesARMV83A(const LangOptions &Opts,
                                                MacroBuilder &Builder) const {
  Builder.defineMacro("__ARM_FEATURE_COMPLEX", "1");
  Builder.defineMacro("__ARM_FEATURE_JCVT", "1");
  Builder.defineMacro("__ARM_FEATURE_PAUTH", "1");
  // Also include the Armv8.2 defines
  getTargetDefinesARMV82A(Opts, Builder);
}

void AArch64TargetInfo::getTargetDefinesARMV84A(const LangOptions &Opts,
                                                MacroBuilder &Builder) const {
  // Also include the Armv8.3 defines
  getTargetDefinesARMV83A(Opts, Builder);
}

void AArch64TargetInfo::getTargetDefinesARMV85A(const LangOptions &Opts,
                                                MacroBuilder &Builder) const {
  Builder.defineMacro("__ARM_FEATURE_FRINT", "1");
  Builder.defineMacro("__ARM_FEATURE_BTI", "1");
  // Also include the Armv8.4 defines
  getTargetDefinesARMV84A(Opts, Builder);
}

void AArch64TargetInfo::getTargetDefinesARMV86A(const LangOptions &Opts,
                                                MacroBuilder &Builder) const {
  // Also include the Armv8.5 defines
  // FIXME: Armv8.6 makes the following extensions mandatory:
  // - __ARM_FEATURE_BF16
  // - __ARM_FEATURE_MATMUL_INT8
  // Handle them here.
  getTargetDefinesARMV85A(Opts, Builder);
}

void AArch64TargetInfo::getTargetDefinesARMV87A(const LangOptions &Opts,
                                                MacroBuilder &Builder) const {
  // Also include the Armv8.6 defines
  getTargetDefinesARMV86A(Opts, Builder);
}

void AArch64TargetInfo::getTargetDefinesARMV88A(const LangOptions &Opts,
                                                MacroBuilder &Builder) const {
  // Also include the Armv8.7 defines
  getTargetDefinesARMV87A(Opts, Builder);
}

void AArch64TargetInfo::getTargetDefinesARMV89A(const LangOptions &Opts,
                                                MacroBuilder &Builder) const {
  // Also include the Armv8.8 defines
  getTargetDefinesARMV88A(Opts, Builder);
}

void AArch64TargetInfo::getTargetDefinesARMV9A(const LangOptions &Opts,
                                               MacroBuilder &Builder) const {
  // Armv9-A maps to Armv8.5-A
  getTargetDefinesARMV85A(Opts, Builder);
}

void AArch64TargetInfo::getTargetDefinesARMV91A(const LangOptions &Opts,
                                                MacroBuilder &Builder) const {
  // Armv9.1-A maps to Armv8.6-A
  getTargetDefinesARMV86A(Opts, Builder);
}

void AArch64TargetInfo::getTargetDefinesARMV92A(const LangOptions &Opts,
                                                MacroBuilder &Builder) const {
  // Armv9.2-A maps to Armv8.7-A
  getTargetDefinesARMV87A(Opts, Builder);
}

void AArch64TargetInfo::getTargetDefinesARMV93A(const LangOptions &Opts,
                                                MacroBuilder &Builder) const {
  // Armv9.3-A maps to Armv8.8-A
  getTargetDefinesARMV88A(Opts, Builder);
}

void AArch64TargetInfo::getTargetDefinesARMV94A(const LangOptions &Opts,
                                                MacroBuilder &Builder) const {
  // Armv9.4-A maps to Armv8.9-A
  getTargetDefinesARMV89A(Opts, Builder);
}

void AArch64TargetInfo::getTargetDefines(const LangOptions &Opts,
                                         MacroBuilder &Builder) const {
  // Target identification.
  Builder.defineMacro("__aarch64__");
  // Inline assembly supports AArch64 flag outputs.
  Builder.defineMacro("__GCC_ASM_FLAG_OUTPUTS__");

  std::string CodeModel = getTargetOpts().CodeModel;
  if (CodeModel == "default")
    CodeModel = "small";
  for (char &c : CodeModel)
    c = toupper(c);
  Builder.defineMacro("__AARCH64_CMODEL_" + CodeModel + "__");

  // ACLE predefines. Many can only have one possible value on v8 AArch64.
  Builder.defineMacro("__ARM_ACLE", "200");
  Builder.defineMacro("__ARM_ARCH",
                      std::to_string(ArchInfo->Version.getMajor()));
  Builder.defineMacro("__ARM_ARCH_PROFILE",
                      std::string("'") + (char)ArchInfo->Profile + "'");

  Builder.defineMacro("__ARM_64BIT_STATE", "1");
  Builder.defineMacro("__ARM_PCS_AAPCS64", "1");
  Builder.defineMacro("__ARM_ARCH_ISA_A64", "1");

  Builder.defineMacro("__ARM_FEATURE_CLZ", "1");
  Builder.defineMacro("__ARM_FEATURE_FMA", "1");
  Builder.defineMacro("__ARM_FEATURE_LDREX", "0xF");
  Builder.defineMacro("__ARM_FEATURE_IDIV", "1"); // As specified in ACLE
  Builder.defineMacro("__ARM_FEATURE_DIV");       // For backwards compatibility
  Builder.defineMacro("__ARM_FEATURE_NUMERIC_MAXMIN", "1");
  Builder.defineMacro("__ARM_FEATURE_DIRECTED_ROUNDING", "1");

  Builder.defineMacro("__ARM_ALIGN_MAX_STACK_PWR", "4");

  // 0xe implies support for half, single and double precision operations.
  if (FPU & FPUMode)
    Builder.defineMacro("__ARM_FP", "0xE");

  // PCS specifies this for SysV variants, which is all we support. Other ABIs
  // may choose __ARM_FP16_FORMAT_ALTERNATIVE.
  Builder.defineMacro("__ARM_FP16_FORMAT_IEEE", "1");
  Builder.defineMacro("__ARM_FP16_ARGS", "1");

  if (Opts.UnsafeFPMath)
    Builder.defineMacro("__ARM_FP_FAST", "1");

  Builder.defineMacro("__ARM_SIZEOF_WCHAR_T",
                      Twine(Opts.WCharSize ? Opts.WCharSize : 4));

  Builder.defineMacro("__ARM_SIZEOF_MINIMAL_ENUM", Opts.ShortEnums ? "1" : "4");

  if (FPU & NeonMode) {
    Builder.defineMacro("__ARM_NEON", "1");
    // 64-bit NEON supports half, single and double precision operations.
    Builder.defineMacro("__ARM_NEON_FP", "0xE");
  }

  if (FPU & SveMode)
    Builder.defineMacro("__ARM_FEATURE_SVE", "1");

  if ((FPU & NeonMode) && (FPU & SveMode))
    Builder.defineMacro("__ARM_NEON_SVE_BRIDGE", "1");

  if (HasSVE2)
    Builder.defineMacro("__ARM_FEATURE_SVE2", "1");

  if (HasSVE2 && HasSVE2AES)
    Builder.defineMacro("__ARM_FEATURE_SVE2_AES", "1");

  if (HasSVE2 && HasSVE2BitPerm)
    Builder.defineMacro("__ARM_FEATURE_SVE2_BITPERM", "1");

  if (HasSVE2 && HasSVE2SHA3)
    Builder.defineMacro("__ARM_FEATURE_SVE2_SHA3", "1");

  if (HasSVE2 && HasSVE2SM4)
    Builder.defineMacro("__ARM_FEATURE_SVE2_SM4", "1");

  if (HasCRC)
    Builder.defineMacro("__ARM_FEATURE_CRC32", "1");

  if (HasRCPC3)
    Builder.defineMacro("__ARM_FEATURE_RCPC", "3");
  else if (HasRCPC)
    Builder.defineMacro("__ARM_FEATURE_RCPC", "1");

  if (HasFMV)
    Builder.defineMacro("__HAVE_FUNCTION_MULTI_VERSIONING", "1");

  // The __ARM_FEATURE_CRYPTO is deprecated in favor of finer grained feature
  // macros for AES, SHA2, SHA3 and SM4
  if (HasAES && HasSHA2)
    Builder.defineMacro("__ARM_FEATURE_CRYPTO", "1");

  if (HasAES)
    Builder.defineMacro("__ARM_FEATURE_AES", "1");

  if (HasSHA2)
    Builder.defineMacro("__ARM_FEATURE_SHA2", "1");

  if (HasSHA3) {
    Builder.defineMacro("__ARM_FEATURE_SHA3", "1");
    Builder.defineMacro("__ARM_FEATURE_SHA512", "1");
  }

  if (HasSM4) {
    Builder.defineMacro("__ARM_FEATURE_SM3", "1");
    Builder.defineMacro("__ARM_FEATURE_SM4", "1");
  }

  if (HasPAuth)
    Builder.defineMacro("__ARM_FEATURE_PAUTH", "1");

  if (HasUnaligned)
    Builder.defineMacro("__ARM_FEATURE_UNALIGNED", "1");

  if ((FPU & NeonMode) && HasFullFP16)
    Builder.defineMacro("__ARM_FEATURE_FP16_VECTOR_ARITHMETIC", "1");
  if (HasFullFP16)
   Builder.defineMacro("__ARM_FEATURE_FP16_SCALAR_ARITHMETIC", "1");

  if (HasDotProd)
    Builder.defineMacro("__ARM_FEATURE_DOTPROD", "1");

  if (HasMTE)
    Builder.defineMacro("__ARM_FEATURE_MEMORY_TAGGING", "1");

  if (HasTME)
    Builder.defineMacro("__ARM_FEATURE_TME", "1");

  if (HasMatMul)
    Builder.defineMacro("__ARM_FEATURE_MATMUL_INT8", "1");

  if (HasLSE)
    Builder.defineMacro("__ARM_FEATURE_ATOMICS", "1");

  if (HasBFloat16) {
    Builder.defineMacro("__ARM_FEATURE_BF16", "1");
    Builder.defineMacro("__ARM_FEATURE_BF16_VECTOR_ARITHMETIC", "1");
    Builder.defineMacro("__ARM_BF16_FORMAT_ALTERNATIVE", "1");
    Builder.defineMacro("__ARM_FEATURE_BF16_SCALAR_ARITHMETIC", "1");
  }

  if ((FPU & SveMode) && HasBFloat16) {
    Builder.defineMacro("__ARM_FEATURE_SVE_BF16", "1");
  }

  if ((FPU & SveMode) && HasMatmulFP64)
    Builder.defineMacro("__ARM_FEATURE_SVE_MATMUL_FP64", "1");

  if ((FPU & SveMode) && HasMatmulFP32)
    Builder.defineMacro("__ARM_FEATURE_SVE_MATMUL_FP32", "1");

  if ((FPU & SveMode) && HasMatMul)
    Builder.defineMacro("__ARM_FEATURE_SVE_MATMUL_INT8", "1");

  if ((FPU & NeonMode) && HasFP16FML)
    Builder.defineMacro("__ARM_FEATURE_FP16_FML", "1");

  if (Opts.hasSignReturnAddress()) {
    // Bitmask:
    // 0: Protection using the A key
    // 1: Protection using the B key
    // 2: Protection including leaf functions
    unsigned Value = 0;

    if (Opts.isSignReturnAddressWithAKey())
      Value |= (1 << 0);
    else
      Value |= (1 << 1);

    if (Opts.isSignReturnAddressScopeAll())
      Value |= (1 << 2);

    Builder.defineMacro("__ARM_FEATURE_PAC_DEFAULT", std::to_string(Value));
  }

  if (Opts.BranchTargetEnforcement)
    Builder.defineMacro("__ARM_FEATURE_BTI_DEFAULT", "1");

  if (HasLS64)
    Builder.defineMacro("__ARM_FEATURE_LS64", "1");

  if (HasRandGen)
    Builder.defineMacro("__ARM_FEATURE_RNG", "1");

  if (HasMOPS)
    Builder.defineMacro("__ARM_FEATURE_MOPS", "1");

  if (HasD128)
    Builder.defineMacro("__ARM_FEATURE_SYSREG128", "1");

  if (*ArchInfo == llvm::AArch64::ARMV8_1A)
    getTargetDefinesARMV81A(Opts, Builder);
  else if (*ArchInfo == llvm::AArch64::ARMV8_2A)
    getTargetDefinesARMV82A(Opts, Builder);
  else if (*ArchInfo == llvm::AArch64::ARMV8_3A)
    getTargetDefinesARMV83A(Opts, Builder);
  else if (*ArchInfo == llvm::AArch64::ARMV8_4A)
    getTargetDefinesARMV84A(Opts, Builder);
  else if (*ArchInfo == llvm::AArch64::ARMV8_5A)
    getTargetDefinesARMV85A(Opts, Builder);
  else if (*ArchInfo == llvm::AArch64::ARMV8_6A)
    getTargetDefinesARMV86A(Opts, Builder);
  else if (*ArchInfo == llvm::AArch64::ARMV8_7A)
    getTargetDefinesARMV87A(Opts, Builder);
  else if (*ArchInfo == llvm::AArch64::ARMV8_8A)
    getTargetDefinesARMV88A(Opts, Builder);
  else if (*ArchInfo == llvm::AArch64::ARMV8_9A)
    getTargetDefinesARMV89A(Opts, Builder);
  else if (*ArchInfo == llvm::AArch64::ARMV9A)
    getTargetDefinesARMV9A(Opts, Builder);
  else if (*ArchInfo == llvm::AArch64::ARMV9_1A)
    getTargetDefinesARMV91A(Opts, Builder);
  else if (*ArchInfo == llvm::AArch64::ARMV9_2A)
    getTargetDefinesARMV92A(Opts, Builder);
  else if (*ArchInfo == llvm::AArch64::ARMV9_3A)
    getTargetDefinesARMV93A(Opts, Builder);
  else if (*ArchInfo == llvm::AArch64::ARMV9_4A)
    getTargetDefinesARMV94A(Opts, Builder);

  // All of the __sync_(bool|val)_compare_and_swap_(1|2|4|8) builtins work.
  Builder.defineMacro("__GCC_HAVE_SYNC_COMPARE_AND_SWAP_1");
  Builder.defineMacro("__GCC_HAVE_SYNC_COMPARE_AND_SWAP_2");
  Builder.defineMacro("__GCC_HAVE_SYNC_COMPARE_AND_SWAP_4");
  Builder.defineMacro("__GCC_HAVE_SYNC_COMPARE_AND_SWAP_8");

  // Allow detection of fast FMA support.
  Builder.defineMacro("__FP_FAST_FMA", "1");
  Builder.defineMacro("__FP_FAST_FMAF", "1");

  // C/C++ operators work on both VLS and VLA SVE types
  if (FPU & SveMode)
    Builder.defineMacro("__ARM_FEATURE_SVE_VECTOR_OPERATORS", "2");

  if (Opts.VScaleMin && Opts.VScaleMin == Opts.VScaleMax) {
    Builder.defineMacro("__ARM_FEATURE_SVE_BITS", Twine(Opts.VScaleMin * 128));
  }
}

ArrayRef<Builtin::Info> AArch64TargetInfo::getTargetBuiltins() const {
  return llvm::ArrayRef(BuiltinInfo, clang::AArch64::LastTSBuiltin -
                                         Builtin::FirstTSBuiltin);
}

std::optional<std::pair<unsigned, unsigned>>
AArch64TargetInfo::getVScaleRange(const LangOptions &LangOpts) const {
  if (LangOpts.VScaleMin || LangOpts.VScaleMax)
    return std::pair<unsigned, unsigned>(
        LangOpts.VScaleMin ? LangOpts.VScaleMin : 1, LangOpts.VScaleMax);

  if (hasFeature("sve"))
    return std::pair<unsigned, unsigned>(1, 16);

  return std::nullopt;
}

unsigned AArch64TargetInfo::multiVersionSortPriority(StringRef Name) const {
  if (Name == "default")
    return 0;
  for (const auto &E : llvm::AArch64::Extensions)
    if (Name == E.Name)
      return E.FmvPriority;
  return 0;
}

unsigned AArch64TargetInfo::multiVersionFeatureCost() const {
  // Take the maximum priority as per feature cost, so more features win.
  return llvm::AArch64::ExtensionInfo::MaxFMVPriority;
}

bool AArch64TargetInfo::doesFeatureAffectCodeGen(StringRef Name) const {
  auto F = llvm::find_if(llvm::AArch64::Extensions, [&](const auto &E) {
    return Name == E.Name && !E.DependentFeatures.empty();
  });
  return F != std::end(llvm::AArch64::Extensions);
}

StringRef AArch64TargetInfo::getFeatureDependencies(StringRef Name) const {
  auto F = llvm::find_if(llvm::AArch64::Extensions,
                         [&](const auto &E) { return Name == E.Name; });
  return F != std::end(llvm::AArch64::Extensions) ? F->DependentFeatures
                                                  : StringRef();
}

bool AArch64TargetInfo::validateCpuSupports(StringRef FeatureStr) const {
  for (const auto &E : llvm::AArch64::Extensions)
    if (FeatureStr == E.Name)
      return true;
  return false;
}

bool AArch64TargetInfo::hasFeature(StringRef Feature) const {
  return llvm::StringSwitch<bool>(Feature)
      .Cases("aarch64", "arm64", "arm", true)
      .Case("fmv", HasFMV)
      .Cases("neon", "fp", "simd", FPU & NeonMode)
      .Case("jscvt", HasJSCVT)
      .Case("fcma", HasFCMA)
      .Case("rng", HasRandGen)
      .Case("flagm", HasFlagM)
      .Case("flagm2", HasAlternativeNZCV)
      .Case("fp16fml", HasFP16FML)
      .Case("dotprod", HasDotProd)
      .Case("sm4", HasSM4)
      .Case("rdm", HasRDM)
      .Case("lse", HasLSE)
      .Case("crc", HasCRC)
      .Case("sha2", HasSHA2)
      .Case("sha3", HasSHA3)
      .Cases("aes", "pmull", HasAES)
      .Cases("fp16", "fullfp16", HasFullFP16)
      .Case("dit", HasDIT)
      .Case("dpb", HasCCPP)
      .Case("dpb2", HasCCDP)
      .Case("rcpc", HasRCPC)
      .Case("frintts", HasFRInt3264)
      .Case("i8mm", HasMatMul)
      .Case("bf16", HasBFloat16)
      .Case("sve", FPU & SveMode)
      .Case("sve-bf16", FPU & SveMode && HasBFloat16)
      .Case("sve-i8mm", FPU & SveMode && HasMatMul)
      .Case("f32mm", FPU & SveMode && HasMatmulFP32)
      .Case("f64mm", FPU & SveMode && HasMatmulFP64)
      .Case("sve2", FPU & SveMode && HasSVE2)
      .Case("sve2-pmull128", FPU & SveMode && HasSVE2AES)
      .Case("sve2-bitperm", FPU & SveMode && HasSVE2BitPerm)
      .Case("sve2-sha3", FPU & SveMode && HasSVE2SHA3)
      .Case("sve2-sm4", FPU & SveMode && HasSVE2SM4)
      .Case("sme", HasSME)
      .Case("sme-f64f64", HasSMEF64F64)
      .Case("sme-i16i64", HasSMEI16I64)
      .Cases("memtag", "memtag2", HasMTE)
      .Case("sb", HasSB)
      .Case("predres", HasPredRes)
      .Cases("ssbs", "ssbs2", HasSSBS)
      .Case("bti", HasBTI)
      .Cases("ls64", "ls64_v", "ls64_accdata", HasLS64)
      .Case("wfxt", HasWFxT)
      .Case("rcpc3", HasRCPC3)
      .Default(false);
}

void AArch64TargetInfo::setFeatureEnabled(llvm::StringMap<bool> &Features,
                                          StringRef Name, bool Enabled) const {
  Features[Name] = Enabled;
  // If the feature is an architecture feature (like v8.2a), add all previous
  // architecture versions and any dependant target features.
  const std::optional<llvm::AArch64::ArchInfo> ArchInfo =
      llvm::AArch64::ArchInfo::findBySubArch(Name);

  if (!ArchInfo)
    return; // Not an architecture, nothing more to do.

  // Disabling an architecture feature does not affect dependent features
  if (!Enabled)
    return;

  // Disabling an architecture feature does not affect dependent features
  if (!Enabled)
    return;

  for (const auto *OtherArch : llvm::AArch64::ArchInfos)
<<<<<<< HEAD
    if (ArchInfo.implies(*OtherArch))
=======
    if (ArchInfo->implies(*OtherArch))
>>>>>>> 7f790f9a
      Features[OtherArch->getSubArch()] = true;

  // Set any features implied by the architecture
  std::vector<StringRef> CPUFeats;
  if (llvm::AArch64::getExtensionFeatures(ArchInfo->DefaultExts, CPUFeats)) {
    for (auto F : CPUFeats) {
      assert(F[0] == '+' && "Expected + in target feature!");
      Features[F.drop_front(1)] = true;
    }
  }
}

bool AArch64TargetInfo::handleTargetFeatures(std::vector<std::string> &Features,
                                             DiagnosticsEngine &Diags) {
  for (const auto &Feature : Features) {
    if (Feature == "-fp-armv8")
      HasNoFP = true;
    if (Feature == "-neon")
      HasNoNeon = true;
    if (Feature == "-sve")
      HasNoSVE = true;

    if (Feature == "+neon" || Feature == "+fp-armv8")
      FPU |= NeonMode;
    if (Feature == "+jscvt") {
      HasJSCVT = true;
      FPU |= NeonMode;
    }
    if (Feature == "+fcma") {
      HasFCMA = true;
      FPU |= NeonMode;
    }

    if (Feature == "+sve") {
      FPU |= NeonMode;
      FPU |= SveMode;
      HasFullFP16 = true;
    }
    if (Feature == "+sve2") {
      FPU |= NeonMode;
      FPU |= SveMode;
      HasFullFP16 = true;
      HasSVE2 = true;
    }
    if (Feature == "+sve2-aes") {
      FPU |= NeonMode;
      FPU |= SveMode;
      HasFullFP16 = true;
      HasSVE2 = true;
      HasSVE2AES = true;
    }
    if (Feature == "+sve2-sha3") {
      FPU |= NeonMode;
      FPU |= SveMode;
      HasFullFP16 = true;
      HasSVE2 = true;
      HasSVE2SHA3 = true;
    }
    if (Feature == "+sve2-sm4") {
      FPU |= NeonMode;
      FPU |= SveMode;
      HasFullFP16 = true;
      HasSVE2 = true;
      HasSVE2SM4 = true;
    }
    if (Feature == "+sve2-bitperm") {
      FPU |= NeonMode;
      FPU |= SveMode;
      HasFullFP16 = true;
      HasSVE2 = true;
      HasSVE2BitPerm = true;
    }
    if (Feature == "+f32mm") {
      FPU |= NeonMode;
      FPU |= SveMode;
      HasFullFP16 = true;
      HasMatmulFP32 = true;
    }
    if (Feature == "+f64mm") {
      FPU |= NeonMode;
      FPU |= SveMode;
      HasFullFP16 = true;
      HasMatmulFP64 = true;
    }
    if (Feature == "+sme") {
      HasSME = true;
      HasBFloat16 = true;
      HasFullFP16 = true;
    }
    if (Feature == "+sme-f64f64") {
      HasSME = true;
      HasSMEF64F64 = true;
      HasBFloat16 = true;
      HasFullFP16 = true;
    }
    if (Feature == "+sme-i16i64") {
      HasSME = true;
      HasSMEI16I64 = true;
      HasBFloat16 = true;
      HasFullFP16 = true;
    }
    if (Feature == "+sb")
      HasSB = true;
    if (Feature == "+predres")
      HasPredRes = true;
    if (Feature == "+ssbs")
      HasSSBS = true;
    if (Feature == "+bti")
      HasBTI = true;
    if (Feature == "+wfxt")
      HasWFxT = true;
    if (Feature == "-fmv")
      HasFMV = false;
    if (Feature == "+crc")
      HasCRC = true;
    if (Feature == "+rcpc")
      HasRCPC = true;
    if (Feature == "+aes") {
      FPU |= NeonMode;
      HasAES = true;
    }
    if (Feature == "+sha2") {
      FPU |= NeonMode;
      HasSHA2 = true;
    }
    if (Feature == "+sha3") {
      FPU |= NeonMode;
      HasSHA2 = true;
      HasSHA3 = true;
    }
    if (Feature == "+rdm") {
      FPU |= NeonMode;
      HasRDM = true;
    }
    if (Feature == "+dit")
      HasDIT = true;
    if (Feature == "+cccp")
      HasCCPP = true;
    if (Feature == "+ccdp") {
      HasCCPP = true;
      HasCCDP = true;
    }
    if (Feature == "+fptoint")
      HasFRInt3264 = true;
    if (Feature == "+sm4") {
      FPU |= NeonMode;
      HasSM4 = true;
    }
    if (Feature == "+strict-align")
      HasUnaligned = false;
    // All predecessor archs are added but select the latest one for ArchKind.
    if (Feature == "+v8a" && ArchInfo->Version < llvm::AArch64::ARMV8A.Version)
      ArchInfo = &llvm::AArch64::ARMV8A;
    if (Feature == "+v8.1a" &&
        ArchInfo->Version < llvm::AArch64::ARMV8_1A.Version)
      ArchInfo = &llvm::AArch64::ARMV8_1A;
    if (Feature == "+v8.2a" &&
        ArchInfo->Version < llvm::AArch64::ARMV8_2A.Version)
      ArchInfo = &llvm::AArch64::ARMV8_2A;
    if (Feature == "+v8.3a" &&
        ArchInfo->Version < llvm::AArch64::ARMV8_3A.Version)
      ArchInfo = &llvm::AArch64::ARMV8_3A;
    if (Feature == "+v8.4a" &&
        ArchInfo->Version < llvm::AArch64::ARMV8_4A.Version)
      ArchInfo = &llvm::AArch64::ARMV8_4A;
    if (Feature == "+v8.5a" &&
        ArchInfo->Version < llvm::AArch64::ARMV8_5A.Version)
      ArchInfo = &llvm::AArch64::ARMV8_5A;
    if (Feature == "+v8.6a" &&
        ArchInfo->Version < llvm::AArch64::ARMV8_6A.Version)
      ArchInfo = &llvm::AArch64::ARMV8_6A;
    if (Feature == "+v8.7a" &&
        ArchInfo->Version < llvm::AArch64::ARMV8_7A.Version)
      ArchInfo = &llvm::AArch64::ARMV8_7A;
    if (Feature == "+v8.8a" &&
        ArchInfo->Version < llvm::AArch64::ARMV8_8A.Version)
      ArchInfo = &llvm::AArch64::ARMV8_8A;
    if (Feature == "+v8.9a" &&
        ArchInfo->Version < llvm::AArch64::ARMV8_9A.Version)
      ArchInfo = &llvm::AArch64::ARMV8_9A;
    if (Feature == "+v9a" && ArchInfo->Version < llvm::AArch64::ARMV9A.Version)
      ArchInfo = &llvm::AArch64::ARMV9A;
    if (Feature == "+v9.1a" &&
        ArchInfo->Version < llvm::AArch64::ARMV9_1A.Version)
      ArchInfo = &llvm::AArch64::ARMV9_1A;
    if (Feature == "+v9.2a" &&
        ArchInfo->Version < llvm::AArch64::ARMV9_2A.Version)
      ArchInfo = &llvm::AArch64::ARMV9_2A;
    if (Feature == "+v9.3a" &&
        ArchInfo->Version < llvm::AArch64::ARMV9_3A.Version)
      ArchInfo = &llvm::AArch64::ARMV9_3A;
    if (Feature == "+v9.4a" &&
        ArchInfo->Version < llvm::AArch64::ARMV9_4A.Version)
      ArchInfo = &llvm::AArch64::ARMV9_4A;
    if (Feature == "+v8r")
      ArchInfo = &llvm::AArch64::ARMV8R;
    if (Feature == "+fullfp16") {
      FPU |= NeonMode;
      HasFullFP16 = true;
    }
    if (Feature == "+dotprod") {
      FPU |= NeonMode;
      HasDotProd = true;
    }
    if (Feature == "+fp16fml") {
      FPU |= NeonMode;
      HasFullFP16 = true;
      HasFP16FML = true;
    }
    if (Feature == "+mte")
      HasMTE = true;
    if (Feature == "+tme")
      HasTME = true;
    if (Feature == "+pauth")
      HasPAuth = true;
    if (Feature == "+i8mm")
      HasMatMul = true;
    if (Feature == "+bf16")
      HasBFloat16 = true;
    if (Feature == "+lse")
      HasLSE = true;
    if (Feature == "+ls64")
      HasLS64 = true;
    if (Feature == "+rand")
      HasRandGen = true;
    if (Feature == "+flagm")
      HasFlagM = true;
    if (Feature == "+altnzcv") {
      HasFlagM = true;
      HasAlternativeNZCV = true;
    }
    if (Feature == "+mops")
      HasMOPS = true;
    if (Feature == "+d128")
      HasD128 = true;
    if (Feature == "+gcs")
      HasGCS = true;
    if (Feature == "+rcpc3")
      HasRCPC3 = true;
  }

  // Check features that are manually disabled by command line options.
  // This needs to be checked after architecture-related features are handled,
  // making sure they are properly disabled when required.
  for (const auto &Feature : Features) {
    if (Feature == "-d128")
      HasD128 = false;
  }

  setDataLayout();
  setArchFeatures();

  if (HasNoFP) {
    FPU &= ~FPUMode;
    FPU &= ~NeonMode;
    FPU &= ~SveMode;
  }
  if (HasNoNeon) {
    FPU &= ~NeonMode;
    FPU &= ~SveMode;
  }
  if (HasNoSVE)
    FPU &= ~SveMode;

  return true;
}

bool AArch64TargetInfo::initFeatureMap(
    llvm::StringMap<bool> &Features, DiagnosticsEngine &Diags, StringRef CPU,
    const std::vector<std::string> &FeaturesVec) const {
  std::vector<std::string> UpdatedFeaturesVec;
  // Parse the CPU and add any implied features.
  std::optional<llvm::AArch64::CpuInfo> CpuInfo = llvm::AArch64::parseCpu(CPU);
  if (CpuInfo) {
    uint64_t Exts = CpuInfo->getImpliedExtensions();
    std::vector<StringRef> CPUFeats;
    llvm::AArch64::getExtensionFeatures(Exts, CPUFeats);
    for (auto F : CPUFeats) {
      assert((F[0] == '+' || F[0] == '-') && "Expected +/- in target feature!");
      UpdatedFeaturesVec.push_back(F.str());
    }
  }

  // Process target and dependent features. This is done in two loops collecting
  // them into UpdatedFeaturesVec: first to add dependent '+'features, second to
  // add target '+/-'features that can later disable some of features added on
  // the first loop. Function Multi Versioning features begin with '?'.
  for (const auto &Feature : FeaturesVec)
    if (((Feature[0] == '?' || Feature[0] == '+')) &&
        AArch64TargetInfo::doesFeatureAffectCodeGen(Feature.substr(1))) {
      StringRef DepFeatures =
          AArch64TargetInfo::getFeatureDependencies(Feature.substr(1));
      SmallVector<StringRef, 1> AttrFeatures;
      DepFeatures.split(AttrFeatures, ",");
      for (auto F : AttrFeatures)
        UpdatedFeaturesVec.push_back(F.str());
    }
  for (const auto &Feature : FeaturesVec)
    if (Feature[0] != '?') {
      std::string UpdatedFeature = Feature;
      if (Feature[0] == '+') {
        std::optional<llvm::AArch64::ExtensionInfo> Extension =
          llvm::AArch64::parseArchExtension(Feature.substr(1));
        if (Extension)
          UpdatedFeature = Extension->Feature.str();
      }
      UpdatedFeaturesVec.push_back(UpdatedFeature);
    }

  return TargetInfo::initFeatureMap(Features, Diags, CPU, UpdatedFeaturesVec);
}

// Parse AArch64 Target attributes, which are a comma separated list of:
//  "arch=<arch>" - parsed to features as per -march=..
//  "cpu=<cpu>" - parsed to features as per -mcpu=.., with CPU set to <cpu>
//  "tune=<cpu>" - TuneCPU set to <cpu>
//  "feature", "no-feature" - Add (or remove) feature.
//  "+feature", "+nofeature" - Add (or remove) feature.
ParsedTargetAttr AArch64TargetInfo::parseTargetAttr(StringRef Features) const {
  ParsedTargetAttr Ret;
  if (Features == "default")
    return Ret;
  SmallVector<StringRef, 1> AttrFeatures;
  Features.split(AttrFeatures, ",");
  bool FoundArch = false;

  auto SplitAndAddFeatures = [](StringRef FeatString,
                                std::vector<std::string> &Features) {
    SmallVector<StringRef, 8> SplitFeatures;
    FeatString.split(SplitFeatures, StringRef("+"), -1, false);
    for (StringRef Feature : SplitFeatures) {
      StringRef FeatureName = llvm::AArch64::getArchExtFeature(Feature);
      if (!FeatureName.empty())
        Features.push_back(FeatureName.str());
      else
        // Pushing the original feature string to give a sema error later on
        // when they get checked.
        if (Feature.startswith("no"))
          Features.push_back("-" + Feature.drop_front(2).str());
        else
          Features.push_back("+" + Feature.str());
    }
  };

  for (auto &Feature : AttrFeatures) {
    Feature = Feature.trim();
    if (Feature.startswith("fpmath="))
      continue;

    if (Feature.startswith("branch-protection=")) {
      Ret.BranchProtection = Feature.split('=').second.trim();
      continue;
    }

    if (Feature.startswith("arch=")) {
      if (FoundArch)
        Ret.Duplicate = "arch=";
      FoundArch = true;
      std::pair<StringRef, StringRef> Split =
          Feature.split("=").second.trim().split("+");
      const std::optional<llvm::AArch64::ArchInfo> AI =
          llvm::AArch64::parseArch(Split.first);

      // Parse the architecture version, adding the required features to
      // Ret.Features.
      if (!AI)
        continue;
      Ret.Features.push_back(AI->ArchFeature.str());
      // Add any extra features, after the +
      SplitAndAddFeatures(Split.second, Ret.Features);
    } else if (Feature.startswith("cpu=")) {
      if (!Ret.CPU.empty())
        Ret.Duplicate = "cpu=";
      else {
        // Split the cpu string into "cpu=", "cortex-a710" and any remaining
        // "+feat" features.
        std::pair<StringRef, StringRef> Split =
            Feature.split("=").second.trim().split("+");
        Ret.CPU = Split.first;
        SplitAndAddFeatures(Split.second, Ret.Features);
      }
    } else if (Feature.startswith("tune=")) {
      if (!Ret.Tune.empty())
        Ret.Duplicate = "tune=";
      else
        Ret.Tune = Feature.split("=").second.trim();
    } else if (Feature.startswith("+")) {
      SplitAndAddFeatures(Feature, Ret.Features);
    } else if (Feature.startswith("no-")) {
      StringRef FeatureName =
          llvm::AArch64::getArchExtFeature(Feature.split("-").second);
      if (!FeatureName.empty())
        Ret.Features.push_back("-" + FeatureName.drop_front(1).str());
      else
        Ret.Features.push_back("-" + Feature.split("-").second.str());
    } else {
      // Try parsing the string to the internal target feature name. If it is
      // invalid, add the original string (which could already be an internal
      // name). These should be checked later by isValidFeatureName.
      StringRef FeatureName = llvm::AArch64::getArchExtFeature(Feature);
      if (!FeatureName.empty())
        Ret.Features.push_back(FeatureName.str());
      else
        Ret.Features.push_back("+" + Feature.str());
    }
  }
  return Ret;
}

bool AArch64TargetInfo::hasBFloat16Type() const {
  return true;
}

TargetInfo::CallingConvCheckResult
AArch64TargetInfo::checkCallingConvention(CallingConv CC) const {
  switch (CC) {
  case CC_C:
  case CC_Swift:
  case CC_SwiftAsync:
  case CC_PreserveMost:
  case CC_PreserveAll:
  case CC_OpenCLKernel:
  case CC_AArch64VectorCall:
  case CC_AArch64SVEPCS:
  case CC_Win64:
    return CCCR_OK;
  default:
    return CCCR_Warning;
  }
}

bool AArch64TargetInfo::isCLZForZeroUndef() const { return false; }

TargetInfo::BuiltinVaListKind AArch64TargetInfo::getBuiltinVaListKind() const {
  return TargetInfo::AArch64ABIBuiltinVaList;
}

const char *const AArch64TargetInfo::GCCRegNames[] = {
    // 32-bit Integer registers
    "w0", "w1", "w2", "w3", "w4", "w5", "w6", "w7", "w8", "w9", "w10", "w11",
    "w12", "w13", "w14", "w15", "w16", "w17", "w18", "w19", "w20", "w21", "w22",
    "w23", "w24", "w25", "w26", "w27", "w28", "w29", "w30", "wsp",

    // 64-bit Integer registers
    "x0", "x1", "x2", "x3", "x4", "x5", "x6", "x7", "x8", "x9", "x10", "x11",
    "x12", "x13", "x14", "x15", "x16", "x17", "x18", "x19", "x20", "x21", "x22",
    "x23", "x24", "x25", "x26", "x27", "x28", "fp", "lr", "sp",

    // 32-bit floating point regsisters
    "s0", "s1", "s2", "s3", "s4", "s5", "s6", "s7", "s8", "s9", "s10", "s11",
    "s12", "s13", "s14", "s15", "s16", "s17", "s18", "s19", "s20", "s21", "s22",
    "s23", "s24", "s25", "s26", "s27", "s28", "s29", "s30", "s31",

    // 64-bit floating point regsisters
    "d0", "d1", "d2", "d3", "d4", "d5", "d6", "d7", "d8", "d9", "d10", "d11",
    "d12", "d13", "d14", "d15", "d16", "d17", "d18", "d19", "d20", "d21", "d22",
    "d23", "d24", "d25", "d26", "d27", "d28", "d29", "d30", "d31",

    // Neon vector registers
    "v0", "v1", "v2", "v3", "v4", "v5", "v6", "v7", "v8", "v9", "v10", "v11",
    "v12", "v13", "v14", "v15", "v16", "v17", "v18", "v19", "v20", "v21", "v22",
    "v23", "v24", "v25", "v26", "v27", "v28", "v29", "v30", "v31",

    // SVE vector registers
    "z0",  "z1",  "z2",  "z3",  "z4",  "z5",  "z6",  "z7",  "z8",  "z9",  "z10",
    "z11", "z12", "z13", "z14", "z15", "z16", "z17", "z18", "z19", "z20", "z21",
    "z22", "z23", "z24", "z25", "z26", "z27", "z28", "z29", "z30", "z31",

    // SVE predicate registers
    "p0",  "p1",  "p2",  "p3",  "p4",  "p5",  "p6",  "p7",  "p8",  "p9",  "p10",
    "p11", "p12", "p13", "p14", "p15",

    // SVE predicate-as-counter registers
    "pn0",  "pn1",  "pn2",  "pn3",  "pn4",  "pn5",  "pn6",  "pn7",  "pn8",
    "pn9",  "pn10", "pn11", "pn12", "pn13", "pn14", "pn15"
};

ArrayRef<const char *> AArch64TargetInfo::getGCCRegNames() const {
  return llvm::ArrayRef(GCCRegNames);
}

const TargetInfo::GCCRegAlias AArch64TargetInfo::GCCRegAliases[] = {
    {{"w31"}, "wsp"},
    {{"x31"}, "sp"},
    // GCC rN registers are aliases of xN registers.
    {{"r0"}, "x0"},
    {{"r1"}, "x1"},
    {{"r2"}, "x2"},
    {{"r3"}, "x3"},
    {{"r4"}, "x4"},
    {{"r5"}, "x5"},
    {{"r6"}, "x6"},
    {{"r7"}, "x7"},
    {{"r8"}, "x8"},
    {{"r9"}, "x9"},
    {{"r10"}, "x10"},
    {{"r11"}, "x11"},
    {{"r12"}, "x12"},
    {{"r13"}, "x13"},
    {{"r14"}, "x14"},
    {{"r15"}, "x15"},
    {{"r16"}, "x16"},
    {{"r17"}, "x17"},
    {{"r18"}, "x18"},
    {{"r19"}, "x19"},
    {{"r20"}, "x20"},
    {{"r21"}, "x21"},
    {{"r22"}, "x22"},
    {{"r23"}, "x23"},
    {{"r24"}, "x24"},
    {{"r25"}, "x25"},
    {{"r26"}, "x26"},
    {{"r27"}, "x27"},
    {{"r28"}, "x28"},
    {{"r29", "x29"}, "fp"},
    {{"r30", "x30"}, "lr"},
    // The S/D/Q and W/X registers overlap, but aren't really aliases; we
    // don't want to substitute one of these for a different-sized one.
};

ArrayRef<TargetInfo::GCCRegAlias> AArch64TargetInfo::getGCCRegAliases() const {
  return llvm::ArrayRef(GCCRegAliases);
}

// Returns the length of cc constraint.
static unsigned matchAsmCCConstraint(const char *Name) {
  constexpr unsigned len = 5;
  auto RV = llvm::StringSwitch<unsigned>(Name)
                .Case("@cceq", len)
                .Case("@ccne", len)
                .Case("@cchs", len)
                .Case("@cccs", len)
                .Case("@cccc", len)
                .Case("@cclo", len)
                .Case("@ccmi", len)
                .Case("@ccpl", len)
                .Case("@ccvs", len)
                .Case("@ccvc", len)
                .Case("@cchi", len)
                .Case("@ccls", len)
                .Case("@ccge", len)
                .Case("@cclt", len)
                .Case("@ccgt", len)
                .Case("@ccle", len)
                .Default(0);
  return RV;
}

std::string
AArch64TargetInfo::convertConstraint(const char *&Constraint) const {
  std::string R;
  switch (*Constraint) {
  case 'U': // Three-character constraint; add "@3" hint for later parsing.
    R = std::string("@3") + std::string(Constraint, 3);
    Constraint += 2;
    break;
  case '@':
    if (const unsigned Len = matchAsmCCConstraint(Constraint)) {
      std::string Converted = "{" + std::string(Constraint, Len) + "}";
      Constraint += Len - 1;
      return Converted;
    }
    return std::string(1, *Constraint);
  default:
    R = TargetInfo::convertConstraint(Constraint);
    break;
  }
  return R;
}

bool AArch64TargetInfo::validateAsmConstraint(
    const char *&Name, TargetInfo::ConstraintInfo &Info) const {
  switch (*Name) {
  default:
    return false;
  case 'w': // Floating point and SIMD registers (V0-V31)
    Info.setAllowsRegister();
    return true;
  case 'I': // Constant that can be used with an ADD instruction
  case 'J': // Constant that can be used with a SUB instruction
  case 'K': // Constant that can be used with a 32-bit logical instruction
  case 'L': // Constant that can be used with a 64-bit logical instruction
  case 'M': // Constant that can be used as a 32-bit MOV immediate
  case 'N': // Constant that can be used as a 64-bit MOV immediate
  case 'Y': // Floating point constant zero
  case 'Z': // Integer constant zero
    return true;
  case 'Q': // A memory reference with base register and no offset
    Info.setAllowsMemory();
    return true;
  case 'S': // A symbolic address
    Info.setAllowsRegister();
    return true;
  case 'U':
    if (Name[1] == 'p' && (Name[2] == 'l' || Name[2] == 'a')) {
      // SVE predicate registers ("Upa"=P0-15, "Upl"=P0-P7)
      Info.setAllowsRegister();
      Name += 2;
      return true;
    }
    // Ump: A memory address suitable for ldp/stp in SI, DI, SF and DF modes.
    // Utf: A memory address suitable for ldp/stp in TF mode.
    // Usa: An absolute symbolic address.
    // Ush: The high part (bits 32:12) of a pc-relative symbolic address.

    // Better to return an error saying that it's an unrecognised constraint
    // even if this is a valid constraint in gcc.
    return false;
  case 'z': // Zero register, wzr or xzr
    Info.setAllowsRegister();
    return true;
  case 'x': // Floating point and SIMD registers (V0-V15)
    Info.setAllowsRegister();
    return true;
  case 'y': // SVE registers (V0-V7)
    Info.setAllowsRegister();
    return true;
  case '@':
    // CC condition
    if (const unsigned Len = matchAsmCCConstraint(Name)) {
      Name += Len - 1;
      Info.setAllowsRegister();
      return true;
    }
  }
  return false;
}

bool AArch64TargetInfo::validateConstraintModifier(
    StringRef Constraint, char Modifier, unsigned Size,
    std::string &SuggestedModifier) const {
  // Strip off constraint modifiers.
  while (Constraint[0] == '=' || Constraint[0] == '+' || Constraint[0] == '&')
    Constraint = Constraint.substr(1);

  switch (Constraint[0]) {
  default:
    return true;
  case 'z':
  case 'r': {
    switch (Modifier) {
    case 'x':
    case 'w':
      // For now assume that the person knows what they're
      // doing with the modifier.
      return true;
    default:
      // By default an 'r' constraint will be in the 'x'
      // registers.
      if (Size == 64)
        return true;

      if (Size == 512)
        return HasLS64;

      SuggestedModifier = "w";
      return false;
    }
  }
  }
}

std::string_view AArch64TargetInfo::getClobbers() const { return ""; }

int AArch64TargetInfo::getEHDataRegisterNumber(unsigned RegNo) const {
  if (RegNo == 0)
    return 0;
  if (RegNo == 1)
    return 1;
  return -1;
}

bool AArch64TargetInfo::hasInt128Type() const { return true; }

AArch64leTargetInfo::AArch64leTargetInfo(const llvm::Triple &Triple,
                                         const TargetOptions &Opts)
    : AArch64TargetInfo(Triple, Opts) {}

void AArch64leTargetInfo::setDataLayout() {
  if (getTriple().isOSBinFormatMachO()) {
    if(getTriple().isArch32Bit())
      resetDataLayout("e-m:o-p:32:32-i64:64-i128:128-n32:64-S128", "_");
    else
      resetDataLayout("e-m:o-i64:64-i128:128-n32:64-S128", "_");
  } else
    resetDataLayout("e-m:e-i8:8:32-i16:16:32-i64:64-i128:128-n32:64-S128");
}

void AArch64leTargetInfo::getTargetDefines(const LangOptions &Opts,
                                           MacroBuilder &Builder) const {
  Builder.defineMacro("__AARCH64EL__");
  AArch64TargetInfo::getTargetDefines(Opts, Builder);
}

AArch64beTargetInfo::AArch64beTargetInfo(const llvm::Triple &Triple,
                                         const TargetOptions &Opts)
    : AArch64TargetInfo(Triple, Opts) {}

void AArch64beTargetInfo::getTargetDefines(const LangOptions &Opts,
                                           MacroBuilder &Builder) const {
  Builder.defineMacro("__AARCH64EB__");
  Builder.defineMacro("__AARCH_BIG_ENDIAN");
  Builder.defineMacro("__ARM_BIG_ENDIAN");
  AArch64TargetInfo::getTargetDefines(Opts, Builder);
}

void AArch64beTargetInfo::setDataLayout() {
  assert(!getTriple().isOSBinFormatMachO());
  resetDataLayout("E-m:e-i8:8:32-i16:16:32-i64:64-i128:128-n32:64-S128");
}

WindowsARM64TargetInfo::WindowsARM64TargetInfo(const llvm::Triple &Triple,
                                               const TargetOptions &Opts)
    : WindowsTargetInfo<AArch64leTargetInfo>(Triple, Opts), Triple(Triple) {

  // This is an LLP64 platform.
  // int:4, long:4, long long:8, long double:8.
  IntWidth = IntAlign = 32;
  LongWidth = LongAlign = 32;
  DoubleAlign = LongLongAlign = 64;
  LongDoubleWidth = LongDoubleAlign = 64;
  LongDoubleFormat = &llvm::APFloat::IEEEdouble();
  IntMaxType = SignedLongLong;
  Int64Type = SignedLongLong;
  SizeType = UnsignedLongLong;
  PtrDiffType = SignedLongLong;
  IntPtrType = SignedLongLong;
}

void WindowsARM64TargetInfo::setDataLayout() {
  resetDataLayout(Triple.isOSBinFormatMachO()
                      ? "e-m:o-i64:64-i128:128-n32:64-S128"
                      : "e-m:w-p:64:64-i32:32-i64:64-i128:128-n32:64-S128",
                  Triple.isOSBinFormatMachO() ? "_" : "");
}

TargetInfo::BuiltinVaListKind
WindowsARM64TargetInfo::getBuiltinVaListKind() const {
  return TargetInfo::CharPtrBuiltinVaList;
}

TargetInfo::CallingConvCheckResult
WindowsARM64TargetInfo::checkCallingConvention(CallingConv CC) const {
  switch (CC) {
  case CC_X86StdCall:
  case CC_X86ThisCall:
  case CC_X86FastCall:
  case CC_X86VectorCall:
    return CCCR_Ignore;
  case CC_C:
  case CC_OpenCLKernel:
  case CC_PreserveMost:
  case CC_PreserveAll:
  case CC_Swift:
  case CC_SwiftAsync:
  case CC_Win64:
    return CCCR_OK;
  default:
    return CCCR_Warning;
  }
}

MicrosoftARM64TargetInfo::MicrosoftARM64TargetInfo(const llvm::Triple &Triple,
                                                   const TargetOptions &Opts)
    : WindowsARM64TargetInfo(Triple, Opts) {
  TheCXXABI.set(TargetCXXABI::Microsoft);
}

void MicrosoftARM64TargetInfo::getTargetDefines(const LangOptions &Opts,
                                                MacroBuilder &Builder) const {
  WindowsARM64TargetInfo::getTargetDefines(Opts, Builder);
  Builder.defineMacro("_M_ARM64", "1");
}

TargetInfo::CallingConvKind
MicrosoftARM64TargetInfo::getCallingConvKind(bool ClangABICompat4) const {
  return CCK_MicrosoftWin64;
}

unsigned MicrosoftARM64TargetInfo::getMinGlobalAlign(uint64_t TypeSize) const {
  unsigned Align = WindowsARM64TargetInfo::getMinGlobalAlign(TypeSize);

  // MSVC does size based alignment for arm64 based on alignment section in
  // below document, replicate that to keep alignment consistent with object
  // files compiled by MSVC.
  // https://docs.microsoft.com/en-us/cpp/build/arm64-windows-abi-conventions
  if (TypeSize >= 512) {              // TypeSize >= 64 bytes
    Align = std::max(Align, 128u);    // align type at least 16 bytes
  } else if (TypeSize >= 64) {        // TypeSize >= 8 bytes
    Align = std::max(Align, 64u);     // align type at least 8 butes
  } else if (TypeSize >= 16) {        // TypeSize >= 2 bytes
    Align = std::max(Align, 32u);     // align type at least 4 bytes
  }
  return Align;
}

MinGWARM64TargetInfo::MinGWARM64TargetInfo(const llvm::Triple &Triple,
                                           const TargetOptions &Opts)
    : WindowsARM64TargetInfo(Triple, Opts) {
  TheCXXABI.set(TargetCXXABI::GenericAArch64);
}

DarwinAArch64TargetInfo::DarwinAArch64TargetInfo(const llvm::Triple &Triple,
                                                 const TargetOptions &Opts)
    : DarwinTargetInfo<AArch64leTargetInfo>(Triple, Opts) {
  Int64Type = SignedLongLong;
  if (getTriple().isArch32Bit())
    IntMaxType = SignedLongLong;

  WCharType = SignedInt;
  UseSignedCharForObjCBool = false;

  LongDoubleWidth = LongDoubleAlign = SuitableAlign = 64;
  LongDoubleFormat = &llvm::APFloat::IEEEdouble();

  UseZeroLengthBitfieldAlignment = false;

  if (getTriple().isArch32Bit()) {
    UseBitFieldTypeAlignment = false;
    ZeroLengthBitfieldBoundary = 32;
    UseZeroLengthBitfieldAlignment = true;
    TheCXXABI.set(TargetCXXABI::WatchOS);
  } else
    TheCXXABI.set(TargetCXXABI::AppleARM64);
}

void DarwinAArch64TargetInfo::getOSDefines(const LangOptions &Opts,
                                           const llvm::Triple &Triple,
                                           MacroBuilder &Builder) const {
  Builder.defineMacro("__AARCH64_SIMD__");
  if (Triple.isArch32Bit())
    Builder.defineMacro("__ARM64_ARCH_8_32__");
  else
    Builder.defineMacro("__ARM64_ARCH_8__");
  Builder.defineMacro("__ARM_NEON__");
  Builder.defineMacro("__REGISTER_PREFIX__", "");
  Builder.defineMacro("__arm64", "1");
  Builder.defineMacro("__arm64__", "1");

  if (Triple.isArm64e())
    Builder.defineMacro("__arm64e__", "1");

  getDarwinDefines(Builder, Opts, Triple, PlatformName, PlatformMinVersion);
}

TargetInfo::BuiltinVaListKind
DarwinAArch64TargetInfo::getBuiltinVaListKind() const {
  return TargetInfo::CharPtrBuiltinVaList;
}

// 64-bit RenderScript is aarch64
RenderScript64TargetInfo::RenderScript64TargetInfo(const llvm::Triple &Triple,
                                                   const TargetOptions &Opts)
    : AArch64leTargetInfo(llvm::Triple("aarch64", Triple.getVendorName(),
                                       Triple.getOSName(),
                                       Triple.getEnvironmentName()),
                          Opts) {
  IsRenderScriptTarget = true;
}

void RenderScript64TargetInfo::getTargetDefines(const LangOptions &Opts,
                                                MacroBuilder &Builder) const {
  Builder.defineMacro("__RENDERSCRIPT__");
  AArch64leTargetInfo::getTargetDefines(Opts, Builder);
}<|MERGE_RESOLUTION|>--- conflicted
+++ resolved
@@ -692,16 +692,8 @@
   if (!Enabled)
     return;
 
-  // Disabling an architecture feature does not affect dependent features
-  if (!Enabled)
-    return;
-
   for (const auto *OtherArch : llvm::AArch64::ArchInfos)
-<<<<<<< HEAD
-    if (ArchInfo.implies(*OtherArch))
-=======
     if (ArchInfo->implies(*OtherArch))
->>>>>>> 7f790f9a
       Features[OtherArch->getSubArch()] = true;
 
   // Set any features implied by the architecture
