//===- llvm/Analysis/ScalarEvolution.h - Scalar Evolution -------*- C++ -*-===//
//
// Part of the LLVM Project, under the Apache License v2.0 with LLVM Exceptions.
// See https://llvm.org/LICENSE.txt for license information.
// SPDX-License-Identifier: Apache-2.0 WITH LLVM-exception
//
//===----------------------------------------------------------------------===//
//
// The ScalarEvolution class is an LLVM pass which can be used to analyze and
// categorize scalar expressions in loops.  It specializes in recognizing
// general induction variables, representing them with the abstract and opaque
// SCEV class.  Given this analysis, trip counts of loops and other important
// properties can be obtained.
//
// This analysis is primarily useful for induction variable substitution and
// strength reduction.
//
//===----------------------------------------------------------------------===//

#ifndef LLVM_ANALYSIS_SCALAREVOLUTION_H
#define LLVM_ANALYSIS_SCALAREVOLUTION_H

#include "llvm/ADT/APInt.h"
#include "llvm/ADT/ArrayRef.h"
#include "llvm/ADT/DenseMap.h"
#include "llvm/ADT/DenseMapInfo.h"
#include "llvm/ADT/FoldingSet.h"
#include "llvm/ADT/PointerIntPair.h"
#include "llvm/ADT/SetVector.h"
#include "llvm/ADT/SmallPtrSet.h"
#include "llvm/ADT/SmallVector.h"
#include "llvm/IR/ConstantRange.h"
#include "llvm/IR/InstrTypes.h"
#include "llvm/IR/Instructions.h"
#include "llvm/IR/PassManager.h"
#include "llvm/IR/ValueHandle.h"
#include "llvm/IR/ValueMap.h"
#include "llvm/Pass.h"
#include <cassert>
#include <cstdint>
#include <memory>
#include <optional>
#include <utility>

namespace llvm {

class OverflowingBinaryOperator;
class AssumptionCache;
class BasicBlock;
class Constant;
class ConstantInt;
class DataLayout;
class DominatorTree;
class Function;
class GEPOperator;
class Instruction;
class LLVMContext;
class Loop;
class LoopInfo;
class raw_ostream;
class ScalarEvolution;
class SCEVAddRecExpr;
class SCEVUnknown;
class StructType;
class TargetLibraryInfo;
class Type;
class Value;
enum SCEVTypes : unsigned short;

extern bool VerifySCEV;

/// This class represents an analyzed expression in the program.  These are
/// opaque objects that the client is not allowed to do much with directly.
///
class SCEV : public FoldingSetNode {
  friend struct FoldingSetTrait<SCEV>;

  /// A reference to an Interned FoldingSetNodeID for this node.  The
  /// ScalarEvolution's BumpPtrAllocator holds the data.
  FoldingSetNodeIDRef FastID;

  // The SCEV baseclass this node corresponds to
  const SCEVTypes SCEVType;

protected:
  // Estimated complexity of this node's expression tree size.
  const unsigned short ExpressionSize;

  /// This field is initialized to zero and may be used in subclasses to store
  /// miscellaneous information.
  unsigned short SubclassData = 0;

public:
  /// NoWrapFlags are bitfield indices into SubclassData.
  ///
  /// Add and Mul expressions may have no-unsigned-wrap <NUW> or
  /// no-signed-wrap <NSW> properties, which are derived from the IR
  /// operator. NSW is a misnomer that we use to mean no signed overflow or
  /// underflow.
  ///
  /// AddRec expressions may have a no-self-wraparound <NW> property if, in
  /// the integer domain, abs(step) * max-iteration(loop) <=
  /// unsigned-max(bitwidth).  This means that the recurrence will never reach
  /// its start value if the step is non-zero.  Computing the same value on
  /// each iteration is not considered wrapping, and recurrences with step = 0
  /// are trivially <NW>.  <NW> is independent of the sign of step and the
  /// value the add recurrence starts with.
  ///
  /// Note that NUW and NSW are also valid properties of a recurrence, and
  /// either implies NW. For convenience, NW will be set for a recurrence
  /// whenever either NUW or NSW are set.
  ///
  /// We require that the flag on a SCEV apply to the entire scope in which
  /// that SCEV is defined.  A SCEV's scope is set of locations dominated by
  /// a defining location, which is in turn described by the following rules:
  /// * A SCEVUnknown is at the point of definition of the Value.
  /// * A SCEVConstant is defined at all points.
  /// * A SCEVAddRec is defined starting with the header of the associated
  ///   loop.
  /// * All other SCEVs are defined at the earlest point all operands are
  ///   defined.
  ///
  /// The above rules describe a maximally hoisted form (without regards to
  /// potential control dependence).  A SCEV is defined anywhere a
  /// corresponding instruction could be defined in said maximally hoisted
  /// form.  Note that SCEVUDivExpr (currently the only expression type which
  /// can trap) can be defined per these rules in regions where it would trap
  /// at runtime.  A SCEV being defined does not require the existence of any
  /// instruction within the defined scope.
  enum NoWrapFlags {
    FlagAnyWrap = 0,    // No guarantee.
    FlagNW = (1 << 0),  // No self-wrap.
    FlagNUW = (1 << 1), // No unsigned wrap.
    FlagNSW = (1 << 2), // No signed wrap.
    NoWrapMask = (1 << 3) - 1
  };

  explicit SCEV(const FoldingSetNodeIDRef ID, SCEVTypes SCEVTy,
                unsigned short ExpressionSize)
      : FastID(ID), SCEVType(SCEVTy), ExpressionSize(ExpressionSize) {}
  SCEV(const SCEV &) = delete;
  SCEV &operator=(const SCEV &) = delete;

  SCEVTypes getSCEVType() const { return SCEVType; }

  /// Return the LLVM type of this SCEV expression.
  Type *getType() const;

  /// Return operands of this SCEV expression.
  ArrayRef<const SCEV *> operands() const;

  /// Return true if the expression is a constant zero.
  bool isZero() const;

  /// Return true if the expression is a constant one.
  bool isOne() const;

  /// Return true if the expression is a constant all-ones value.
  bool isAllOnesValue() const;

  /// Return true if the specified scev is negated, but not a constant.
  bool isNonConstantNegative() const;

  // Returns estimated size of the mathematical expression represented by this
  // SCEV. The rules of its calculation are following:
  // 1) Size of a SCEV without operands (like constants and SCEVUnknown) is 1;
  // 2) Size SCEV with operands Op1, Op2, ..., OpN is calculated by formula:
  //    (1 + Size(Op1) + ... + Size(OpN)).
  // This value gives us an estimation of time we need to traverse through this
  // SCEV and all its operands recursively. We may use it to avoid performing
  // heavy transformations on SCEVs of excessive size for sake of saving the
  // compilation time.
  unsigned short getExpressionSize() const {
    return ExpressionSize;
  }

  /// Print out the internal representation of this scalar to the specified
  /// stream.  This should really only be used for debugging purposes.
  void print(raw_ostream &OS) const;

  /// This method is used for debugging.
  void dump() const;
};

// Specialize FoldingSetTrait for SCEV to avoid needing to compute
// temporary FoldingSetNodeID values.
template <> struct FoldingSetTrait<SCEV> : DefaultFoldingSetTrait<SCEV> {
  static void Profile(const SCEV &X, FoldingSetNodeID &ID) { ID = X.FastID; }

  static bool Equals(const SCEV &X, const FoldingSetNodeID &ID, unsigned IDHash,
                     FoldingSetNodeID &TempID) {
    return ID == X.FastID;
  }

  static unsigned ComputeHash(const SCEV &X, FoldingSetNodeID &TempID) {
    return X.FastID.ComputeHash();
  }
};

inline raw_ostream &operator<<(raw_ostream &OS, const SCEV &S) {
  S.print(OS);
  return OS;
}

/// An object of this class is returned by queries that could not be answered.
/// For example, if you ask for the number of iterations of a linked-list
/// traversal loop, you will get one of these.  None of the standard SCEV
/// operations are valid on this class, it is just a marker.
struct SCEVCouldNotCompute : public SCEV {
  SCEVCouldNotCompute();

  /// Methods for support type inquiry through isa, cast, and dyn_cast:
  static bool classof(const SCEV *S);
};

/// This class represents an assumption made using SCEV expressions which can
/// be checked at run-time.
class SCEVPredicate : public FoldingSetNode {
  friend struct FoldingSetTrait<SCEVPredicate>;

  /// A reference to an Interned FoldingSetNodeID for this node.  The
  /// ScalarEvolution's BumpPtrAllocator holds the data.
  FoldingSetNodeIDRef FastID;

public:
  enum SCEVPredicateKind { P_Union, P_Compare, P_Wrap };

protected:
  SCEVPredicateKind Kind;
  ~SCEVPredicate() = default;
  SCEVPredicate(const SCEVPredicate &) = default;
  SCEVPredicate &operator=(const SCEVPredicate &) = default;

public:
  SCEVPredicate(const FoldingSetNodeIDRef ID, SCEVPredicateKind Kind);

  SCEVPredicateKind getKind() const { return Kind; }

  /// Returns the estimated complexity of this predicate.  This is roughly
  /// measured in the number of run-time checks required.
  virtual unsigned getComplexity() const { return 1; }

  /// Returns true if the predicate is always true. This means that no
  /// assumptions were made and nothing needs to be checked at run-time.
  virtual bool isAlwaysTrue() const = 0;

  /// Returns true if this predicate implies \p N.
  virtual bool implies(const SCEVPredicate *N) const = 0;

  /// Prints a textual representation of this predicate with an indentation of
  /// \p Depth.
  virtual void print(raw_ostream &OS, unsigned Depth = 0) const = 0;
};

inline raw_ostream &operator<<(raw_ostream &OS, const SCEVPredicate &P) {
  P.print(OS);
  return OS;
}

// Specialize FoldingSetTrait for SCEVPredicate to avoid needing to compute
// temporary FoldingSetNodeID values.
template <>
struct FoldingSetTrait<SCEVPredicate> : DefaultFoldingSetTrait<SCEVPredicate> {
  static void Profile(const SCEVPredicate &X, FoldingSetNodeID &ID) {
    ID = X.FastID;
  }

  static bool Equals(const SCEVPredicate &X, const FoldingSetNodeID &ID,
                     unsigned IDHash, FoldingSetNodeID &TempID) {
    return ID == X.FastID;
  }

  static unsigned ComputeHash(const SCEVPredicate &X,
                              FoldingSetNodeID &TempID) {
    return X.FastID.ComputeHash();
  }
};

/// This class represents an assumption that the expression LHS Pred RHS
/// evaluates to true, and this can be checked at run-time.
class SCEVComparePredicate final : public SCEVPredicate {
  /// We assume that LHS Pred RHS is true.
  const ICmpInst::Predicate Pred;
  const SCEV *LHS;
  const SCEV *RHS;

public:
  SCEVComparePredicate(const FoldingSetNodeIDRef ID,
                       const ICmpInst::Predicate Pred,
                       const SCEV *LHS, const SCEV *RHS);

  /// Implementation of the SCEVPredicate interface
  bool implies(const SCEVPredicate *N) const override;
  void print(raw_ostream &OS, unsigned Depth = 0) const override;
  bool isAlwaysTrue() const override;

  ICmpInst::Predicate getPredicate() const { return Pred; }

  /// Returns the left hand side of the predicate.
  const SCEV *getLHS() const { return LHS; }

  /// Returns the right hand side of the predicate.
  const SCEV *getRHS() const { return RHS; }

  /// Methods for support type inquiry through isa, cast, and dyn_cast:
  static bool classof(const SCEVPredicate *P) {
    return P->getKind() == P_Compare;
  }
};

/// This class represents an assumption made on an AddRec expression. Given an
/// affine AddRec expression {a,+,b}, we assume that it has the nssw or nusw
/// flags (defined below) in the first X iterations of the loop, where X is a
/// SCEV expression returned by getPredicatedBackedgeTakenCount).
///
/// Note that this does not imply that X is equal to the backedge taken
/// count. This means that if we have a nusw predicate for i32 {0,+,1} with a
/// predicated backedge taken count of X, we only guarantee that {0,+,1} has
/// nusw in the first X iterations. {0,+,1} may still wrap in the loop if we
/// have more than X iterations.
class SCEVWrapPredicate final : public SCEVPredicate {
public:
  /// Similar to SCEV::NoWrapFlags, but with slightly different semantics
  /// for FlagNUSW. The increment is considered to be signed, and a + b
  /// (where b is the increment) is considered to wrap if:
  ///    zext(a + b) != zext(a) + sext(b)
  ///
  /// If Signed is a function that takes an n-bit tuple and maps to the
  /// integer domain as the tuples value interpreted as twos complement,
  /// and Unsigned a function that takes an n-bit tuple and maps to the
  /// integer domain as as the base two value of input tuple, then a + b
  /// has IncrementNUSW iff:
  ///
  /// 0 <= Unsigned(a) + Signed(b) < 2^n
  ///
  /// The IncrementNSSW flag has identical semantics with SCEV::FlagNSW.
  ///
  /// Note that the IncrementNUSW flag is not commutative: if base + inc
  /// has IncrementNUSW, then inc + base doesn't neccessarily have this
  /// property. The reason for this is that this is used for sign/zero
  /// extending affine AddRec SCEV expressions when a SCEVWrapPredicate is
  /// assumed. A {base,+,inc} expression is already non-commutative with
  /// regards to base and inc, since it is interpreted as:
  ///     (((base + inc) + inc) + inc) ...
  enum IncrementWrapFlags {
    IncrementAnyWrap = 0,     // No guarantee.
    IncrementNUSW = (1 << 0), // No unsigned with signed increment wrap.
    IncrementNSSW = (1 << 1), // No signed with signed increment wrap
                              // (equivalent with SCEV::NSW)
    IncrementNoWrapMask = (1 << 2) - 1
  };

  /// Convenient IncrementWrapFlags manipulation methods.
  [[nodiscard]] static SCEVWrapPredicate::IncrementWrapFlags
  clearFlags(SCEVWrapPredicate::IncrementWrapFlags Flags,
             SCEVWrapPredicate::IncrementWrapFlags OffFlags) {
    assert((Flags & IncrementNoWrapMask) == Flags && "Invalid flags value!");
    assert((OffFlags & IncrementNoWrapMask) == OffFlags &&
           "Invalid flags value!");
    return (SCEVWrapPredicate::IncrementWrapFlags)(Flags & ~OffFlags);
  }

  [[nodiscard]] static SCEVWrapPredicate::IncrementWrapFlags
  maskFlags(SCEVWrapPredicate::IncrementWrapFlags Flags, int Mask) {
    assert((Flags & IncrementNoWrapMask) == Flags && "Invalid flags value!");
    assert((Mask & IncrementNoWrapMask) == Mask && "Invalid mask value!");

    return (SCEVWrapPredicate::IncrementWrapFlags)(Flags & Mask);
  }

  [[nodiscard]] static SCEVWrapPredicate::IncrementWrapFlags
  setFlags(SCEVWrapPredicate::IncrementWrapFlags Flags,
           SCEVWrapPredicate::IncrementWrapFlags OnFlags) {
    assert((Flags & IncrementNoWrapMask) == Flags && "Invalid flags value!");
    assert((OnFlags & IncrementNoWrapMask) == OnFlags &&
           "Invalid flags value!");

    return (SCEVWrapPredicate::IncrementWrapFlags)(Flags | OnFlags);
  }

  /// Returns the set of SCEVWrapPredicate no wrap flags implied by a
  /// SCEVAddRecExpr.
  [[nodiscard]] static SCEVWrapPredicate::IncrementWrapFlags
  getImpliedFlags(const SCEVAddRecExpr *AR, ScalarEvolution &SE);

private:
  const SCEVAddRecExpr *AR;
  IncrementWrapFlags Flags;

public:
  explicit SCEVWrapPredicate(const FoldingSetNodeIDRef ID,
                             const SCEVAddRecExpr *AR,
                             IncrementWrapFlags Flags);

  /// Returns the set assumed no overflow flags.
  IncrementWrapFlags getFlags() const { return Flags; }

  /// Implementation of the SCEVPredicate interface
  const SCEVAddRecExpr *getExpr() const;
  bool implies(const SCEVPredicate *N) const override;
  void print(raw_ostream &OS, unsigned Depth = 0) const override;
  bool isAlwaysTrue() const override;

  /// Methods for support type inquiry through isa, cast, and dyn_cast:
  static bool classof(const SCEVPredicate *P) {
    return P->getKind() == P_Wrap;
  }
};

/// This class represents a composition of other SCEV predicates, and is the
/// class that most clients will interact with.  This is equivalent to a
/// logical "AND" of all the predicates in the union.
///
/// NB! Unlike other SCEVPredicate sub-classes this class does not live in the
/// ScalarEvolution::Preds folding set.  This is why the \c add function is sound.
class SCEVUnionPredicate final : public SCEVPredicate {
private:
  using PredicateMap =
      DenseMap<const SCEV *, SmallVector<const SCEVPredicate *, 4>>;

  /// Vector with references to all predicates in this union.
  SmallVector<const SCEVPredicate *, 16> Preds;

  /// Adds a predicate to this union.
  void add(const SCEVPredicate *N);

public:
  SCEVUnionPredicate(ArrayRef<const SCEVPredicate *> Preds);

  const SmallVectorImpl<const SCEVPredicate *> &getPredicates() const {
    return Preds;
  }

  /// Implementation of the SCEVPredicate interface
  bool isAlwaysTrue() const override;
  bool implies(const SCEVPredicate *N) const override;
  void print(raw_ostream &OS, unsigned Depth) const override;

  /// We estimate the complexity of a union predicate as the size number of
  /// predicates in the union.
  unsigned getComplexity() const override { return Preds.size(); }

  /// Methods for support type inquiry through isa, cast, and dyn_cast:
  static bool classof(const SCEVPredicate *P) {
    return P->getKind() == P_Union;
  }
};

/// The main scalar evolution driver. Because client code (intentionally)
/// can't do much with the SCEV objects directly, they must ask this class
/// for services.
class ScalarEvolution {
  friend class ScalarEvolutionsTest;

public:
  /// An enum describing the relationship between a SCEV and a loop.
  enum LoopDisposition {
    LoopVariant,   ///< The SCEV is loop-variant (unknown).
    LoopInvariant, ///< The SCEV is loop-invariant.
    LoopComputable ///< The SCEV varies predictably with the loop.
  };

  /// An enum describing the relationship between a SCEV and a basic block.
  enum BlockDisposition {
    DoesNotDominateBlock,  ///< The SCEV does not dominate the block.
    DominatesBlock,        ///< The SCEV dominates the block.
    ProperlyDominatesBlock ///< The SCEV properly dominates the block.
  };

  /// Convenient NoWrapFlags manipulation that hides enum casts and is
  /// visible in the ScalarEvolution name space.
  [[nodiscard]] static SCEV::NoWrapFlags maskFlags(SCEV::NoWrapFlags Flags,
                                                   int Mask) {
    return (SCEV::NoWrapFlags)(Flags & Mask);
  }
  [[nodiscard]] static SCEV::NoWrapFlags setFlags(SCEV::NoWrapFlags Flags,
                                                  SCEV::NoWrapFlags OnFlags) {
    return (SCEV::NoWrapFlags)(Flags | OnFlags);
  }
  [[nodiscard]] static SCEV::NoWrapFlags
  clearFlags(SCEV::NoWrapFlags Flags, SCEV::NoWrapFlags OffFlags) {
    return (SCEV::NoWrapFlags)(Flags & ~OffFlags);
  }
  [[nodiscard]] static bool hasFlags(SCEV::NoWrapFlags Flags,
                                     SCEV::NoWrapFlags TestFlags) {
    return TestFlags == maskFlags(Flags, TestFlags);
  };

  ScalarEvolution(Function &F, TargetLibraryInfo &TLI, AssumptionCache &AC,
                  DominatorTree &DT, LoopInfo &LI);
  ScalarEvolution(ScalarEvolution &&Arg);
  ~ScalarEvolution();

  LLVMContext &getContext() const { return F.getContext(); }

  /// Test if values of the given type are analyzable within the SCEV
  /// framework. This primarily includes integer types, and it can optionally
  /// include pointer types if the ScalarEvolution class has access to
  /// target-specific information.
  bool isSCEVable(Type *Ty) const;

  /// Return the size in bits of the specified type, for which isSCEVable must
  /// return true.
  uint64_t getTypeSizeInBits(Type *Ty) const;

  /// Return a type with the same bitwidth as the given type and which
  /// represents how SCEV will treat the given type, for which isSCEVable must
  /// return true. For pointer types, this is the pointer-sized integer type.
  Type *getEffectiveSCEVType(Type *Ty) const;

  // Returns a wider type among {Ty1, Ty2}.
  Type *getWiderType(Type *Ty1, Type *Ty2) const;

  /// Return true if there exists a point in the program at which both
  /// A and B could be operands to the same instruction.
  /// SCEV expressions are generally assumed to correspond to instructions
  /// which could exists in IR.  In general, this requires that there exists
  /// a use point in the program where all operands dominate the use.
  ///
  /// Example:
  /// loop {
  ///   if
  ///     loop { v1 = load @global1; }
  ///   else
  ///     loop { v2 = load @global2; }
  /// }
  /// No SCEV with operand V1, and v2 can exist in this program.
  bool instructionCouldExistWitthOperands(const SCEV *A, const SCEV *B);

  /// Return true if the SCEV is a scAddRecExpr or it contains
  /// scAddRecExpr. The result will be cached in HasRecMap.
  bool containsAddRecurrence(const SCEV *S);

  /// Is operation \p BinOp between \p LHS and \p RHS provably does not have
  /// a signed/unsigned overflow (\p Signed)? If \p CtxI is specified, the
  /// no-overflow fact should be true in the context of this instruction.
  bool willNotOverflow(Instruction::BinaryOps BinOp, bool Signed,
                       const SCEV *LHS, const SCEV *RHS,
                       const Instruction *CtxI = nullptr);

  /// Parse NSW/NUW flags from add/sub/mul IR binary operation \p Op into
  /// SCEV no-wrap flags, and deduce flag[s] that aren't known yet.
  /// Does not mutate the original instruction. Returns std::nullopt if it could
  /// not deduce more precise flags than the instruction already has, otherwise
  /// returns proven flags.
  std::optional<SCEV::NoWrapFlags>
  getStrengthenedNoWrapFlagsFromBinOp(const OverflowingBinaryOperator *OBO);

  /// Notify this ScalarEvolution that \p User directly uses SCEVs in \p Ops.
  void registerUser(const SCEV *User, ArrayRef<const SCEV *> Ops);

  /// Return true if the SCEV expression contains an undef value.
  bool containsUndefs(const SCEV *S) const;

  /// Return true if the SCEV expression contains a Value that has been
  /// optimised out and is now a nullptr.
  bool containsErasedValue(const SCEV *S) const;

  /// Return a SCEV expression for the full generality of the specified
  /// expression.
  const SCEV *getSCEV(Value *V);

  /// Return an existing SCEV for V if there is one, otherwise return nullptr.
  const SCEV *getExistingSCEV(Value *V);

  const SCEV *getConstant(ConstantInt *V);
  const SCEV *getConstant(const APInt &Val);
  const SCEV *getConstant(Type *Ty, uint64_t V, bool isSigned = false);
  const SCEV *getLosslessPtrToIntExpr(const SCEV *Op, unsigned Depth = 0);
  const SCEV *getPtrToIntExpr(const SCEV *Op, Type *Ty);
  const SCEV *getTruncateExpr(const SCEV *Op, Type *Ty, unsigned Depth = 0);
  const SCEV *getVScale(Type *Ty);
  const SCEV *getZeroExtendExpr(const SCEV *Op, Type *Ty, unsigned Depth = 0);
  const SCEV *getZeroExtendExprImpl(const SCEV *Op, Type *Ty,
                                    unsigned Depth = 0);
  const SCEV *getSignExtendExpr(const SCEV *Op, Type *Ty, unsigned Depth = 0);
  const SCEV *getSignExtendExprImpl(const SCEV *Op, Type *Ty,
                                    unsigned Depth = 0);
  const SCEV *getCastExpr(SCEVTypes Kind, const SCEV *Op, Type *Ty);
  const SCEV *getAnyExtendExpr(const SCEV *Op, Type *Ty);
  const SCEV *getAddExpr(SmallVectorImpl<const SCEV *> &Ops,
                         SCEV::NoWrapFlags Flags = SCEV::FlagAnyWrap,
                         unsigned Depth = 0);
  const SCEV *getAddExpr(const SCEV *LHS, const SCEV *RHS,
                         SCEV::NoWrapFlags Flags = SCEV::FlagAnyWrap,
                         unsigned Depth = 0) {
    SmallVector<const SCEV *, 2> Ops = {LHS, RHS};
    return getAddExpr(Ops, Flags, Depth);
  }
  const SCEV *getAddExpr(const SCEV *Op0, const SCEV *Op1, const SCEV *Op2,
                         SCEV::NoWrapFlags Flags = SCEV::FlagAnyWrap,
                         unsigned Depth = 0) {
    SmallVector<const SCEV *, 3> Ops = {Op0, Op1, Op2};
    return getAddExpr(Ops, Flags, Depth);
  }
  const SCEV *getMulExpr(SmallVectorImpl<const SCEV *> &Ops,
                         SCEV::NoWrapFlags Flags = SCEV::FlagAnyWrap,
                         unsigned Depth = 0);
  const SCEV *getMulExpr(const SCEV *LHS, const SCEV *RHS,
                         SCEV::NoWrapFlags Flags = SCEV::FlagAnyWrap,
                         unsigned Depth = 0) {
    SmallVector<const SCEV *, 2> Ops = {LHS, RHS};
    return getMulExpr(Ops, Flags, Depth);
  }
  const SCEV *getMulExpr(const SCEV *Op0, const SCEV *Op1, const SCEV *Op2,
                         SCEV::NoWrapFlags Flags = SCEV::FlagAnyWrap,
                         unsigned Depth = 0) {
    SmallVector<const SCEV *, 3> Ops = {Op0, Op1, Op2};
    return getMulExpr(Ops, Flags, Depth);
  }
  const SCEV *getUDivExpr(const SCEV *LHS, const SCEV *RHS);
  const SCEV *getUDivExactExpr(const SCEV *LHS, const SCEV *RHS);
  const SCEV *getURemExpr(const SCEV *LHS, const SCEV *RHS);
  const SCEV *getAddRecExpr(const SCEV *Start, const SCEV *Step, const Loop *L,
                            SCEV::NoWrapFlags Flags);
  const SCEV *getAddRecExpr(SmallVectorImpl<const SCEV *> &Operands,
                            const Loop *L, SCEV::NoWrapFlags Flags);
  const SCEV *getAddRecExpr(const SmallVectorImpl<const SCEV *> &Operands,
                            const Loop *L, SCEV::NoWrapFlags Flags) {
    SmallVector<const SCEV *, 4> NewOp(Operands.begin(), Operands.end());
    return getAddRecExpr(NewOp, L, Flags);
  }

  /// Checks if \p SymbolicPHI can be rewritten as an AddRecExpr under some
  /// Predicates. If successful return these <AddRecExpr, Predicates>;
  /// The function is intended to be called from PSCEV (the caller will decide
  /// whether to actually add the predicates and carry out the rewrites).
  std::optional<std::pair<const SCEV *, SmallVector<const SCEVPredicate *, 3>>>
  createAddRecFromPHIWithCasts(const SCEVUnknown *SymbolicPHI);

  /// Returns an expression for a GEP
  ///
  /// \p GEP The GEP. The indices contained in the GEP itself are ignored,
  /// instead we use IndexExprs.
  /// \p IndexExprs The expressions for the indices.
  const SCEV *getGEPExpr(GEPOperator *GEP,
                         const SmallVectorImpl<const SCEV *> &IndexExprs);
  const SCEV *getAbsExpr(const SCEV *Op, bool IsNSW);
  const SCEV *getMinMaxExpr(SCEVTypes Kind,
                            SmallVectorImpl<const SCEV *> &Operands);
  const SCEV *getSequentialMinMaxExpr(SCEVTypes Kind,
                                      SmallVectorImpl<const SCEV *> &Operands);
  const SCEV *getSMaxExpr(const SCEV *LHS, const SCEV *RHS);
  const SCEV *getSMaxExpr(SmallVectorImpl<const SCEV *> &Operands);
  const SCEV *getUMaxExpr(const SCEV *LHS, const SCEV *RHS);
  const SCEV *getUMaxExpr(SmallVectorImpl<const SCEV *> &Operands);
  const SCEV *getSMinExpr(const SCEV *LHS, const SCEV *RHS);
  const SCEV *getSMinExpr(SmallVectorImpl<const SCEV *> &Operands);
  const SCEV *getUMinExpr(const SCEV *LHS, const SCEV *RHS,
                          bool Sequential = false);
  const SCEV *getUMinExpr(SmallVectorImpl<const SCEV *> &Operands,
                          bool Sequential = false);
  const SCEV *getUnknown(Value *V);
  const SCEV *getCouldNotCompute();

  /// Return a SCEV for the constant 0 of a specific type.
  const SCEV *getZero(Type *Ty) { return getConstant(Ty, 0); }

  /// Return a SCEV for the constant 1 of a specific type.
  const SCEV *getOne(Type *Ty) { return getConstant(Ty, 1); }

  /// Return a SCEV for the constant \p Power of two.
  const SCEV *getPowerOfTwo(Type *Ty, unsigned Power) {
    assert(Power < getTypeSizeInBits(Ty) && "Power out of range");
    return getConstant(APInt::getOneBitSet(getTypeSizeInBits(Ty), Power));
  }

  /// Return a SCEV for the constant -1 of a specific type.
  const SCEV *getMinusOne(Type *Ty) {
    return getConstant(Ty, -1, /*isSigned=*/true);
  }

  /// Return an expression for a TypeSize.
  const SCEV *getSizeOfExpr(Type *IntTy, TypeSize Size);

  /// Return an expression for the alloc size of AllocTy that is type IntTy
  const SCEV *getSizeOfExpr(Type *IntTy, Type *AllocTy);

  /// Return an expression for the store size of StoreTy that is type IntTy
  const SCEV *getStoreSizeOfExpr(Type *IntTy, Type *StoreTy);

  /// Return an expression for offsetof on the given field with type IntTy
  const SCEV *getOffsetOfExpr(Type *IntTy, StructType *STy, unsigned FieldNo);

  /// Return the SCEV object corresponding to -V.
  const SCEV *getNegativeSCEV(const SCEV *V,
                              SCEV::NoWrapFlags Flags = SCEV::FlagAnyWrap);

  /// Return the SCEV object corresponding to ~V.
  const SCEV *getNotSCEV(const SCEV *V);

  /// Return LHS-RHS.  Minus is represented in SCEV as A+B*-1.
  ///
  /// If the LHS and RHS are pointers which don't share a common base
  /// (according to getPointerBase()), this returns a SCEVCouldNotCompute.
  /// To compute the difference between two unrelated pointers, you can
  /// explicitly convert the arguments using getPtrToIntExpr(), for pointer
  /// types that support it.
  const SCEV *getMinusSCEV(const SCEV *LHS, const SCEV *RHS,
                           SCEV::NoWrapFlags Flags = SCEV::FlagAnyWrap,
                           unsigned Depth = 0);

  /// Compute ceil(N / D). N and D are treated as unsigned values.
  ///
  /// Since SCEV doesn't have native ceiling division, this generates a
  /// SCEV expression of the following form:
  ///
  /// umin(N, 1) + floor((N - umin(N, 1)) / D)
  ///
  /// A denominator of zero or poison is handled the same way as getUDivExpr().
  const SCEV *getUDivCeilSCEV(const SCEV *N, const SCEV *D);

  /// Return a SCEV corresponding to a conversion of the input value to the
  /// specified type.  If the type must be extended, it is zero extended.
  const SCEV *getTruncateOrZeroExtend(const SCEV *V, Type *Ty,
                                      unsigned Depth = 0);

  /// Return a SCEV corresponding to a conversion of the input value to the
  /// specified type.  If the type must be extended, it is sign extended.
  const SCEV *getTruncateOrSignExtend(const SCEV *V, Type *Ty,
                                      unsigned Depth = 0);

  /// Return a SCEV corresponding to a conversion of the input value to the
  /// specified type.  If the type must be extended, it is zero extended.  The
  /// conversion must not be narrowing.
  const SCEV *getNoopOrZeroExtend(const SCEV *V, Type *Ty);

  /// Return a SCEV corresponding to a conversion of the input value to the
  /// specified type.  If the type must be extended, it is sign extended.  The
  /// conversion must not be narrowing.
  const SCEV *getNoopOrSignExtend(const SCEV *V, Type *Ty);

  /// Return a SCEV corresponding to a conversion of the input value to the
  /// specified type. If the type must be extended, it is extended with
  /// unspecified bits. The conversion must not be narrowing.
  const SCEV *getNoopOrAnyExtend(const SCEV *V, Type *Ty);

  /// Return a SCEV corresponding to a conversion of the input value to the
  /// specified type.  The conversion must not be widening.
  const SCEV *getTruncateOrNoop(const SCEV *V, Type *Ty);

  /// Promote the operands to the wider of the types using zero-extension, and
  /// then perform a umax operation with them.
  const SCEV *getUMaxFromMismatchedTypes(const SCEV *LHS, const SCEV *RHS);

  /// Promote the operands to the wider of the types using zero-extension, and
  /// then perform a umin operation with them.
  const SCEV *getUMinFromMismatchedTypes(const SCEV *LHS, const SCEV *RHS,
                                         bool Sequential = false);

  /// Promote the operands to the wider of the types using zero-extension, and
  /// then perform a umin operation with them. N-ary function.
  const SCEV *getUMinFromMismatchedTypes(SmallVectorImpl<const SCEV *> &Ops,
                                         bool Sequential = false);

  /// Transitively follow the chain of pointer-type operands until reaching a
  /// SCEV that does not have a single pointer operand. This returns a
  /// SCEVUnknown pointer for well-formed pointer-type expressions, but corner
  /// cases do exist.
  const SCEV *getPointerBase(const SCEV *V);

  /// Compute an expression equivalent to S - getPointerBase(S).
  const SCEV *removePointerBase(const SCEV *S);

  /// Return a SCEV expression for the specified value at the specified scope
  /// in the program.  The L value specifies a loop nest to evaluate the
  /// expression at, where null is the top-level or a specified loop is
  /// immediately inside of the loop.
  ///
  /// This method can be used to compute the exit value for a variable defined
  /// in a loop by querying what the value will hold in the parent loop.
  ///
  /// In the case that a relevant loop exit value cannot be computed, the
  /// original value V is returned.
  const SCEV *getSCEVAtScope(const SCEV *S, const Loop *L);

  /// This is a convenience function which does getSCEVAtScope(getSCEV(V), L).
  const SCEV *getSCEVAtScope(Value *V, const Loop *L);

  /// Test whether entry to the loop is protected by a conditional between LHS
  /// and RHS.  This is used to help avoid max expressions in loop trip
  /// counts, and to eliminate casts.
  bool isLoopEntryGuardedByCond(const Loop *L, ICmpInst::Predicate Pred,
                                const SCEV *LHS, const SCEV *RHS);

  /// Test whether entry to the basic block is protected by a conditional
  /// between LHS and RHS.
  bool isBasicBlockEntryGuardedByCond(const BasicBlock *BB,
                                      ICmpInst::Predicate Pred, const SCEV *LHS,
                                      const SCEV *RHS);

  /// Test whether the backedge of the loop is protected by a conditional
  /// between LHS and RHS.  This is used to eliminate casts.
  bool isLoopBackedgeGuardedByCond(const Loop *L, ICmpInst::Predicate Pred,
                                   const SCEV *LHS, const SCEV *RHS);

  /// A version of getTripCountFromExitCount below which always picks an
  /// evaluation type which can not result in overflow.
  const SCEV *getTripCountFromExitCount(const SCEV *ExitCount);

  /// Convert from an "exit count" (i.e. "backedge taken count") to a "trip
  /// count".  A "trip count" is the number of times the header of the loop
  /// will execute if an exit is taken after the specified number of backedges
  /// have been taken.  (e.g. TripCount = ExitCount + 1).  Note that the
  /// expression can overflow if ExitCount = UINT_MAX.  If EvalTy is not wide
  /// enough to hold the result without overflow, result unsigned wraps with
  /// 2s-complement semantics.  ex: EC = 255 (i8), TC = 0 (i8)
  const SCEV *getTripCountFromExitCount(const SCEV *ExitCount, Type *EvalTy,
                                        const Loop *L);

  /// Returns the exact trip count of the loop if we can compute it, and
  /// the result is a small constant.  '0' is used to represent an unknown
  /// or non-constant trip count.  Note that a trip count is simply one more
  /// than the backedge taken count for the loop.
  unsigned getSmallConstantTripCount(const Loop *L);

  /// Return the exact trip count for this loop if we exit through ExitingBlock.
  /// '0' is used to represent an unknown or non-constant trip count.  Note
  /// that a trip count is simply one more than the backedge taken count for
  /// the same exit.
  /// This "trip count" assumes that control exits via ExitingBlock. More
  /// precisely, it is the number of times that control will reach ExitingBlock
  /// before taking the branch. For loops with multiple exits, it may not be
  /// the number times that the loop header executes if the loop exits
  /// prematurely via another branch.
  unsigned getSmallConstantTripCount(const Loop *L,
                                     const BasicBlock *ExitingBlock);

  /// Returns the upper bound of the loop trip count as a normal unsigned
  /// value.
  /// Returns 0 if the trip count is unknown or not constant.
  unsigned getSmallConstantMaxTripCount(const Loop *L);

  /// Returns the largest constant divisor of the trip count as a normal
  /// unsigned value, if possible. This means that the actual trip count is
  /// always a multiple of the returned value. Returns 1 if the trip count is
  /// unknown or not guaranteed to be the multiple of a constant., Will also
  /// return 1 if the trip count is very large (>= 2^32).
  /// Note that the argument is an exit count for loop L, NOT a trip count.
  unsigned getSmallConstantTripMultiple(const Loop *L,
                                        const SCEV *ExitCount);

  /// Returns the largest constant divisor of the trip count of the
  /// loop.  Will return 1 if no trip count could be computed, or if a
  /// divisor could not be found.
  unsigned getSmallConstantTripMultiple(const Loop *L);

  /// Returns the largest constant divisor of the trip count of this loop as a
  /// normal unsigned value, if possible. This means that the actual trip
  /// count is always a multiple of the returned value (don't forget the trip
  /// count could very well be zero as well!). As explained in the comments
  /// for getSmallConstantTripCount, this assumes that control exits the loop
  /// via ExitingBlock.
  unsigned getSmallConstantTripMultiple(const Loop *L,
                                        const BasicBlock *ExitingBlock);

  /// The terms "backedge taken count" and "exit count" are used
  /// interchangeably to refer to the number of times the backedge of a loop 
  /// has executed before the loop is exited.
  enum ExitCountKind {
    /// An expression exactly describing the number of times the backedge has
    /// executed when a loop is exited.
    Exact,
    /// A constant which provides an upper bound on the exact trip count.
    ConstantMaximum,
    /// An expression which provides an upper bound on the exact trip count.
    SymbolicMaximum,
  };

  /// Return the number of times the backedge executes before the given exit
  /// would be taken; if not exactly computable, return SCEVCouldNotCompute. 
  /// For a single exit loop, this value is equivelent to the result of
  /// getBackedgeTakenCount.  The loop is guaranteed to exit (via *some* exit)
  /// before the backedge is executed (ExitCount + 1) times.  Note that there
  /// is no guarantee about *which* exit is taken on the exiting iteration.
  const SCEV *getExitCount(const Loop *L, const BasicBlock *ExitingBlock,
                           ExitCountKind Kind = Exact);

  /// If the specified loop has a predictable backedge-taken count, return it,
  /// otherwise return a SCEVCouldNotCompute object. The backedge-taken count is
  /// the number of times the loop header will be branched to from within the
  /// loop, assuming there are no abnormal exists like exception throws. This is
  /// one less than the trip count of the loop, since it doesn't count the first
  /// iteration, when the header is branched to from outside the loop.
  ///
  /// Note that it is not valid to call this method on a loop without a
  /// loop-invariant backedge-taken count (see
  /// hasLoopInvariantBackedgeTakenCount).
  const SCEV *getBackedgeTakenCount(const Loop *L, ExitCountKind Kind = Exact);

  /// Similar to getBackedgeTakenCount, except it will add a set of
  /// SCEV predicates to Predicates that are required to be true in order for
  /// the answer to be correct. Predicates can be checked with run-time
  /// checks and can be used to perform loop versioning.
  const SCEV *getPredicatedBackedgeTakenCount(const Loop *L,
                                              SmallVector<const SCEVPredicate *, 4> &Predicates);

  /// When successful, this returns a SCEVConstant that is greater than or equal
  /// to (i.e. a "conservative over-approximation") of the value returend by
  /// getBackedgeTakenCount.  If such a value cannot be computed, it returns the
  /// SCEVCouldNotCompute object.
  const SCEV *getConstantMaxBackedgeTakenCount(const Loop *L) {
    return getBackedgeTakenCount(L, ConstantMaximum);
  }

  /// When successful, this returns a SCEV that is greater than or equal
  /// to (i.e. a "conservative over-approximation") of the value returend by
  /// getBackedgeTakenCount.  If such a value cannot be computed, it returns the
  /// SCEVCouldNotCompute object.
  const SCEV *getSymbolicMaxBackedgeTakenCount(const Loop *L) {
    return getBackedgeTakenCount(L, SymbolicMaximum);
  }

  /// Return true if the backedge taken count is either the value returned by
  /// getConstantMaxBackedgeTakenCount or zero.
  bool isBackedgeTakenCountMaxOrZero(const Loop *L);

  /// Return true if the specified loop has an analyzable loop-invariant
  /// backedge-taken count.
  bool hasLoopInvariantBackedgeTakenCount(const Loop *L);

  // This method should be called by the client when it made any change that
  // would invalidate SCEV's answers, and the client wants to remove all loop
  // information held internally by ScalarEvolution. This is intended to be used
  // when the alternative to forget a loop is too expensive (i.e. large loop
  // bodies).
  void forgetAllLoops();

  /// This method should be called by the client when it has changed a loop in
  /// a way that may effect ScalarEvolution's ability to compute a trip count,
  /// or if the loop is deleted.  This call is potentially expensive for large
  /// loop bodies.
  void forgetLoop(const Loop *L);

  // This method invokes forgetLoop for the outermost loop of the given loop
  // \p L, making ScalarEvolution forget about all this subtree. This needs to
  // be done whenever we make a transform that may affect the parameters of the
  // outer loop, such as exit counts for branches.
  void forgetTopmostLoop(const Loop *L);

  /// This method should be called by the client when it has changed a value
  /// in a way that may effect its value, or which may disconnect it from a
  /// def-use chain linking it to a loop.
  void forgetValue(Value *V);

  /// Called when the client has changed the disposition of values in
  /// this loop.
  ///
  /// We don't have a way to invalidate per-loop dispositions. Clear and
  /// recompute is simpler.
  void forgetLoopDispositions();

  /// Called when the client has changed the disposition of values in
  /// a loop or block.
  ///
  /// We don't have a way to invalidate per-loop/per-block dispositions. Clear
  /// and recompute is simpler.
  void forgetBlockAndLoopDispositions(Value *V = nullptr);

  /// Determine the minimum number of zero bits that S is guaranteed to end in
  /// (at every loop iteration).  It is, at the same time, the minimum number
  /// of times S is divisible by 2.  For example, given {4,+,8} it returns 2.
  /// If S is guaranteed to be 0, it returns the bitwidth of S.
  uint32_t getMinTrailingZeros(const SCEV *S);

  /// Returns the max constant multiple of S.
  APInt getConstantMultiple(const SCEV *S);

  // Returns the max constant multiple of S. If S is exactly 0, return 1.
  APInt getNonZeroConstantMultiple(const SCEV *S);

  /// Determine the unsigned range for a particular SCEV.
  /// NOTE: This returns a copy of the reference returned by getRangeRef.
  ConstantRange getUnsignedRange(const SCEV *S) {
    return getRangeRef(S, HINT_RANGE_UNSIGNED);
  }

  /// Determine the min of the unsigned range for a particular SCEV.
  APInt getUnsignedRangeMin(const SCEV *S) {
    return getRangeRef(S, HINT_RANGE_UNSIGNED).getUnsignedMin();
  }

  /// Determine the max of the unsigned range for a particular SCEV.
  APInt getUnsignedRangeMax(const SCEV *S) {
    return getRangeRef(S, HINT_RANGE_UNSIGNED).getUnsignedMax();
  }

  /// Determine the signed range for a particular SCEV.
  /// NOTE: This returns a copy of the reference returned by getRangeRef.
  ConstantRange getSignedRange(const SCEV *S) {
    return getRangeRef(S, HINT_RANGE_SIGNED);
  }

  /// Determine the min of the signed range for a particular SCEV.
  APInt getSignedRangeMin(const SCEV *S) {
    return getRangeRef(S, HINT_RANGE_SIGNED).getSignedMin();
  }

  /// Determine the max of the signed range for a particular SCEV.
  APInt getSignedRangeMax(const SCEV *S) {
    return getRangeRef(S, HINT_RANGE_SIGNED).getSignedMax();
  }

  /// Test if the given expression is known to be negative.
  bool isKnownNegative(const SCEV *S);

  /// Test if the given expression is known to be positive.
  bool isKnownPositive(const SCEV *S);

  /// Test if the given expression is known to be non-negative.
  bool isKnownNonNegative(const SCEV *S);

  /// Test if the given expression is known to be non-positive.
  bool isKnownNonPositive(const SCEV *S);

  /// Test if the given expression is known to be non-zero.
  bool isKnownNonZero(const SCEV *S);

  /// Splits SCEV expression \p S into two SCEVs. One of them is obtained from
  /// \p S by substitution of all AddRec sub-expression related to loop \p L
  /// with initial value of that SCEV. The second is obtained from \p S by
  /// substitution of all AddRec sub-expressions related to loop \p L with post
  /// increment of this AddRec in the loop \p L. In both cases all other AddRec
  /// sub-expressions (not related to \p L) remain the same.
  /// If the \p S contains non-invariant unknown SCEV the function returns
  /// CouldNotCompute SCEV in both values of std::pair.
  /// For example, for SCEV S={0, +, 1}<L1> + {0, +, 1}<L2> and loop L=L1
  /// the function returns pair:
  /// first = {0, +, 1}<L2>
  /// second = {1, +, 1}<L1> + {0, +, 1}<L2>
  /// We can see that for the first AddRec sub-expression it was replaced with
  /// 0 (initial value) for the first element and to {1, +, 1}<L1> (post
  /// increment value) for the second one. In both cases AddRec expression
  /// related to L2 remains the same.
  std::pair<const SCEV *, const SCEV *> SplitIntoInitAndPostInc(const Loop *L,
                                                                const SCEV *S);

  /// We'd like to check the predicate on every iteration of the most dominated
  /// loop between loops used in LHS and RHS.
  /// To do this we use the following list of steps:
  /// 1. Collect set S all loops on which either LHS or RHS depend.
  /// 2. If S is non-empty
  /// a. Let PD be the element of S which is dominated by all other elements.
  /// b. Let E(LHS) be value of LHS on entry of PD.
  ///    To get E(LHS), we should just take LHS and replace all AddRecs that are
  ///    attached to PD on with their entry values.
  ///    Define E(RHS) in the same way.
  /// c. Let B(LHS) be value of L on backedge of PD.
  ///    To get B(LHS), we should just take LHS and replace all AddRecs that are
  ///    attached to PD on with their backedge values.
  ///    Define B(RHS) in the same way.
  /// d. Note that E(LHS) and E(RHS) are automatically available on entry of PD,
  ///    so we can assert on that.
  /// e. Return true if isLoopEntryGuardedByCond(Pred, E(LHS), E(RHS)) &&
  ///                   isLoopBackedgeGuardedByCond(Pred, B(LHS), B(RHS))
  bool isKnownViaInduction(ICmpInst::Predicate Pred, const SCEV *LHS,
                           const SCEV *RHS);

  /// Test if the given expression is known to satisfy the condition described
  /// by Pred, LHS, and RHS.
  bool isKnownPredicate(ICmpInst::Predicate Pred, const SCEV *LHS,
                        const SCEV *RHS);

  /// Check whether the condition described by Pred, LHS, and RHS is true or
  /// false. If we know it, return the evaluation of this condition. If neither
  /// is proved, return std::nullopt.
  std::optional<bool> evaluatePredicate(ICmpInst::Predicate Pred,
                                        const SCEV *LHS, const SCEV *RHS);

  /// Test if the given expression is known to satisfy the condition described
  /// by Pred, LHS, and RHS in the given Context.
  bool isKnownPredicateAt(ICmpInst::Predicate Pred, const SCEV *LHS,
                          const SCEV *RHS, const Instruction *CtxI);

  /// Check whether the condition described by Pred, LHS, and RHS is true or
  /// false in the given \p Context. If we know it, return the evaluation of
  /// this condition. If neither is proved, return std::nullopt.
  std::optional<bool> evaluatePredicateAt(ICmpInst::Predicate Pred,
                                          const SCEV *LHS, const SCEV *RHS,
                                          const Instruction *CtxI);

  /// Test if the condition described by Pred, LHS, RHS is known to be true on
  /// every iteration of the loop of the recurrency LHS.
  bool isKnownOnEveryIteration(ICmpInst::Predicate Pred,
                               const SCEVAddRecExpr *LHS, const SCEV *RHS);

  /// Information about the number of loop iterations for which a loop exit's
  /// branch condition evaluates to the not-taken path.  This is a temporary
  /// pair of exact and max expressions that are eventually summarized in
  /// ExitNotTakenInfo and BackedgeTakenInfo.
  struct ExitLimit {
    const SCEV *ExactNotTaken; // The exit is not taken exactly this many times
    const SCEV *ConstantMaxNotTaken; // The exit is not taken at most this many
                                     // times
    const SCEV *SymbolicMaxNotTaken;

    // Not taken either exactly ConstantMaxNotTaken or zero times
    bool MaxOrZero = false;

    /// A set of predicate guards for this ExitLimit. The result is only valid
    /// if all of the predicates in \c Predicates evaluate to 'true' at
    /// run-time.
    SmallPtrSet<const SCEVPredicate *, 4> Predicates;

    void addPredicate(const SCEVPredicate *P) {
      assert(!isa<SCEVUnionPredicate>(P) && "Only add leaf predicates here!");
      Predicates.insert(P);
    }

    /// Construct either an exact exit limit from a constant, or an unknown
    /// one from a SCEVCouldNotCompute.  No other types of SCEVs are allowed
    /// as arguments and asserts enforce that internally.
    /*implicit*/ ExitLimit(const SCEV *E);

    ExitLimit(
        const SCEV *E, const SCEV *ConstantMaxNotTaken,
        const SCEV *SymbolicMaxNotTaken, bool MaxOrZero,
        ArrayRef<const SmallPtrSetImpl<const SCEVPredicate *> *> PredSetList =
            std::nullopt);

    ExitLimit(const SCEV *E, const SCEV *ConstantMaxNotTaken,
              const SCEV *SymbolicMaxNotTaken, bool MaxOrZero,
              const SmallPtrSetImpl<const SCEVPredicate *> &PredSet);

    /// Test whether this ExitLimit contains any computed information, or
    /// whether it's all SCEVCouldNotCompute values.
    bool hasAnyInfo() const {
      return !isa<SCEVCouldNotCompute>(ExactNotTaken) ||
             !isa<SCEVCouldNotCompute>(ConstantMaxNotTaken);
    }

    /// Test whether this ExitLimit contains all information.
    bool hasFullInfo() const {
      return !isa<SCEVCouldNotCompute>(ExactNotTaken);
    }
  };

  /// Compute the number of times the backedge of the specified loop will
  /// execute if its exit condition were a conditional branch of ExitCond.
  ///
  /// \p ControlsOnlyExit is true if ExitCond directly controls the only exit
  /// branch. In this case, we can assume that the loop exits only if the
  /// condition is true and can infer that failing to meet the condition prior
  /// to integer wraparound results in undefined behavior.
  ///
  /// If \p AllowPredicates is set, this call will try to use a minimal set of
  /// SCEV predicates in order to return an exact answer.
  ExitLimit computeExitLimitFromCond(const Loop *L, Value *ExitCond,
                                     bool ExitIfTrue, bool ControlsOnlyExit,
                                     bool AllowPredicates = false);

  /// A predicate is said to be monotonically increasing if may go from being
  /// false to being true as the loop iterates, but never the other way
  /// around.  A predicate is said to be monotonically decreasing if may go
  /// from being true to being false as the loop iterates, but never the other
  /// way around.
  enum MonotonicPredicateType {
    MonotonicallyIncreasing,
    MonotonicallyDecreasing
  };

  /// If, for all loop invariant X, the predicate "LHS `Pred` X" is
  /// monotonically increasing or decreasing, returns
  /// Some(MonotonicallyIncreasing) and Some(MonotonicallyDecreasing)
  /// respectively. If we could not prove either of these facts, returns
  /// std::nullopt.
  std::optional<MonotonicPredicateType>
  getMonotonicPredicateType(const SCEVAddRecExpr *LHS,
                            ICmpInst::Predicate Pred);

  struct LoopInvariantPredicate {
    ICmpInst::Predicate Pred;
    const SCEV *LHS;
    const SCEV *RHS;

    LoopInvariantPredicate(ICmpInst::Predicate Pred, const SCEV *LHS,
                           const SCEV *RHS)
        : Pred(Pred), LHS(LHS), RHS(RHS) {}
  };
  /// If the result of the predicate LHS `Pred` RHS is loop invariant with
  /// respect to L, return a LoopInvariantPredicate with LHS and RHS being
  /// invariants, available at L's entry. Otherwise, return std::nullopt.
  std::optional<LoopInvariantPredicate>
  getLoopInvariantPredicate(ICmpInst::Predicate Pred, const SCEV *LHS,
                            const SCEV *RHS, const Loop *L,
                            const Instruction *CtxI = nullptr);

  /// If the result of the predicate LHS `Pred` RHS is loop invariant with
  /// respect to L at given Context during at least first MaxIter iterations,
  /// return a LoopInvariantPredicate with LHS and RHS being invariants,
  /// available at L's entry. Otherwise, return std::nullopt. The predicate
  /// should be the loop's exit condition.
  std::optional<LoopInvariantPredicate>
  getLoopInvariantExitCondDuringFirstIterations(ICmpInst::Predicate Pred,
                                                const SCEV *LHS,
                                                const SCEV *RHS, const Loop *L,
                                                const Instruction *CtxI,
                                                const SCEV *MaxIter);

  std::optional<LoopInvariantPredicate>
  getLoopInvariantExitCondDuringFirstIterationsImpl(
      ICmpInst::Predicate Pred, const SCEV *LHS, const SCEV *RHS, const Loop *L,
      const Instruction *CtxI, const SCEV *MaxIter);

  /// Simplify LHS and RHS in a comparison with predicate Pred. Return true
  /// iff any changes were made. If the operands are provably equal or
  /// unequal, LHS and RHS are set to the same value and Pred is set to either
  /// ICMP_EQ or ICMP_NE.
  bool SimplifyICmpOperands(ICmpInst::Predicate &Pred, const SCEV *&LHS,
                            const SCEV *&RHS, unsigned Depth = 0);

  /// Return the "disposition" of the given SCEV with respect to the given
  /// loop.
  LoopDisposition getLoopDisposition(const SCEV *S, const Loop *L);

  /// Return true if the value of the given SCEV is unchanging in the
  /// specified loop.
  bool isLoopInvariant(const SCEV *S, const Loop *L);

  /// Determine if the SCEV can be evaluated at loop's entry. It is true if it
  /// doesn't depend on a SCEVUnknown of an instruction which is dominated by
  /// the header of loop L.
  bool isAvailableAtLoopEntry(const SCEV *S, const Loop *L);

  /// Return true if the given SCEV changes value in a known way in the
  /// specified loop.  This property being true implies that the value is
  /// variant in the loop AND that we can emit an expression to compute the
  /// value of the expression at any particular loop iteration.
  bool hasComputableLoopEvolution(const SCEV *S, const Loop *L);

  /// Return the "disposition" of the given SCEV with respect to the given
  /// block.
  BlockDisposition getBlockDisposition(const SCEV *S, const BasicBlock *BB);

  /// Return true if elements that makes up the given SCEV dominate the
  /// specified basic block.
  bool dominates(const SCEV *S, const BasicBlock *BB);

  /// Return true if elements that makes up the given SCEV properly dominate
  /// the specified basic block.
  bool properlyDominates(const SCEV *S, const BasicBlock *BB);

  /// Test whether the given SCEV has Op as a direct or indirect operand.
  bool hasOperand(const SCEV *S, const SCEV *Op) const;

  /// Return the size of an element read or written by Inst.
  const SCEV *getElementSize(Instruction *Inst);

  void print(raw_ostream &OS) const;
  void verify() const;
  bool invalidate(Function &F, const PreservedAnalyses &PA,
                  FunctionAnalysisManager::Invalidator &Inv);

  /// Return the DataLayout associated with the module this SCEV instance is
  /// operating on.
  const DataLayout &getDataLayout() const {
    return F.getParent()->getDataLayout();
  }

  const SCEVPredicate *getEqualPredicate(const SCEV *LHS, const SCEV *RHS);
  const SCEVPredicate *getComparePredicate(ICmpInst::Predicate Pred,
                                           const SCEV *LHS, const SCEV *RHS);

  const SCEVPredicate *
  getWrapPredicate(const SCEVAddRecExpr *AR,
                   SCEVWrapPredicate::IncrementWrapFlags AddedFlags);

  /// Re-writes the SCEV according to the Predicates in \p A.
  const SCEV *rewriteUsingPredicate(const SCEV *S, const Loop *L,
                                    const SCEVPredicate &A);
  /// Tries to convert the \p S expression to an AddRec expression,
  /// adding additional predicates to \p Preds as required.
  const SCEVAddRecExpr *convertSCEVToAddRecWithPredicates(
      const SCEV *S, const Loop *L,
      SmallPtrSetImpl<const SCEVPredicate *> &Preds);

  /// Compute \p LHS - \p RHS and returns the result as an APInt if it is a
  /// constant, and std::nullopt if it isn't.
  ///
  /// This is intended to be a cheaper version of getMinusSCEV.  We can be
  /// frugal here since we just bail out of actually constructing and
  /// canonicalizing an expression in the cases where the result isn't going
  /// to be a constant.
  std::optional<APInt> computeConstantDifference(const SCEV *LHS,
                                                 const SCEV *RHS);

  /// Update no-wrap flags of an AddRec. This may drop the cached info about
  /// this AddRec (such as range info) in case if new flags may potentially
  /// sharpen it.
  void setNoWrapFlags(SCEVAddRecExpr *AddRec, SCEV::NoWrapFlags Flags);

  /// Try to apply information from loop guards for \p L to \p Expr.
  const SCEV *applyLoopGuards(const SCEV *Expr, const Loop *L);

  /// Return true if the loop has no abnormal exits. That is, if the loop
  /// is not infinite, it must exit through an explicit edge in the CFG.
  /// (As opposed to either a) throwing out of the function or b) entering a
  /// well defined infinite loop in some callee.)
  bool loopHasNoAbnormalExits(const Loop *L) {
    return getLoopProperties(L).HasNoAbnormalExits;
  }

  /// Return true if this loop is finite by assumption.  That is,
  /// to be infinite, it must also be undefined.
  bool loopIsFiniteByAssumption(const Loop *L);

  class FoldID {
<<<<<<< HEAD
    SmallVector<unsigned, 5> Bits;

  public:
    void addInteger(unsigned long I) {
      if (sizeof(long) == sizeof(int))
        addInteger(unsigned(I));
      else if (sizeof(long) == sizeof(long long))
        addInteger((unsigned long long)I);
      else
        llvm_unreachable("unexpected sizeof(long)");
    }
    void addInteger(unsigned I) { Bits.push_back(I); }
    void addInteger(int I) { Bits.push_back(I); }

    void addInteger(unsigned long long I) {
      addInteger(unsigned(I));
      addInteger(unsigned(I >> 32));
=======
    const SCEV *Op = nullptr;
    const Type *Ty = nullptr;
    unsigned short C;

  public:
    FoldID(SCEVTypes C, const SCEV *Op, const Type *Ty) : Op(Op), Ty(Ty), C(C) {
      assert(Op);
      assert(Ty);
>>>>>>> 7f790f9a
    }

    FoldID(unsigned short C) : C(C) {}

    unsigned computeHash() const {
      return detail::combineHashValue(
          C, detail::combineHashValue(reinterpret_cast<uintptr_t>(Op),
                                      reinterpret_cast<uintptr_t>(Ty)));
    }

    bool operator==(const FoldID &RHS) const {
      return std::tie(Op, Ty, C) == std::tie(RHS.Op, RHS.Ty, RHS.C);
    }
  };

private:
  /// A CallbackVH to arrange for ScalarEvolution to be notified whenever a
  /// Value is deleted.
  class SCEVCallbackVH final : public CallbackVH {
    ScalarEvolution *SE;

    void deleted() override;
    void allUsesReplacedWith(Value *New) override;

  public:
    SCEVCallbackVH(Value *V, ScalarEvolution *SE = nullptr);
  };

  friend class SCEVCallbackVH;
  friend class SCEVExpander;
  friend class SCEVUnknown;

  /// The function we are analyzing.
  Function &F;

  /// Does the module have any calls to the llvm.experimental.guard intrinsic
  /// at all?  If this is false, we avoid doing work that will only help if
  /// thare are guards present in the IR.
  bool HasGuards;

  /// The target library information for the target we are targeting.
  TargetLibraryInfo &TLI;

  /// The tracker for \@llvm.assume intrinsics in this function.
  AssumptionCache &AC;

  /// The dominator tree.
  DominatorTree &DT;

  /// The loop information for the function we are currently analyzing.
  LoopInfo &LI;

  /// This SCEV is used to represent unknown trip counts and things.
  std::unique_ptr<SCEVCouldNotCompute> CouldNotCompute;

  /// The type for HasRecMap.
  using HasRecMapType = DenseMap<const SCEV *, bool>;

  /// This is a cache to record whether a SCEV contains any scAddRecExpr.
  HasRecMapType HasRecMap;

  /// The type for ExprValueMap.
  using ValueSetVector = SmallSetVector<Value *, 4>;
  using ExprValueMapType = DenseMap<const SCEV *, ValueSetVector>;

  /// ExprValueMap -- This map records the original values from which
  /// the SCEV expr is generated from.
  ExprValueMapType ExprValueMap;

  /// The type for ValueExprMap.
  using ValueExprMapType =
      DenseMap<SCEVCallbackVH, const SCEV *, DenseMapInfo<Value *>>;

  /// This is a cache of the values we have analyzed so far.
  ValueExprMapType ValueExprMap;

  /// This is a cache for expressions that got folded to a different existing
  /// SCEV.
  DenseMap<FoldID, const SCEV *> FoldCache;
  DenseMap<const SCEV *, SmallVector<FoldID, 2>> FoldCacheUser;

  /// Mark predicate values currently being processed by isImpliedCond.
  SmallPtrSet<const Value *, 6> PendingLoopPredicates;

  /// Mark SCEVUnknown Phis currently being processed by getRangeRef.
  SmallPtrSet<const PHINode *, 6> PendingPhiRanges;

  /// Mark SCEVUnknown Phis currently being processed by getRangeRefIter.
  SmallPtrSet<const PHINode *, 6> PendingPhiRangesIter;

  // Mark SCEVUnknown Phis currently being processed by isImpliedViaMerge.
  SmallPtrSet<const PHINode *, 6> PendingMerges;

  /// Set to true by isLoopBackedgeGuardedByCond when we're walking the set of
  /// conditions dominating the backedge of a loop.
  bool WalkingBEDominatingConds = false;

  /// Set to true by isKnownPredicateViaSplitting when we're trying to prove a
  /// predicate by splitting it into a set of independent predicates.
  bool ProvingSplitPredicate = false;

  /// Memoized values for the getConstantMultiple
  DenseMap<const SCEV *, APInt> ConstantMultipleCache;

  /// Return the Value set from which the SCEV expr is generated.
  ArrayRef<Value *> getSCEVValues(const SCEV *S);

  /// Private helper method for the getConstantMultiple method.
  APInt getConstantMultipleImpl(const SCEV *S);

  /// Information about the number of times a particular loop exit may be
  /// reached before exiting the loop.
  struct ExitNotTakenInfo {
    PoisoningVH<BasicBlock> ExitingBlock;
    const SCEV *ExactNotTaken;
    const SCEV *ConstantMaxNotTaken;
    const SCEV *SymbolicMaxNotTaken;
    SmallPtrSet<const SCEVPredicate *, 4> Predicates;

    explicit ExitNotTakenInfo(
        PoisoningVH<BasicBlock> ExitingBlock, const SCEV *ExactNotTaken,
        const SCEV *ConstantMaxNotTaken, const SCEV *SymbolicMaxNotTaken,
        const SmallPtrSet<const SCEVPredicate *, 4> &Predicates)
        : ExitingBlock(ExitingBlock), ExactNotTaken(ExactNotTaken),
          ConstantMaxNotTaken(ConstantMaxNotTaken),
          SymbolicMaxNotTaken(SymbolicMaxNotTaken), Predicates(Predicates) {}

    bool hasAlwaysTruePredicate() const {
      return Predicates.empty();
    }
  };

  /// Information about the backedge-taken count of a loop. This currently
  /// includes an exact count and a maximum count.
  ///
  class BackedgeTakenInfo {
    friend class ScalarEvolution;

    /// A list of computable exits and their not-taken counts.  Loops almost
    /// never have more than one computable exit.
    SmallVector<ExitNotTakenInfo, 1> ExitNotTaken;

    /// Expression indicating the least constant maximum backedge-taken count of
    /// the loop that is known, or a SCEVCouldNotCompute. This expression is
    /// only valid if the redicates associated with all loop exits are true.
    const SCEV *ConstantMax = nullptr;

    /// Indicating if \c ExitNotTaken has an element for every exiting block in
    /// the loop.
    bool IsComplete = false;

    /// Expression indicating the least maximum backedge-taken count of the loop
    /// that is known, or a SCEVCouldNotCompute. Lazily computed on first query.
    const SCEV *SymbolicMax = nullptr;

    /// True iff the backedge is taken either exactly Max or zero times.
    bool MaxOrZero = false;

    bool isComplete() const { return IsComplete; }
    const SCEV *getConstantMax() const { return ConstantMax; }

  public:
    BackedgeTakenInfo() = default;
    BackedgeTakenInfo(BackedgeTakenInfo &&) = default;
    BackedgeTakenInfo &operator=(BackedgeTakenInfo &&) = default;

    using EdgeExitInfo = std::pair<BasicBlock *, ExitLimit>;

    /// Initialize BackedgeTakenInfo from a list of exact exit counts.
    BackedgeTakenInfo(ArrayRef<EdgeExitInfo> ExitCounts, bool IsComplete,
                      const SCEV *ConstantMax, bool MaxOrZero);

    /// Test whether this BackedgeTakenInfo contains any computed information,
    /// or whether it's all SCEVCouldNotCompute values.
    bool hasAnyInfo() const {
      return !ExitNotTaken.empty() ||
             !isa<SCEVCouldNotCompute>(getConstantMax());
    }

    /// Test whether this BackedgeTakenInfo contains complete information.
    bool hasFullInfo() const { return isComplete(); }

    /// Return an expression indicating the exact *backedge-taken*
    /// count of the loop if it is known or SCEVCouldNotCompute
    /// otherwise.  If execution makes it to the backedge on every
    /// iteration (i.e. there are no abnormal exists like exception
    /// throws and thread exits) then this is the number of times the
    /// loop header will execute minus one.
    ///
    /// If the SCEV predicate associated with the answer can be different
    /// from AlwaysTrue, we must add a (non null) Predicates argument.
    /// The SCEV predicate associated with the answer will be added to
    /// Predicates. A run-time check needs to be emitted for the SCEV
    /// predicate in order for the answer to be valid.
    ///
    /// Note that we should always know if we need to pass a predicate
    /// argument or not from the way the ExitCounts vector was computed.
    /// If we allowed SCEV predicates to be generated when populating this
    /// vector, this information can contain them and therefore a
    /// SCEVPredicate argument should be added to getExact.
    const SCEV *getExact(const Loop *L, ScalarEvolution *SE,
                         SmallVector<const SCEVPredicate *, 4> *Predicates = nullptr) const;

    /// Return the number of times this loop exit may fall through to the back
    /// edge, or SCEVCouldNotCompute. The loop is guaranteed not to exit via
    /// this block before this number of iterations, but may exit via another
    /// block.
    const SCEV *getExact(const BasicBlock *ExitingBlock,
                         ScalarEvolution *SE) const;

    /// Get the constant max backedge taken count for the loop.
    const SCEV *getConstantMax(ScalarEvolution *SE) const;

    /// Get the constant max backedge taken count for the particular loop exit.
    const SCEV *getConstantMax(const BasicBlock *ExitingBlock,
                               ScalarEvolution *SE) const;

    /// Get the symbolic max backedge taken count for the loop.
    const SCEV *getSymbolicMax(const Loop *L, ScalarEvolution *SE);

    /// Get the symbolic max backedge taken count for the particular loop exit.
    const SCEV *getSymbolicMax(const BasicBlock *ExitingBlock,
                               ScalarEvolution *SE) const;

    /// Return true if the number of times this backedge is taken is either the
    /// value returned by getConstantMax or zero.
    bool isConstantMaxOrZero(ScalarEvolution *SE) const;
  };

  /// Cache the backedge-taken count of the loops for this function as they
  /// are computed.
  DenseMap<const Loop *, BackedgeTakenInfo> BackedgeTakenCounts;

  /// Cache the predicated backedge-taken count of the loops for this
  /// function as they are computed.
  DenseMap<const Loop *, BackedgeTakenInfo> PredicatedBackedgeTakenCounts;

  /// Loops whose backedge taken counts directly use this non-constant SCEV.
  DenseMap<const SCEV *, SmallPtrSet<PointerIntPair<const Loop *, 1, bool>, 4>>
      BECountUsers;

  /// This map contains entries for all of the PHI instructions that we
  /// attempt to compute constant evolutions for.  This allows us to avoid
  /// potentially expensive recomputation of these properties.  An instruction
  /// maps to null if we are unable to compute its exit value.
  DenseMap<PHINode *, Constant *> ConstantEvolutionLoopExitValue;

  /// This map contains entries for all the expressions that we attempt to
  /// compute getSCEVAtScope information for, which can be expensive in
  /// extreme cases.
  DenseMap<const SCEV *, SmallVector<std::pair<const Loop *, const SCEV *>, 2>>
      ValuesAtScopes;

  /// Reverse map for invalidation purposes: Stores of which SCEV and which
  /// loop this is the value-at-scope of.
  DenseMap<const SCEV *, SmallVector<std::pair<const Loop *, const SCEV *>, 2>>
      ValuesAtScopesUsers;

  /// Memoized computeLoopDisposition results.
  DenseMap<const SCEV *,
           SmallVector<PointerIntPair<const Loop *, 2, LoopDisposition>, 2>>
      LoopDispositions;

  struct LoopProperties {
    /// Set to true if the loop contains no instruction that can abnormally exit
    /// the loop (i.e. via throwing an exception, by terminating the thread
    /// cleanly or by infinite looping in a called function).  Strictly
    /// speaking, the last one is not leaving the loop, but is identical to
    /// leaving the loop for reasoning about undefined behavior.
    bool HasNoAbnormalExits;

    /// Set to true if the loop contains no instruction that can have side
    /// effects (i.e. via throwing an exception, volatile or atomic access).
    bool HasNoSideEffects;
  };

  /// Cache for \c getLoopProperties.
  DenseMap<const Loop *, LoopProperties> LoopPropertiesCache;

  /// Return a \c LoopProperties instance for \p L, creating one if necessary.
  LoopProperties getLoopProperties(const Loop *L);

  bool loopHasNoSideEffects(const Loop *L) {
    return getLoopProperties(L).HasNoSideEffects;
  }

  /// Compute a LoopDisposition value.
  LoopDisposition computeLoopDisposition(const SCEV *S, const Loop *L);

  /// Memoized computeBlockDisposition results.
  DenseMap<
      const SCEV *,
      SmallVector<PointerIntPair<const BasicBlock *, 2, BlockDisposition>, 2>>
      BlockDispositions;

  /// Compute a BlockDisposition value.
  BlockDisposition computeBlockDisposition(const SCEV *S, const BasicBlock *BB);

  /// Stores all SCEV that use a given SCEV as its direct operand.
  DenseMap<const SCEV *, SmallPtrSet<const SCEV *, 8> > SCEVUsers;

  /// Memoized results from getRange
  DenseMap<const SCEV *, ConstantRange> UnsignedRanges;

  /// Memoized results from getRange
  DenseMap<const SCEV *, ConstantRange> SignedRanges;

  /// Used to parameterize getRange
  enum RangeSignHint { HINT_RANGE_UNSIGNED, HINT_RANGE_SIGNED };

  /// Set the memoized range for the given SCEV.
  const ConstantRange &setRange(const SCEV *S, RangeSignHint Hint,
                                ConstantRange CR) {
    DenseMap<const SCEV *, ConstantRange> &Cache =
        Hint == HINT_RANGE_UNSIGNED ? UnsignedRanges : SignedRanges;

    auto Pair = Cache.try_emplace(S, std::move(CR));
    if (!Pair.second)
      Pair.first->second = std::move(CR);
    return Pair.first->second;
  }

  /// Determine the range for a particular SCEV.
  /// NOTE: This returns a reference to an entry in a cache. It must be
  /// copied if its needed for longer.
  const ConstantRange &getRangeRef(const SCEV *S, RangeSignHint Hint,
                                   unsigned Depth = 0);

  /// Determine the range for a particular SCEV, but evaluates ranges for
  /// operands iteratively first.
  const ConstantRange &getRangeRefIter(const SCEV *S, RangeSignHint Hint);

  /// Determines the range for the affine SCEVAddRecExpr {\p Start,+,\p Step}.
  /// Helper for \c getRange.
  ConstantRange getRangeForAffineAR(const SCEV *Start, const SCEV *Step,
                                    const APInt &MaxBECount);

  /// Determines the range for the affine non-self-wrapping SCEVAddRecExpr {\p
  /// Start,+,\p Step}<nw>.
  ConstantRange getRangeForAffineNoSelfWrappingAR(const SCEVAddRecExpr *AddRec,
                                                  const SCEV *MaxBECount,
                                                  unsigned BitWidth,
                                                  RangeSignHint SignHint);

  /// Try to compute a range for the affine SCEVAddRecExpr {\p Start,+,\p
  /// Step} by "factoring out" a ternary expression from the add recurrence.
  /// Helper called by \c getRange.
  ConstantRange getRangeViaFactoring(const SCEV *Start, const SCEV *Step,
                                     const APInt &MaxBECount);

  /// If the unknown expression U corresponds to a simple recurrence, return
  /// a constant range which represents the entire recurrence.  Note that
  /// *add* recurrences with loop invariant steps aren't represented by
  /// SCEVUnknowns and thus don't use this mechanism.
  ConstantRange getRangeForUnknownRecurrence(const SCEVUnknown *U);

  /// We know that there is no SCEV for the specified value.  Analyze the
  /// expression recursively.
  const SCEV *createSCEV(Value *V);

  /// We know that there is no SCEV for the specified value. Create a new SCEV
  /// for \p V iteratively.
  const SCEV *createSCEVIter(Value *V);
  /// Collect operands of \p V for which SCEV expressions should be constructed
  /// first. Returns a SCEV directly if it can be constructed trivially for \p
  /// V.
  const SCEV *getOperandsToCreate(Value *V, SmallVectorImpl<Value *> &Ops);

  /// Provide the special handling we need to analyze PHI SCEVs.
  const SCEV *createNodeForPHI(PHINode *PN);

  /// Helper function called from createNodeForPHI.
  const SCEV *createAddRecFromPHI(PHINode *PN);

  /// A helper function for createAddRecFromPHI to handle simple cases.
  const SCEV *createSimpleAffineAddRec(PHINode *PN, Value *BEValueV,
                                            Value *StartValueV);

  /// Helper function called from createNodeForPHI.
  const SCEV *createNodeFromSelectLikePHI(PHINode *PN);

  /// Provide special handling for a select-like instruction (currently this
  /// is either a select instruction or a phi node).  \p Ty is the type of the
  /// instruction being processed, that is assumed equivalent to
  /// "Cond ? TrueVal : FalseVal".
  std::optional<const SCEV *>
  createNodeForSelectOrPHIInstWithICmpInstCond(Type *Ty, ICmpInst *Cond,
                                               Value *TrueVal, Value *FalseVal);

  /// See if we can model this select-like instruction via umin_seq expression.
  const SCEV *createNodeForSelectOrPHIViaUMinSeq(Value *I, Value *Cond,
                                                 Value *TrueVal,
                                                 Value *FalseVal);

  /// Given a value \p V, which is a select-like instruction (currently this is
  /// either a select instruction or a phi node), which is assumed equivalent to
  ///   Cond ? TrueVal : FalseVal
  /// see if we can model it as a SCEV expression.
  const SCEV *createNodeForSelectOrPHI(Value *V, Value *Cond, Value *TrueVal,
                                       Value *FalseVal);

  /// Provide the special handling we need to analyze GEP SCEVs.
  const SCEV *createNodeForGEP(GEPOperator *GEP);

  /// Implementation code for getSCEVAtScope; called at most once for each
  /// SCEV+Loop pair.
  const SCEV *computeSCEVAtScope(const SCEV *S, const Loop *L);

  /// Return the BackedgeTakenInfo for the given loop, lazily computing new
  /// values if the loop hasn't been analyzed yet. The returned result is
  /// guaranteed not to be predicated.
  BackedgeTakenInfo &getBackedgeTakenInfo(const Loop *L);

  /// Similar to getBackedgeTakenInfo, but will add predicates as required
  /// with the purpose of returning complete information.
  const BackedgeTakenInfo &getPredicatedBackedgeTakenInfo(const Loop *L);

  /// Compute the number of times the specified loop will iterate.
  /// If AllowPredicates is set, we will create new SCEV predicates as
  /// necessary in order to return an exact answer.
  BackedgeTakenInfo computeBackedgeTakenCount(const Loop *L,
                                              bool AllowPredicates = false);

  /// Compute the number of times the backedge of the specified loop will
  /// execute if it exits via the specified block. If AllowPredicates is set,
  /// this call will try to use a minimal set of SCEV predicates in order to
  /// return an exact answer.
  ExitLimit computeExitLimit(const Loop *L, BasicBlock *ExitingBlock,
                             bool AllowPredicates = false);

  /// Return a symbolic upper bound for the backedge taken count of the loop.
  /// This is more general than getConstantMaxBackedgeTakenCount as it returns
  /// an arbitrary expression as opposed to only constants.
  const SCEV *computeSymbolicMaxBackedgeTakenCount(const Loop *L);

  // Helper functions for computeExitLimitFromCond to avoid exponential time
  // complexity.

  class ExitLimitCache {
    // It may look like we need key on the whole (L, ExitIfTrue,
    // ControlsOnlyExit, AllowPredicates) tuple, but recursive calls to
    // computeExitLimitFromCondCached from computeExitLimitFromCondImpl only
    // vary the in \c ExitCond and \c ControlsOnlyExit parameters.  We remember
    // the initial values of the other values to assert our assumption.
    SmallDenseMap<PointerIntPair<Value *, 1>, ExitLimit> TripCountMap;

    const Loop *L;
    bool ExitIfTrue;
    bool AllowPredicates;

  public:
    ExitLimitCache(const Loop *L, bool ExitIfTrue, bool AllowPredicates)
        : L(L), ExitIfTrue(ExitIfTrue), AllowPredicates(AllowPredicates) {}

    std::optional<ExitLimit> find(const Loop *L, Value *ExitCond,
                                  bool ExitIfTrue, bool ControlsOnlyExit,
                                  bool AllowPredicates);

    void insert(const Loop *L, Value *ExitCond, bool ExitIfTrue,
                bool ControlsOnlyExit, bool AllowPredicates,
                const ExitLimit &EL);
  };

  using ExitLimitCacheTy = ExitLimitCache;

  ExitLimit computeExitLimitFromCondCached(ExitLimitCacheTy &Cache,
                                           const Loop *L, Value *ExitCond,
                                           bool ExitIfTrue,
                                           bool ControlsOnlyExit,
                                           bool AllowPredicates);
  ExitLimit computeExitLimitFromCondImpl(ExitLimitCacheTy &Cache, const Loop *L,
                                         Value *ExitCond, bool ExitIfTrue,
                                         bool ControlsOnlyExit,
                                         bool AllowPredicates);
  std::optional<ScalarEvolution::ExitLimit> computeExitLimitFromCondFromBinOp(
      ExitLimitCacheTy &Cache, const Loop *L, Value *ExitCond, bool ExitIfTrue,
      bool ControlsOnlyExit, bool AllowPredicates);

  /// Compute the number of times the backedge of the specified loop will
  /// execute if its exit condition were a conditional branch of the ICmpInst
  /// ExitCond and ExitIfTrue. If AllowPredicates is set, this call will try
  /// to use a minimal set of SCEV predicates in order to return an exact
  /// answer.
  ExitLimit computeExitLimitFromICmp(const Loop *L, ICmpInst *ExitCond,
                                     bool ExitIfTrue,
                                     bool IsSubExpr,
                                     bool AllowPredicates = false);

  /// Variant of previous which takes the components representing an ICmp
  /// as opposed to the ICmpInst itself.  Note that the prior version can
  /// return more precise results in some cases and is preferred when caller
  /// has a materialized ICmp.
  ExitLimit computeExitLimitFromICmp(const Loop *L, ICmpInst::Predicate Pred,
                                     const SCEV *LHS, const SCEV *RHS,
                                     bool IsSubExpr,
                                     bool AllowPredicates = false);

  /// Compute the number of times the backedge of the specified loop will
  /// execute if its exit condition were a switch with a single exiting case
  /// to ExitingBB.
  ExitLimit computeExitLimitFromSingleExitSwitch(const Loop *L,
                                                 SwitchInst *Switch,
                                                 BasicBlock *ExitingBB,
                                                 bool IsSubExpr);

  /// Compute the exit limit of a loop that is controlled by a
  /// "(IV >> 1) != 0" type comparison.  We cannot compute the exact trip
  /// count in these cases (since SCEV has no way of expressing them), but we
  /// can still sometimes compute an upper bound.
  ///
  /// Return an ExitLimit for a loop whose backedge is guarded by `LHS Pred
  /// RHS`.
  ExitLimit computeShiftCompareExitLimit(Value *LHS, Value *RHS, const Loop *L,
                                         ICmpInst::Predicate Pred);

  /// If the loop is known to execute a constant number of times (the
  /// condition evolves only from constants), try to evaluate a few iterations
  /// of the loop until we get the exit condition gets a value of ExitWhen
  /// (true or false).  If we cannot evaluate the exit count of the loop,
  /// return CouldNotCompute.
  const SCEV *computeExitCountExhaustively(const Loop *L, Value *Cond,
                                           bool ExitWhen);

  /// Return the number of times an exit condition comparing the specified
  /// value to zero will execute.  If not computable, return CouldNotCompute.
  /// If AllowPredicates is set, this call will try to use a minimal set of
  /// SCEV predicates in order to return an exact answer.
  ExitLimit howFarToZero(const SCEV *V, const Loop *L, bool IsSubExpr,
                         bool AllowPredicates = false);

  /// Return the number of times an exit condition checking the specified
  /// value for nonzero will execute.  If not computable, return
  /// CouldNotCompute.
  ExitLimit howFarToNonZero(const SCEV *V, const Loop *L);

  /// Return the number of times an exit condition containing the specified
  /// less-than comparison will execute.  If not computable, return
  /// CouldNotCompute.
  ///
  /// \p isSigned specifies whether the less-than is signed.
  ///
  /// \p ControlsOnlyExit is true when the LHS < RHS condition directly controls
  /// the branch (loops exits only if condition is true). In this case, we can
  /// use NoWrapFlags to skip overflow checks.
  ///
  /// If \p AllowPredicates is set, this call will try to use a minimal set of
  /// SCEV predicates in order to return an exact answer.
  ExitLimit howManyLessThans(const SCEV *LHS, const SCEV *RHS, const Loop *L,
                             bool isSigned, bool ControlsOnlyExit,
                             bool AllowPredicates = false);

  ExitLimit howManyGreaterThans(const SCEV *LHS, const SCEV *RHS, const Loop *L,
                                bool isSigned, bool IsSubExpr,
                                bool AllowPredicates = false);

  /// Return a predecessor of BB (which may not be an immediate predecessor)
  /// which has exactly one successor from which BB is reachable, or null if
  /// no such block is found.
  std::pair<const BasicBlock *, const BasicBlock *>
  getPredecessorWithUniqueSuccessorForBB(const BasicBlock *BB) const;

  /// Test whether the condition described by Pred, LHS, and RHS is true
  /// whenever the given FoundCondValue value evaluates to true in given
  /// Context. If Context is nullptr, then the found predicate is true
  /// everywhere. LHS and FoundLHS may have different type width.
  bool isImpliedCond(ICmpInst::Predicate Pred, const SCEV *LHS, const SCEV *RHS,
                     const Value *FoundCondValue, bool Inverse,
                     const Instruction *Context = nullptr);

  /// Test whether the condition described by Pred, LHS, and RHS is true
  /// whenever the given FoundCondValue value evaluates to true in given
  /// Context. If Context is nullptr, then the found predicate is true
  /// everywhere. LHS and FoundLHS must have same type width.
  bool isImpliedCondBalancedTypes(ICmpInst::Predicate Pred, const SCEV *LHS,
                                  const SCEV *RHS,
                                  ICmpInst::Predicate FoundPred,
                                  const SCEV *FoundLHS, const SCEV *FoundRHS,
                                  const Instruction *CtxI);

  /// Test whether the condition described by Pred, LHS, and RHS is true
  /// whenever the condition described by FoundPred, FoundLHS, FoundRHS is
  /// true in given Context. If Context is nullptr, then the found predicate is
  /// true everywhere.
  bool isImpliedCond(ICmpInst::Predicate Pred, const SCEV *LHS, const SCEV *RHS,
                     ICmpInst::Predicate FoundPred, const SCEV *FoundLHS,
                     const SCEV *FoundRHS,
                     const Instruction *Context = nullptr);

  /// Test whether the condition described by Pred, LHS, and RHS is true
  /// whenever the condition described by Pred, FoundLHS, and FoundRHS is
  /// true in given Context. If Context is nullptr, then the found predicate is
  /// true everywhere.
  bool isImpliedCondOperands(ICmpInst::Predicate Pred, const SCEV *LHS,
                             const SCEV *RHS, const SCEV *FoundLHS,
                             const SCEV *FoundRHS,
                             const Instruction *Context = nullptr);

  /// Test whether the condition described by Pred, LHS, and RHS is true
  /// whenever the condition described by Pred, FoundLHS, and FoundRHS is
  /// true. Here LHS is an operation that includes FoundLHS as one of its
  /// arguments.
  bool isImpliedViaOperations(ICmpInst::Predicate Pred,
                              const SCEV *LHS, const SCEV *RHS,
                              const SCEV *FoundLHS, const SCEV *FoundRHS,
                              unsigned Depth = 0);

  /// Test whether the condition described by Pred, LHS, and RHS is true.
  /// Use only simple non-recursive types of checks, such as range analysis etc.
  bool isKnownViaNonRecursiveReasoning(ICmpInst::Predicate Pred,
                                       const SCEV *LHS, const SCEV *RHS);

  /// Test whether the condition described by Pred, LHS, and RHS is true
  /// whenever the condition described by Pred, FoundLHS, and FoundRHS is
  /// true.
  bool isImpliedCondOperandsHelper(ICmpInst::Predicate Pred, const SCEV *LHS,
                                   const SCEV *RHS, const SCEV *FoundLHS,
                                   const SCEV *FoundRHS);

  /// Test whether the condition described by Pred, LHS, and RHS is true
  /// whenever the condition described by Pred, FoundLHS, and FoundRHS is
  /// true.  Utility function used by isImpliedCondOperands.  Tries to get
  /// cases like "X `sgt` 0 => X - 1 `sgt` -1".
  bool isImpliedCondOperandsViaRanges(ICmpInst::Predicate Pred, const SCEV *LHS,
                                      const SCEV *RHS, const SCEV *FoundLHS,
                                      const SCEV *FoundRHS);

  /// Return true if the condition denoted by \p LHS \p Pred \p RHS is implied
  /// by a call to @llvm.experimental.guard in \p BB.
  bool isImpliedViaGuard(const BasicBlock *BB, ICmpInst::Predicate Pred,
                         const SCEV *LHS, const SCEV *RHS);

  /// Test whether the condition described by Pred, LHS, and RHS is true
  /// whenever the condition described by Pred, FoundLHS, and FoundRHS is
  /// true.
  ///
  /// This routine tries to rule out certain kinds of integer overflow, and
  /// then tries to reason about arithmetic properties of the predicates.
  bool isImpliedCondOperandsViaNoOverflow(ICmpInst::Predicate Pred,
                                          const SCEV *LHS, const SCEV *RHS,
                                          const SCEV *FoundLHS,
                                          const SCEV *FoundRHS);

  /// Test whether the condition described by Pred, LHS, and RHS is true
  /// whenever the condition described by Pred, FoundLHS, and FoundRHS is
  /// true.
  ///
  /// This routine tries to weaken the known condition basing on fact that
  /// FoundLHS is an AddRec.
  bool isImpliedCondOperandsViaAddRecStart(ICmpInst::Predicate Pred,
                                           const SCEV *LHS, const SCEV *RHS,
                                           const SCEV *FoundLHS,
                                           const SCEV *FoundRHS,
                                           const Instruction *CtxI);

  /// Test whether the condition described by Pred, LHS, and RHS is true
  /// whenever the condition described by Pred, FoundLHS, and FoundRHS is
  /// true.
  ///
  /// This routine tries to figure out predicate for Phis which are SCEVUnknown
  /// if it is true for every possible incoming value from their respective
  /// basic blocks.
  bool isImpliedViaMerge(ICmpInst::Predicate Pred,
                         const SCEV *LHS, const SCEV *RHS,
                         const SCEV *FoundLHS, const SCEV *FoundRHS,
                         unsigned Depth);

  /// Test whether the condition described by Pred, LHS, and RHS is true
  /// whenever the condition described by Pred, FoundLHS, and FoundRHS is
  /// true.
  ///
  /// This routine tries to reason about shifts.
  bool isImpliedCondOperandsViaShift(ICmpInst::Predicate Pred, const SCEV *LHS,
                                     const SCEV *RHS, const SCEV *FoundLHS,
                                     const SCEV *FoundRHS);

  /// If we know that the specified Phi is in the header of its containing
  /// loop, we know the loop executes a constant number of times, and the PHI
  /// node is just a recurrence involving constants, fold it.
  Constant *getConstantEvolutionLoopExitValue(PHINode *PN, const APInt &BEs,
                                              const Loop *L);

  /// Test if the given expression is known to satisfy the condition described
  /// by Pred and the known constant ranges of LHS and RHS.
  bool isKnownPredicateViaConstantRanges(ICmpInst::Predicate Pred,
                                         const SCEV *LHS, const SCEV *RHS);

  /// Try to prove the condition described by "LHS Pred RHS" by ruling out
  /// integer overflow.
  ///
  /// For instance, this will return true for "A s< (A + C)<nsw>" if C is
  /// positive.
  bool isKnownPredicateViaNoOverflow(ICmpInst::Predicate Pred, const SCEV *LHS,
                                     const SCEV *RHS);

  /// Try to split Pred LHS RHS into logical conjunctions (and's) and try to
  /// prove them individually.
  bool isKnownPredicateViaSplitting(ICmpInst::Predicate Pred, const SCEV *LHS,
                                    const SCEV *RHS);

  /// Try to match the Expr as "(L + R)<Flags>".
  bool splitBinaryAdd(const SCEV *Expr, const SCEV *&L, const SCEV *&R,
                      SCEV::NoWrapFlags &Flags);

  /// Forget predicated/non-predicated backedge taken counts for the given loop.
  void forgetBackedgeTakenCounts(const Loop *L, bool Predicated);

  /// Drop memoized information for all \p SCEVs.
  void forgetMemoizedResults(ArrayRef<const SCEV *> SCEVs);

  /// Helper for forgetMemoizedResults.
  void forgetMemoizedResultsImpl(const SCEV *S);

  /// Iterate over instructions in \p Worklist and their users. Erase entries
  /// from ValueExprMap and collect SCEV expressions in \p ToForget
  void visitAndClearUsers(SmallVectorImpl<Instruction *> &Worklist,
                          SmallPtrSetImpl<Instruction *> &Visited,
                          SmallVectorImpl<const SCEV *> &ToForget);

  /// Erase Value from ValueExprMap and ExprValueMap.
  void eraseValueFromMap(Value *V);

  /// Insert V to S mapping into ValueExprMap and ExprValueMap.
  void insertValueToMap(Value *V, const SCEV *S);

  /// Return false iff given SCEV contains a SCEVUnknown with NULL value-
  /// pointer.
  bool checkValidity(const SCEV *S) const;

  /// Return true if `ExtendOpTy`({`Start`,+,`Step`}) can be proved to be
  /// equal to {`ExtendOpTy`(`Start`),+,`ExtendOpTy`(`Step`)}.  This is
  /// equivalent to proving no signed (resp. unsigned) wrap in
  /// {`Start`,+,`Step`} if `ExtendOpTy` is `SCEVSignExtendExpr`
  /// (resp. `SCEVZeroExtendExpr`).
  template <typename ExtendOpTy>
  bool proveNoWrapByVaryingStart(const SCEV *Start, const SCEV *Step,
                                 const Loop *L);

  /// Try to prove NSW or NUW on \p AR relying on ConstantRange manipulation.
  SCEV::NoWrapFlags proveNoWrapViaConstantRanges(const SCEVAddRecExpr *AR);

  /// Try to prove NSW on \p AR by proving facts about conditions known  on
  /// entry and backedge.
  SCEV::NoWrapFlags proveNoSignedWrapViaInduction(const SCEVAddRecExpr *AR);

  /// Try to prove NUW on \p AR by proving facts about conditions known on
  /// entry and backedge.
  SCEV::NoWrapFlags proveNoUnsignedWrapViaInduction(const SCEVAddRecExpr *AR);

  std::optional<MonotonicPredicateType>
  getMonotonicPredicateTypeImpl(const SCEVAddRecExpr *LHS,
                                ICmpInst::Predicate Pred);

  /// Return SCEV no-wrap flags that can be proven based on reasoning about
  /// how poison produced from no-wrap flags on this value (e.g. a nuw add)
  /// would trigger undefined behavior on overflow.
  SCEV::NoWrapFlags getNoWrapFlagsFromUB(const Value *V);

  /// Return a scope which provides an upper bound on the defining scope of
  /// 'S'. Specifically, return the first instruction in said bounding scope.
  /// Return nullptr if the scope is trivial (function entry).
  /// (See scope definition rules associated with flag discussion above)
  const Instruction *getNonTrivialDefiningScopeBound(const SCEV *S);

  /// Return a scope which provides an upper bound on the defining scope for
  /// a SCEV with the operands in Ops.  The outparam Precise is set if the
  /// bound found is a precise bound (i.e. must be the defining scope.)
  const Instruction *getDefiningScopeBound(ArrayRef<const SCEV *> Ops,
                                           bool &Precise);

  /// Wrapper around the above for cases which don't care if the bound
  /// is precise.
  const Instruction *getDefiningScopeBound(ArrayRef<const SCEV *> Ops);

  /// Given two instructions in the same function, return true if we can
  /// prove B must execute given A executes.
  bool isGuaranteedToTransferExecutionTo(const Instruction *A,
                                         const Instruction *B);

  /// Return true if the SCEV corresponding to \p I is never poison.  Proving
  /// this is more complex than proving that just \p I is never poison, since
  /// SCEV commons expressions across control flow, and you can have cases
  /// like:
  ///
  ///   idx0 = a + b;
  ///   ptr[idx0] = 100;
  ///   if (<condition>) {
  ///     idx1 = a +nsw b;
  ///     ptr[idx1] = 200;
  ///   }
  ///
  /// where the SCEV expression (+ a b) is guaranteed to not be poison (and
  /// hence not sign-overflow) only if "<condition>" is true.  Since both
  /// `idx0` and `idx1` will be mapped to the same SCEV expression, (+ a b),
  /// it is not okay to annotate (+ a b) with <nsw> in the above example.
  bool isSCEVExprNeverPoison(const Instruction *I);

  /// This is like \c isSCEVExprNeverPoison but it specifically works for
  /// instructions that will get mapped to SCEV add recurrences.  Return true
  /// if \p I will never generate poison under the assumption that \p I is an
  /// add recurrence on the loop \p L.
  bool isAddRecNeverPoison(const Instruction *I, const Loop *L);

  /// Similar to createAddRecFromPHI, but with the additional flexibility of
  /// suggesting runtime overflow checks in case casts are encountered.
  /// If successful, the analysis records that for this loop, \p SymbolicPHI,
  /// which is the UnknownSCEV currently representing the PHI, can be rewritten
  /// into an AddRec, assuming some predicates; The function then returns the
  /// AddRec and the predicates as a pair, and caches this pair in
  /// PredicatedSCEVRewrites.
  /// If the analysis is not successful, a mapping from the \p SymbolicPHI to
  /// itself (with no predicates) is recorded, and a nullptr with an empty
  /// predicates vector is returned as a pair.
  std::optional<std::pair<const SCEV *, SmallVector<const SCEVPredicate *, 3>>>
  createAddRecFromPHIWithCastsImpl(const SCEVUnknown *SymbolicPHI);

  /// Compute the maximum backedge count based on the range of values
  /// permitted by Start, End, and Stride. This is for loops of the form
  /// {Start, +, Stride} LT End.
  ///
  /// Preconditions:
  /// * the induction variable is known to be positive.
  /// * the induction variable is assumed not to overflow (i.e. either it
  ///   actually doesn't, or we'd have to immediately execute UB)
  /// We *don't* assert these preconditions so please be careful.
  const SCEV *computeMaxBECountForLT(const SCEV *Start, const SCEV *Stride,
                                     const SCEV *End, unsigned BitWidth,
                                     bool IsSigned);

  /// Verify if an linear IV with positive stride can overflow when in a
  /// less-than comparison, knowing the invariant term of the comparison,
  /// the stride.
  bool canIVOverflowOnLT(const SCEV *RHS, const SCEV *Stride, bool IsSigned);

  /// Verify if an linear IV with negative stride can overflow when in a
  /// greater-than comparison, knowing the invariant term of the comparison,
  /// the stride.
  bool canIVOverflowOnGT(const SCEV *RHS, const SCEV *Stride, bool IsSigned);

  /// Get add expr already created or create a new one.
  const SCEV *getOrCreateAddExpr(ArrayRef<const SCEV *> Ops,
                                 SCEV::NoWrapFlags Flags);

  /// Get mul expr already created or create a new one.
  const SCEV *getOrCreateMulExpr(ArrayRef<const SCEV *> Ops,
                                 SCEV::NoWrapFlags Flags);

  // Get addrec expr already created or create a new one.
  const SCEV *getOrCreateAddRecExpr(ArrayRef<const SCEV *> Ops,
                                    const Loop *L, SCEV::NoWrapFlags Flags);

  /// Return x if \p Val is f(x) where f is a 1-1 function.
  const SCEV *stripInjectiveFunctions(const SCEV *Val) const;

  /// Find all of the loops transitively used in \p S, and fill \p LoopsUsed.
  /// A loop is considered "used" by an expression if it contains
  /// an add rec on said loop.
  void getUsedLoops(const SCEV *S, SmallPtrSetImpl<const Loop *> &LoopsUsed);

  /// Try to match the pattern generated by getURemExpr(A, B). If successful,
  /// Assign A and B to LHS and RHS, respectively.
  bool matchURem(const SCEV *Expr, const SCEV *&LHS, const SCEV *&RHS);

  /// Look for a SCEV expression with type `SCEVType` and operands `Ops` in
  /// `UniqueSCEVs`.  Return if found, else nullptr.
  SCEV *findExistingSCEVInCache(SCEVTypes SCEVType, ArrayRef<const SCEV *> Ops);

  /// Get reachable blocks in this function, making limited use of SCEV
  /// reasoning about conditions.
  void getReachableBlocks(SmallPtrSetImpl<BasicBlock *> &Reachable,
                          Function &F);

  /// Return the given SCEV expression with a new set of operands.
  /// This preserves the origial nowrap flags.
  const SCEV *getWithOperands(const SCEV *S,
                              SmallVectorImpl<const SCEV *> &NewOps);

  FoldingSet<SCEV> UniqueSCEVs;
  FoldingSet<SCEVPredicate> UniquePreds;
  BumpPtrAllocator SCEVAllocator;

  /// This maps loops to a list of addrecs that directly use said loop.
  DenseMap<const Loop *, SmallVector<const SCEVAddRecExpr *, 4>> LoopUsers;

  /// Cache tentative mappings from UnknownSCEVs in a Loop, to a SCEV expression
  /// they can be rewritten into under certain predicates.
  DenseMap<std::pair<const SCEVUnknown *, const Loop *>,
           std::pair<const SCEV *, SmallVector<const SCEVPredicate *, 3>>>
      PredicatedSCEVRewrites;

  /// Set of AddRecs for which proving NUW via an induction has already been
  /// tried.
  SmallPtrSet<const SCEVAddRecExpr *, 16> UnsignedWrapViaInductionTried;

  /// Set of AddRecs for which proving NSW via an induction has already been
  /// tried.
  SmallPtrSet<const SCEVAddRecExpr *, 16> SignedWrapViaInductionTried;

  /// The head of a linked list of all SCEVUnknown values that have been
  /// allocated. This is used by releaseMemory to locate them all and call
  /// their destructors.
  SCEVUnknown *FirstUnknown = nullptr;
};

/// Analysis pass that exposes the \c ScalarEvolution for a function.
class ScalarEvolutionAnalysis
    : public AnalysisInfoMixin<ScalarEvolutionAnalysis> {
  friend AnalysisInfoMixin<ScalarEvolutionAnalysis>;

  static AnalysisKey Key;

public:
  using Result = ScalarEvolution;

  ScalarEvolution run(Function &F, FunctionAnalysisManager &AM);
};

/// Verifier pass for the \c ScalarEvolutionAnalysis results.
class ScalarEvolutionVerifierPass
    : public PassInfoMixin<ScalarEvolutionVerifierPass> {
public:
  PreservedAnalyses run(Function &F, FunctionAnalysisManager &AM);
};

/// Printer pass for the \c ScalarEvolutionAnalysis results.
class ScalarEvolutionPrinterPass
    : public PassInfoMixin<ScalarEvolutionPrinterPass> {
  raw_ostream &OS;

public:
  explicit ScalarEvolutionPrinterPass(raw_ostream &OS) : OS(OS) {}

  PreservedAnalyses run(Function &F, FunctionAnalysisManager &AM);
};

class ScalarEvolutionWrapperPass : public FunctionPass {
  std::unique_ptr<ScalarEvolution> SE;

public:
  static char ID;

  ScalarEvolutionWrapperPass();

  ScalarEvolution &getSE() { return *SE; }
  const ScalarEvolution &getSE() const { return *SE; }

  bool runOnFunction(Function &F) override;
  void releaseMemory() override;
  void getAnalysisUsage(AnalysisUsage &AU) const override;
  void print(raw_ostream &OS, const Module * = nullptr) const override;
  void verifyAnalysis() const override;
};

/// An interface layer with SCEV used to manage how we see SCEV expressions
/// for values in the context of existing predicates. We can add new
/// predicates, but we cannot remove them.
///
/// This layer has multiple purposes:
///   - provides a simple interface for SCEV versioning.
///   - guarantees that the order of transformations applied on a SCEV
///     expression for a single Value is consistent across two different
///     getSCEV calls. This means that, for example, once we've obtained
///     an AddRec expression for a certain value through expression
///     rewriting, we will continue to get an AddRec expression for that
///     Value.
///   - lowers the number of expression rewrites.
class PredicatedScalarEvolution {
public:
  PredicatedScalarEvolution(ScalarEvolution &SE, Loop &L);

  const SCEVPredicate &getPredicate() const;

  /// Returns the SCEV expression of V, in the context of the current SCEV
  /// predicate.  The order of transformations applied on the expression of V
  /// returned by ScalarEvolution is guaranteed to be preserved, even when
  /// adding new predicates.
  const SCEV *getSCEV(Value *V);

  /// Get the (predicated) backedge count for the analyzed loop.
  const SCEV *getBackedgeTakenCount();

  /// Adds a new predicate.
  void addPredicate(const SCEVPredicate &Pred);

  /// Attempts to produce an AddRecExpr for V by adding additional SCEV
  /// predicates. If we can't transform the expression into an AddRecExpr we
  /// return nullptr and not add additional SCEV predicates to the current
  /// context.
  const SCEVAddRecExpr *getAsAddRec(Value *V);

  /// Proves that V doesn't overflow by adding SCEV predicate.
  void setNoOverflow(Value *V, SCEVWrapPredicate::IncrementWrapFlags Flags);

  /// Returns true if we've proved that V doesn't wrap by means of a SCEV
  /// predicate.
  bool hasNoOverflow(Value *V, SCEVWrapPredicate::IncrementWrapFlags Flags);

  /// Returns the ScalarEvolution analysis used.
  ScalarEvolution *getSE() const { return &SE; }

  /// We need to explicitly define the copy constructor because of FlagsMap.
  PredicatedScalarEvolution(const PredicatedScalarEvolution &);

  /// Print the SCEV mappings done by the Predicated Scalar Evolution.
  /// The printed text is indented by \p Depth.
  void print(raw_ostream &OS, unsigned Depth) const;

  /// Check if \p AR1 and \p AR2 are equal, while taking into account
  /// Equal predicates in Preds.
  bool areAddRecsEqualWithPreds(const SCEVAddRecExpr *AR1,
                                const SCEVAddRecExpr *AR2) const;

private:
  /// Increments the version number of the predicate.  This needs to be called
  /// every time the SCEV predicate changes.
  void updateGeneration();

  /// Holds a SCEV and the version number of the SCEV predicate used to
  /// perform the rewrite of the expression.
  using RewriteEntry = std::pair<unsigned, const SCEV *>;

  /// Maps a SCEV to the rewrite result of that SCEV at a certain version
  /// number. If this number doesn't match the current Generation, we will
  /// need to do a rewrite. To preserve the transformation order of previous
  /// rewrites, we will rewrite the previous result instead of the original
  /// SCEV.
  DenseMap<const SCEV *, RewriteEntry> RewriteMap;

  /// Records what NoWrap flags we've added to a Value *.
  ValueMap<Value *, SCEVWrapPredicate::IncrementWrapFlags> FlagsMap;

  /// The ScalarEvolution analysis.
  ScalarEvolution &SE;

  /// The analyzed Loop.
  const Loop &L;

  /// The SCEVPredicate that forms our context. We will rewrite all
  /// expressions assuming that this predicate true.
  std::unique_ptr<SCEVUnionPredicate> Preds;

  /// Marks the version of the SCEV predicate used. When rewriting a SCEV
  /// expression we mark it with the version of the predicate. We use this to
  /// figure out if the predicate has changed from the last rewrite of the
  /// SCEV. If so, we need to perform a new rewrite.
  unsigned Generation = 0;

  /// The backedge taken count.
  const SCEV *BackedgeCount = nullptr;
};

template <> struct DenseMapInfo<ScalarEvolution::FoldID> {
  static inline ScalarEvolution::FoldID getEmptyKey() {
    ScalarEvolution::FoldID ID(0);
    return ID;
  }
  static inline ScalarEvolution::FoldID getTombstoneKey() {
    ScalarEvolution::FoldID ID(1);
    return ID;
  }

  static unsigned getHashValue(const ScalarEvolution::FoldID &Val) {
    return Val.computeHash();
  }

  static bool isEqual(const ScalarEvolution::FoldID &LHS,
                      const ScalarEvolution::FoldID &RHS) {
    return LHS == RHS;
  }
};

} // end namespace llvm

#endif // LLVM_ANALYSIS_SCALAREVOLUTION_H<|MERGE_RESOLUTION|>--- conflicted
+++ resolved
@@ -1305,25 +1305,6 @@
   bool loopIsFiniteByAssumption(const Loop *L);
 
   class FoldID {
-<<<<<<< HEAD
-    SmallVector<unsigned, 5> Bits;
-
-  public:
-    void addInteger(unsigned long I) {
-      if (sizeof(long) == sizeof(int))
-        addInteger(unsigned(I));
-      else if (sizeof(long) == sizeof(long long))
-        addInteger((unsigned long long)I);
-      else
-        llvm_unreachable("unexpected sizeof(long)");
-    }
-    void addInteger(unsigned I) { Bits.push_back(I); }
-    void addInteger(int I) { Bits.push_back(I); }
-
-    void addInteger(unsigned long long I) {
-      addInteger(unsigned(I));
-      addInteger(unsigned(I >> 32));
-=======
     const SCEV *Op = nullptr;
     const Type *Ty = nullptr;
     unsigned short C;
@@ -1332,7 +1313,6 @@
     FoldID(SCEVTypes C, const SCEV *Op, const Type *Ty) : Op(Op), Ty(Ty), C(C) {
       assert(Op);
       assert(Ty);
->>>>>>> 7f790f9a
     }
 
     FoldID(unsigned short C) : C(C) {}
