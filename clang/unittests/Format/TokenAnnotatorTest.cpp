--- conflicted
+++ resolved
@@ -406,8 +406,6 @@
   Tokens = annotate("struct [[deprecated]] [[nodiscard]] C { int i; };");
   EXPECT_EQ(Tokens.size(), 19u) << Tokens;
   EXPECT_TOKEN(Tokens[12], tok::l_brace, TT_StructLBrace);
-<<<<<<< HEAD
-=======
 
   Tokens = annotate("template <typename T> struct S<const T[N]> {};");
   EXPECT_EQ(Tokens.size(), 18u) << Tokens;
@@ -434,7 +432,6 @@
   EXPECT_TOKEN(Tokens[23], tok::l_paren, TT_FunctionTypeLParen);
   EXPECT_TOKEN(Tokens[24], tok::amp, TT_UnaryOperator);
   EXPECT_TOKEN(Tokens[27], tok::l_square, TT_ArraySubscriptLSquare);
->>>>>>> 7f790f9a
 }
 
 TEST_F(TokenAnnotatorTest, UnderstandsUnions) {
