--- conflicted
+++ resolved
@@ -24,11 +24,7 @@
   // We don't care about its name.
   if (valobj_sp->GetNumChildren() != 1)
     return LLDB_INVALID_ADDRESS;
-<<<<<<< HEAD
-  ValueObjectSP ptr_sp(valobj_sp->GetChildAtIndex(0, true));
-=======
   ValueObjectSP ptr_sp(valobj_sp->GetChildAtIndex(0));
->>>>>>> 7f790f9a
   if (!ptr_sp)
     return LLDB_INVALID_ADDRESS;
   if (!ptr_sp->GetCompilerType().IsPointerType())
