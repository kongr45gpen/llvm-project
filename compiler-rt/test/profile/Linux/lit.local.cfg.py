import subprocess


def getRoot(config):
    if not config.parent:
        return config
    return getRoot(config.parent)


def is_gold_linker_available():

    if not config.gold_executable:
        return False
    try:
        ld_cmd = subprocess.Popen(
            [config.gold_executable, "--help"], stdout=subprocess.PIPE
        )
        ld_out = ld_cmd.stdout.read().decode()
        ld_cmd.wait()
    except:
        return False

    if not "-plugin" in ld_out:
        return False

    # config.clang is not guaranteed to be just the executable!
    clang_cmd = subprocess.Popen(
        " ".join([config.clang, "-fuse-ld=gold", "-xc", "-"]),
        shell=True,
        universal_newlines=True,
        stdin=subprocess.PIPE,
        stdout=subprocess.PIPE,
        stderr=subprocess.PIPE,
    )
    clang_err = clang_cmd.communicate("int main() { return 0; }")[1]

    if not "invalid linker" in clang_err:
        return True

    return False


root = getRoot(config)

<<<<<<< HEAD
if root.host_os not in ['Linux'] or not is_gold_linker_available():
  config.unsupported = True

if config.have_curl:
    config.available_features.add('curl')
=======
if root.host_os not in ["Linux"] or not is_gold_linker_available():
    config.unsupported = True

if config.have_curl:
    config.available_features.add("curl")
>>>>>>> 7f790f9a
<|MERGE_RESOLUTION|>--- conflicted
+++ resolved
@@ -42,16 +42,8 @@
 
 root = getRoot(config)
 
-<<<<<<< HEAD
-if root.host_os not in ['Linux'] or not is_gold_linker_available():
-  config.unsupported = True
-
-if config.have_curl:
-    config.available_features.add('curl')
-=======
 if root.host_os not in ["Linux"] or not is_gold_linker_available():
     config.unsupported = True
 
 if config.have_curl:
-    config.available_features.add("curl")
->>>>>>> 7f790f9a
+    config.available_features.add("curl")