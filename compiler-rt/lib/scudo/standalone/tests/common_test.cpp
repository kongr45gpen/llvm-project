//===-- common_test.cpp -----------------------------------------*- C++ -*-===//
//
// Part of the LLVM Project, under the Apache License v2.0 with LLVM Exceptions.
// See https://llvm.org/LICENSE.txt for license information.
// SPDX-License-Identifier: Apache-2.0 WITH LLVM-exception
//
//===----------------------------------------------------------------------===//

#include "internal_defs.h"
#include "tests/scudo_unit_test.h"

#include "common.h"
#include "mem_map.h"
#include <algorithm>
#include <fstream>

namespace scudo {

static uptr getResidentMemorySize() {
  if (!SCUDO_LINUX)
    UNREACHABLE("Not implemented!");
  uptr Size;
  uptr Resident;
  std::ifstream IFS("/proc/self/statm");
  IFS >> Size;
  IFS >> Resident;
  return Resident * getPageSizeCached();
}

// Fuchsia needs getResidentMemorySize implementation.
TEST(ScudoCommonTest, SKIP_ON_FUCHSIA(ResidentMemorySize)) {
  uptr OnStart = getResidentMemorySize();
  EXPECT_GT(OnStart, 0UL);

  const uptr Size = 1ull << 30;
  const uptr Threshold = Size >> 3;

  MemMapT MemMap;
  ASSERT_TRUE(MemMap.map(/*Addr=*/0U, Size, "ResidentMemorySize"));
  ASSERT_NE(MemMap.getBase(), 0U);
  void *P = reinterpret_cast<void *>(MemMap.getBase());
  EXPECT_LT(getResidentMemorySize(), OnStart + Threshold);

  memset(P, 1, Size);
  EXPECT_GT(getResidentMemorySize(), OnStart + Size - Threshold);

  MemMap.releasePagesToOS(MemMap.getBase(), Size);
  EXPECT_LT(getResidentMemorySize(), OnStart + Threshold);

  memset(P, 1, Size);
  EXPECT_GT(getResidentMemorySize(), OnStart + Size - Threshold);

  MemMap.unmap(MemMap.getBase(), Size);
}

TEST(ScudoCommonTest, Zeros) {
  const uptr Size = 1ull << 20;

  MemMapT MemMap;
  ASSERT_TRUE(MemMap.map(/*Addr=*/0U, Size, "Zeros"));
  ASSERT_NE(MemMap.getBase(), 0U);
  uptr *P = reinterpret_cast<uptr *>(MemMap.getBase());
  const ptrdiff_t N = Size / sizeof(uptr);
  EXPECT_EQ(std::count(P, P + N, 0), N);

  memset(P, 1, Size);
  EXPECT_EQ(std::count(P, P + N, 0), 0);

  MemMap.releasePagesToOS(MemMap.getBase(), Size);
  EXPECT_EQ(std::count(P, P + N, 0), N);

  MemMap.unmap(MemMap.getBase(), Size);
}

<<<<<<< HEAD
#if SCUDO_LINUX && !defined(__powerpc__)
// This test fails intermediately on PPC, which is why this test is disabled
// for now on this platform.
=======
#if 0
// This test is temorarily disabled because it may not work as expected. E.g.,
// it doesn't dirty the pages so the pages may not be commited and it may only
// work on the single thread environment. As a result, this test is flaky and is
// impacting many test scenarios.
>>>>>>> 7f790f9a
TEST(ScudoCommonTest, GetRssFromBuffer) {
  constexpr int64_t AllocSize = 10000000;
  constexpr int64_t Error = 3000000;
  constexpr size_t Runs = 10;

  int64_t Rss = scudo::GetRSS();
  EXPECT_GT(Rss, 0);

  std::vector<std::unique_ptr<char[]>> Allocs(Runs);
  for (auto &Alloc : Allocs) {
    Alloc.reset(new char[AllocSize]());
    int64_t Prev = Rss;
    Rss = scudo::GetRSS();
    EXPECT_LE(std::abs(Rss - AllocSize - Prev), Error);
  }
}
#endif

} // namespace scudo<|MERGE_RESOLUTION|>--- conflicted
+++ resolved
@@ -72,17 +72,11 @@
   MemMap.unmap(MemMap.getBase(), Size);
 }
 
-<<<<<<< HEAD
-#if SCUDO_LINUX && !defined(__powerpc__)
-// This test fails intermediately on PPC, which is why this test is disabled
-// for now on this platform.
-=======
 #if 0
 // This test is temorarily disabled because it may not work as expected. E.g.,
 // it doesn't dirty the pages so the pages may not be commited and it may only
 // work on the single thread environment. As a result, this test is flaky and is
 // impacting many test scenarios.
->>>>>>> 7f790f9a
 TEST(ScudoCommonTest, GetRssFromBuffer) {
   constexpr int64_t AllocSize = 10000000;
   constexpr int64_t Error = 3000000;
