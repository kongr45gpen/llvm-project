--- conflicted
+++ resolved
@@ -372,10 +372,6 @@
   verifyFormat("unsigned long long const a;", "const unsigned long long a;",
                Style);
 
-<<<<<<< HEAD
-  // don't adjust macros
-  verifyFormat("const INTPTR a;", "const INTPTR a;", Style);
-=======
   // Multiple template parameters.
   verifyFormat("Bar<std::Foo const, 32>", "Bar<const std::Foo, 32>", Style);
   // Variable declaration based on template type.
@@ -518,7 +514,6 @@
 
   // Don't adjust macros
   verifyFormat("const INTPTR a;", Style);
->>>>>>> 7f790f9a
 
   // Pointers to members
   verifyFormat("int S::*a;", Style);
@@ -686,10 +681,6 @@
   // Variable declaration based on template type.
   verifyFormat("Bar<const std::Foo> bar;", "Bar<std::Foo const> bar;", Style);
 
-<<<<<<< HEAD
-  // don't adjust macros
-  verifyFormat("INTPTR const a;", "INTPTR const a;", Style);
-=======
   // Using typename for a dependent name.
   verifyFormat("const typename Foo::iterator;", "typename Foo::iterator const;",
                Style);
@@ -822,7 +813,6 @@
 
   // Don't adjust macros
   verifyFormat("INTPTR const a;", Style);
->>>>>>> 7f790f9a
 
   // Pointers to members
   verifyFormat("int S::*a;", Style);
